﻿DROP SCHEMA IF EXISTS `{DBNAME}`
GO
<<<<<<< HEAD
CREATE SCHEMA `{DBNAME}`
=======
SET GLOBAL local_infile=ON;
GO
DROP TABLE IF EXISTS Doctor
>>>>>>> 3e981b7a
GO
USE `{DBNAME}`
GO

SET @@global.sql_mode=(SELECT REPLACE(@@global.sql_mode, 'ONLY_FULL_GROUP_BY', ''))
GO
CREATE TABLE InheritanceParent
(
	InheritanceParentId int          NOT NULL,
	TypeDiscriminator   int              NULL,
	Name                varchar(50)      NULL,

	 CONSTRAINT PK_InheritanceParent PRIMARY KEY CLUSTERED (InheritanceParentId)
)
GO

CREATE TABLE InheritanceChild
(
	InheritanceChildId  int          NOT NULL,
	InheritanceParentId int          NOT NULL,
	TypeDiscriminator   int              NULL,
	Name                varchar(50)      NULL,

	 CONSTRAINT PK_InheritanceChild PRIMARY KEY CLUSTERED (InheritanceChildId)
)
GO

-- Person Table

CREATE TABLE Person
(
	PersonID   int         AUTO_INCREMENT NOT NULL,
	FirstName  varchar(50) NOT NULL,
	LastName   varchar(50) NOT NULL,
	MiddleName varchar(50)     NULL,
	Gender     char(1)     NOT NULL,
	CONSTRAINT PK_Person PRIMARY KEY CLUSTERED (PersonID)
)
GO

INSERT INTO Person (FirstName, LastName, Gender) VALUES ('John',   'Pupkin',    'M')
GO
INSERT INTO Person (FirstName, LastName, Gender) VALUES ('Tester', 'Testerson', 'M')
GO
INSERT INTO Person (FirstName, LastName, Gender) VALUES ('Jane',   'Doe',       'F')
GO
INSERT INTO Person (FirstName, LastName, MiddleName, Gender) VALUES ('Jürgen', 'König', 'Ko', 'M')
GO

CREATE OR REPLACE VIEW PersonView AS SELECT * FROM Person
GO

-- Doctor Table Extension

CREATE TABLE Doctor
(
	PersonID int         NOT NULL,
	Taxonomy varchar(50) NOT NULL,
	CONSTRAINT PK_Doctor        PRIMARY KEY CLUSTERED (PersonID),
	CONSTRAINT FK_Doctor_Person FOREIGN KEY (PersonID)
		REFERENCES Person(PersonID)
)
GO

INSERT INTO Doctor (PersonID, Taxonomy) VALUES (1, 'Psychiatry')
GO

-- Patient Table Extension

CREATE TABLE Patient
(
	PersonID  int          NOT NULL,
	Diagnosis varchar(256) NOT NULL,
	CONSTRAINT PK_Patient        PRIMARY KEY CLUSTERED (PersonID),
	CONSTRAINT FK_Patient_Person FOREIGN KEY (PersonID)
		REFERENCES Person (PersonID)
)
GO

INSERT INTO Patient (PersonID, Diagnosis) VALUES (2, 'Hallucination with Paranoid Bugs'' Delirium of Persecution')
GO


-- Data Types test

CREATE TABLE DataTypeTest
(
	DataTypeID      int              AUTO_INCREMENT NOT NULL,
	Binary_         binary(50)       NULL,
	Boolean_        bit              NOT NULL,
	Byte_           tinyint          NULL,
	Bytes_          varbinary(50)    NULL,
	Char_           char(1)          NULL,
	DateTime_       datetime         NULL,
	Decimal_        decimal(20,2)    NULL,
	Double_         float            NULL,
	Guid_           varbinary(50)    NULL,
	Int16_          smallint         NULL,
	Int32_          int              NULL,
	Int64_          bigint           NULL,
	Money_          decimal(20,4)    NULL,
	SByte_          tinyint          NULL,
	Single_         real             NULL,
	Stream_         varbinary(50)    NULL,
	String_         varchar(50)      NULL,
	UInt16_         smallint         NULL,
	UInt32_         int              NULL,
	UInt64_         bigint           NULL,
	Xml_            varchar(1000)    NULL,
	CONSTRAINT PK_DataType PRIMARY KEY CLUSTERED (DataTypeID)
)
GO

CREATE TABLE Parent     (ParentID int, Value1 int)
GO
CREATE TABLE Child      (ParentID int, ChildID int)
GO
CREATE TABLE GrandChild (ParentID int, ChildID int, GrandChildID int)
GO

CREATE TABLE LinqDataTypes
(
	ID             int,
	MoneyValue     decimal(10,4),
	DateTimeValue  datetime
-- SKIP MySql55 BEGIN
	(3)
-- SKIP MySql55 END
	,
	DateTimeValue2 datetime NULL,
	BoolValue      boolean,
	GuidValue      char(36),
	BinaryValue    varbinary(5000) NULL,
	SmallIntValue  smallint,
	IntValue       int             NULL,
	BigIntValue    bigint          NULL,
	StringValue    varchar(50)     NULL
)
GO

CREATE TABLE TestIdentity (
	ID int AUTO_INCREMENT NOT NULL,
	CONSTRAINT PK_TestIdentity PRIMARY KEY CLUSTERED (ID)
)
GO

CREATE TABLE `AllTypes`
(
	ID                  int AUTO_INCREMENT       NOT NULL,

	bigintDataType      bigint                       NULL,
	smallintDataType    smallint                     NULL,
	tinyintDataType     tinyint                      NULL,
	mediumintDataType   mediumint                    NULL,
	intDataType         int                          NULL,
	numericDataType     numeric                      NULL,
	decimalDataType     decimal                      NULL,
	doubleDataType      double                       NULL,
	floatDataType       float                        NULL,

	dateDataType        date                         NULL,
	datetimeDataType    datetime                     NULL,
	timestampDataType   timestamp                    NULL,
	timeDataType        time                         NULL,
	yearDataType        year                         NULL,
-- SKIP MySql BEGIN
-- SKIP MySqlConnector BEGIN
-- SKIP MariaDB BEGIN
	year2DataType       year(2)                      NULL,
-- SKIP MySql END
-- SKIP MySqlConnector END
-- SKIP MariaDB END
-- SKIP MySql55 BEGIN
	year2DataType       year(4)                      NULL,
-- SKIP MySql55 END
	year4DataType       year(4)                      NULL,

	charDataType        char(1)                      NULL,
	char20DataType      char(20)                     NULL,
	varcharDataType     varchar(20)                  NULL,
	textDataType        text                         NULL,

	binaryDataType      binary(3)                    NULL,
	varbinaryDataType   varbinary(5)                 NULL,
	blobDataType        blob                         NULL,

	bitDataType         bit(3)                       NULL,
	enumDataType        enum('Green', 'Red', 'Blue') NULL,
	setDataType         set('one', 'two')            NULL,
	intUnsignedDataType int unsigned                 NULL,
	boolDataType        bool                         NULL,

	CONSTRAINT PK_AllTypes PRIMARY KEY CLUSTERED (ID)
)
GO

INSERT INTO `AllTypes`
(
	bigintDataType,
	smallintDataType,
	tinyintDataType,
	mediumintDataType,
	intDataType,
	numericDataType,
	decimalDataType,
	doubleDataType,
	floatDataType,

	dateDataType,
	datetimeDataType,
	timestampDataType,
	timeDataType,
	yearDataType,
	year2DataType,
	year4DataType,

	charDataType,
	varcharDataType,
	textDataType,

	binaryDataType,
	varbinaryDataType,
	blobDataType,

	bitDataType,
	enumDataType,
	setDataType,
	boolDataType
)
SELECT
	NULL,
	NULL,
	NULL,
	NULL,
	NULL,
	NULL,
	NULL,
	NULL,
	NULL,

	NULL,
	NULL,
	NULL,
	NULL,
	NULL,
	NULL,
	NULL,

	NULL,
	NULL,
	NULL,

	NULL,
	NULL,
	NULL,

	NULL,
	NULL,
	NULL,
	NULL
UNION ALL
SELECT
	1000000,
	25555,
	111,
	5555,
	7777777,
	9999999,
	8888888,
	20.31,
	16.0,

	'2012-12-12',
	'2012-12-12 12:12:12',
	'2012-12-12 12:12:12',
	'12:12:12',
	98,
	'97',
	'2012',

	'1',
	'234',
	'567',

	'abc',
	'cde',
	'def',

	B'101',
	'Green',
	'one',
	1

GO

CREATE TABLE `AllTypesNoYear`
(
	ID                  int AUTO_INCREMENT       NOT NULL,

	bigintDataType      bigint                       NULL,
	smallintDataType    smallint                     NULL,
	tinyintDataType     tinyint                      NULL,
	mediumintDataType   mediumint                    NULL,
	intDataType         int                          NULL,
	numericDataType     numeric                      NULL,
	decimalDataType     decimal                      NULL,
	doubleDataType      double                       NULL,
	floatDataType       float                        NULL,

	dateDataType        date                         NULL,
	datetimeDataType    datetime                     NULL,
	timestampDataType   timestamp                    NULL,
	timeDataType        time                         NULL,

	charDataType        char(1)                      NULL,
	char20DataType      char(20)                     NULL,
	varcharDataType     varchar(20)                  NULL,
	textDataType        text                         NULL,

	binaryDataType      binary(3)                    NULL,
	varbinaryDataType   varbinary(5)                 NULL,
	blobDataType        blob                         NULL,

	bitDataType         bit(3)                       NULL,
	enumDataType        enum('Green', 'Red', 'Blue') NULL,
	setDataType         set('one', 'two')            NULL,
	intUnsignedDataType int unsigned                 NULL,
	boolDataType        bool                         NULL,

	CONSTRAINT PK_AllTypes PRIMARY KEY CLUSTERED (ID)
)
GO

DROP SCHEMA IF EXISTS test_schema
GO

CREATE SCHEMA test_schema
GO

CREATE TABLE test_schema.TestSameName
(
	ID int NOT NULL PRIMARY KEY
)
GO

CREATE TABLE TestSameName
(
	ID int NOT NULL PRIMARY KEY
)
GO

CREATE OR REPLACE
VIEW PersonView
AS
	SELECT `Person`.`PersonID` AS `ID`
	FROM `Person`
	WHERE (`Person`.`Gender` = 'M')
GO

-- merge test tables
CREATE TABLE TestMerge1
(
	Id       int          NOT NULL,
	Field1   int              NULL,
	Field2   int              NULL,
	Field3   int              NULL,
	Field4   int              NULL,
	Field5   int              NULL,

	FieldInt64      BIGINT            NULL,
	FieldBoolean    BIT               NULL,
	FieldString     VARCHAR(20)       NULL,
	FieldNString    NVARCHAR(20)      NULL,
	FieldChar       CHAR(1)           NULL,
	FieldNChar      NCHAR(1)          NULL,
	FieldFloat      FLOAT             NULL,
	FieldDouble     DOUBLE            NULL,
	FieldDateTime   DATETIME          NULL,
	FieldBinary     VARBINARY(20)     NULL,
	FieldGuid       CHAR(36)          NULL,
	FieldDecimal    DECIMAL(24, 10)   NULL,
	FieldDate       DATE              NULL,
	FieldTime       TIME              NULL,
	FieldEnumString VARCHAR(20)       NULL,
	FieldEnumNumber INT               NULL,

	CONSTRAINT PK_TestMerge1 PRIMARY KEY CLUSTERED (Id)
)
GO
CREATE TABLE TestMerge2
(
	Id       int          NOT NULL,
	Field1   int              NULL,
	Field2   int              NULL,
	Field3   int              NULL,
	Field4   int              NULL,
	Field5   int              NULL,

	FieldInt64      BIGINT            NULL,
	FieldBoolean    BIT               NULL,
	FieldString     VARCHAR(20)       NULL,
	FieldNString    NVARCHAR(20)      NULL,
	FieldChar       CHAR(1)           NULL,
	FieldNChar      NCHAR(1)          NULL,
	FieldFloat      FLOAT             NULL,
	FieldDouble     DOUBLE            NULL,
	FieldDateTime   DATETIME          NULL,
	FieldBinary     VARBINARY(20)     NULL,
	FieldGuid       CHAR(36)          NULL,
	FieldDecimal    DECIMAL(24, 10)   NULL,
	FieldDate       DATE              NULL,
	FieldTime       TIME              NULL,
	FieldEnumString VARCHAR(20)       NULL,
	FieldEnumNumber INT               NULL,

	CONSTRAINT PK_TestMerge2 PRIMARY KEY CLUSTERED (Id)
)
GO

CREATE PROCEDURE TestProcedure(IN param3 INT, INOUT param2 INT, OUT param1 INT)
BEGIN
	SELECT param2 + param2 INTO param2;
	SELECT param3 + param2 INTO param1;
	SELECT * FROM Person;
END
GO
SET GLOBAL log_bin_trust_function_creators = 1;
GO
CREATE FUNCTION TestFunction(param INT)
RETURNS VARCHAR(10)
BEGIN
	RETURN 'done';
END
GO
CREATE PROCEDURE AddIssue792Record()
BEGIN
	INSERT INTO `AllTypes`(char20DataType) VALUES('issue792');
END
GO
CREATE PROCEDURE `TestOutputParametersWithoutTableProcedure`(
	IN `aInParam` VARCHAR(256),
	OUT `aOutParam` TINYINT(1)
)
BEGIN
	SELECT 123 INTO aOutParam;
END
GO

CREATE TABLE FullTextIndexTest (
	id int UNSIGNED AUTO_INCREMENT NOT NULL PRIMARY KEY,
	TestField1 TEXT(100),
	TestField2 TEXT(200),
	FULLTEXT idx_all (TestField1, TestField2),
	FULLTEXT idx_field1 (TestField1),
	FULLTEXT idx_field2 (TestField2)
)
-- SKIP MySql BEGIN
-- SKIP MariaDB BEGIN
-- SKIP MySqlConnector BEGIN
	ENGINE=MyISAM
-- SKIP MySql END
-- SKIP MariaDB END
-- SKIP MySqlConnector END
;
GO
INSERT INTO FullTextIndexTest(TestField1, TestField2) VALUES('this is text1', 'this is text2');
INSERT INTO FullTextIndexTest(TestField1, TestField2) VALUES('looking for something?', 'found it!');
INSERT INTO FullTextIndexTest(TestField1, TestField2) VALUES('record not found', 'empty');
GO
CREATE TABLE Issue1993 (
	id			INTEGER UNSIGNED	NOT NULL   AUTO_INCREMENT,
	description	VARCHAR(100)		NULL,
PRIMARY KEY(id));
GO
CREATE PROCEDURE `Issue2313Parameters`(
	IN `VarChar255` VARCHAR(255),
	IN `VarChar1` VARCHAR(1),
	IN `Char255` CHAR(255),
	IN `Char1` CHAR(1),
	IN `VarBinary255` VARBINARY(255),
	IN `Binary255` BINARY(255),
	IN `TinyBlob` TINYBLOB,
	IN `Blob` BLOB,
	IN `MediumBlob` MEDIUMBLOB,
	IN `LongBlob` LONGBLOB,
	IN `TinyText` TINYTEXT,
	IN `Text` TEXT,
	IN `MediumText` MEDIUMTEXT,
	IN `LongText` LONGTEXT,
	IN `Date` DATE,
	IN `DateTime` DATETIME,
	IN `TimeStamp` TIMESTAMP,
	IN `Time` TIME,
-- SKIP MySql55 BEGIN
	IN `Json` JSON,
-- SKIP MySql55 END
	IN `TinyInt` TINYINT,
	IN `TinyIntUnsigned` TINYINT UNSIGNED,
	IN `SmallInt` SMALLINT,
	IN `SmallIntUnsigned` SMALLINT UNSIGNED,
	IN `MediumInt` MEDIUMINT,
	IN `MediumIntUnsigned` MEDIUMINT UNSIGNED,
	IN `Int` INT,
	IN `IntUnsigned` INT UNSIGNED,
	IN `BigInt` BIGINT,
	IN `BigIntUnsigned` BIGINT UNSIGNED,
	IN `Decimal` DECIMAL,
	IN `Float` FLOAT,
	IN `Double` DOUBLE,
	IN `Boolean` BOOLEAN,
	IN `Bit1` BIT,
	IN `Bit8` BIT(8),
	IN `Bit10` BIT(10),
	IN `Bit16` BIT(16),
	IN `Bit32` BIT(32),
	IN `Bit64` BIT(64),
	IN `Enum` ENUM('one', 'two'),
	IN `Set` ENUM('one', 'two'),
	IN `Year` YEAR,
	IN `Geometry` GEOMETRY,
	IN `Point` POINT,
	IN `LineString` LINESTRING,
	IN `Polygon` POLYGON,
	IN `MultiPoint` MULTIPOINT,
	IN `MultiLineString` MULTILINESTRING,
	IN `MultiPolygon` MULTIPOLYGON,
	IN `GeometryCollection` GEOMETRYCOLLECTION
)
BEGIN
	SELECT
	`VarChar255`,
	`VarChar1`,
	`Char255`,
	`Char1`,
	`VarBinary255`,
	`Binary255`,
	`TinyBlob`,
	`Blob`,
	`MediumBlob`,
	`LongBlob`,
	`TinyText`,
	`Text`,
	`MediumText`,
	`LongText`,
	`Date`,
	`DateTime`,
	`TimeStamp`,
	`Time`,
-- SKIP MySql55 BEGIN
	`Json`,
-- SKIP MySql55 END
	`TinyInt`,
	`TinyIntUnsigned`,
	`SmallInt`,
	`SmallIntUnsigned`,
	`MediumInt`,
	`MediumIntUnsigned`,
	`Int`,
	`IntUnsigned`,
	`BigInt`,
	`BigIntUnsigned`,
	`Decimal`,
	`Float`,
	`Double`,
	`Boolean`,
	`Bit1`,
	`Bit8`,
	`Bit10`,
	`Bit16`,
	`Bit32`,
	`Bit64`,
	`Enum`,
	`Set`,
	`Year`,
	`Geometry`,
	`Point`,
	`LineString`,
	`Polygon`,
	`MultiPoint`,
	`MultiLineString`,
	`MultiPolygon`,
	`GeometryCollection`
	FROM Person;
END
GO
CREATE PROCEDURE `Issue2313Results`(
	IN `VarChar255` VARCHAR(255),
	IN `VarChar1` VARCHAR(1),
	IN `Char255` CHAR(255),
	IN `Char1` CHAR(1),
	IN `VarBinary255` VARBINARY(255),
	IN `Binary255` BINARY(255),
	IN `TinyBlob` TINYBLOB,
	IN `Blob` BLOB,
	IN `MediumBlob` MEDIUMBLOB,
	IN `LongBlob` LONGBLOB,
	IN `TinyText` TINYTEXT,
	IN `Text` TEXT,
	IN `MediumText` MEDIUMTEXT,
	IN `LongText` LONGTEXT,
	IN `Date` DATE,
	IN `DateTime` DATETIME,
	IN `TimeStamp` TIMESTAMP,
	IN `Time` TIME,
	IN `TinyInt` TINYINT,
	IN `TinyIntUnsigned` TINYINT UNSIGNED,
	IN `SmallInt` SMALLINT,
	IN `SmallIntUnsigned` SMALLINT UNSIGNED,
	IN `MediumInt` MEDIUMINT,
	IN `MediumIntUnsigned` MEDIUMINT UNSIGNED,
	IN `Int` INT,
	IN `IntUnsigned` INT UNSIGNED,
	IN `BigInt` BIGINT,
	IN `BigIntUnsigned` BIGINT UNSIGNED,
	IN `Decimal` DECIMAL,
	IN `Float` FLOAT,
	IN `Double` DOUBLE,
	IN `Boolean` BOOLEAN,
	IN `Bit1` BIT,
	IN `Bit8` BIT(8),
	IN `Bit10` BIT(10),
	IN `Bit16` BIT(16),
	IN `Bit32` BIT(32),
	IN `Bit64` BIT(64),
	IN `Enum` ENUM('one', 'two'),
	IN `Set` ENUM('one', 'two'),

-- SKIP MySql55 BEGIN
-- SKIP MySql BEGIN
-- SKIP MariaDB BEGIN
	IN `Json` JSON,
	IN `Geometry` GEOMETRY,
	IN `Point` POINT,
	IN `LineString` LINESTRING,
	IN `Polygon` POLYGON,
	IN `MultiPoint` MULTIPOINT,
	IN `MultiLineString` MULTILINESTRING,
	IN `MultiPolygon` MULTIPOLYGON,
	IN `GeometryCollection` GEOMETRYCOLLECTION,
-- SKIP MariaDB END
-- SKIP MySql END
-- SKIP MySql55 END

	IN `Year` YEAR
)
BEGIN
	SELECT
	`VarChar255`,
	`VarChar1`,
	`Char255`,
	`Char1`,
	`VarBinary255`,
	`Binary255`,
	`TinyBlob`,
	`Blob`,
	`MediumBlob`,
	`LongBlob`,
	`TinyText`,
	`Text`,
	`MediumText`,
	`LongText`,
	`Date`,
	`DateTime`,
	`TimeStamp`,
	`Time`,
	`TinyInt`,
	`TinyIntUnsigned`,
	`SmallInt`,
	`SmallIntUnsigned`,
	`MediumInt`,
	`MediumIntUnsigned`,
	`Int`,
	`IntUnsigned`,
	`BigInt`,
	`BigIntUnsigned`,
	`Decimal`,
	`Float`,
	`Double`,
	`Boolean`,
	`Bit1`,
	`Bit8`,
	`Bit10`,
	`Bit16`,
	`Bit32`,
	`Bit64`,
	`Enum`,
	`Set`,
	`Year`

-- SKIP MySql55 BEGIN
-- SKIP MySql BEGIN
-- SKIP MariaDB BEGIN
	,`Json`,
	`Geometry`,
	`Point`,
	`LineString`,
	`Polygon`,
	`MultiPoint`,
	`MultiLineString`,
	`MultiPolygon`,
	`GeometryCollection`
-- SKIP MariaDB END
-- SKIP MySql END
-- SKIP MySql55 END


	FROM Person;
END
GO<|MERGE_RESOLUTION|>--- conflicted
+++ resolved
@@ -1,18 +1,12 @@
 ﻿DROP SCHEMA IF EXISTS `{DBNAME}`
 GO
-<<<<<<< HEAD
-CREATE SCHEMA `{DBNAME}`
-=======
+USE `{DBNAME}`
+GO
 SET GLOBAL local_infile=ON;
 GO
-DROP TABLE IF EXISTS Doctor
->>>>>>> 3e981b7a
-GO
-USE `{DBNAME}`
-GO
-
 SET @@global.sql_mode=(SELECT REPLACE(@@global.sql_mode, 'ONLY_FULL_GROUP_BY', ''))
 GO
+
 CREATE TABLE InheritanceParent
 (
 	InheritanceParentId int          NOT NULL,
