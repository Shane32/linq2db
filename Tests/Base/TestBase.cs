﻿using System;
using System.Collections.Generic;
using System.Diagnostics;
using System.Globalization;
using System.IO;
using System.Linq;
using System.Linq.Expressions;
using System.Text;
using System.Threading;

using LinqToDB;
using LinqToDB.Common;
using LinqToDB.Data;
using LinqToDB.Expressions;
using LinqToDB.Linq;
using LinqToDB.Mapping;
using LinqToDB.Reflection;
using LinqToDB.Tools;
using LinqToDB.Tools.Comparers;

#if NET472
using System.ServiceModel;
using System.ServiceModel.Description;
using LinqToDB.ServiceModel;
#endif

using NUnit.Framework;
using NUnit.Framework.Interfaces;

namespace Tests
{
	using LinqToDB.DataProvider.Informix;
	using Model;
	using NUnit.Framework.Internal;
	using Tools;

	public class TestBase
	{
		protected static class TestData
		{
			// offset 40 is not used by any timezone, so we can detect tz handling issues, which could be hidden when offset match current TZ
			public static readonly DateTimeOffset DateTimeOffset          = new DateTimeOffset(2020, 2, 29, 17, 54, 55, 123, TimeSpan.FromMinutes(40)).AddTicks(1234);
			public static readonly DateTimeOffset DateTimeOffsetUtc       = new DateTimeOffset(2020, 2, 29, 17, 9, 55, 123, TimeSpan.Zero).AddTicks(1234);
			public static readonly DateTime DateTime                      = new DateTime(2020, 2, 29, 17, 54, 55, 123).AddTicks(1234);
			public static readonly DateTime DateTimeUtc                   = new DateTime(2020, 2, 29, 17, 54, 55, 123, DateTimeKind.Utc).AddTicks(1234);
			public static readonly DateTime Date                          = new DateTime(2020, 2, 29);
			public static readonly TimeSpan TimeOfDay                     = new TimeSpan(0, 17, 54, 55, 123).Add(TimeSpan.FromTicks(1234));
			public static readonly Guid     Guid1                         = new Guid("bc7b663d-0fde-4327-8f92-5d8cc3a11d11");
			public static readonly Guid     Guid2                         = new Guid("a948600d-de21-4f74-8ac2-9516b287076e");
			public static readonly Guid     Guid3                         = new Guid("bd3973a5-4323-4dd8-9f4f-df9f93e2a627");

			public static byte[] Binary(int size)
			{
				var value = new byte[size];
				for (var i = 0; i < value.Length; i++)
					value[i] = (byte)(i % 256);

				return value;
			}

			public static Guid SequentialGuid(int n)  => new Guid($"233bf399-9710-4e79-873d-2ec7bf1e{n:x4}");
		}

		private const int TRACES_LIMIT = 50000;
		
		private static string? _baselinesPath;

		static TestBase()
		{
			Console.WriteLine("Tests started in {0}...", Environment.CurrentDirectory);

			Console.WriteLine("CLR Version: {0}...", Environment.Version);

			var traceCount = 0;

			DataConnection.TurnTraceSwitchOn();
			DataConnection.WriteTraceLine = (message, name, level) =>
			{
				var ctx   = CustomTestContext.Get();

				if (ctx.Get<bool>(CustomTestContext.BASELINE_DISABLED) != true)
				{
					if (message?.StartsWith("BeforeExecute") == true)
					{
						var baseline = ctx.Get<StringBuilder>(CustomTestContext.BASELINE);
						if (baseline == null)
						{
							baseline = new StringBuilder();
							ctx.Set(CustomTestContext.BASELINE, baseline);
						}
						baseline.AppendLine(message);
					}
				}

				if (ctx.Get<bool>(CustomTestContext.TRACE_DISABLED) != true)
				{
					var trace = ctx.Get<StringBuilder>(CustomTestContext.TRACE);
					if (trace == null)
					{
						trace = new StringBuilder();
						ctx.Set(CustomTestContext.TRACE, trace);
					}

					trace.AppendLine($"{name}: {message}");

					if (traceCount < TRACES_LIMIT || level == TraceLevel.Error)
					{
						ctx.Set(CustomTestContext.LIMITED, true);
						Console.WriteLine("{0}: {1}", name, message);
						Debug.WriteLine(message, name);
					}

					traceCount++;
				}
			};

			// Configuration.RetryPolicy.Factory = db => new Retry();

			Configuration.Linq.TraceMapperExpression = false;
<<<<<<< HEAD
			// Configuration.Linq.GenerateExpressionTest  = true;
			var assemblyPath = typeof(TestBase).Assembly.GetPath();
=======
			//			Configuration.Linq.GenerateExpressionTest  = true;
			var assemblyPath = typeof(TestBase).Assembly.GetPath()!;
>>>>>>> ae9baa58

#if NET472
			try
			{
				SqlServerTypes.Utilities.LoadNativeAssemblies(assemblyPath);
			}
			catch // this can fail during tests discovering with NUnitTestAdapter
			{
				// ignore
			}
#endif

			Environment.CurrentDirectory = assemblyPath;

			TestExternals.Log($"CurrentDirectory          : {Environment.CurrentDirectory}");

			var dataProvidersJsonFile     = GetFilePath(assemblyPath, @"DataProviders.json");
			var userDataProvidersJsonFile = GetFilePath(assemblyPath, @"UserDataProviders.json");

			TestExternals.Log($"dataProvidersJsonFile     : {dataProvidersJsonFile}");
			TestExternals.Log($"userDataProvidersJsonFile : {userDataProvidersJsonFile}");

			var dataProvidersJson     = File.ReadAllText(dataProvidersJsonFile);
			var userDataProvidersJson =
				File.Exists(userDataProvidersJsonFile) ? File.ReadAllText(userDataProvidersJsonFile) : null;

#if NETCOREAPP2_1
			var configName = "CORE21";
#elif NETCOREAPP3_1
			var configName = "CORE31";
#elif NET472
			var configName = "NET472";
#else
			var configName = "";
#error Unknown framework
#endif

#if AZURE
			Console.WriteLine("Azure configuration detected.");
			configName += ".Azure";
#endif
			var testSettings = SettingsReader.Deserialize(configName, dataProvidersJson, userDataProvidersJson);

			CopyDatabases();

			UserProviders  = new HashSet<string>(testSettings.Providers ?? Array<string>.Empty, StringComparer.OrdinalIgnoreCase);
			SkipCategories = new HashSet<string>(testSettings.Skip ?? Array<string>.Empty, StringComparer.OrdinalIgnoreCase);

			var logLevel = testSettings.TraceLevel;
			var traceLevel = TraceLevel.Info;

			if (!string.IsNullOrEmpty(logLevel))
				if (!Enum.TryParse(logLevel, true, out traceLevel))
					traceLevel = TraceLevel.Info;

			if (!string.IsNullOrEmpty(testSettings.NoLinqService))
				DataSourcesBaseAttribute.NoLinqService = ConvertTo<bool>.From(testSettings.NoLinqService);

			DataConnection.TurnTraceSwitchOn(traceLevel);

			Console.WriteLine("Connection strings:");
			TestExternals.Log("Connection strings:");

#if !NET472
			DataConnection.DefaultSettings            = TxtSettings.Instance;
			TxtSettings.Instance.DefaultConfiguration = "SQLiteMs";

			foreach (var provider in testSettings.Connections/*.Where(c => UserProviders.Contains(c.Key))*/)
			{
				if (string.IsNullOrWhiteSpace(provider.Value.ConnectionString))
					throw new InvalidOperationException("ConnectionString should be provided");

				Console.WriteLine($"\tName=\"{provider.Key}\", Provider=\"{provider.Value.Provider}\", ConnectionString=\"{provider.Value.ConnectionString}\"");

				TxtSettings.Instance.AddConnectionString(
					provider.Key, provider.Value.Provider ?? "", provider.Value.ConnectionString);
			}
#else
			foreach (var provider in testSettings.Connections)
			{
				var str = $"\tName=\"{provider.Key}\", Provider=\"{provider.Value.Provider}\", ConnectionString=\"{provider.Value.ConnectionString}\"";

				Console.WriteLine(str);
				TestExternals.Log(str);

				DataConnection.AddOrSetConfiguration(
					provider.Key,
					provider.Value.ConnectionString,
					provider.Value.Provider ?? "");
			}
#endif

			Console.WriteLine("Providers:");
			TestExternals.Log("Providers:");

			foreach (var userProvider in UserProviders)
			{
				Console.WriteLine($"\t{userProvider}");
				TestExternals.Log($"\t{userProvider}");
			}

			DefaultProvider = testSettings.DefaultConfiguration;

			if (!DefaultProvider.IsNullOrEmpty())
			{
				DataConnection.DefaultConfiguration = DefaultProvider;
#if !NET472
				TxtSettings.Instance.DefaultConfiguration = DefaultProvider;
#endif
			}

#if NET472
			LinqService.TypeResolver = str =>
			{
				return str switch
				{
					"Tests.Model.Gender" => typeof(Gender),
					"Tests.Model.Person" => typeof(Person),
					_ => null,
				};
			};
#endif

			// baselines
			if (!string.IsNullOrWhiteSpace(testSettings.BaselinesPath))
			{
				var baselinesPath = Path.GetFullPath(testSettings.BaselinesPath);
				if (Directory.Exists(baselinesPath))
					_baselinesPath = baselinesPath;
			}
		}

		static void CopyDatabases()
		{
			var databasePath = Path.GetFullPath("Database");
			var dataPath     = Path.Combine(databasePath, "Data");

			TestExternals.Log($"Copy databases {databasePath} => {dataPath}");

			if (TestExternals.IsParallelRun && TestExternals.Configuration != null)
			{
				try
				{
					foreach (var file in Directory.GetFiles(databasePath, "*.*"))
					{
						var fileName = Path.GetFileName(file);

						switch (TestExternals.Configuration, fileName)
						{
							case ("Access.Data",         "TestData.mdb")       :
							case ("SqlCe.Data",          "TestData.sdf")       :
							case ("SQLite.Classic.Data", "TestData.sqlite")    :
							case ("SQLite.MS.Data",      "TestData.MS.sqlite") :
							{
								var destination = Path.Combine(dataPath, Path.GetFileName(file));

								TestExternals.Log($"{file} => {destination}");
								File.Copy(file, destination, true);

								break;
							}
						}
					}
				}
				catch (Exception e)
				{
					TestExternals.Log(e.ToString());
					Console.WriteLine(e);
					throw;
				}
			}
			else
			{
				if (Directory.Exists(dataPath))
					Directory.Delete(dataPath, true);

				Directory.CreateDirectory(dataPath);

				foreach (var file in Directory.GetFiles(databasePath, "*.*"))
				{
					var destination = Path.Combine(dataPath, Path.GetFileName(file));
					Console.WriteLine("{0} => {1}", file, destination);
					File.Copy(file, destination, true);
				}
			}
		}

		protected static string? GetFilePath(string basePath, string findFileName)
		{
			var fileName = Path.GetFullPath(Path.Combine(basePath, findFileName));

			string? path = basePath;
			while (!File.Exists(fileName))
			{
				Console.WriteLine($"File not found: {fileName}");

				path = Path.GetDirectoryName(path);

				if (path == null)
					return null;

				fileName = Path.GetFullPath(Path.Combine(path, findFileName));
			}

			Console.WriteLine($"Base path found: {fileName}");

			return fileName;
		}

#if NET472
		const  int          IP        = 22654;
		static bool         _isHostOpen;
		static LinqService? _service;
		static object       _syncRoot = new object();
#endif

		static void OpenHost(MappingSchema? ms)
		{
#if NET472
			if (_isHostOpen)
			{
				_service!.MappingSchema = ms;
				return;
			}

			ServiceHost host;

			lock (_syncRoot)
			{
				if (_isHostOpen)
				{
					_service!.MappingSchema = ms;
					return;
				}

				host        = new ServiceHost(_service = new LinqService(ms) { AllowUpdates = true }, new Uri("net.tcp://localhost:" + (IP + TestExternals.RunID)));
				_isHostOpen = true;
			}

			host.Description.Behaviors.Add(new ServiceMetadataBehavior());
			host.Description.Behaviors.Find<ServiceDebugBehavior>().IncludeExceptionDetailInFaults = true;
			host.AddServiceEndpoint(typeof(IMetadataExchange), MetadataExchangeBindings.CreateMexTcpBinding(), "mex");
			host.AddServiceEndpoint(
				typeof(ILinqService),
				new NetTcpBinding(SecurityMode.None)
				{
					MaxReceivedMessageSize = 10000000,
					MaxBufferPoolSize      = 10000000,
					MaxBufferSize          = 10000000,
					CloseTimeout           = new TimeSpan(00, 01, 00),
					OpenTimeout            = new TimeSpan(00, 01, 00),
					ReceiveTimeout         = new TimeSpan(00, 10, 00),
					SendTimeout            = new TimeSpan(00, 10, 00),
				},
				"LinqOverWCF");

			host.Open();

			TestExternals.Log($"host opened, Address : {host.BaseAddresses[0]}");
#endif
		}

		public static readonly HashSet<string> UserProviders;
		public static readonly string?         DefaultProvider;
		public static readonly HashSet<string> SkipCategories;

		public static readonly List<string> Providers = new List<string>
		{
#if NET472
			ProviderName.Sybase,
			ProviderName.OracleNative,
			TestProvName.Oracle11Native,
			ProviderName.Informix,
#endif
			ProviderName.SqlCe,
			ProviderName.Access,
			ProviderName.AccessOdbc,
			ProviderName.DB2,
			ProviderName.InformixDB2,
			ProviderName.SQLiteClassic,
			TestProvName.SQLiteClassicMiniProfilerMapped,
			TestProvName.SQLiteClassicMiniProfilerUnmapped,
			ProviderName.SybaseManaged,
			ProviderName.OracleManaged,
			TestProvName.Oracle11Managed,
			ProviderName.Firebird,
			TestProvName.Firebird3,
			ProviderName.SqlServer2008,
			ProviderName.SqlServer2012,
			ProviderName.SqlServer2014,
			TestProvName.SqlServer2016,
			ProviderName.SqlServer2017,
			TestProvName.SqlServer2019,
			ProviderName.SqlServer2000,
			ProviderName.SqlServer2005,
			TestProvName.SqlAzure,
			ProviderName.PostgreSQL,
			ProviderName.PostgreSQL92,
			ProviderName.PostgreSQL93,
			ProviderName.PostgreSQL95,
			TestProvName.PostgreSQL10,
			TestProvName.PostgreSQL11,
			ProviderName.MySql,
			ProviderName.MySqlConnector,
			TestProvName.MySql55,
			TestProvName.MariaDB,
			ProviderName.SQLiteMS,
			ProviderName.SapHanaNative,
			ProviderName.SapHanaOdbc
		};

		protected ITestDataContext GetDataContext(string configuration, MappingSchema? ms = null)
		{
			if (configuration.EndsWith(".LinqService"))
			{
#if NET472
				OpenHost(ms);

				var str = configuration.Substring(0, configuration.Length - ".LinqService".Length);
				var dx  = new TestServiceModelDataContext(IP + TestExternals.RunID) { Configuration = str };

				Debug.WriteLine(((IDataContext)dx).ContextID, "Provider ");

				if (ms != null)
					dx.MappingSchema = new MappingSchema(dx.MappingSchema, ms);

				return dx;
#else
				configuration = configuration.Substring(0, configuration.Length - ".LinqService".Length);
#endif
			}

			Debug.WriteLine(configuration, "Provider ");

			var res = new TestDataConnection(configuration);
			if (ms != null)
				res.AddMappingSchema(ms);
			return res;
		}

		protected void TestOnePerson(int id, string firstName, IQueryable<Person> persons)
		{
			var list = persons.ToList();

			Assert.AreEqual(1, list.Count);

			var person = list[0];

			Assert.AreEqual(id, person.ID);
			Assert.AreEqual(firstName, person.FirstName);
		}

		protected void TestOneJohn(IQueryable<Person> persons)
		{
			TestOnePerson(1, "John", persons);
		}

		protected void TestPerson(int id, string firstName, IQueryable<IPerson> persons)
		{
			var person = persons.ToList().First(p => p.ID == id);

			Assert.AreEqual(id, person.ID);
			Assert.AreEqual(firstName, person.FirstName);
		}

		protected void TestJohn(IQueryable<IPerson> persons)
		{
			TestPerson(1, "John", persons);
		}

		private   List<LinqDataTypes>?      _types;
		protected IEnumerable<LinqDataTypes> Types
		{
			get
			{
				if (_types == null)
					using (new DisableLogging())
					using (var db = new TestDataConnection())
						_types = db.Types.ToList();

				return _types;
			}
		}

		private   List<LinqDataTypes2>? _types2;
		protected List<LinqDataTypes2>   Types2
		{
			get
			{
				if (_types2 == null)
					using (new DisableLogging())
					using (var db = new TestDataConnection())
						_types2 = db.Types2.ToList();

				return _types2;
			}
		}

		protected internal const int MaxPersonID = 4;

		private   List<Person>?       _person;
		protected IEnumerable<Person>  Person
		{
			get
			{
				if (_person == null)
				{
					using (new DisableLogging())
					using (var db = new TestDataConnection())
						_person = db.Person.ToList();

					foreach (var p in _person)
						p.Patient = Patient.SingleOrDefault(ps => p.ID == ps.PersonID);
				}

				return _person;
			}
		}

		private   List<Patient>? _patient;
		protected List<Patient>   Patient
		{
			get
			{
				if (_patient == null)
				{
					using (new DisableLogging())
					using (var db = new TestDataConnection())
						_patient = db.Patient.ToList();

					foreach (var p in _patient)
						p.Person = Person.Single(ps => ps.ID == p.PersonID);
				}

				return _patient;
			}
		}

		private   List<Doctor>? _doctor;
		protected List<Doctor>   Doctor
		{
			get
			{
				if (_doctor == null)
				{
					using (new DisableLogging())
					using (var db = new TestDataConnection())
						_doctor = db.Doctor.ToList();
				}

				return _doctor;
			}
		}

		#region Parent/Child Model

		private   List<Parent>?      _parent;
		protected IEnumerable<Parent> Parent
		{
			get
			{
				if (_parent == null)
					using (new DisableLogging())
					using (var db = new TestDataConnection())
					{
						db.Parent.Delete(c => c.ParentID >= 1000);
						_parent = db.Parent.ToList();
						db.Close();

						foreach (var p in _parent)
						{
							p.ParentTest    = p;
							p.Children      = Child         .Where(c => c.ParentID == p.ParentID).ToList();
							p.GrandChildren = GrandChild    .Where(c => c.ParentID == p.ParentID).ToList();
							p.Types         = Types.FirstOrDefault(t => t.ID == p.ParentID);
						}
					}

				return _parent;
			}
		}

		private   List<Parent1>?      _parent1;
		protected IEnumerable<Parent1> Parent1
		{
			get
			{
				if (_parent1 == null)
					_parent1 = Parent.Select(p => new Parent1 { ParentID = p.ParentID, Value1 = p.Value1 }).ToList();

				return _parent1;
			}
		}

		private   List<Parent4>? _parent4;
		protected List<Parent4> Parent4 => _parent4 ??= Parent.Select(p => new Parent4 { ParentID = p.ParentID, Value1 = ConvertTo<TypeValue>.From(p.Value1) }).ToList();

		private   List<Parent5>? _parent5;
		protected List<Parent5>   Parent5
		{
			get
			{
				if (_parent5 == null)
				{
					_parent5 = Parent.Select(p => new Parent5 { ParentID = p.ParentID, Value1 = p.Value1 }).ToList();

					foreach (var p in _parent5)
						p.Children = _parent5.Where(c => c.Value1 == p.ParentID).ToList();
				}

				return _parent5;
			}
		}

		private   List<ParentInheritanceBase>?      _parentInheritance;
		protected IEnumerable<ParentInheritanceBase> ParentInheritance
		{
			get
			{
				if (_parentInheritance == null)
					_parentInheritance = Parent.Select(p =>
						p.Value1 == null ? new ParentInheritanceNull { ParentID = p.ParentID } :
						p.Value1.Value == 1 ? new ParentInheritance1 { ParentID = p.ParentID, Value1 = p.Value1.Value } :
						 (ParentInheritanceBase)new ParentInheritanceValue { ParentID = p.ParentID, Value1 = p.Value1.Value }
					).ToList();

				return _parentInheritance;
			}
		}

		private   List<ParentInheritanceValue>? _parentInheritanceValue;
		protected List<ParentInheritanceValue> ParentInheritanceValue => _parentInheritanceValue ??=
					ParentInheritance.Where(p => p is ParentInheritanceValue).Cast<ParentInheritanceValue>().ToList();

		private   List<ParentInheritance1>? _parentInheritance1;
		protected List<ParentInheritance1> ParentInheritance1 =>
			_parentInheritance1 ??=
				ParentInheritance.Where(p => p is ParentInheritance1).Cast<ParentInheritance1>().ToList();

		private   List<ParentInheritanceBase4>? _parentInheritance4;
		protected List<ParentInheritanceBase4> ParentInheritance4 =>
			_parentInheritance4 ??= Parent
					.Where(p => p.Value1.HasValue && (new[] { 1, 2 }.Contains(p.Value1.Value)))
					.Select(p => p.Value1 == 1 ?
						(ParentInheritanceBase4)new ParentInheritance14 { ParentID = p.ParentID } :
						(ParentInheritanceBase4)new ParentInheritance24 { ParentID = p.ParentID }
				).ToList();

		protected List<Child>?      _child;
		protected IEnumerable<Child> Child
		{
			get
			{
				if (_child == null)
					using (new DisableLogging())
					using (var db = new TestDataConnection())
					{
						db.Child.Delete(c => c.ParentID >= 1000);
						_child = db.Child.ToList();
						db.Close();

						foreach (var ch in _child)
						{
							ch.Parent        = Parent .Single(p => p.ParentID == ch.ParentID);
							ch.Parent1       = Parent1.Single(p => p.ParentID == ch.ParentID);
							ch.ParentID2     = new Parent3 { ParentID2 = ch.Parent.ParentID, Value1 = ch.Parent.Value1 };
							ch.GrandChildren = GrandChild.Where(c => c.ParentID == ch.ParentID && c.ChildID == ch.ChildID).ToList();
						}
					}

				foreach (var item in _child)
					yield return item;
			}
		}

		private   List<GrandChild>?      _grandChild;
		protected IEnumerable<GrandChild> GrandChild
		{
			get
			{
				if (_grandChild == null)
					using (new DisableLogging())
					using (var db = new TestDataConnection())
					{
						_grandChild = db.GrandChild.ToList();
						db.Close();

						foreach (var ch in _grandChild)
							ch.Child = Child.Single(c => c.ParentID == ch.ParentID && c.ChildID == ch.ChildID);
					}

				return _grandChild;
			}
		}

		private   List<GrandChild1>?      _grandChild1;
		protected IEnumerable<GrandChild1> GrandChild1
		{
			get
			{
				if (_grandChild1 == null)
					using (new DisableLogging())
					using (var db = new TestDataConnection())
					{
						_grandChild1 = db.GrandChild1.ToList();

						foreach (var ch in _grandChild1)
						{
							ch.Parent = Parent1.Single(p => p.ParentID == ch.ParentID);
							ch.Child  = Child  .Single(c => c.ParentID == ch.ParentID && c.ChildID == ch.ChildID);
						}
					}

				return _grandChild1;
			}
		}

		#endregion

		#region Inheritance Parent/Child Model

		private   List<InheritanceParentBase>? _inheritanceParent;
		protected List<InheritanceParentBase>   InheritanceParent
		{
			get
			{
				if (_inheritanceParent == null)
				{
					using (new DisableLogging())
					using (var db = new TestDataConnection())
						_inheritanceParent = db.InheritanceParent.ToList();
				}

				return _inheritanceParent;
			}
		}

		private   List<InheritanceChildBase>? _inheritanceChild;
		protected List<InheritanceChildBase>   InheritanceChild
		{
			get
			{
				if (_inheritanceChild == null)
				{
					using (new DisableLogging())
					using (var db = new TestDataConnection())
						_inheritanceChild = db.InheritanceChild.LoadWith(_ => _.Parent).ToList();
				}

				return _inheritanceChild;
			}
		}

		#endregion

		#region Northwind

		public TestBaseNorthwind GetNorthwindAsList(string context)
		{
			return new TestBaseNorthwind(context);
		}

		public class TestBaseNorthwind
		{
			private string _context;

			public TestBaseNorthwind(string context)
			{
				_context = context;
			}

			private List<Northwind.Category>? _category;
			public List<Northwind.Category>    Category
			{
				get
				{
					if (_category == null)
						using (new DisableLogging())
						using (var db = new NorthwindDB(_context))
							_category = db.Category.ToList();
					return _category;
				}
			}

			private List<Northwind.Customer>? _customer;
			public List<Northwind.Customer>    Customer
			{
				get
				{
					if (_customer == null)
					{
						using (new DisableLogging())
						using (var db = new NorthwindDB(_context))
							_customer = db.Customer.ToList();

						foreach (var c in _customer)
							c.Orders = (from o in Order where o.CustomerID == c.CustomerID select o).ToList();
					}

					return _customer;
				}
			}

			private List<Northwind.Employee>? _employee;
			public List<Northwind.Employee>    Employee
			{
				get
				{
					if (_employee == null)
					{
						using (new DisableLogging())
						using (var db = new NorthwindDB(_context))
						{
							_employee = db.Employee.ToList();

							foreach (var employee in _employee)
							{
								employee.Employees         = (from e in _employee where e.ReportsTo == employee.EmployeeID select e).ToList();
								employee.ReportsToEmployee = (from e in _employee where e.EmployeeID == employee.ReportsTo select e).SingleOrDefault();
							}
						}
					}

					return _employee;
				}
			}

			private List<Northwind.EmployeeTerritory>? _employeeTerritory;
			public List<Northwind.EmployeeTerritory>    EmployeeTerritory
			{
				get
				{
					if (_employeeTerritory == null)
						using (new DisableLogging())
						using (var db = new NorthwindDB(_context))
							_employeeTerritory = db.EmployeeTerritory.ToList();
					return _employeeTerritory;
				}
			}

			private List<Northwind.OrderDetail>? _orderDetail;
			public List<Northwind.OrderDetail>    OrderDetail
			{
				get
				{
					if (_orderDetail == null)
						using (new DisableLogging())
						using (var db = new NorthwindDB(_context))
							_orderDetail = db.OrderDetail.ToList();
					return _orderDetail;
				}
			}

			private List<Northwind.Order>? _order;
			public List<Northwind.Order>    Order
			{
				get
				{
					if (_order == null)
					{
						using (new DisableLogging())
						using (var db = new NorthwindDB(_context))
							_order = db.Order.ToList();

						foreach (var o in _order)
						{
							o.Customer = Customer.Single(c => o.CustomerID == c.CustomerID);
							o.Employee = Employee.Single(e => o.EmployeeID == e.EmployeeID);
						}
					}

					return _order;
				}
			}

			private IEnumerable<Northwind.Product>? _product;
			public IEnumerable<Northwind.Product>    Product
			{
				get
				{
					if (_product == null)
						using (new DisableLogging())
						using (var db = new NorthwindDB(_context))
							_product = db.Product.ToList();

					foreach (var product in _product)
						yield return product;
				}
			}

			private List<Northwind.ActiveProduct>? _activeProduct;
			public List<Northwind.ActiveProduct> ActiveProduct => _activeProduct ??= Product.OfType<Northwind.ActiveProduct>().ToList();

			public IEnumerable<Northwind.DiscontinuedProduct> DiscontinuedProduct => Product.OfType<Northwind.DiscontinuedProduct>();

			private List<Northwind.Region>? _region;
			public List<Northwind.Region>    Region
			{
				get
				{
					if (_region == null)
						using (new DisableLogging())
						using (var db = new NorthwindDB(_context))
							_region = db.Region.ToList();
					return _region;
				}
			}

			private List<Northwind.Shipper>? _shipper;
			public List<Northwind.Shipper>    Shipper
			{
				get
				{
					if (_shipper == null)
						using (new DisableLogging())
						using (var db = new NorthwindDB(_context))
							_shipper = db.Shipper.ToList();
					return _shipper;
				}
			}

			private List<Northwind.Supplier>? _supplier;
			public List<Northwind.Supplier>    Supplier
			{
				get
				{
					if (_supplier == null)
						using (new DisableLogging())
						using (var db = new NorthwindDB(_context))
							_supplier = db.Supplier.ToList();
					return _supplier;
				}
			}

			private List<Northwind.Territory>? _territory;
			public List<Northwind.Territory>    Territory
			{
				get
				{
					if (_territory == null)
						using (new DisableLogging())
						using (var db = new NorthwindDB(_context))
							_territory = db.Territory.ToList();
					return _territory;
				}
			}
		}

		#endregion

		protected IEnumerable<LinqDataTypes2> AdjustExpectedData(ITestDataContext db, IEnumerable<LinqDataTypes2> data)
		{
			if (db.ProviderNeedsTimeFix(db.ContextID))
			{
				var adjusted = new List<LinqDataTypes2>();
				foreach (var record in data)
				{
					var copy = new LinqDataTypes2()
					{
						ID             = record.ID,
						MoneyValue     = record.MoneyValue,
						DateTimeValue  = record.DateTimeValue,
						DateTimeValue2 = record.DateTimeValue2,
						BoolValue      = record.BoolValue,
						GuidValue      = record.GuidValue,
						SmallIntValue  = record.SmallIntValue,
						IntValue       = record.IntValue,
						BigIntValue    = record.BigIntValue,
						StringValue    = record.StringValue
					};

					if (copy.DateTimeValue != null)
					{
						copy.DateTimeValue = copy.DateTimeValue.Value.AddMilliseconds(-copy.DateTimeValue.Value.Millisecond);
					}

					adjusted.Add(copy);
				}

				return adjusted;
			}

			return data;
		}

		protected void AreEqual<T>(IEnumerable<T> expected, IEnumerable<T> result, bool allowEmpty = false)
		{
			AreEqual(t => t, expected, result, EqualityComparer<T>.Default, allowEmpty);
		}

		protected void AreEqual<T>(IEnumerable<T> expected, IEnumerable<T> result, Func<IEnumerable<T>, IEnumerable<T>> sort)
		{
			AreEqual(t => t, expected, result, EqualityComparer<T>.Default, sort);
		}

		protected void AreEqualWithComparer<T>(IEnumerable<T> expected, IEnumerable<T> result)
		{
			AreEqual(t => t, expected, result, ComparerBuilder.GetEqualityComparer<T>());
		}

		protected void AreEqualWithComparer<T>(IEnumerable<T> expected, IEnumerable<T> result, Func<MemberAccessor,bool> memberPredicate)
		{
			AreEqual(t => t, expected, result, ComparerBuilder.GetEqualityComparer<T>(memberPredicate));
		}

		protected void AreEqual<T>(IEnumerable<T> expected, IEnumerable<T> result, IEqualityComparer<T> comparer)
		{
			AreEqual(t => t, expected, result, comparer);
		}

		protected void AreEqual<T>(IEnumerable<T> expected, IEnumerable<T> result, IEqualityComparer<T> comparer, Func<IEnumerable<T>, IEnumerable<T>> sort)
		{
			AreEqual(t => t, expected, result, comparer, sort);
		}

		protected void AreEqual<T>(Func<T, T> fixSelector, IEnumerable<T> expected, IEnumerable<T> result)
		{
			AreEqual(fixSelector, expected, result, EqualityComparer<T>.Default);
		}

		protected void AreEqual<T>(Func<T, T> fixSelector, IEnumerable<T> expected, IEnumerable<T> result, IEqualityComparer<T> comparer, bool allowEmpty = false)
		{
			AreEqual<T>(fixSelector, expected, result, comparer, null, allowEmpty);
		}

		protected void AreEqual<T>(
			Func<T, T> fixSelector,
			IEnumerable<T> expected,
			IEnumerable<T> result,
			IEqualityComparer<T> comparer,
			Func<IEnumerable<T>, IEnumerable<T>>? sort,
			bool allowEmpty = false)
		{
			var resultList   = result.Select(fixSelector).ToList();
			var expectedList = expected.Select(fixSelector).ToList();

			if (sort != null)
			{
				resultList   = sort(resultList).ToList();
				expectedList = sort(expectedList).ToList();
			}

			if (!allowEmpty)
				Assert.AreNotEqual(0, expectedList.Count, "Expected list cannot be empty.");
			Assert.AreEqual(expectedList.Count, resultList.Count, "Expected and result lists are different. Length: ");

			var exceptExpectedList = resultList.Except(expectedList, comparer).ToList();
			var exceptResultList   = expectedList.Except(resultList, comparer).ToList();

			var exceptExpected = exceptExpectedList.Count;
			var exceptResult   = exceptResultList.Count;
			var message        = new StringBuilder();

			if (exceptResult != 0 || exceptExpected != 0)
			{
				Debug.WriteLine(resultList.ToDiagnosticString());
				Debug.WriteLine(expectedList.ToDiagnosticString());

				for (var i = 0; i < resultList.Count; i++)
				{
					Debug.WriteLine("{0} {1} --- {2}", comparer.Equals(expectedList[i], resultList[i]) ? " " : "-", expectedList[i], resultList[i]);
					message.AppendFormat("{0} {1} --- {2}", comparer.Equals(expectedList[i], resultList[i]) ? " " : "-", expectedList[i], resultList[i]);
					message.AppendLine();
				}
			}

			Assert.AreEqual(0, exceptExpected, $"Expected Was{Environment.NewLine}{message}");
			Assert.AreEqual(0, exceptResult  , $"Expect Result{Environment.NewLine}{message}");
		}

		protected void AreEqual<T>(IEnumerable<IEnumerable<T>> expected, IEnumerable<IEnumerable<T>> result)
		{
			var resultList   = result.ToList();
			var expectedList = expected.ToList();

			Assert.AreNotEqual(0, expectedList.Count);
			Assert.AreEqual(expectedList.Count, resultList.Count, "Expected and result lists are different. Length: ");

			for (var i = 0; i < resultList.Count; i++)
			{
				var elist = expectedList[i].ToList();
				var rlist = resultList[i].ToList();

				if (elist.Count > 0 || rlist.Count > 0)
					AreEqual(elist, rlist);
			}
		}

		protected void AreSame<T>(IEnumerable<T> expected, IEnumerable<T> result)
		{
			var resultList   = result.ToList();
			var expectedList = expected.ToList();

			Assert.AreNotEqual(0, expectedList.Count);
			Assert.AreEqual(expectedList.Count, resultList.Count);

			var b = expectedList.SequenceEqual(resultList);

			if (!b)
				for (var i = 0; i < resultList.Count; i++)
					Debug.WriteLine("{0} {1} --- {2}", Equals(expectedList[i], resultList[i]) ? " " : "-", expectedList[i], resultList[i]);

			Assert.IsTrue(b);
		}

		public T[] AssertQuery<T>(IQueryable<T> query)
		{
			var expr = query.Expression;

			var newExpr = expr.Transform(e =>
			{
				if (e.NodeType == ExpressionType.Call)
				{
					var mc = (MethodCallExpression)e;
					if (mc.IsSameGenericMethod(Methods.LinqToDB.GetTable))
					{
						var newCall = LinqToDB.Common.TypeHelper.MakeMethodCall(Methods.Queryable.ToArray, mc);
						newCall     = LinqToDB.Common.TypeHelper.MakeMethodCall(Methods.Enumerable.AsQueryable, newCall);
						return newCall;
					}
				}

				return e;
			})!;


			var actual = query.ToArray();

			var empty = LinqToDB.Common.Tools.CreateEmptyQuery<T>();
			T[]? expected;
			using (new DisableLogging())
			{
				expected = empty.Provider.CreateQuery<T>(newExpr).ToArray();
			}

			AreEqual(expected, actual, ComparerBuilder.GetEqualityComparer<T>());

			return actual;
		}

		protected void CompareSql(string expected, string result)
		{
			Assert.AreEqual(normalize(expected), normalize(result));

			string normalize(string sql)
			{
				var lines = sql.Split(new char[] { '\r', '\n' }, StringSplitOptions.RemoveEmptyEntries);
				return string.Join("\n", lines.Where(l => !l.StartsWith("-- ")).Select(l => l.TrimStart('\t', ' ')));
			}
		}

		protected List<LinqDataTypes> GetTypes(string context)
		{
			return DataCache<LinqDataTypes>.Get(context);
		}

		public static TempTable<T> CreateTempTable<T>(IDataContext db, string tableName, string context)
		{
			return TempTable.Create<T>(db, GetTempTableName(tableName, context));
		}

		public static string GetTempTableName(string tableName, string context)
		{
			var finalTableName = tableName;
			switch (GetProviderName(context, out var _))
			{
				case TestProvName.SqlAzure:
				case ProviderName.SqlServer:
				case ProviderName.SqlServer2000:
				case ProviderName.SqlServer2005:
				case ProviderName.SqlServer2008:
				case ProviderName.SqlServer2012:
				case ProviderName.SqlServer2014:
				case TestProvName.SqlServer2016:
				case ProviderName.SqlServer2017:
				case TestProvName.SqlServer2019:
				{
						if (!tableName.StartsWith("#"))
							finalTableName = "#" + tableName;
						break;
					}
				default:
					throw new NotImplementedException();
			}

			return finalTableName;
		}

		protected static string GetProviderName(string context, out bool isLinqService)
		{
			isLinqService = context.EndsWith(".LinqService");
			return context.Replace(".LinqService", "");
		}

		[TearDown]
		public virtual void OnAfterTest()
		{
			var ctx = CustomTestContext.Get();

			if (_baselinesPath != null)
			{
				var baseline = ctx.Get<StringBuilder>(CustomTestContext.BASELINE);
				if (baseline != null)
					BaselinesWriter.Write(_baselinesPath, baseline.ToString());
			}

			var trace = ctx.Get<StringBuilder>(CustomTestContext.TRACE);
			if (trace != null && TestContext.CurrentContext.Result.FailCount > 0 && ctx.Get<bool>(CustomTestContext.LIMITED))
			{
				// we need to set ErrorInfo.Message element text
				// because Azure displays only ErrorInfo node data
				TestExecutionContext.CurrentContext.CurrentResult.SetResult(
					TestExecutionContext.CurrentContext.CurrentResult.ResultState,
					TestExecutionContext.CurrentContext.CurrentResult.Message + "\r\n" + trace.ToString(),
					TestExecutionContext.CurrentContext.CurrentResult.StackTrace);
			}

			CustomTestContext.Release();
		}

		protected static bool IsIDSProvider(string context)
		{
			if (!context.Contains("Informix"))
				return false;
			var providerName = GetProviderName(context, out var _);
			if (providerName == ProviderName.InformixDB2)
				return true;

			using (DataConnection dc = new TestDataConnection(GetProviderName(context, out var _)))
				return ((InformixDataProvider)dc.DataProvider).Adapter.IsIDSProvider;
		}
	}

	static class DataCache<T>
		where T : class
	{
		static readonly Dictionary<string,List<T>> _dic = new Dictionary<string, List<T>>();
		public static List<T> Get(string context)
		{
			lock (_dic)
			{
				context = context.Replace(".LinqService", "");

				if (!_dic.TryGetValue(context, out var list))
				{
					using (new DisableLogging())
					using (var db = new DataConnection(context))
					{
						list = db.GetTable<T>().ToList();
						_dic.Add(context, list);
					}
				}

				return list;
			}
		}

		public static void Clear()
		{
			_dic.Clear();
		}
	}

	public static class Helpers
	{
		public static string ToInvariantString<T>(this T data)
		{
			return string.Format(CultureInfo.InvariantCulture, "{0}", data)
				.Replace(',', '.').Trim(' ', '.', '0');
		}
	}

	public class AllowMultipleQuery : IDisposable
	{
		private readonly bool _oldValue = Configuration.Linq.AllowMultipleQuery;

		public AllowMultipleQuery(bool value = true)
		{
			Configuration.Linq.AllowMultipleQuery = value;
		}

		public void Dispose()
		{
			Configuration.Linq.AllowMultipleQuery = _oldValue;
		}
	}

	public class GuardGrouping : IDisposable
	{
		private readonly bool _oldValue = Configuration.Linq.GuardGrouping;

		public GuardGrouping(bool enable)
		{
			Configuration.Linq.GuardGrouping = enable;
		}

		public void Dispose()
		{
			Configuration.Linq.GuardGrouping = _oldValue;
		}
	}

	public class ParameterizeTakeSkip : IDisposable
	{
		private readonly bool _oldValue = Configuration.Linq.ParameterizeTakeSkip;

		public ParameterizeTakeSkip(bool enable)
		{
			Configuration.Linq.ParameterizeTakeSkip = enable;
		}

		public void Dispose()
		{
			Configuration.Linq.ParameterizeTakeSkip = _oldValue;
		}
	}

	public class PreloadGroups : IDisposable
	{
		private readonly bool _oldValue = Configuration.Linq.PreloadGroups;

		public PreloadGroups(bool enable)
		{
			Configuration.Linq.PreloadGroups = enable;
		}

		public void Dispose()
		{
			Configuration.Linq.PreloadGroups = _oldValue;
		}
	}

	public class GenerateExpressionTest : IDisposable
	{
		private readonly bool _oldValue = Configuration.Linq.GenerateExpressionTest;

		public GenerateExpressionTest(bool enable)
		{
			Configuration.Linq.GenerateExpressionTest = enable;
		}

		public void Dispose()
		{
			Configuration.Linq.GenerateExpressionTest = _oldValue;
		}
	}

	public class DoNotClearOrderBys : IDisposable
	{
		private readonly bool _oldValue = Configuration.Linq.DoNotClearOrderBys;

		public DoNotClearOrderBys(bool enable)
		{
			Configuration.Linq.DoNotClearOrderBys = enable;
		}

		public void Dispose()
		{
			Configuration.Linq.DoNotClearOrderBys = _oldValue;
		}
	}

	public class UseBinaryAggregateExpression : IDisposable
	{
		private readonly bool _oldValue = Configuration.Linq.UseBinaryAggregateExpression;

		public UseBinaryAggregateExpression(bool enable)
		{
			Configuration.Linq.UseBinaryAggregateExpression = enable;
		}

		public void Dispose()
		{
			Configuration.Linq.UseBinaryAggregateExpression = _oldValue;
		}
	}

	public class GenerateFinalAliases : IDisposable
	{
		private readonly bool _oldValue = Configuration.Sql.GenerateFinalAliases;

		public GenerateFinalAliases(bool enable)
		{
			Configuration.Sql.GenerateFinalAliases = enable;
		}

		public void Dispose()
		{
			Configuration.Sql.GenerateFinalAliases = _oldValue;
		}
	}

	public class SerializeAssemblyQualifiedName : IDisposable
	{
		private readonly bool _oldValue = Configuration.LinqService.SerializeAssemblyQualifiedName;

		public SerializeAssemblyQualifiedName(bool enable)
		{
			Configuration.LinqService.SerializeAssemblyQualifiedName = enable;
		}

		public void Dispose()
		{
			Configuration.LinqService.SerializeAssemblyQualifiedName = _oldValue;
		}
	}

	public class DisableLogging : IDisposable
	{
		private readonly CustomTestContext _ctx;
		private readonly bool _oldState;

		public DisableLogging()
		{
			_ctx   = CustomTestContext.Get();
			_oldState = _ctx.Get<bool>(CustomTestContext.TRACE_DISABLED);
			_ctx.Set(CustomTestContext.TRACE_DISABLED, true);
		}

		public void Dispose()
		{
			_ctx.Set(CustomTestContext.TRACE_DISABLED, _oldState);
		}
	}

	public class DisableBaseline : IDisposable
	{
		private readonly CustomTestContext _ctx;
		private readonly bool _oldState;

		public DisableBaseline(string reason, bool disable = true)
		{
			_ctx = CustomTestContext.Get();
			_oldState = _ctx.Get<bool>(CustomTestContext.BASELINE_DISABLED);
			_ctx.Set(CustomTestContext.BASELINE_DISABLED, disable);
		}

		public void Dispose()
		{
			_ctx.Set(CustomTestContext.BASELINE_DISABLED, _oldState);
		}
	}

	public class DisableQueryCache : IDisposable
	{
		private readonly bool _oldValue = Configuration.Linq.DisableQueryCache;

		public DisableQueryCache(bool value = true)
		{
			Configuration.Linq.DisableQueryCache = value;
		}

		public void Dispose()
		{
			Configuration.Linq.DisableQueryCache = _oldValue;
		}
	}

	public class WithoutJoinOptimization : IDisposable
	{
		public WithoutJoinOptimization(bool opimizerSwitch = false)
		{
			Configuration.Linq.OptimizeJoins = opimizerSwitch;
			Query.ClearCaches();
		}

		public void Dispose()
		{
			Configuration.Linq.OptimizeJoins = true;
		}
	}

	public class DeletePerson : IDisposable
	{
		readonly IDataContext _db;

		public DeletePerson(IDataContext db)
		{
			_db = db;
			Delete(_db);
		}

		public void Dispose()
		{
			Delete(_db);
		}

		readonly Func<IDataContext,int> Delete =
			CompiledQuery.Compile<IDataContext, int>(db => db.GetTable<Person>().Delete(_ => _.ID > TestBase.MaxPersonID));

	}

	public class WithoutComparisonNullCheck : IDisposable
	{
		public WithoutComparisonNullCheck()
		{
			Configuration.Linq.CompareNullsAsValues = false;
		}

		public void Dispose()
		{
			Configuration.Linq.CompareNullsAsValues = true;
			Query.ClearCaches();
		}
	}

	public static class TestExternals
	{
		public static string? LogFilePath;
		public static bool    IsParallelRun;
		public static int     RunID;
		public static string? Configuration;

		static StreamWriter? _logWriter;

		public static void Log(string text)
		{
			if (LogFilePath != null)
			{
				if (_logWriter == null)
					_logWriter = File.CreateText(LogFilePath);

				_logWriter.WriteLine(text);
				_logWriter.Flush();
			}
		}
	}
}<|MERGE_RESOLUTION|>--- conflicted
+++ resolved
@@ -117,13 +117,8 @@
 			// Configuration.RetryPolicy.Factory = db => new Retry();
 
 			Configuration.Linq.TraceMapperExpression = false;
-<<<<<<< HEAD
 			// Configuration.Linq.GenerateExpressionTest  = true;
-			var assemblyPath = typeof(TestBase).Assembly.GetPath();
-=======
-			//			Configuration.Linq.GenerateExpressionTest  = true;
 			var assemblyPath = typeof(TestBase).Assembly.GetPath()!;
->>>>>>> ae9baa58
 
 #if NET472
 			try
