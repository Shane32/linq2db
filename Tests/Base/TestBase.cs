--- conflicted
+++ resolved
@@ -1,13 +1,11 @@
 ﻿using System;
 using System.Collections.Generic;
-using System.Data;
 using System.Diagnostics;
 using System.Globalization;
 using System.IO;
 using System.Linq;
 using System.Linq.Expressions;
 using System.Text;
-using System.Threading;
 
 using LinqToDB;
 using LinqToDB.Common;
@@ -26,7 +24,6 @@
 #endif
 
 using NUnit.Framework;
-using NUnit.Framework.Interfaces;
 
 namespace Tests
 {
@@ -135,15 +132,10 @@
 
 			Environment.CurrentDirectory = assemblyPath;
 
-<<<<<<< HEAD
 			TestExternals.Log($"CurrentDirectory          : {Environment.CurrentDirectory}");
 
-			var dataProvidersJsonFile     = GetFilePath(assemblyPath, @"DataProviders.json");
-			var userDataProvidersJsonFile = GetFilePath(assemblyPath, @"UserDataProviders.json");
-=======
 			var dataProvidersJsonFile     = GetFilePath(assemblyPath, @"DataProviders.json")!;
 			var userDataProvidersJsonFile = GetFilePath(assemblyPath, @"UserDataProviders.json")!;
->>>>>>> 9fdce4cf
 
 			TestExternals.Log($"dataProvidersJsonFile     : {dataProvidersJsonFile}");
 			TestExternals.Log($"userDataProvidersJsonFile : {userDataProvidersJsonFile}");
@@ -171,18 +163,7 @@
 #endif
 			var testSettings = SettingsReader.Deserialize(configName, dataProvidersJson, userDataProvidersJson);
 
-<<<<<<< HEAD
 			CopyDatabases();
-=======
-			Directory.CreateDirectory(dataPath);
-
-			foreach (var file in Directory.GetFiles(databasePath, "*.*"))
-			{
-				var destination = Path.Combine(dataPath, Path.GetFileName(file));
-				TestContext.WriteLine("{0} => {1}", file, destination);
-				File.Copy(file, destination, true);
-			}
->>>>>>> 9fdce4cf
 
 			UserProviders  = new HashSet<string>(testSettings.Providers ?? Array<string>.Empty, StringComparer.OrdinalIgnoreCase);
 			SkipCategories = new HashSet<string>(testSettings.Skip      ?? Array<string>.Empty, StringComparer.OrdinalIgnoreCase);
@@ -199,12 +180,8 @@
 
 			DataConnection.TurnTraceSwitchOn(traceLevel);
 
-<<<<<<< HEAD
-			Console.WriteLine("Connection strings:");
+			TestContext.WriteLine("Connection strings:");
 			TestExternals.Log("Connection strings:");
-=======
-			TestContext.WriteLine("Connection strings:");
->>>>>>> 9fdce4cf
 
 #if !NET472
 			DataConnection.DefaultSettings            = TxtSettings.Instance;
@@ -223,14 +200,10 @@
 #else
 			foreach (var provider in testSettings.Connections)
 			{
-<<<<<<< HEAD
 				var str = $"\tName=\"{provider.Key}\", Provider=\"{provider.Value.Provider}\", ConnectionString=\"{provider.Value.ConnectionString}\"";
 
-				Console.WriteLine(str);
+				TestContext.WriteLine(str);
 				TestExternals.Log(str);
-=======
-				TestContext.WriteLine($"\tName=\"{provider.Key}\", Provider=\"{provider.Value.Provider}\", ConnectionString=\"{provider.Value.ConnectionString}\"");
->>>>>>> 9fdce4cf
 
 				DataConnection.AddOrSetConfiguration(
 					provider.Key,
@@ -239,21 +212,14 @@
 			}
 #endif
 
-<<<<<<< HEAD
-			Console.WriteLine("Providers:");
+			TestContext.WriteLine("Providers:");
 			TestExternals.Log("Providers:");
 
 			foreach (var userProvider in UserProviders)
 			{
-				Console.WriteLine($"\t{userProvider}");
+				TestContext.WriteLine($"\t{userProvider}");
 				TestExternals.Log($"\t{userProvider}");
 			}
-=======
-			TestContext.WriteLine("Providers:");
-
-			foreach (var userProvider in UserProviders)
-				TestContext.WriteLine($"\t{userProvider}");
->>>>>>> 9fdce4cf
 
 			DefaultProvider = testSettings.DefaultConfiguration;
 
@@ -1601,7 +1567,6 @@
 		}
 	}
 
-<<<<<<< HEAD
 	public static class TestExternals
 	{
 		public static string? LogFilePath;
@@ -1621,7 +1586,9 @@
 				_logWriter.WriteLine(text);
 				_logWriter.Flush();
 			}
-=======
+		}
+	}
+
 	public class CustomCommandProcessor : IDisposable
 	{
 		private readonly IDbCommandProcessor? _original = DbCommandProcessorExtensions.Instance;
@@ -1647,7 +1614,6 @@
 		public void Dispose()
 		{
 			Configuration.OptimizeForSequentialAccess = _original;
->>>>>>> 9fdce4cf
 		}
 	}
 }