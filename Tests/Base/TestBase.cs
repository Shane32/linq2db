﻿using System;
using System.Collections.Generic;
using System.Diagnostics;
using System.Globalization;
using System.IO;
using System.Linq;
using System.Linq.Expressions;
using System.Text;

using LinqToDB;
using LinqToDB.Common;
using LinqToDB.Data;
using LinqToDB.DataProvider.Informix;
using LinqToDB.Expressions;
using LinqToDB.Extensions;
using LinqToDB.Mapping;
using LinqToDB.Reflection;
using LinqToDB.Tools;
using LinqToDB.Tools.Comparers;

#if NET472
using System.ServiceModel;
using System.ServiceModel.Description;
using LinqToDB.ServiceModel;
#endif

using NUnit.Framework;
using NUnit.Framework.Internal;

namespace Tests
{
	using LinqToDB.Data.RetryPolicy;
	using LinqToDB.Interceptors;
	using Model;
	using Tools;

	public partial class TestBase
	{
		protected static class TestData
		{
			// offset 40 is not used by any timezone, so we can detect tz handling issues, which could be hidden when offset match current TZ
			public static readonly DateTimeOffset DateTimeOffset          = new DateTimeOffset(2020, 2, 29, 17, 54, 55, 123, TimeSpan.FromMinutes(40)).AddTicks(1234);
			public static readonly DateTimeOffset DateTimeOffsetUtc       = new DateTimeOffset(2020, 2, 29, 17, 9, 55, 123, TimeSpan.Zero).AddTicks(1234);
			public static readonly DateTime DateTime                      = new DateTime(2020, 2, 29, 17, 54, 55, 123).AddTicks(1234);
			public static readonly DateTime DateTimeUtc                   = new DateTime(2020, 2, 29, 17, 54, 55, 123, DateTimeKind.Utc).AddTicks(1234);
			public static readonly DateTime DateTime4Utc                  = new DateTime(2020, 2, 29, 17, 54, 55, 123, DateTimeKind.Utc).AddTicks(1000);
			public static readonly DateTime Date                          = new (2020, 2, 29);
			public static readonly TimeSpan TimeOfDay                     = new TimeSpan(0, 17, 54, 55, 123).Add(TimeSpan.FromTicks(1234));
			public static readonly TimeSpan TimeOfDay4                    = new TimeSpan(0, 17, 54, 55, 123).Add(TimeSpan.FromTicks(1000));
			public static readonly Guid     Guid1                         = new ("bc7b663d-0fde-4327-8f92-5d8cc3a11d11");
			public static readonly Guid     Guid2                         = new ("a948600d-de21-4f74-8ac2-9516b287076e");
			public static readonly Guid     Guid3                         = new ("bd3973a5-4323-4dd8-9f4f-df9f93e2a627");
			public static readonly Guid     Guid4                         = new ("76b1c875-2287-4b82-a23b-7967c5eafed8");
			public static readonly Guid     Guid5                         = new ("656606a4-6e36-4431-add6-85f886a1c7c2");
			public static readonly Guid     Guid6                         = new ("66aa9df9-260f-4a2b-ac50-9ca8ce7ad725");

			public static byte[] Binary(int size)
			{
				var value = new byte[size];
				for (var i = 0; i < value.Length; i++)
					value[i] = (byte)(i % 256);

				return value;
			}

			public static Guid SequentialGuid(int n)  => new ($"233bf399-9710-4e79-873d-2ec7bf1e{n:x4}");
		}

		private const int TRACES_LIMIT = 50000;

		private static string? _baselinesPath;

		static TestBase()
		{
			TestContext.WriteLine("Tests started in {0}...", Environment.CurrentDirectory);

			TestContext.WriteLine("CLR Version: {0}...", Environment.Version);

			var traceCount = 0;

			DataConnection.TurnTraceSwitchOn();
			DataConnection.WriteTraceLine = (message, name, level) =>
			{
				var ctx   = CustomTestContext.Get();

				if (ctx.Get<bool>(CustomTestContext.BASELINE_DISABLED) != true)
				{
					if (message?.StartsWith("BeforeExecute") == true)
					{
						var baseline = ctx.Get<StringBuilder>(CustomTestContext.BASELINE);
						if (baseline == null)
						{
							baseline = new StringBuilder();
							ctx.Set(CustomTestContext.BASELINE, baseline);
						}
						baseline.AppendLine(message);
					}
				}

				if (ctx.Get<bool>(CustomTestContext.TRACE_DISABLED) != true)
				{
					var trace = ctx.Get<StringBuilder>(CustomTestContext.TRACE);
					if (trace == null)
					{
						trace = new StringBuilder();
						ctx.Set(CustomTestContext.TRACE, trace);
					}

					trace.AppendLine($"{name}: {message}");

					if (traceCount < TRACES_LIMIT || level == TraceLevel.Error)
					{
						ctx.Set(CustomTestContext.LIMITED, true);
						TestContext.WriteLine("{0}: {1}", name, message);
						Debug.WriteLine(message, name);
					}

					traceCount++;
				}
			};

			// Configuration.RetryPolicy.Factory = db => new Retry();

			Configuration.Linq.TraceMapperExpression = false;
			// Configuration.Linq.GenerateExpressionTest  = true;
			var assemblyPath = typeof(TestBase).Assembly.GetPath()!;

#if NET472
			try
			{
				SqlServerTypes.Utilities.LoadNativeAssemblies(assemblyPath);
			}
			catch // this can fail during tests discovering with NUnitTestAdapter
			{
				// ignore
			}
#endif

			Environment.CurrentDirectory = assemblyPath;

			TestExternals.Log($"CurrentDirectory          : {Environment.CurrentDirectory}");

			var dataProvidersJsonFile     = GetFilePath(assemblyPath, @"DataProviders.json")!;
			var userDataProvidersJsonFile = GetFilePath(assemblyPath, @"UserDataProviders.json")!;

			TestExternals.Log($"dataProvidersJsonFile     : {dataProvidersJsonFile}");
			TestExternals.Log($"userDataProvidersJsonFile : {userDataProvidersJsonFile}");

			var dataProvidersJson     = File.ReadAllText(dataProvidersJsonFile);
			var userDataProvidersJson =
				File.Exists(userDataProvidersJsonFile) ? File.ReadAllText(userDataProvidersJsonFile) : null;

#if NETCOREAPP2_1
			var configName = "CORE21";
#elif NETCOREAPP3_1
			var configName = "CORE31";
#elif NET5_0
			var configName = "NET50";
#elif NET472
			var configName = "NET472";
#else
			var configName = "";
#error Unknown framework
#endif

#if AZURE
			TestContext.WriteLine("Azure configuration detected.");
			configName += ".Azure";
#endif
			var testSettings = SettingsReader.Deserialize(configName, dataProvidersJson, userDataProvidersJson);

			CopyDatabases();

			UserProviders  = new HashSet<string>(testSettings.Providers ?? Array<string>.Empty, StringComparer.OrdinalIgnoreCase);
			SkipCategories = new HashSet<string>(testSettings.Skip      ?? Array<string>.Empty, StringComparer.OrdinalIgnoreCase);

			var logLevel = testSettings.TraceLevel;
			var traceLevel = TraceLevel.Info;

			if (!string.IsNullOrEmpty(logLevel))
				if (!Enum.TryParse(logLevel, true, out traceLevel))
					traceLevel = TraceLevel.Info;

			if (!string.IsNullOrEmpty(testSettings.NoLinqService))
				DataSourcesBaseAttribute.NoLinqService = ConvertTo<bool>.From(testSettings.NoLinqService);

			DataConnection.TurnTraceSwitchOn(traceLevel);

			TestContext.WriteLine("Connection strings:");
			TestExternals.Log("Connection strings:");

#if !NET472
			DataConnection.DefaultSettings            = TxtSettings.Instance;
			TxtSettings.Instance.DefaultConfiguration = "SQLiteMs";

			foreach (var provider in testSettings.Connections/*.Where(c => UserProviders.Contains(c.Key))*/)
			{
				if (string.IsNullOrWhiteSpace(provider.Value.ConnectionString))
					throw new InvalidOperationException("ConnectionString should be provided");

				TestContext.WriteLine($"\tName=\"{provider.Key}\", Provider=\"{provider.Value.Provider}\", ConnectionString=\"{provider.Value.ConnectionString}\"");

				TxtSettings.Instance.AddConnectionString(
					provider.Key, provider.Value.Provider ?? "", provider.Value.ConnectionString);
			}
#else
			foreach (var provider in testSettings.Connections)
			{
				var str = $"\tName=\"{provider.Key}\", Provider=\"{provider.Value.Provider}\", ConnectionString=\"{provider.Value.ConnectionString}\"";

				TestContext.WriteLine(str);
				TestExternals.Log(str);

				DataConnection.AddOrSetConfiguration(
					provider.Key,
					provider.Value.ConnectionString,
					provider.Value.Provider ?? "");
			}
#endif

			TestContext.WriteLine("Providers:");
			TestExternals.Log("Providers:");

			foreach (var userProvider in UserProviders)
			{
				TestContext.WriteLine($"\t{userProvider}");
				TestExternals.Log($"\t{userProvider}");
			}

			DefaultProvider = testSettings.DefaultConfiguration;

			if (!string.IsNullOrEmpty(DefaultProvider))
			{
				DataConnection.DefaultConfiguration = DefaultProvider;
#if !NET472
				TxtSettings.Instance.DefaultConfiguration = DefaultProvider;
#endif
			}

#if NET472
			LinqService.TypeResolver = str =>
			{
				return str switch
				{
					"Tests.Model.Gender" => typeof(Gender),
					"Tests.Model.Person" => typeof(Person),
					_ => null,
				};
			};
#endif

			// baselines
			if (!string.IsNullOrWhiteSpace(testSettings.BaselinesPath))
			{
				var baselinesPath = Path.GetFullPath(testSettings.BaselinesPath);
				if (Directory.Exists(baselinesPath))
					_baselinesPath = baselinesPath;
			}
		}

		static void CopyDatabases()
		{
			var databasePath = Path.GetFullPath("Database");
			var dataPath     = Path.Combine(databasePath, "Data");

			TestExternals.Log($"Copy databases {databasePath} => {dataPath}");

			if (TestExternals.IsParallelRun && TestExternals.Configuration != null)
			{
				try
				{
					foreach (var file in Directory.GetFiles(databasePath, "*.*"))
					{
						var fileName = Path.GetFileName(file);

						switch (TestExternals.Configuration, fileName)
						{
							case ("Access.Data",         "TestData.mdb")       :
							case ("SqlCe.Data",          "TestData.sdf")       :
							case ("SQLite.Classic.Data", "TestData.sqlite")    :
							case ("SQLite.MS.Data",      "TestData.MS.sqlite") :
							{
								var destination = Path.Combine(dataPath, Path.GetFileName(file));

								TestExternals.Log($"{file} => {destination}");
								File.Copy(file, destination, true);

								break;
							}
						}
					}
				}
				catch (Exception e)
				{
					TestExternals.Log(e.ToString());
					TestContext.WriteLine(e);
					throw;
				}
			}
			else
			{
				if (Directory.Exists(dataPath))
					Directory.Delete(dataPath, true);

				Directory.CreateDirectory(dataPath);

				foreach (var file in Directory.GetFiles(databasePath, "*.*"))
				{
					var destination = Path.Combine(dataPath, Path.GetFileName(file));
					TestContext.WriteLine("{0} => {1}", file, destination);
					File.Copy(file, destination, true);
				}
			}
		}

		protected static string? GetFilePath(string basePath, string findFileName)
		{
			var fileName = Path.GetFullPath(Path.Combine(basePath, findFileName));

			string? path = basePath;
			while (!File.Exists(fileName))
			{
				TestContext.WriteLine($"File not found: {fileName}");

				path = Path.GetDirectoryName(path);

				if (path == null)
					return null;

				fileName = Path.GetFullPath(Path.Combine(path, findFileName));
			}

			TestContext.WriteLine($"Base path found: {fileName}");

			return fileName;
		}

#if NET472
		const           int          IP = 22654;
		static          bool         _isHostOpen;
		static          TestLinqService? _service;
		static readonly object           _syncRoot = new ();
#endif

		static void OpenHost(MappingSchema? ms)
		{
#if NET472
			if (_isHostOpen)
			{
				_service!.MappingSchema = ms;
				return;
			}

			ServiceHost host;

			lock (_syncRoot)
			{
				if (_isHostOpen)
				{
					_service!.MappingSchema = ms;
					return;
				}

				host        = new ServiceHost(_service = new TestLinqService(ms, null, false) { AllowUpdates = true }, new Uri("net.tcp://localhost:" + (IP + TestExternals.RunID)));
				_isHostOpen = true;
			}

			host.Description.Behaviors.Add(new ServiceMetadataBehavior());
			host.Description.Behaviors.Find<ServiceDebugBehavior>().IncludeExceptionDetailInFaults = true;
			host.AddServiceEndpoint(typeof(IMetadataExchange), MetadataExchangeBindings.CreateMexTcpBinding(), "mex");
			host.AddServiceEndpoint(
				typeof(ILinqService),
				new NetTcpBinding(SecurityMode.None)
				{
					MaxReceivedMessageSize = 10000000,
					MaxBufferPoolSize      = 10000000,
					MaxBufferSize          = 10000000,
					CloseTimeout           = new TimeSpan(00, 01, 00),
					OpenTimeout            = new TimeSpan(00, 01, 00),
					ReceiveTimeout         = new TimeSpan(00, 10, 00),
					SendTimeout            = new TimeSpan(00, 10, 00),
				},
				"LinqOverWCF");

			host.Open();

			TestExternals.Log($"host opened, Address : {host.BaseAddresses[0]}");
#endif
		}

		public static readonly HashSet<string> UserProviders;
		public static readonly string?         DefaultProvider;
		public static readonly HashSet<string> SkipCategories;

		public static readonly List<string> Providers = CustomizationSupport.Interceptor.GetSupportedProviders(new List<string>
		{
#if NET472
			ProviderName.Sybase,
			ProviderName.OracleNative,
			TestProvName.Oracle11Native,
			ProviderName.Informix,
#endif
			ProviderName.SqlCe,
			ProviderName.Access,
			ProviderName.AccessOdbc,
			ProviderName.DB2,
			ProviderName.InformixDB2,
			ProviderName.SQLiteClassic,
			TestProvName.SQLiteClassicMiniProfilerMapped,
			TestProvName.SQLiteClassicMiniProfilerUnmapped,
			ProviderName.SybaseManaged,
			ProviderName.OracleManaged,
			TestProvName.Oracle11Managed,
			ProviderName.Firebird,
			TestProvName.Firebird3,
			TestProvName.Firebird4,
			ProviderName.SqlServer2008,
			ProviderName.SqlServer2012,
			ProviderName.SqlServer2014,
			ProviderName.SqlServer2016,
			ProviderName.SqlServer2017,
			TestProvName.SqlServer2019,
			TestProvName.SqlServer2019SequentialAccess,
			TestProvName.SqlServer2019FastExpressionCompiler,
			TestProvName.SqlServerContained,
			ProviderName.SqlServer2005,
			TestProvName.SqlAzure,
			ProviderName.PostgreSQL,
			ProviderName.PostgreSQL92,
			ProviderName.PostgreSQL93,
			ProviderName.PostgreSQL95,
			TestProvName.PostgreSQL10,
			TestProvName.PostgreSQL11,
			TestProvName.PostgreSQL12,
			TestProvName.PostgreSQL13,
			ProviderName.MySql,
			ProviderName.MySqlConnector,
			TestProvName.MySql55,
			TestProvName.MariaDB,
			ProviderName.SQLiteMS,
			ProviderName.SapHanaNative,
			ProviderName.SapHanaOdbc
		}).ToList();

		protected ITestDataContext GetDataContext(
			string         configuration,
			MappingSchema? ms                       = null,
			bool           testLinqService          = true,
			IInterceptor?  interceptor              = null,
			bool           suppressSequentialAccess = false)
		{
			if (configuration.EndsWith(".LinqService"))
			{
#if NET472
				OpenHost(ms);

				var str = configuration.Substring(0, configuration.Length - ".LinqService".Length);

				RemoteDataContextBase dx;

				if (testLinqService)
					dx = new ServiceModel.TestLinqServiceDataContext(new TestLinqService(ms, interceptor, suppressSequentialAccess) { AllowUpdates = true }) { Configuration = str };
				else
				{
					_service!.SuppressSequentialAccess = suppressSequentialAccess;
					if (interceptor != null)
						_service!.AddInterceptor(interceptor);

					dx = new TestServiceModelDataContext(
						IP + TestExternals.RunID,
						() =>
						{
							_service!.SuppressSequentialAccess = false;
							if (interceptor != null)
								_service!.RemoveInterceptor();
						}) { Configuration = str };
				}

				Debug.WriteLine(((IDataContext)dx).ContextID, "Provider ");

				if (ms != null)
					dx.MappingSchema = MappingSchema.CombineSchemas(dx.MappingSchema, ms);

				return (ITestDataContext)dx;
#else
				configuration = configuration.Substring(0, configuration.Length - ".LinqService".Length);
#endif
			}

			return GetDataConnection(configuration, ms, interceptor, suppressSequentialAccess: suppressSequentialAccess);
		}

		protected TestDataConnection GetDataConnection(
			string         configuration,
			MappingSchema? ms                       = null,
			IInterceptor?  interceptor              = null,
			IRetryPolicy?  retryPolicy              = null,
			bool           suppressSequentialAccess = false)
		{
			if (configuration.EndsWith(".LinqService"))
			{
				throw new InvalidOperationException($"Call {nameof(GetDataContext)} for remote context creation");
			}

			Debug.WriteLine(configuration, "Provider ");

			var res = new TestDataConnection(configuration);
			if (ms != null)
				res.AddMappingSchema(ms);

			// add extra mapping schema to not share mappers with other sql2017/2019 providers
			// use same schema to use cache within test provider scope
			if (configuration == TestProvName.SqlServer2019SequentialAccess)
			{
				if (!suppressSequentialAccess)
					res.AddInterceptor(SequentialAccessCommandInterceptor.Instance);

				res.AddMappingSchema(_sequentialAccessSchema);
			}
			else if (configuration == TestProvName.SqlServer2019FastExpressionCompiler)
				res.AddMappingSchema(_fecSchema);

			if (interceptor != null)
				res.AddInterceptor(interceptor);

			if (retryPolicy != null)
				res.RetryPolicy = retryPolicy;

			return res;
		}

		private static readonly MappingSchema _sequentialAccessSchema = new ();
		private static readonly MappingSchema _fecSchema = new ();

		protected static char GetParameterToken(string context)
		{
			var token = '@';

			switch (context)
			{
				case ProviderName.SapHanaOdbc:
				case ProviderName.Informix:
					token = '?'; break;
				case ProviderName.SapHanaNative:
				case TestProvName.Oracle11Managed:
				case TestProvName.Oracle11Native:
				case ProviderName.OracleManaged:
				case ProviderName.OracleNative:
					token = ':'; break;
			}

			return CustomizationSupport.Interceptor.GetParameterToken(token, context);
		}

		protected void TestOnePerson(int id, string firstName, IQueryable<Person> persons)
		{
			var list = persons.ToList();

			Assert.AreEqual(1, list.Count);

			var person = list[0];

			Assert.AreEqual(id, person.ID);
			Assert.AreEqual(firstName, person.FirstName);
		}

		protected void TestOneJohn(IQueryable<Person> persons)
		{
			TestOnePerson(1, "John", persons);
		}

		protected void TestPerson(int id, string firstName, IQueryable<IPerson> persons)
		{
			var person = persons.ToList().First(p => p.ID == id);

			Assert.AreEqual(id, person.ID);
			Assert.AreEqual(firstName, person.FirstName);
		}

		protected void TestJohn(IQueryable<IPerson> persons)
		{
			TestPerson(1, "John", persons);
		}

		private   List<LinqDataTypes>?      _types;
		protected IEnumerable<LinqDataTypes> Types
		{
			get
			{
				if (_types == null)
					using (new DisableLogging())
					using (var db = new TestDataConnection())
						_types = db.Types.ToList();

				return _types;
			}
		}

		private   List<LinqDataTypes2>? _types2;
		protected List<LinqDataTypes2>   Types2
		{
			get
			{
				if (_types2 == null)
					using (new DisableLogging())
					using (var db = new TestDataConnection())
						_types2 = db.Types2.ToList();

				return _types2;
			}
		}

		protected internal const int MaxPersonID = 4;

		private   List<Person>?       _person;
		protected IEnumerable<Person>  Person
		{
			get
			{
				if (_person == null)
				{
					using (new DisableLogging())
					using (var db = new TestDataConnection())
						_person = db.Person.ToList();

					foreach (var p in _person)
						p.Patient = Patient.SingleOrDefault(ps => p.ID == ps.PersonID);
				}

				return _person;
			}
		}

		private   List<Patient>? _patient;
		protected List<Patient>   Patient
		{
			get
			{
				if (_patient == null)
				{
					using (new DisableLogging())
					using (var db = new TestDataConnection())
						_patient = db.Patient.ToList();

					foreach (var p in _patient)
						p.Person = Person.Single(ps => ps.ID == p.PersonID);
				}

				return _patient;
			}
		}

		private   List<Doctor>? _doctor;
		protected List<Doctor>   Doctor
		{
			get
			{
				if (_doctor == null)
				{
					using (new DisableLogging())
					using (var db = new TestDataConnection())
						_doctor = db.Doctor.ToList();
				}

				return _doctor;
			}
		}

		#region Parent/Child Model

		private   List<Parent>?      _parent;
		protected IEnumerable<Parent> Parent
		{
			get
			{
				if (_parent == null)
					using (new DisableLogging())
					using (var db = new TestDataConnection())
					{
						_parent = db.Parent.ToList();
						db.Close();

						foreach (var p in _parent)
						{
							p.ParentTest    = p;
							p.Children      = Child         .Where(c => c.ParentID == p.ParentID).ToList();
							p.GrandChildren = GrandChild    .Where(c => c.ParentID == p.ParentID).ToList();
							p.Types         = Types.FirstOrDefault(t => t.ID == p.ParentID);
						}
					}

				return _parent;
			}
		}

		private   List<Parent1>?      _parent1;
		protected IEnumerable<Parent1> Parent1
		{
			get
			{
				if (_parent1 == null)
					_parent1 = Parent.Select(p => new Parent1 { ParentID = p.ParentID, Value1 = p.Value1 }).ToList();

				return _parent1;
			}
		}

		private   List<Parent4>? _parent4;
		protected List<Parent4> Parent4 => _parent4 ??= Parent.Select(p => new Parent4 { ParentID = p.ParentID, Value1 = ConvertTo<TypeValue>.From(p.Value1) }).ToList();

		private   List<Parent5>? _parent5;
		protected List<Parent5>   Parent5
		{
			get
			{
				if (_parent5 == null)
				{
					_parent5 = Parent.Select(p => new Parent5 { ParentID = p.ParentID, Value1 = p.Value1 }).ToList();

					foreach (var p in _parent5)
						p.Children = _parent5.Where(c => c.Value1 == p.ParentID).ToList();
				}

				return _parent5;
			}
		}

		private   List<ParentInheritanceBase>?      _parentInheritance;
		protected IEnumerable<ParentInheritanceBase> ParentInheritance
		{
			get
			{
				if (_parentInheritance == null)
					_parentInheritance = Parent.Select(p =>
						p.Value1 == null ? new ParentInheritanceNull { ParentID = p.ParentID } :
						p.Value1.Value == 1 ? new ParentInheritance1 { ParentID = p.ParentID, Value1 = p.Value1.Value } :
						 (ParentInheritanceBase)new ParentInheritanceValue { ParentID = p.ParentID, Value1 = p.Value1.Value }
					).ToList();

				return _parentInheritance;
			}
		}

		private   List<ParentInheritanceValue>? _parentInheritanceValue;
		protected List<ParentInheritanceValue> ParentInheritanceValue => _parentInheritanceValue ??=
					ParentInheritance.Where(p => p is ParentInheritanceValue).Cast<ParentInheritanceValue>().ToList();

		private   List<ParentInheritance1>? _parentInheritance1;
		protected List<ParentInheritance1> ParentInheritance1 =>
			_parentInheritance1 ??=
				ParentInheritance.Where(p => p is ParentInheritance1).Cast<ParentInheritance1>().ToList();

		private   List<ParentInheritanceBase4>? _parentInheritance4;
		protected List<ParentInheritanceBase4> ParentInheritance4 =>
			_parentInheritance4 ??= Parent
					.Where(p => p.Value1.HasValue && (new[] { 1, 2 }.Contains(p.Value1.Value)))
					.Select(p => p.Value1 == 1 ?
						(ParentInheritanceBase4)new ParentInheritance14 { ParentID = p.ParentID } :
												new ParentInheritance24 { ParentID = p.ParentID }
				).ToList();

		protected List<Child>?      _child;
		protected IEnumerable<Child> Child
		{
			get
			{
				if (_child == null)
					using (new DisableLogging())
					using (var db = new TestDataConnection())
					{
						db.Child.Delete(c => c.ParentID >= 1000);
						_child = db.Child.ToList();
						db.Close();

						foreach (var ch in _child)
						{
							ch.Parent        = Parent .Single(p => p.ParentID == ch.ParentID);
							ch.Parent1       = Parent1.Single(p => p.ParentID == ch.ParentID);
							ch.ParentID2     = new Parent3 { ParentID2 = ch.Parent.ParentID, Value1 = ch.Parent.Value1 };
							ch.GrandChildren = GrandChild.Where(c => c.ParentID == ch.ParentID && c.ChildID == ch.ChildID).ToList();
						}
					}

				foreach (var item in _child)
					yield return item;
			}
		}

		private   List<GrandChild>?      _grandChild;
		protected IEnumerable<GrandChild> GrandChild
		{
			get
			{
				if (_grandChild == null)
					using (new DisableLogging())
					using (var db = new TestDataConnection())
					{
						_grandChild = db.GrandChild.ToList();
						db.Close();

						foreach (var ch in _grandChild)
							ch.Child = Child.Single(c => c.ParentID == ch.ParentID && c.ChildID == ch.ChildID);
					}

				return _grandChild;
			}
		}

		private   List<GrandChild1>?      _grandChild1;
		protected IEnumerable<GrandChild1> GrandChild1
		{
			get
			{
				if (_grandChild1 == null)
					using (new DisableLogging())
					using (var db = new TestDataConnection())
					{
						_grandChild1 = db.GrandChild1.ToList();

						foreach (var ch in _grandChild1)
						{
							ch.Parent = Parent1.Single(p => p.ParentID == ch.ParentID);
							ch.Child  = Child  .Single(c => c.ParentID == ch.ParentID && c.ChildID == ch.ChildID);
						}
					}

				return _grandChild1;
			}
		}

		#endregion

		#region Inheritance Parent/Child Model

		private   List<InheritanceParentBase>? _inheritanceParent;
		protected List<InheritanceParentBase>   InheritanceParent
		{
			get
			{
				if (_inheritanceParent == null)
				{
					using (new DisableLogging())
					using (var db = new TestDataConnection())
						_inheritanceParent = db.InheritanceParent.ToList();
				}

				return _inheritanceParent;
			}
		}

		private   List<InheritanceChildBase>? _inheritanceChild;
		protected List<InheritanceChildBase>   InheritanceChild
		{
			get
			{
				if (_inheritanceChild == null)
				{
					using (new DisableLogging())
					using (var db = new TestDataConnection())
						_inheritanceChild = db.InheritanceChild.LoadWith(_ => _.Parent).ToList();
				}

				return _inheritanceChild;
			}
		}

		#endregion

		#region Northwind

		public TestBaseNorthwind GetNorthwindAsList(string context)
		{
			return new TestBaseNorthwind(context);
		}

		public class TestBaseNorthwind
		{
			private string _context;

			public TestBaseNorthwind(string context)
			{
				_context = context;
			}

			private List<Northwind.Category>? _category;
			public List<Northwind.Category>    Category
			{
				get
				{
					if (_category == null)
						using (new DisableLogging())
						using (var db = new NorthwindDB(_context))
							_category = db.Category.ToList();
					return _category;
				}
			}

			private List<Northwind.Customer>? _customer;
			public List<Northwind.Customer>    Customer
			{
				get
				{
					if (_customer == null)
					{
						using (new DisableLogging())
						using (var db = new NorthwindDB(_context))
							_customer = db.Customer.ToList();

						foreach (var c in _customer)
							c.Orders = (from o in Order where o.CustomerID == c.CustomerID select o).ToList();
					}

					return _customer;
				}
			}

			private List<Northwind.Employee>? _employee;
			public List<Northwind.Employee>    Employee
			{
				get
				{
					if (_employee == null)
					{
						using (new DisableLogging())
						using (var db = new NorthwindDB(_context))
						{
							_employee = db.Employee.ToList();

							foreach (var employee in _employee)
							{
								employee.Employees         = (from e in _employee where e.ReportsTo == employee.EmployeeID select e).ToList();
								employee.ReportsToEmployee = (from e in _employee where e.EmployeeID == employee.ReportsTo select e).SingleOrDefault();
							}
						}
					}

					return _employee;
				}
			}

			private List<Northwind.EmployeeTerritory>? _employeeTerritory;
			public List<Northwind.EmployeeTerritory>    EmployeeTerritory
			{
				get
				{
					if (_employeeTerritory == null)
						using (new DisableLogging())
						using (var db = new NorthwindDB(_context))
							_employeeTerritory = db.EmployeeTerritory.ToList();
					return _employeeTerritory;
				}
			}

			private List<Northwind.OrderDetail>? _orderDetail;
			public List<Northwind.OrderDetail>    OrderDetail
			{
				get
				{
					if (_orderDetail == null)
						using (new DisableLogging())
						using (var db = new NorthwindDB(_context))
							_orderDetail = db.OrderDetail.ToList();
					return _orderDetail;
				}
			}

			private List<Northwind.Order>? _order;
			public List<Northwind.Order>    Order
			{
				get
				{
					if (_order == null)
					{
						using (new DisableLogging())
						using (var db = new NorthwindDB(_context))
							_order = db.Order.ToList();

						foreach (var o in _order)
						{
							o.Customer = Customer.Single(c => o.CustomerID == c.CustomerID);
							o.Employee = Employee.Single(e => o.EmployeeID == e.EmployeeID);
						}
					}

					return _order;
				}
			}

			private IEnumerable<Northwind.Product>? _product;
			public IEnumerable<Northwind.Product>    Product
			{
				get
				{
					if (_product == null)
						using (new DisableLogging())
						using (var db = new NorthwindDB(_context))
							_product = db.Product.ToList();

					foreach (var product in _product)
						yield return product;
				}
			}

			private List<Northwind.ActiveProduct>? _activeProduct;
			public List<Northwind.ActiveProduct> ActiveProduct => _activeProduct ??= Product.OfType<Northwind.ActiveProduct>().ToList();

			public IEnumerable<Northwind.DiscontinuedProduct> DiscontinuedProduct => Product.OfType<Northwind.DiscontinuedProduct>();

			private List<Northwind.Region>? _region;
			public List<Northwind.Region>    Region
			{
				get
				{
					if (_region == null)
						using (new DisableLogging())
						using (var db = new NorthwindDB(_context))
							_region = db.Region.ToList();
					return _region;
				}
			}

			private List<Northwind.Shipper>? _shipper;
			public List<Northwind.Shipper>    Shipper
			{
				get
				{
					if (_shipper == null)
						using (new DisableLogging())
						using (var db = new NorthwindDB(_context))
							_shipper = db.Shipper.ToList();
					return _shipper;
				}
			}

			private List<Northwind.Supplier>? _supplier;
			public List<Northwind.Supplier>    Supplier
			{
				get
				{
					if (_supplier == null)
						using (new DisableLogging())
						using (var db = new NorthwindDB(_context))
							_supplier = db.Supplier.ToList();
					return _supplier;
				}
			}

			private List<Northwind.Territory>? _territory;
			public List<Northwind.Territory>    Territory
			{
				get
				{
					if (_territory == null)
						using (new DisableLogging())
						using (var db = new NorthwindDB(_context))
							_territory = db.Territory.ToList();
					return _territory;
				}
			}
		}

		#endregion

		protected IEnumerable<LinqDataTypes2> AdjustExpectedData(ITestDataContext db, IEnumerable<LinqDataTypes2> data)
		{
			if (db.ProviderNeedsTimeFix(db.ContextID))
			{
				var adjusted = new List<LinqDataTypes2>();
				foreach (var record in data)
				{
					var copy = new LinqDataTypes2()
					{
						ID             = record.ID,
						MoneyValue     = record.MoneyValue,
						DateTimeValue  = record.DateTimeValue,
						DateTimeValue2 = record.DateTimeValue2,
						BoolValue      = record.BoolValue,
						GuidValue      = record.GuidValue,
						SmallIntValue  = record.SmallIntValue,
						IntValue       = record.IntValue,
						BigIntValue    = record.BigIntValue,
						StringValue    = record.StringValue
					};

					if (copy.DateTimeValue != null)
					{
						copy.DateTimeValue = copy.DateTimeValue.Value.AddMilliseconds(-copy.DateTimeValue.Value.Millisecond);
					}

					adjusted.Add(copy);
				}

				return adjusted;
			}

			return data;
		}

		protected bool IsCaseSensitiveDB(string context)
		{
			// we intentionally configure Sql Server 2019 test database to be case-sensitive to test
			// linq2db support for this configuration
			// on CI we test two configurations:
			// linux/mac: db is case sensitive, catalog is case insensitive
			// windows: both db and catalog are case sensitive
			return GetProviderName(context, out var _) == TestProvName.SqlServer2019;
		}

		/// <summary>
		/// Returns case-sensitivity of string comparison (e.g. using LIKE) without explicit collation specified.
		/// Depends on database implementation or database collation.
		/// </summary>
		protected bool IsCaseSensitiveComparison(string context)
		{
			var provider = GetProviderName(context, out var _);

			// we intentionally configure Sql Server 2019 test database to be case-sensitive to test
			// linq2db support for this configuration
			// on CI we test two configurations:
			// linux/mac: db is case sensitive, catalog is case insensitive
			// windows: both db and catalog are case sensitive
			return provider == TestProvName.SqlServer2019
				|| provider == ProviderName.DB2
				|| provider.StartsWith(ProviderName.Firebird)
				|| provider.StartsWith(ProviderName.Informix)
				|| provider.StartsWith(ProviderName.Oracle)
				|| provider.StartsWith(ProviderName.PostgreSQL)
				|| provider.StartsWith(ProviderName.SapHana)
				|| provider.StartsWith(ProviderName.Sybase)
				;
		}

		/// <summary>
		/// Returns status of test CollatedTable - wether it is configured to have proper column collations or
		/// use database defaults (<see cref="IsCaseSensitiveComparison"/>).
		/// </summary>
		protected bool IsCollatedTableConfigured(string context)
		{
			var provider = GetProviderName(context, out var _);

			// unconfigured providers (some could be configured in theory):
			// Access : no such concept as collation on column level (db-only)
			// DB2
			// Informix
			// Oracle (in theory v12 has collations, but to enable them you need to complete quite a quest...)
			// PostgreSQL (v12 + custom collation required (no default CI collations))
			// SAP HANA
			// SQL CE
			// Sybase ASE
			return provider == TestProvName.SqlAzure
				|| provider == TestProvName.MariaDB
				|| provider == TestProvName.AllOracleNative
				|| provider.StartsWith(ProviderName.SqlServer)
				|| provider.StartsWith(ProviderName.Firebird)
				|| provider.StartsWith(ProviderName.MySql)
				// while it is configured, LIKE in SQLite is case-insensitive (for ASCII only though)
				//|| provider.StartsWith(ProviderName.SQLite)
				;
		}

		protected void AreEqual<T>(IEnumerable<T> expected, IEnumerable<T> result, bool allowEmpty = false)
		{
			AreEqual(t => t, expected, result, EqualityComparer<T>.Default, allowEmpty);
		}

		protected void AreEqual<T>(IEnumerable<T> expected, IEnumerable<T> result, Func<IEnumerable<T>, IEnumerable<T>> sort)
		{
			AreEqual(t => t, expected, result, EqualityComparer<T>.Default, sort);
		}

		protected void AreEqualWithComparer<T>(IEnumerable<T> expected, IEnumerable<T> result)
		{
			AreEqual(t => t, expected, result, ComparerBuilder.GetEqualityComparer<T>());
		}

		protected void AreEqualWithComparer<T>(IEnumerable<T> expected, IEnumerable<T> result, Func<MemberAccessor,bool> memberPredicate)
		{
			AreEqual(t => t, expected, result, ComparerBuilder.GetEqualityComparer<T>(memberPredicate));
		}

		protected void AreEqual<T>(IEnumerable<T> expected, IEnumerable<T> result, IEqualityComparer<T> comparer)
		{
			AreEqual(t => t, expected, result, comparer);
		}

		protected void AreEqual<T>(IEnumerable<T> expected, IEnumerable<T> result, IEqualityComparer<T> comparer, Func<IEnumerable<T>, IEnumerable<T>> sort)
		{
			AreEqual(t => t, expected, result, comparer, sort);
		}

		protected void AreEqual<T>(Func<T, T> fixSelector, IEnumerable<T> expected, IEnumerable<T> result)
		{
			AreEqual(fixSelector, expected, result, EqualityComparer<T>.Default);
		}

		protected void AreEqual<T>(Func<T, T> fixSelector, IEnumerable<T> expected, IEnumerable<T> result, IEqualityComparer<T> comparer, bool allowEmpty = false)
		{
			AreEqual(fixSelector, expected, result, comparer, null, allowEmpty);
		}

		protected void AreEqual<T>(
			Func<T, T> fixSelector,
			IEnumerable<T> expected,
			IEnumerable<T> result,
			IEqualityComparer<T> comparer,
			Func<IEnumerable<T>, IEnumerable<T>>? sort,
			bool allowEmpty = false)
		{
			var resultList   = result.  Select(fixSelector).ToList();
			var expectedList = expected.Select(fixSelector).ToList();

			if (sort != null)
			{
				resultList   = sort(resultList).  ToList();
				expectedList = sort(expectedList).ToList();
			}

			if (!allowEmpty)
				Assert.AreNotEqual(0, expectedList.Count, "Expected list cannot be empty.");
			Assert.AreEqual(expectedList.Count, resultList.Count, "Expected and result lists are different. Length: ");

			var exceptExpectedList = resultList.  Except(expectedList, comparer).ToList();
			var exceptResultList   = expectedList.Except(resultList,   comparer).ToList();

			var exceptExpected = exceptExpectedList.Count;
			var exceptResult   = exceptResultList.  Count;
			var message        = new StringBuilder();

			if (exceptResult != 0 || exceptExpected != 0)
			{
				Debug.WriteLine(resultList.  ToDiagnosticString());
				Debug.WriteLine(expectedList.ToDiagnosticString());

				for (var i = 0; i < resultList.Count; i++)
				{
					var equals = comparer.Equals(expectedList[i], resultList[i]);
					Debug.  WriteLine   ("{0} {1} {3} {2}", equals ? " " : "!", expectedList[i], resultList[i], equals ? "==" : "<>");
					message.AppendFormat("{0} {1} {3} {2}", equals ? " " : "!", expectedList[i], resultList[i], equals ? "==" : "<>");
					message.AppendLine();
				}
			}

			Assert.AreEqual(0, exceptExpected, $"Expected Was{Environment.NewLine}{message}");
			Assert.AreEqual(0, exceptResult  , $"Expect Result{Environment.NewLine}{message}");
		}

		protected void AreEqual<T>(IEnumerable<IEnumerable<T>> expected, IEnumerable<IEnumerable<T>> result)
		{
			var resultList   = result.ToList();
			var expectedList = expected.ToList();

			Assert.AreNotEqual(0, expectedList.Count);
			Assert.AreEqual(expectedList.Count, resultList.Count, "Expected and result lists are different. Length: ");

			for (var i = 0; i < resultList.Count; i++)
			{
				var elist = expectedList[i].ToList();
				var rlist = resultList[i].ToList();

				if (elist.Count > 0 || rlist.Count > 0)
					AreEqual(elist, rlist);
			}
		}

		protected void AreSame<T>(IEnumerable<T> expected, IEnumerable<T> result)
		{
			var resultList   = result.ToList();
			var expectedList = expected.ToList();

			Assert.AreNotEqual(0, expectedList.Count);
			Assert.AreEqual(expectedList.Count, resultList.Count);

			var b = expectedList.SequenceEqual(resultList);

			if (!b)
				for (var i = 0; i < resultList.Count; i++)
					Debug.WriteLine("{0} {1} --- {2}", Equals(expectedList[i], resultList[i]) ? " " : "-", expectedList[i], resultList[i]);

			Assert.IsTrue(b);
		}

		public T[] AssertQuery<T>(IQueryable<T> query)
		{
			var expr    = query.Expression;
			var loaded  = new Dictionary<Type, Expression>();
			var actual  = query.ToArray();
			var newExpr = expr.Transform(loaded, static (loaded, e) =>
			{
				if (e.NodeType == ExpressionType.Call)
				{
					var mc = (MethodCallExpression)e;

					if (mc.IsSameGenericMethod(Methods.LinqToDB.AsSubQuery))
						return mc.Arguments[0];

					if (typeof(ITable<>).IsSameOrParentOf(mc.Type))
					{
						var entityType = mc.Method.ReturnType.GetGenericArguments()[0];

						if (entityType != null)
						{
							if (!loaded.TryGetValue(entityType, out var itemsExpression))
							{
								var newCall = LinqToDB.Common.TypeHelper.MakeMethodCall(Methods.Queryable.ToArray, mc);
								using (new DisableLogging())
								{
									var items = newCall.EvaluateExpression();
									itemsExpression = Expression.Constant(items, entityType.MakeArrayType());
									loaded.Add(entityType, itemsExpression);
								}
							}
							var queryCall =
								LinqToDB.Common.TypeHelper.MakeMethodCall(Methods.Enumerable.AsQueryable,
									itemsExpression);
							return queryCall;
						}
					}
				}

				return e;
			})!;

			var empty = LinqToDB.Common.Tools.CreateEmptyQuery<T>();
			T[]? expected;

			expected = empty.Provider.CreateQuery<T>(newExpr).ToArray();

			if (actual.Length > 0 || expected.Length > 0)
				AreEqual(expected, actual, ComparerBuilder.GetEqualityComparer<T>());

			return actual;
		}

		protected void CompareSql(string expected, string result)
		{
			Assert.AreEqual(normalize(expected), normalize(result));

			static string normalize(string sql)
			{
				var lines = sql.Split(new char[] { '\r', '\n' }, StringSplitOptions.RemoveEmptyEntries);
				return string.Join("\n", lines.Where(l => !l.StartsWith("-- ")).Select(l => l.TrimStart('\t', ' ')));
			}
		}

		protected List<LinqDataTypes> GetTypes(string context)
		{
			return DataCache<LinqDataTypes>.Get(context);
		}

		public static TempTable<T> CreateTempTable<T>(IDataContext db, string tableName, string context)
			where T : notnull
		{
			return TempTable.Create<T>(db, GetTempTableName(tableName, context));
		}

		public static string GetTempTableName(string tableName, string context)
		{
			var finalTableName = tableName;
			switch (GetProviderName(context, out var _))
			{
				case TestProvName.SqlAzure:
				case ProviderName.SqlServer:
				case ProviderName.SqlServer2005:
				case ProviderName.SqlServer2008:
				case ProviderName.SqlServer2012:
				case ProviderName.SqlServer2014:
				case ProviderName.SqlServer2016:
				case ProviderName.SqlServer2017:
				case TestProvName.SqlServer2019:
				case TestProvName.SqlServer2019SequentialAccess:
				case TestProvName.SqlServer2019FastExpressionCompiler:
				case TestProvName.SqlServerContained                 :
				{
					if (!tableName.StartsWith("#"))
						finalTableName = "#" + tableName;
					break;
				}
				default:
					throw new NotImplementedException();
			}

			return finalTableName;
		}

		protected static string GetProviderName(string context, out bool isLinqService)
		{
			isLinqService = context.EndsWith(".LinqService");
			return context.Replace(".LinqService", "");
		}

		[SetUp]
		public virtual void OnBeforeTest()
		{
			// SequentialAccess-enabled provider setup
			var (provider, _) = NUnitUtils.GetContext(TestExecutionContext.CurrentContext.CurrentTest);
			if (provider == TestProvName.SqlServer2019SequentialAccess)
			{
				Configuration.OptimizeForSequentialAccess = true;
			}
			else if (provider == TestProvName.SqlServer2019FastExpressionCompiler)
			{
				//Compilation.SetExpressionCompiler(_ => ExpressionCompiler.CompileFast(_, true));
			}
		}

		[TearDown]
		public virtual void OnAfterTest()
		{
			// SequentialAccess-enabled provider cleanup
			var (provider, _) = NUnitUtils.GetContext(TestExecutionContext.CurrentContext.CurrentTest);
			if (provider == TestProvName.SqlServer2019SequentialAccess)
			{
				Configuration.OptimizeForSequentialAccess = false;
			}
			if (provider == TestProvName.SqlServer2019FastExpressionCompiler)
			{
				//Compilation.SetExpressionCompiler(null);
			}

			if (provider?.Contains("SapHana") == true)
			{
				using (new DisableLogging())
				using (new DisableBaseline("isn't baseline query"))
				using (var db = new TestDataConnection(provider))
				{
					// release memory
					db.Execute("ALTER SYSTEM CLEAR SQL PLAN CACHE");
				}
			}

			// dump baselines
			var ctx = CustomTestContext.Get();

			if (_baselinesPath != null)
			{
				var baseline = ctx.Get<StringBuilder>(CustomTestContext.BASELINE);
				if (baseline != null)
					BaselinesWriter.Write(_baselinesPath, baseline.ToString());
			}

			var trace = ctx.Get<StringBuilder>(CustomTestContext.TRACE);
			if (trace != null && TestContext.CurrentContext.Result.FailCount > 0 && ctx.Get<bool>(CustomTestContext.LIMITED))
			{
				// we need to set ErrorInfo.Message element text
				// because Azure displays only ErrorInfo node data
				TestExecutionContext.CurrentContext.CurrentResult.SetResult(
					TestExecutionContext.CurrentContext.CurrentResult.ResultState,
					TestExecutionContext.CurrentContext.CurrentResult.Message + "\r\n" + trace.ToString(),
					TestExecutionContext.CurrentContext.CurrentResult.StackTrace);
			}

			CustomTestContext.Release();
		}

		protected string GetCurrentBaselines()
		{
			return CustomTestContext.Get().Get<StringBuilder>(CustomTestContext.BASELINE)?.ToString() ?? string.Empty;
		}

		protected static bool IsIDSProvider(string context)
		{
			if (!context.Contains("Informix"))
				return false;
			var providerName = GetProviderName(context, out var _);
			if (providerName == ProviderName.InformixDB2)
				return true;

			using (DataConnection dc = new TestDataConnection(GetProviderName(context, out var _)))
				return ((InformixDataProvider)dc.DataProvider).Adapter.IsIDSProvider;
		}
	}

	static class DataCache<T>
		where T : class
	{
		static readonly Dictionary<string,List<T>> _dic = new ();
		public static List<T> Get(string context)
		{
			lock (_dic)
			{
				context = context.Replace(".LinqService", "");

				if (!_dic.TryGetValue(context, out var list))
				{
					using (new DisableLogging())
					using (new DisableLogging())
					using (var db = new DataConnection(context))
					{
						list = db.GetTable<T>().ToList();
						_dic.Add(context, list);
					}
				}

				return list;
			}
		}

		public static void Clear()
		{
			_dic.Clear();
		}
	}

	public static class Helpers
	{
		public static string ToInvariantString<T>(this T data)
		{
			return string.Format(CultureInfo.InvariantCulture, "{0}", data)
				.Replace(',', '.').Trim(' ', '.', '0');
		}
	}

	public static class TestExternals
	{
		public static string? LogFilePath;
		public static bool    IsParallelRun;
		public static int     RunID;
		public static string? Configuration;

		static StreamWriter? _logWriter;

		public static void Log(string text)
		{
			if (LogFilePath != null)
			{
				if (_logWriter == null)
					_logWriter = File.CreateText(LogFilePath);

				_logWriter.WriteLine(text);
				_logWriter.Flush();
			}
		}
	}
<<<<<<< HEAD

	public class OptimizeForSequentialAccess : IDisposable
	{
		private readonly bool _original = Configuration.OptimizeForSequentialAccess;
		public OptimizeForSequentialAccess(bool enable)
		{
			Configuration.OptimizeForSequentialAccess = enable;
		}

		public void Dispose()
		{
			Configuration.OptimizeForSequentialAccess = _original;
		}
	}
=======
>>>>>>> 5b15781d
}<|MERGE_RESOLUTION|>--- conflicted
+++ resolved
@@ -339,7 +339,7 @@
 		const           int          IP = 22654;
 		static          bool         _isHostOpen;
 		static          TestLinqService? _service;
-		static readonly object           _syncRoot = new ();
+		static readonly object       _syncRoot = new ();
 #endif
 
 		static void OpenHost(MappingSchema? ms)
@@ -1358,19 +1358,19 @@
 			var finalTableName = tableName;
 			switch (GetProviderName(context, out var _))
 			{
-				case TestProvName.SqlAzure:
-				case ProviderName.SqlServer:
-				case ProviderName.SqlServer2005:
-				case ProviderName.SqlServer2008:
-				case ProviderName.SqlServer2012:
-				case ProviderName.SqlServer2014:
-				case ProviderName.SqlServer2016:
-				case ProviderName.SqlServer2017:
-				case TestProvName.SqlServer2019:
-				case TestProvName.SqlServer2019SequentialAccess:
+				case TestProvName.SqlAzure                           :
+				case ProviderName.SqlServer                          :
+				case ProviderName.SqlServer2005                      :
+				case ProviderName.SqlServer2008                      :
+				case ProviderName.SqlServer2012                      :
+				case ProviderName.SqlServer2014                      :
+				case ProviderName.SqlServer2016                      :
+				case ProviderName.SqlServer2017                      :
+				case TestProvName.SqlServer2019                      :
+				case TestProvName.SqlServer2019SequentialAccess      :
 				case TestProvName.SqlServer2019FastExpressionCompiler:
 				case TestProvName.SqlServerContained                 :
-				{
+					{
 					if (!tableName.StartsWith("#"))
 						finalTableName = "#" + tableName;
 					break;
@@ -1531,21 +1531,4 @@
 			}
 		}
 	}
-<<<<<<< HEAD
-
-	public class OptimizeForSequentialAccess : IDisposable
-	{
-		private readonly bool _original = Configuration.OptimizeForSequentialAccess;
-		public OptimizeForSequentialAccess(bool enable)
-		{
-			Configuration.OptimizeForSequentialAccess = enable;
-		}
-
-		public void Dispose()
-		{
-			Configuration.OptimizeForSequentialAccess = _original;
-		}
-	}
-=======
->>>>>>> 5b15781d
 }