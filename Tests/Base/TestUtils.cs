--- conflicted
+++ resolved
@@ -3,16 +3,12 @@
 using System.Linq;
 using System.Text.RegularExpressions;
 using System.Threading;
-<<<<<<< HEAD
-using Tests.Model;
-=======
 
 using JetBrains.Annotations;
 
 using LinqToDB;
 using LinqToDB.Data;
 using LinqToDB.DataProvider.Firebird;
->>>>>>> dd38f573
 using LinqToDB.SchemaProvider;
 
 namespace Tests
@@ -37,7 +33,7 @@
 			return Interlocked.Increment(ref _cnt);
 		}
 
-		public const string NO_SCHEMA_NAME   = "UNUSED_SCHEMA";
+		public const string NO_SCHEMA_NAME = "UNUSED_SCHEMA";
 		public const string NO_DATABASE_NAME = "UNUSED_DB";
 		public const string NO_SERVER_NAME   = "UNUSED_SERVER";
 
@@ -69,7 +65,7 @@
 		[Sql.Function("current_schema"  , ServerSideOnly = true, Configuration = ProviderName.PostgreSQL)]
 		[Sql.Function("USER_NAME"       , ServerSideOnly = true, Configuration = ProviderName.Sybase)]
 		[Sql.Expression("current_schema", ServerSideOnly = true, Configuration = ProviderName.SapHana)]
-		[Sql.Function("SCHEMA_NAME", ServerSideOnly = true)]
+		[Sql.Function("SCHEMA_NAME"     , ServerSideOnly = true)]
 		private static string SchemaName()
 		{
 			throw new InvalidOperationException();
@@ -136,15 +132,11 @@
 				bool loadCheck(ProcedureSchema p)
 				{
 					return p.ProcedureName != "SERIES_GENERATE_TIME"
-<<<<<<< HEAD
-						&& p.ProcedureName != "SERIES_DISAGGREGATE_TIME";
-=======
 						&& p.ProcedureName != "SERIES_DISAGGREGATE_TIME"
 						// just too slow
 						&& p.ProcedureName != "GET_FULL_SYSTEM_INFO_DUMP"
 						&& p.ProcedureName != "GET_FULL_SYSTEM_INFO_DUMP_WITH_PARAMETERS"
 						&& p.ProcedureName != "FULL_SYSTEM_INFO_DUMP_CREATE";
->>>>>>> dd38f573
 				}
 
 				return options;
@@ -153,7 +145,6 @@
 			return baseOptions;
 		}
 
-<<<<<<< HEAD
 		/// <summary>
 		/// Returns server name for provided connection.
 		/// Returns UNUSED_SERVER if fully-qualified table name doesn't support server name.
@@ -195,8 +186,6 @@
 			return NO_SCHEMA_NAME;
 		}
 
-=======
->>>>>>> dd38f573
 		private static string GetContextName(IDataContext db)
 		{
 #if !NETSTANDARD1_6 && !NETSTANDARD2_0 && !MONO
