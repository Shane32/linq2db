<<<<<<< HEAD
﻿-- This file defines data providers loaded by default for all users.
-- Copy this file as UserDataProviders.txt and uncomment providers you need to work on.
-- UserDataProviders.txt is in .gitignore and it is not committed to the repository.

--Access
--SqlCe
--SQLite

--DB2
--Firebird
--Informix
--SqlServer
--SqlServer.2000
--SqlServer.2005
--SqlServer.2008
--SqlServer.2012
--SapHana
--MySql
--Oracle
--PostgreSQL
--Sybase
--Northwind
=======
﻿-- This file defines data providers loaded by default for all users.
-- Copy this file as UserDataProviders.txt and uncomment providers you need to work on.
-- UserDataProviders.txt is in .gitignore and it is not committed to the repository.

Access
SqlCe
SQLite

--DB2
--Firebird
--Informix
--SqlServer
--SqlServer.2000
--SqlServer.2005
--SqlServer.2008
--SqlServer.2012
--SqlAzure.2012  * Server=tcp:----.database.windows.net,1433;Database=TestData;User ID=TestUser@----;Password=;Trusted_Connection=False;Encrypt=True;
--MySql
--Oracle
--PostgreSQL
--Sybase
--Northwind
>>>>>>> e183d5b0
<|MERGE_RESOLUTION|>--- conflicted
+++ resolved
@@ -1,47 +1,23 @@
-<<<<<<< HEAD
-﻿-- This file defines data providers loaded by default for all users.
--- Copy this file as UserDataProviders.txt and uncomment providers you need to work on.
--- UserDataProviders.txt is in .gitignore and it is not committed to the repository.
-
---Access
---SqlCe
---SQLite
-
---DB2
---Firebird
---Informix
---SqlServer
---SqlServer.2000
---SqlServer.2005
---SqlServer.2008
---SqlServer.2012
---SapHana
---MySql
---Oracle
---PostgreSQL
---Sybase
---Northwind
-=======
-﻿-- This file defines data providers loaded by default for all users.
--- Copy this file as UserDataProviders.txt and uncomment providers you need to work on.
--- UserDataProviders.txt is in .gitignore and it is not committed to the repository.
-
-Access
-SqlCe
-SQLite
-
---DB2
---Firebird
---Informix
---SqlServer
---SqlServer.2000
---SqlServer.2005
---SqlServer.2008
---SqlServer.2012
---SqlAzure.2012  * Server=tcp:----.database.windows.net,1433;Database=TestData;User ID=TestUser@----;Password=;Trusted_Connection=False;Encrypt=True;
---MySql
---Oracle
---PostgreSQL
---Sybase
---Northwind
->>>>>>> e183d5b0
+﻿-- This file defines data providers loaded by default for all users.
+-- Copy this file as UserDataProviders.txt and uncomment providers you need to work on.
+-- UserDataProviders.txt is in .gitignore and it is not committed to the repository.
+
+Access
+SqlCe
+SQLite
+
+--DB2
+--Firebird
+--Informix
+--SqlServer
+--SqlServer.2000
+--SqlServer.2005
+--SqlServer.2008
+--SqlServer.2012
+--SqlAzure.2012  * Server=tcp:----.database.windows.net,1433;Database=TestData;User ID=TestUser@----;Password=;Trusted_Connection=False;Encrypt=True;
+--SapHana
+--MySql
+--Oracle
+--PostgreSQL
+--Sybase
+--Northwind