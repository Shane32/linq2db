﻿using System;
using System.Data.Linq;
using System.Diagnostics;
using System.Linq;
using System.Xml;
using System.Xml.Linq;

using LinqToDB;
using LinqToDB.Common;
using LinqToDB.Data;
using LinqToDB.Mapping;

using NUnit.Framework;

namespace Tests.DataProvider
{
	using System.Collections.Generic;
	using System.Globalization;
	using System.Threading.Tasks;
	using LinqToDB.Tools.Comparers;
	using Model;

	[TestFixture]
	public class SybaseTests : TestBase
	{
		[Test]
		public void TestParameters([IncludeDataSources(TestProvName.AllSybase)] string context)
		{
			using (var conn = new DataConnection(context))
			{
				Assert.That(conn.Execute<string>("SELECT @p",        new { p =  1  }), Is.EqualTo("1"));
				Assert.That(conn.Execute<string>("SELECT @p",        new { p = "1" }), Is.EqualTo("1"));
				Assert.That(conn.Execute<int>   ("SELECT @p",        new { p =  new DataParameter { Value = 1   } }), Is.EqualTo(1));
				Assert.That(conn.Execute<string>("SELECT @p1",       new { p1 = new DataParameter { Value = "1" } }), Is.EqualTo("1"));
				Assert.That(conn.Execute<int>   ("SELECT @p1 + @p2", new { p1 = 2, p2 = 3 }), Is.EqualTo(5));
				Assert.That(conn.Execute<int>   ("SELECT @p2 + @p1", new { p2 = 2, p1 = 3 }), Is.EqualTo(5));
			}
		}

		static void TestType<T>(DataConnection connection, string dataTypeName, T value, string tableName = "AllTypes", bool convertToString = false)
			where T : notnull
		{
			Assert.That(connection.Execute<T>(string.Format("SELECT {0} FROM {1} WHERE ID = 1", dataTypeName, tableName)),
				Is.EqualTo(connection.MappingSchema.GetDefaultValue(typeof(T))));

			object actualValue   = connection.Execute<T>(string.Format("SELECT {0} FROM {1} WHERE ID = 2", dataTypeName, tableName))!;
			object expectedValue = value;

			if (convertToString)
			{
				actualValue   = actualValue.  ToString()!;
				expectedValue = expectedValue.ToString()!;
			}

			Assert.That(actualValue, Is.EqualTo(expectedValue));
		}

		[Test]
		public void TestDataTypes([IncludeDataSources(TestProvName.AllSybase)] string context)
		{
			using (var conn = new DataConnection(context))
			{
				TestType(conn, "bigintDataType",        1000000L);
				TestType(conn, "uBigintDataType",       2233332UL);
				TestType(conn, "numericDataType",       9999999m);
				TestType(conn, "bitDataType",           true);
				TestType(conn, "smallintDataType",      (short)25555);
				TestType(conn, "uSmallintDataType",     (ushort)33333);
				TestType(conn, "decimalDataType",       2222222m);
				TestType(conn, "smallmoneyDataType",    100000m);
				TestType(conn, "intDataType",           7777777);
				TestType(conn, "uIntDataType",          3333333U);
				TestType(conn, "tinyintDataType",       (sbyte)100);
				TestType(conn, "moneyDataType",         100000m);
				TestType(conn, "floatDataType",         20.31d);
				TestType(conn, "realDataType",          16.2f);

				TestType(conn, "datetimeDataType",      new DateTime(2012, 12, 12, 12, 12, 12));
				TestType(conn, "smalldatetimeDataType", new DateTime(2012, 12, 12, 12, 12, 00));
				TestType(conn, "dateDataType",          new DateTime(2012, 12, 12));
				TestType(conn, "timeDataType",          new TimeSpan(0, 12, 12, 12, 10));

				TestType(conn, "charDataType",          '1');
				TestType(conn, "varcharDataType",       "234");
				TestType(conn, "textDataType",          "567");
				TestType(conn, "ncharDataType",         "23233");
				TestType(conn, "nvarcharDataType",      "3323");
				TestType(conn, "ntextDataType",         "111");

				TestType(conn, "binaryDataType",        new byte[] { 1 });
				TestType(conn, "varbinaryDataType",     new byte[] { 2 });
				TestType(conn, "imageDataType",         new byte[] { 3, 0, 0, 0 });

				Assert.That(conn.Execute<byte[]>("SELECT timestampDataType FROM AllTypes WHERE ID = 1").Length, Is.EqualTo(8));
			}
		}

		static void TestNumeric<T>(DataConnection conn, T expectedValue, DataType dataType, string skip = "")
		{
			var skipTypes = skip.Split(' ').Select(s => s.Replace("u.", "unsigned "));

			foreach (var sqlType in new[]
				{
					"bigint",
					"unsigned bigint",
					"bit",
					"decimal",
					"decimal(38)",
					"int",
					"unsigned int",
					"money",
					"numeric",
					"numeric(38)",
					"smallint",
					"unsigned smallint",
					"smallmoney",
					"tinyint",

					"float",
					"real"
				}.Except(skipTypes))
			{
				var sqlValue = expectedValue is bool ? (bool)(object)expectedValue? 1 : 0 : (object?)expectedValue;

				var sql = string.Format(CultureInfo.InvariantCulture, "SELECT Cast({0} as {1})", sqlValue ?? "NULL", sqlType);

				Debug.WriteLine(sql + " -> " + typeof(T));

				Assert.That(conn.Execute<T>(sql), Is.EqualTo(expectedValue));
			}

			{
				var sql = typeof(T) == typeof(decimal) || typeof(T) == typeof(decimal?) ?
					"SELECT Cast(@p as decimal(38))" :
					"SELECT @p";

				Debug.WriteLine("{0} -> DataType.{1}",  typeof(T), dataType);
				Assert.That(conn.Execute<T>(sql, new DataParameter { Name = "p", DataType = dataType, Value = expectedValue }), Is.EqualTo(expectedValue));
				Debug.WriteLine("{0} -> auto", typeof(T));
				Assert.That(conn.Execute<T>(sql, new DataParameter { Name = "p", Value = expectedValue }), Is.EqualTo(expectedValue));
				Debug.WriteLine("{0} -> new",  typeof(T));
				Assert.That(conn.Execute<T>(sql, new { p = expectedValue }), Is.EqualTo(expectedValue));
			}
		}

		static void TestSimple<T>(DataConnection conn, T expectedValue, DataType dataType)
			where T : struct
		{
			TestNumeric<T> (conn, expectedValue, dataType);
			TestNumeric<T?>(conn, expectedValue, dataType);
			TestNumeric<T?>(conn, (T?)null,      dataType, "bit");
		}

		[Test]
		public void TestNumerics([IncludeDataSources(TestProvName.AllSybase)] string context)
		{
			using (var conn = new DataConnection(context))
			{
				TestNumeric<bool>  (conn, true, DataType.Boolean);
				TestNumeric<bool?> (conn, true, DataType.Boolean);
				TestSimple<sbyte>  (conn, 1,    DataType.SByte);
				TestSimple<short>  (conn, 1,    DataType.Int16);
				TestSimple<int>    (conn, 1,    DataType.Int32);
				TestSimple<long>   (conn, 1L,   DataType.Int64);
				TestSimple<byte>   (conn, 1,    DataType.Byte);
				TestSimple<ushort> (conn, 1,    DataType.UInt16);
				TestSimple<uint>   (conn, 1u,   DataType.UInt32);
				TestSimple<ulong>  (conn, 1ul,  DataType.UInt64);
				TestSimple<float>  (conn, 1,    DataType.Single);
				TestSimple<double> (conn, 1d,   DataType.Double);
				TestSimple<decimal>(conn, 1m,   DataType.Decimal);
				TestSimple<decimal>(conn, 1m,   DataType.VarNumeric);
				TestSimple<decimal>(conn, 1m,   DataType.Money);
				TestSimple<decimal>(conn, 1m,   DataType.SmallMoney);

				TestNumeric(conn, sbyte.MinValue,   DataType.SByte,      "bit u.bigint u.int u.smallint tinyint");
				TestNumeric(conn, sbyte.MaxValue,   DataType.SByte,      "bit");
				TestNumeric(conn, short.MinValue,   DataType.Int16,      "bit u.bigint u.int u.smallint tinyint");
				TestNumeric(conn, short.MaxValue,   DataType.Int16,      "bit tinyint");
				TestNumeric(conn, int.MinValue,     DataType.Int32,      "bit u.bigint u.int u.smallint smallint smallmoney tinyint");
				TestNumeric(conn, int.MaxValue,     DataType.Int32,      "bit u.smallint smallint smallmoney tinyint real");
				TestNumeric(conn, long.MinValue,    DataType.Int64,      "bit u.bigint u.int u.smallint decimal int money numeric smallint smallmoney tinyint");
				TestNumeric(conn, long.MaxValue,    DataType.Int64,      "bit u.int u.smallint decimal int money numeric smallint smallmoney tinyint float real");

				TestNumeric(conn, byte.MaxValue,    DataType.Byte,       "bit");
				TestNumeric(conn, ushort.MaxValue,  DataType.UInt16,     "bit smallint tinyint");
				TestNumeric(conn, uint.MaxValue,    DataType.UInt32,     "bit int smallint smallmoney tinyint real u.smallint");
				TestNumeric(conn, ulong.MaxValue,   DataType.UInt64,     "bigint bit decimal int money numeric smallint smallmoney tinyint float real u.int u.smallint");

				TestNumeric(conn, -3.40282306E+38f, DataType.Single,     "bigint bit u.bigint u.int u.smallint decimal decimal(38) int money numeric numeric(38) smallint smallmoney tinyint");
				TestNumeric(conn, 3.40282306E+38f,  DataType.Single,     "bigint bit u.bigint u.int u.smallint decimal decimal(38) int money numeric numeric(38) smallint smallmoney tinyint");
				TestNumeric(conn, -1.79E+308d,      DataType.Double,     "bigint bit u.bigint u.int u.smallint decimal decimal(38) int money numeric numeric(38) smallint smallmoney tinyint real");
				TestNumeric(conn,  1.79E+308d,      DataType.Double,     "bigint bit u.bigint u.int u.smallint decimal decimal(38) int money numeric numeric(38) smallint smallmoney tinyint real");

				const decimal decmax = 79228162514264337593543950m;

				TestNumeric(conn, -decmax,          DataType.Decimal,    "bigint bit u.bigint u.int u.smallint decimal int money numeric smallint smallmoney tinyint float real");
				TestNumeric(conn, +decmax,          DataType.Decimal,    "bigint bit u.bigint u.int u.smallint decimal int money numeric smallint smallmoney tinyint float real");
				TestNumeric(conn, -decmax,          DataType.VarNumeric, "bigint bit u.bigint u.int u.smallint decimal int money numeric smallint smallmoney tinyint float real");
				TestNumeric(conn, +decmax,          DataType.VarNumeric, "bigint bit u.bigint u.int u.smallint decimal int money numeric smallint smallmoney tinyint float real");
				TestNumeric(conn, -9223372036854m,  DataType.Money,      "bit u.bigint u.int u.smallint int smallint smallmoney tinyint real");
				TestNumeric(conn, +9223372036854m,  DataType.Money,      "bit u.int u.smallint int smallint smallmoney tinyint real");
				TestNumeric(conn, -214748m,         DataType.SmallMoney, "bit u.bigint u.int u.smallint smallint tinyint");
				TestNumeric(conn, +214748m,         DataType.SmallMoney, "bit u.smallint smallint tinyint");
			}
		}

		[Test]
		public void TestDate([IncludeDataSources(TestProvName.AllSybase)] string context)
		{
			using (var conn = new DataConnection(context))
			{
				var dateTime = new DateTime(2012, 12, 12);

				Assert.That(conn.Execute<DateTime> ("SELECT Cast('2012-12-12' as date)"),                          Is.EqualTo(dateTime));
				Assert.That(conn.Execute<DateTime?>("SELECT Cast('2012-12-12' as date)"),                          Is.EqualTo(dateTime));
				Assert.That(conn.Execute<DateTime> ("SELECT @p", DataParameter.Date("p", dateTime)),               Is.EqualTo(dateTime));
				Assert.That(conn.Execute<DateTime?>("SELECT @p", new DataParameter("p", dateTime, DataType.Date)), Is.EqualTo(dateTime));
			}
		}

		[Test]
		public void TestSmallDateTime([IncludeDataSources(TestProvName.AllSybase)] string context)
		{
			using (var conn = new DataConnection(context))
			{
				var dateTime = new DateTime(2012, 12, 12, 12, 12, 00);

				Assert.That(conn.Execute<DateTime> ("SELECT Cast('2012-12-12 12:12:00' as smalldatetime)"),                 Is.EqualTo(dateTime));
				Assert.That(conn.Execute<DateTime?>("SELECT Cast('2012-12-12 12:12:00' as smalldatetime)"),                 Is.EqualTo(dateTime));

				Assert.That(conn.Execute<DateTime> ("SELECT @p", DataParameter.SmallDateTime("p", dateTime)),               Is.EqualTo(dateTime));
				Assert.That(conn.Execute<DateTime?>("SELECT @p", new DataParameter("p", dateTime, DataType.SmallDateTime)), Is.EqualTo(dateTime));
			}
		}

		[Test]
		public void TestDateTime([IncludeDataSources(TestProvName.AllSybase)] string context)
		{
			using (var conn = new DataConnection(context))
			{
				var dateTime = new DateTime(2012, 12, 12, 12, 12, 12);

				Assert.That(conn.Execute<DateTime> ("SELECT Cast('2012-12-12 12:12:12' as datetime)"),                 Is.EqualTo(dateTime));
				Assert.That(conn.Execute<DateTime?>("SELECT Cast('2012-12-12 12:12:12' as datetime)"),                 Is.EqualTo(dateTime));

				Assert.That(conn.Execute<DateTime> ("SELECT @p", DataParameter.DateTime("p", dateTime)),               Is.EqualTo(dateTime));
				Assert.That(conn.Execute<DateTime?>("SELECT @p", new DataParameter("p", dateTime)),                    Is.EqualTo(dateTime));
				Assert.That(conn.Execute<DateTime?>("SELECT @p", new DataParameter("p", dateTime, DataType.DateTime)), Is.EqualTo(dateTime));
			}
		}

		[Test]
		public void TestTimeSpan([IncludeDataSources(TestProvName.AllSybase)] string context)
		{
			using (var conn = new DataConnection(context))
			{
				var time = new TimeSpan(12, 12, 12);

				Assert.That(conn.Execute<TimeSpan> ("SELECT Cast('12:12:12' as time)"), Is.EqualTo(time));
				Assert.That(conn.Execute<TimeSpan?>("SELECT Cast('12:12:12' as time)"), Is.EqualTo(time));

				Assert.That(conn.Execute<TimeSpan> ("SELECT @p", DataParameter.Time  ("p", time)),              Is.EqualTo(time));
				Assert.That(conn.Execute<TimeSpan> ("SELECT @p", DataParameter.Create("p", time)),              Is.EqualTo(time));
				Assert.That(conn.Execute<TimeSpan?>("SELECT @p", new DataParameter("p",  time, DataType.Time)), Is.EqualTo(time));
				Assert.That(conn.Execute<TimeSpan?>("SELECT @p", new DataParameter("p",  time)),                Is.EqualTo(time));
			}
		}

		[Test]
		public void TestChar([IncludeDataSources(TestProvName.AllSybase)] string context)
		{
			using (var conn = new DataConnection(context))
			{
				Assert.That(conn.Execute<char> ("SELECT Cast('1' as char)"),         Is.EqualTo('1'));
				Assert.That(conn.Execute<char?>("SELECT Cast('1' as char)"),         Is.EqualTo('1'));
				Assert.That(conn.Execute<char> ("SELECT Cast('1' as char(1))"),      Is.EqualTo('1'));
				Assert.That(conn.Execute<char?>("SELECT Cast('1' as char(1))"),      Is.EqualTo('1'));

				Assert.That(conn.Execute<char> ("SELECT Cast('1' as varchar)"),      Is.EqualTo('1'));
				Assert.That(conn.Execute<char?>("SELECT Cast('1' as varchar)"),      Is.EqualTo('1'));
				Assert.That(conn.Execute<char> ("SELECT Cast('1' as varchar(20))"),  Is.EqualTo('1'));
				Assert.That(conn.Execute<char?>("SELECT Cast('1' as varchar(20))"),  Is.EqualTo('1'));

				Assert.That(conn.Execute<char> ("SELECT Cast('1' as nchar)"),        Is.EqualTo('1'));
				Assert.That(conn.Execute<char?>("SELECT Cast('1' as nchar)"),        Is.EqualTo('1'));
				Assert.That(conn.Execute<char> ("SELECT Cast('1' as nchar(20))"),    Is.EqualTo('1'));
				Assert.That(conn.Execute<char?>("SELECT Cast('1' as nchar(20))"),    Is.EqualTo('1'));

				Assert.That(conn.Execute<char> ("SELECT Cast('1' as nvarchar)"),     Is.EqualTo('1'));
				Assert.That(conn.Execute<char?>("SELECT Cast('1' as nvarchar)"),     Is.EqualTo('1'));
				Assert.That(conn.Execute<char> ("SELECT Cast('1' as nvarchar(20))"), Is.EqualTo('1'));
				Assert.That(conn.Execute<char?>("SELECT Cast('1' as nvarchar(20))"), Is.EqualTo('1'));

				Assert.That(conn.Execute<char> ("SELECT @p",               DataParameter.Char("p",  '1')), Is.EqualTo('1'));
				Assert.That(conn.Execute<char?>("SELECT @p",               DataParameter.Char("p",  '1')), Is.EqualTo('1'));
				Assert.That(conn.Execute<char> ("SELECT Cast(@p as char)", DataParameter.Char("p",  '1')), Is.EqualTo('1'));
				Assert.That(conn.Execute<char?>("SELECT Cast(@p as char)", DataParameter.Char("p",  '1')), Is.EqualTo('1'));

				Assert.That(conn.Execute<char> ("SELECT @p", DataParameter.VarChar ("p", '1')), Is.EqualTo('1'));
				Assert.That(conn.Execute<char?>("SELECT @p", DataParameter.VarChar ("p", '1')), Is.EqualTo('1'));
				Assert.That(conn.Execute<char> ("SELECT @p", DataParameter.NChar   ("p", '1')), Is.EqualTo('1'));
				Assert.That(conn.Execute<char?>("SELECT @p", DataParameter.NChar   ("p", '1')), Is.EqualTo('1'));
				Assert.That(conn.Execute<char> ("SELECT @p", DataParameter.NVarChar("p", '1')), Is.EqualTo('1'));
				Assert.That(conn.Execute<char?>("SELECT @p", DataParameter.NVarChar("p", '1')), Is.EqualTo('1'));
				Assert.That(conn.Execute<char> ("SELECT @p", DataParameter.Create  ("p", '1')), Is.EqualTo('1'));
				Assert.That(conn.Execute<char?>("SELECT @p", DataParameter.Create  ("p", '1')), Is.EqualTo('1'));

				Assert.That(conn.Execute<char> ("SELECT @p", new DataParameter { Name = "p", Value = '1' }), Is.EqualTo('1'));
				Assert.That(conn.Execute<char?>("SELECT @p", new DataParameter { Name = "p", Value = '1' }), Is.EqualTo('1'));
			}
		}

		[Test]
		public void TestString([IncludeDataSources(TestProvName.AllSybase)] string context)
		{
			using (var conn = new DataConnection(context))
			{
				Assert.That(conn.Execute<string>("SELECT Cast('12345' as char)"),                       Is.EqualTo("12345"));
				Assert.That(conn.Execute<string>("SELECT Cast('12345' as char(20))"),                   Is.EqualTo("12345"));
				Assert.That(conn.Execute<string>("SELECT Cast('12345' as char(20))"),                   Is.EqualTo("12345"));
				Assert.That(conn.Execute<string>("SELECT Cast(NULL    as char(20))"),                   Is.Null);

				Assert.That(conn.Execute<string>("SELECT Cast('12345' as varchar)"),                    Is.EqualTo("12345"));
				Assert.That(conn.Execute<string>("SELECT Cast('12345' as varchar(20))"),                Is.EqualTo("12345"));
				Assert.That(conn.Execute<string>("SELECT Cast(NULL    as varchar(20))"),                Is.Null);

				Assert.That(conn.Execute<string>("SELECT Cast('12345' as text)"),                       Is.EqualTo("12345"));
				Assert.That(conn.Execute<string>("SELECT Cast(NULL    as text)"),                       Is.Null);

				Assert.That(conn.Execute<string>("SELECT Cast('12345' as nchar)"),                      Is.EqualTo("12345"));
				Assert.That(conn.Execute<string>("SELECT Cast('12345' as nchar(20))"),                  Is.EqualTo("12345"));
				Assert.That(conn.Execute<string>("SELECT Cast(NULL    as nchar(20))"),                  Is.Null);

				Assert.That(conn.Execute<string>("SELECT Cast('12345' as nvarchar)"),                   Is.EqualTo("12345"));
				Assert.That(conn.Execute<string>("SELECT Cast('12345' as nvarchar(20))"),               Is.EqualTo("12345"));
				Assert.That(conn.Execute<string>("SELECT Cast(NULL    as nvarchar(20))"),               Is.Null);

				Assert.That(conn.Execute<string>("SELECT Cast('12345' as unitext)"),                    Is.EqualTo("12345"));
				Assert.That(conn.Execute<string>("SELECT Cast(NULL    as unitext)"),                    Is.Null);

				Assert.That(conn.Execute<string>("SELECT @p", DataParameter.Char    ("p", "123")),      Is.EqualTo("123"));
				Assert.That(conn.Execute<string>("SELECT @p", DataParameter.VarChar ("p", "123")),      Is.EqualTo("123"));
				Assert.That(conn.Execute<string>("SELECT @p", DataParameter.Text    ("p", "123")),      Is.EqualTo("123"));
				Assert.That(conn.Execute<string>("SELECT @p", DataParameter.NChar   ("p", "123")),      Is.EqualTo("123"));
				Assert.That(conn.Execute<string>("SELECT @p", DataParameter.NVarChar("p", "123")),      Is.EqualTo("123"));
				Assert.That(conn.Execute<string>("SELECT @p", DataParameter.NText   ("p", "123")),      Is.EqualTo("123"));
				Assert.That(conn.Execute<string>("SELECT @p", DataParameter.Create  ("p", "123")),      Is.EqualTo("123"));

				Assert.That(conn.Execute<string>("SELECT @p", DataParameter.Create("p", (string?)null)),        Is.EqualTo(null));
				Assert.That(conn.Execute<string>("SELECT @p", new DataParameter { Name = "p", Value = "1" }),   Is.EqualTo("1"));
			}
		}

		public static IEnumerable<StringTestCase> StringTestCases
		{
			get
			{
				yield return new StringTestCase("'\u2000\u2001\u2002\u2003\uabab\u03bctесt", "u&'''\\2000\\2001\\2002\\2003\\abab\\03bctесt'", "Test case 1");
				// this case fails for parameters, because driver terminates parameter value at \0 character
				//yield return Tuple.Create("\0test", "char(0) + 'test'");
			}
		}

		public class StringTestCase
		{
			private readonly string _caseName;

			public StringTestCase(string value, string literal, string caseName)
			{
				_caseName = caseName;
<<<<<<< HEAD
				Value = value;
				Literal = literal;
=======
				Value     = value;
				Literal   = literal;
>>>>>>> 8664c0cf
			}

			public string Value   { get; }
			public string Literal { get; }

			public override string ToString()
			{
				return _caseName;
			}
		}

		[SkipCI("We need to configure UTF-8 encoding for used docker image")]
		[Test]
		public void TestUnicodeString(
			[IncludeDataSources(TestProvName.AllSybase)] string context,
			[ValueSource(nameof(StringTestCases))] StringTestCase testCase)
		{
			using (var conn = new DataConnection(context))
			{
<<<<<<< HEAD
				var value = testCase.Value;
=======
				var value   = testCase.Value;
>>>>>>> 8664c0cf
				var literal = testCase.Literal;

				// test raw literals queries
				Assert.That(conn.Execute<string>($"SELECT Cast({literal} as char)"),               Is.EqualTo(value));
				Assert.That(conn.Execute<string>($"SELECT Cast({literal} as varchar)"),            Is.EqualTo(value));
				Assert.That(conn.Execute<string>($"SELECT Cast({literal} as text)"),               Is.EqualTo(value));
				Assert.That(conn.Execute<string>($"SELECT Cast({literal} as nchar)"),              Is.EqualTo(value));
				Assert.That(conn.Execute<string>($"SELECT Cast({literal} as nvarchar)"),           Is.EqualTo(value));
				Assert.That(conn.Execute<string>($"SELECT Cast({literal} as unitext)"),            Is.EqualTo(value));

				// test parameters
				Assert.That(conn.Execute<string>("SELECT @p", DataParameter.Char    ("p", value)), Is.EqualTo(value));
				Assert.That(conn.Execute<string>("SELECT @p", DataParameter.VarChar ("p", value)), Is.EqualTo(value));
				Assert.That(conn.Execute<string>("SELECT @p", DataParameter.Text    ("p", value)), Is.EqualTo(value));
				Assert.That(conn.Execute<string>("SELECT @p", DataParameter.NChar   ("p", value)), Is.EqualTo(value));
				Assert.That(conn.Execute<string>("SELECT @p", DataParameter.NVarChar("p", value)), Is.EqualTo(value));
				Assert.That(conn.Execute<string>("SELECT @p", DataParameter.NText   ("p", value)), Is.EqualTo(value));
				Assert.That(conn.Execute<string>("SELECT @p", DataParameter.Create  ("p", value)), Is.EqualTo(value));

				// test default linq2db behavior for parameter and literal
				Assert.That(conn.Select(() => value), Is.EqualTo(value));
				conn.InlineParameters = true;
				Assert.That(conn.Select(() => value), Is.EqualTo(value));
			}
		}

		[Test]
		public void TestBinary([IncludeDataSources(TestProvName.AllSybase)] string context)
		{
			var arr1 = new byte[] { 57, 48        };
			var arr2 = new byte[] { 57, 48, 0, 0  };

			using (var conn = new DataConnection(context))
			{
				Assert.That(conn.Execute<byte[]>("SELECT Cast(12345 as binary(2))"),      Is.EqualTo(           arr1));
				Assert.That(conn.Execute<Binary>("SELECT Cast(12345 as binary(4))"),      Is.EqualTo(new Binary(arr2)));

				Assert.That(conn.Execute<byte[]>("SELECT Cast(12345 as varbinary(2))"),   Is.EqualTo(           arr1));
				Assert.That(conn.Execute<Binary>("SELECT Cast(12345 as varbinary(4))"),   Is.EqualTo(new Binary(arr2)));

				Assert.That(conn.Execute<byte[]>("SELECT Cast(NULL as image)"),           Is.EqualTo(null));

				Assert.That(conn.Execute<byte[]>("SELECT @p", DataParameter.Binary   ("p", arr1)), Is.EqualTo(arr1));
				Assert.That(conn.Execute<byte[]>("SELECT @p", DataParameter.VarBinary("p", arr1)), Is.EqualTo(arr1));
				Assert.That(conn.Execute<byte[]>("SELECT @p", DataParameter.Create   ("p", arr1)), Is.EqualTo(arr1));
				Assert.That(conn.Execute<byte[]>("SELECT @p", DataParameter.VarBinary("p", null)), Is.EqualTo(null));
				Assert.That(conn.Execute<byte[]>("SELECT Cast(@p as binary(1))", DataParameter.Binary("p", Array<byte>.Empty)), Is.EqualTo(new byte[] {0}));
				Assert.That(conn.Execute<byte[]>("SELECT @p", DataParameter.Binary   ("p", Array<byte>.Empty)),      Is.EqualTo(new byte[1]));
				Assert.That(conn.Execute<byte[]>("SELECT @p", DataParameter.VarBinary("p", Array<byte>.Empty)),      Is.EqualTo(new byte[1]));
				Assert.That(conn.Execute<byte[]>("SELECT @p", DataParameter.Image    ("p", Array<byte>.Empty)),      Is.EqualTo(null));
				Assert.That(conn.Execute<byte[]>("SELECT @p", DataParameter.Image    ("p", arr2)),             Is.EqualTo(arr2));
				Assert.That(conn.Execute<byte[]>("SELECT @p", new DataParameter { Name = "p", Value = arr1 }), Is.EqualTo(arr1));
				Assert.That(conn.Execute<byte[]>("SELECT @p", DataParameter.Create   ("p", new Binary(arr1))), Is.EqualTo(arr1));
				Assert.That(conn.Execute<byte[]>("SELECT @p", new DataParameter("p", new Binary(arr1))),       Is.EqualTo(arr1));
			}
		}

		[Test]
		public void TestGuid([IncludeDataSources(TestProvName.AllSybase)] string context)
		{
			using (var conn = new DataConnection(context))
			{
				Assert.That(
					conn.Execute<Guid>("SELECT '6F9619FF-8B86-D011-B42D-00C04FC964FF'"),
					Is.EqualTo(new Guid("6F9619FF-8B86-D011-B42D-00C04FC964FF")));

				Assert.That(
					conn.Execute<Guid?>("SELECT '6F9619FF-8B86-D011-B42D-00C04FC964FF'"),
					Is.EqualTo(new Guid("6F9619FF-8B86-D011-B42D-00C04FC964FF")));

				var guid = TestData.Guid1;

				Assert.That(conn.Execute<Guid>("SELECT @p", DataParameter.Create("p", guid)),                Is.EqualTo(guid));
				Assert.That(conn.Execute<Guid>("SELECT @p", new DataParameter { Name = "p", Value = guid }), Is.EqualTo(guid));
			}
		}

		[Test]
		public void TestTimestamp([IncludeDataSources(TestProvName.AllSybase)] string context)
		{
			using (var conn = new DataConnection(context))
			{
				var arr = new byte[] { 0, 0, 0, 0, 0, 0, 0, 1 };

				Assert.That(conn.Execute<byte[]>("SELECT @p", DataParameter.Timestamp("p", arr)),               Is.EqualTo(arr));
				Assert.That(conn.Execute<byte[]>("SELECT @p", new DataParameter("p", arr, DataType.Timestamp)), Is.EqualTo(arr));
			}
		}

		[Test]
		public void TestXml([IncludeDataSources(TestProvName.AllSybase)] string context)
		{
			using (var conn = new DataConnection(context))
			{
				Assert.That(conn.Execute<string>     ("SELECT '<xml/>'"),            Is.EqualTo("<xml/>"));
				Assert.That(conn.Execute<XDocument>  ("SELECT '<xml/>'").ToString(), Is.EqualTo("<xml />"));
				Assert.That(conn.Execute<XmlDocument>("SELECT '<xml/>'").InnerXml,   Is.EqualTo("<xml />"));

				var xdoc = XDocument.Parse("<xml/>");
				var xml  = Convert<string,XmlDocument>.Lambda("<xml/>");

				Assert.That(conn.Execute<string>     ("SELECT @p", DataParameter.Xml("p", "<xml/>")),        Is.EqualTo("<xml/>"));
				Assert.That(conn.Execute<XDocument>  ("SELECT @p", DataParameter.Xml("p", xdoc)).ToString(), Is.EqualTo("<xml />"));
				Assert.That(conn.Execute<XmlDocument>("SELECT @p", DataParameter.Xml("p", xml)). InnerXml,   Is.EqualTo("<xml />"));
				Assert.That(conn.Execute<XDocument>  ("SELECT @p", new DataParameter("p", xdoc)).ToString(), Is.EqualTo("<xml />"));
				Assert.That(conn.Execute<XDocument>  ("SELECT @p", new DataParameter("p", xml)). ToString(), Is.EqualTo("<xml />"));
			}
		}

		enum TestEnum
		{
			[MapValue("A")] AA,
			[MapValue("B")] BB,
		}

		[Test]
		public void TestEnum1([IncludeDataSources(TestProvName.AllSybase)] string context)
		{
			using (var conn = new DataConnection(context))
			{
				Assert.That(conn.Execute<TestEnum> ("SELECT 'A'"), Is.EqualTo(TestEnum.AA));
				Assert.That(conn.Execute<TestEnum?>("SELECT 'A'"), Is.EqualTo(TestEnum.AA));
				Assert.That(conn.Execute<TestEnum> ("SELECT 'B'"), Is.EqualTo(TestEnum.BB));
				Assert.That(conn.Execute<TestEnum?>("SELECT 'B'"), Is.EqualTo(TestEnum.BB));
			}
		}

		[Test]
		public void TestEnum2([IncludeDataSources(TestProvName.AllSybase)] string context)
		{
			using (var conn = new DataConnection(context))
			{
				Assert.That(conn.Execute<string>("SELECT @p", new { p = TestEnum.AA }),            Is.EqualTo("A"));
				Assert.That(conn.Execute<string>("SELECT @p", new { p = (TestEnum?)TestEnum.BB }), Is.EqualTo("B"));

				Assert.That(conn.Execute<string>("SELECT @p", new { p = ConvertTo<string>.From((TestEnum?)TestEnum.AA) }), Is.EqualTo("A"));
				Assert.That(conn.Execute<string>("SELECT @p", new { p = ConvertTo<string>.From(TestEnum.AA) }), Is.EqualTo("A"));
				Assert.That(conn.Execute<string>("SELECT @p", new { p = conn.MappingSchema.GetConverter<TestEnum?,string>()!(TestEnum.AA) }), Is.EqualTo("A"));
			}
		}

		[Test]
		public void BulkCopyLinqTypes([IncludeDataSources(TestProvName.AllSybase)] string context)
		{
			foreach (var bulkCopyType in new[] { BulkCopyType.MultipleRows, BulkCopyType.ProviderSpecific })
			{
				using (var db = new DataConnection(context))
				{
					try
					{
						db.BulkCopy(
							new BulkCopyOptions { BulkCopyType = bulkCopyType },
							Enumerable.Range(0, 10).Select(n =>
								new LinqDataTypes
								{
									ID            = 4000 + n,
									MoneyValue    = 1000m + n,
									DateTimeValue = new DateTime(2001,  1,  11,  1, 11, 21, 100),
									BoolValue     = true,
									GuidValue     = TestData.SequentialGuid(n),
									SmallIntValue = (short)n
								}
							));
					}
					finally
					{
						db.GetTable<LinqDataTypes>().Delete(p => p.ID >= 4000);
					}
				}
			}
		}

		[Test]
		public async Task BulkCopyLinqTypesAsync([IncludeDataSources(TestProvName.AllSybase)] string context)
		{
			foreach (var bulkCopyType in new[] { BulkCopyType.MultipleRows, BulkCopyType.ProviderSpecific })
			{
				using (var db = new DataConnection(context))
				{
					try
					{
						await db.BulkCopyAsync(
							new BulkCopyOptions { BulkCopyType = bulkCopyType },
							Enumerable.Range(0, 10).Select(n =>
								new LinqDataTypes
								{
									ID            = 4000 + n,
									MoneyValue    = 1000m + n,
									DateTimeValue = new DateTime(2001,  1,  11,  1, 11, 21, 100),
									BoolValue     = true,
									GuidValue     = TestData.SequentialGuid(n),
									SmallIntValue = (short)n
								}
							));
					}
					finally
					{
						await db.GetTable<LinqDataTypes>().DeleteAsync(p => p.ID >= 4000);
					}
				}
			}
		}

		[Table]
		class Issue1707
		{
			public static IEqualityComparer<Issue1707> Comparer = ComparerBuilder.GetEqualityComparer<Issue1707>();
			[Column]
			public int Id { get; set; }

			[Column]
			public TimeSpan Time { get; set; }

			[Column(DataType = DataType.Time)]
			public DateTime Time2 { get; set; }

			[Column]
			public DateTime DateTime { get; set; }

			[Column]
			public TimeSpan? TimeN { get; set; }

			[Column(DataType = DataType.Time)]
			public DateTime? Time2N { get; set; }

			[Column]
			public DateTime? DateTimeN { get; set; }
		}

		[Test]
		public void Issue1707Test([IncludeDataSources(true, TestProvName.AllSybase)] string context, [Values] bool useParameters)
		{
			var testIntervals = new[]
			{
				TimeSpan.Zero,
				TimeSpan.FromMinutes(123),
				TimeSpan.FromMinutes(-123),
				TimeSpan.FromMinutes(1567),
				TimeSpan.FromMinutes(-1567)
			};

			var start    = new DateTime(1900, 1, 1);
			var testData = new List<Issue1707>();

			for (var i = 0; i < testIntervals.Length; i++)
			{
				var ts = testIntervals[i];

				testData.Add(new Issue1707()
				{
					Id        = i + 1,
					Time      = ts,
					TimeN     = ts,
					Time2     = start + ts,
					Time2N    = start + ts,
					DateTime  = start + ts,
					DateTimeN = start + ts
				});
			}

			using (var db = GetDataContext(context))
			using (var table = db.CreateLocalTable<Issue1707>())
			{
				db.InlineParameters = !useParameters;

				foreach (var record in testData)
				{
					table.Insert(() => new Issue1707()
					{
						Id        = record.Id,
						Time      = record.Time,
						TimeN     = record.TimeN,
						Time2     = record.Time2,
						Time2N    = record.Time2N,
						DateTime  = record.DateTime,
						DateTimeN = record.DateTimeN,
					});
				}

				var results = table.OrderBy(_ => _.Id);

				AreEqual(testData.Select(fixRecord), results, Issue1707.Comparer);
			}

			Issue1707 fixRecord(Issue1707 record)
			{
				record.Time   = fixTime(record.Time);
				record.TimeN  = fixTime(record.TimeN!.Value);
				record.Time2  = new DateTime() + fixTime(record.Time2 - start);
				record.Time2N = new DateTime() + fixTime(record.Time2N!.Value - start);

				return record;
			}

			TimeSpan fixTime(TimeSpan time)
			{
				if (time < TimeSpan.Zero)
					time = TimeSpan.FromDays(1 - time.Days) + time;
				return time - TimeSpan.FromDays(time.Days);
			}
		}

		#region BulkCopy
		[Table("AllTypes")]
		public partial class AllType
		{
			[PrimaryKey, Identity] public int ID { get; set; }

			[Column] public long?     bigintDataType         { get; set; }
			[Column] public ulong?    uBigintDataType        { get; set; }
			[Column] public decimal?  numericDataType        { get; set; }
			[Column] public bool      bitDataType            { get; set; }
			[Column] public short?    smallintDataType       { get; set; }
			[Column] public ushort?   uSmallintDataType      { get; set; }
			[Column] public decimal?  decimalDataType        { get; set; }
			[Column] public decimal?  moneyDataType          { get; set; }
			[Column] public decimal?  smallmoneyDataType     { get; set; }
			[Column] public int?      intDataType            { get; set; }
			[Column] public uint?     uIntDataType           { get; set; }
			[Column] public byte?     tinyintDataType        { get; set; }
			[Column] public double?   floatDataType          { get; set; }
			[Column] public float?    realDataType           { get; set; }
			[Column] public DateTime? datetimeDataType       { get; set; }
			[Column] public DateTime? smalldatetimeDataType  { get; set; }
			[Column] public DateTime? dateDataType           { get; set; }
			[Column] public TimeSpan? timeDataType           { get; set; }
			[Column] public char?     charDataType           { get; set; }
			[Column] public string?   char20DataType         { get; set; }
			[Column] public string?   varcharDataType        { get; set; }
			[Column] public string?   textDataType           { get; set; }
			[Column] public char?     ncharDataType          { get; set; }
			[Column] public string?   nvarcharDataType       { get; set; }
			[Column] public string?   ntextDataType          { get; set; }
			[Column] public byte[]?   binaryDataType         { get; set; }
			[Column] public byte[]?   varbinaryDataType      { get; set; }
			[Column] public byte[]?   imageDataType          { get; set; }
			[Column] public byte[]?   timestampDataType      { get; set; }
		}

		static readonly AllType[] _allTypeses =
		{
#region data
			new AllType
			{
				ID                       = 700,
				bigintDataType           = 1,
				uBigintDataType          = 2,
				numericDataType          = 1.6m,
				bitDataType              = true,
				smallintDataType         = 1,
				uSmallintDataType        = 2,
				decimalDataType          = 1.1m,
				moneyDataType            = 1.2m,
				smallmoneyDataType       = 1.3m,
				intDataType              = 1,
				uIntDataType             = 2,
				tinyintDataType          = 1,
				floatDataType            = 1.4d,
				realDataType             = 1.5f,
				datetimeDataType         = new DateTime(2014, 12, 17, 21, 2, 58, 123),
				smalldatetimeDataType    = new DateTime(2014, 12, 17, 21, 3, 0),
				dateDataType             = new DateTime(2014, 12, 17),
				timeDataType             = new TimeSpan(0, 10, 11, 12),
				charDataType             = 'E',
				char20DataType           = "Eboi",
				varcharDataType          = "E",
				textDataType             = "E",
				ncharDataType            = 'Ё',
				nvarcharDataType         = "Ё",
				ntextDataType            = "Ё",
				binaryDataType           = new byte[] { 1 },
				varbinaryDataType        = new byte[] { 1 },
				imageDataType            = new byte[] { 1, 2, 3, 4, 5 },
				timestampDataType        = new byte[] { 5, 4, 3, 2, 1 },
			},
			new AllType
			{
				ID                       = 701,
			},
#endregion
		};

		[Table("LinqDataTypes")]
		class DataTypes
		{
			[Column] public int       ID;
			[Column] public decimal?  MoneyValue;
			[Column] public DateTime? DateTimeValue;
			[Column] public DateTime? DateTimeValue2;
			[Column] public bool      BoolValue;
			[Column] public Guid?     GuidValue;
			[Column] public Binary?   BinaryValue;
			[Column] public short?    SmallIntValue;
			[Column] public int?      IntValue;
			[Column] public long?     BigIntValue;
			[Column] public string?   StringValue;
		}

		[Test]
		public void BulkCopyLinqTypesMultipleRows([IncludeDataSources(TestProvName.AllSybase)] string context)
		{
			using (var db = new DataConnection(context))
			{
				try
				{
					db.BulkCopy(
						new BulkCopyOptions
						{
							BulkCopyType = BulkCopyType.MultipleRows,
							RowsCopiedCallback = copied => Debug.WriteLine(copied.RowsCopied)
						},
						Enumerable.Range(0, 10).Select(n =>
							new DataTypes
							{
								ID             = 4000 + n,
								MoneyValue     = 1000m + n,
								DateTimeValue  = new DateTime(2001, 1, 11, 1, 11, 21, 100),
								DateTimeValue2 = new DateTime(2001, 1, 10, 1, 11, 21, 100),
								BoolValue      = true,
								GuidValue      = TestData.SequentialGuid(n),
								BinaryValue    = new byte[] { (byte)n },
								SmallIntValue  = (short)n,
								IntValue       = n,
								BigIntValue    = n,
								StringValue    = n.ToString(),
							}
						));
				}
				finally
				{
					db.GetTable<DataTypes>().Delete(p => p.ID >= 4000);
				}
			}
		}

		[Test]
		public async Task BulkCopyLinqTypesMultipleRowsAsync([IncludeDataSources(TestProvName.AllSybase)] string context)
		{
			using (var db = new DataConnection(context))
			{
				try
				{
					await db.BulkCopyAsync(
						new BulkCopyOptions
						{
							BulkCopyType = BulkCopyType.MultipleRows,
							RowsCopiedCallback = copied => Debug.WriteLine(copied.RowsCopied)
						},
						Enumerable.Range(0, 10).Select(n =>
							new DataTypes
							{
								ID             = 4000 + n,
								MoneyValue     = 1000m + n,
								DateTimeValue  = new DateTime(2001, 1, 11, 1, 11, 21, 100),
								DateTimeValue2 = new DateTime(2001, 1, 10, 1, 11, 21, 100),
								BoolValue      = true,
								GuidValue      = TestData.SequentialGuid(n),
								BinaryValue    = new byte[] { (byte)n },
								SmallIntValue  = (short)n,
								IntValue       = n,
								BigIntValue    = n,
								StringValue    = n.ToString(),
							}
						));
				}
				finally
				{
					await db.GetTable<DataTypes>().DeleteAsync(p => p.ID >= 4000);
				}
			}
		}

		[Test]
		public void BulkCopyLinqTypesProviderSpecific([IncludeDataSources(TestProvName.AllSybase)] string context)
		{
			using (var db = new DataConnection(context))
			{
				try
				{
					db.BulkCopy(
						new BulkCopyOptions
						{
							BulkCopyType = BulkCopyType.ProviderSpecific,
							RowsCopiedCallback = copied => Debug.WriteLine(copied.RowsCopied)
						},
						Enumerable.Range(0, 10).Select(n =>
							new DataTypes
							{
								ID             = 4000 + n,
								MoneyValue     = 1000m + n,
								DateTimeValue  = new DateTime(2001, 1, 11, 1, 11, 21, 100),
								DateTimeValue2 = new DateTime(2001, 1, 10, 1, 11, 21, 100),
								BoolValue      = true,
								GuidValue      = TestData.SequentialGuid(n),
								BinaryValue    = new byte[] { (byte)n },
								SmallIntValue  = (short)n,
								IntValue       = n,
								BigIntValue    = n,
								StringValue    = n.ToString(),
							}
						));
				}
				finally
				{
					db.GetTable<DataTypes>().Delete(p => p.ID >= 4000);
				}
			}
		}

		[Test]
		public async Task BulkCopyLinqTypesProviderSpecificAsync([IncludeDataSources(TestProvName.AllSybase)] string context)
		{
			using (var db = new DataConnection(context))
			{
				try
				{
					await db.BulkCopyAsync(
						new BulkCopyOptions
						{
							BulkCopyType = BulkCopyType.ProviderSpecific,
							RowsCopiedCallback = copied => Debug.WriteLine(copied.RowsCopied)
						},
						Enumerable.Range(0, 10).Select(n =>
							new DataTypes
							{
								ID             = 4000 + n,
								MoneyValue     = 1000m + n,
								DateTimeValue  = new DateTime(2001, 1, 11, 1, 11, 21, 100),
								DateTimeValue2 = new DateTime(2001, 1, 10, 1, 11, 21, 100),
								BoolValue      = true,
								GuidValue      = TestData.SequentialGuid(n),
								BinaryValue    = new byte[] { (byte)n },
								SmallIntValue  = (short)n,
								IntValue       = n,
								BigIntValue    = n,
								StringValue    = n.ToString(),
							}
						));
				}
				finally
				{
					await db.GetTable<DataTypes>().DeleteAsync(p => p.ID >= 4000);
				}
			}
		}

		void BulkCopyAllTypes(string context, BulkCopyType bulkCopyType)
		{
			var hasBitBug = context == ProviderName.Sybase && bulkCopyType == BulkCopyType.ProviderSpecific;
			using (var db = new DataConnection(context))
			{
				db.CommandTimeout = 60;

				db.GetTable<AllType>().Delete(p => p.ID >= _allTypeses[0].ID);

				try
				{
					db.BulkCopy(
						new BulkCopyOptions
						{
							BulkCopyType       = bulkCopyType,
							RowsCopiedCallback = copied => Debug.WriteLine(copied.RowsCopied),
							KeepIdentity       = true,
						},
						_allTypeses);

					var ids = _allTypeses.Select(at => at.ID).ToArray();

					var list = db.GetTable<AllType>().Where(t => ids.Contains(t.ID)).OrderBy(t => t.ID).ToList();

					Assert.That(list.Count, Is.EqualTo(_allTypeses.Length));

					for (var i = 0; i < list.Count; i++)
						CompareObject(db.MappingSchema, list[i], _allTypeses[i], hasBitBug);
				}
				finally
				{
					db.GetTable<AllType>().Delete(p => p.ID >= _allTypeses[0].ID);
				}
			}
		}

		async Task BulkCopyAllTypesAsync(string context, BulkCopyType bulkCopyType)
		{
			var hasBitBug = context == ProviderName.Sybase && bulkCopyType == BulkCopyType.ProviderSpecific;
			using (var db = new DataConnection(context))
			{
				db.CommandTimeout = 60;

				db.GetTable<AllType>().Delete(p => p.ID >= _allTypeses[0].ID);

				try
				{
					await db.BulkCopyAsync(
						new BulkCopyOptions
						{
							BulkCopyType = bulkCopyType,
							RowsCopiedCallback = copied => Debug.WriteLine(copied.RowsCopied),
							KeepIdentity = true,
						},
						_allTypeses);

					var ids = _allTypeses.Select(at => at.ID).ToArray();

					var list = db.GetTable<AllType>().Where(t => ids.Contains(t.ID)).OrderBy(t => t.ID).ToList();

					Assert.That(list.Count, Is.EqualTo(_allTypeses.Length));

					for (var i = 0; i < list.Count; i++)
						CompareObject(db.MappingSchema, list[i], _allTypeses[i], hasBitBug);
				}
				finally
				{
					await db.GetTable<AllType>().DeleteAsync(p => p.ID >= _allTypeses[0].ID);
				}
			}
		}

		void CompareObject<T>(MappingSchema mappingSchema, T actual, T test, bool hasBitBug)
			where T: notnull
		{
			var ed = mappingSchema.GetEntityDescriptor(typeof(T));

			foreach (var column in ed.Columns)
			{
				var actualValue = column.GetValue(actual);
				var testValue   = column.GetValue(test);

				// timestampDataType autogenerated
				if (column.MemberName == "timestampDataType")
					continue;

				if (hasBitBug && column.MemberName == "bitDataType")
				{
					// this is a bug in ASE bulk copy implementation:
					// for first record it inserts false into bit field
					// assert it so we will know when it fixed
					Assert.AreEqual(false, actualValue);
					continue;
				}

				Assert.That(actualValue, Is.EqualTo(testValue),
					actualValue is DateTimeOffset
						? "Column  : {0} {1:yyyy-MM-dd HH:mm:ss.fffffff zzz} {2:yyyy-MM-dd HH:mm:ss.fffffff zzz}"
						: "Column  : {0}",
					column.MemberName,
					actualValue,
					testValue);
			}
		}

		[SkipCI("We need to configure UTF-8 encoding for used docker image")]
		[Test]
		public void BulkCopyAllTypesMultipleRows([IncludeDataSources(TestProvName.AllSybase)] string context)
		{
			BulkCopyAllTypes(context, BulkCopyType.MultipleRows);
		}

		[SkipCI("We need to configure UTF-8 encoding for used docker image")]
		[Test]
		public void BulkCopyAllTypesProviderSpecific([IncludeDataSources(TestProvName.AllSybase)] string context)
		{
			BulkCopyAllTypes(context, BulkCopyType.ProviderSpecific);
		}

		[SkipCI("We need to configure UTF-8 encoding for used docker image")]
		[Test]
		public async Task BulkCopyAllTypesMultipleRowsAsync([IncludeDataSources(TestProvName.AllSybase)] string context)
		{
			await BulkCopyAllTypesAsync(context, BulkCopyType.MultipleRows);
		}

		[SkipCI("We need to configure UTF-8 encoding for used docker image")]
		[Test]
		public async Task BulkCopyAllTypesProviderSpecificAsync([IncludeDataSources(TestProvName.AllSybase)] string context)
		{
			await BulkCopyAllTypesAsync(context, BulkCopyType.ProviderSpecific);
		}

		[Test]
		public void CreateAllTypes([IncludeDataSources(TestProvName.AllSybase)] string context)
		{
			using (var db = new DataConnection(context))
			{
				var ms = new MappingSchema();

				db.AddMappingSchema(ms);

				ms.GetFluentMappingBuilder()
					.Entity<AllType>()
						.HasTableName("AllTypeCreateTest");

				try
				{
					db.DropTable<AllType>();
				}
				catch
				{
				}

				var table = db.CreateTable<AllType>();

				var list = table.ToList();

				db.DropTable<AllType>();
			}
		}
		#endregion
	}
}<|MERGE_RESOLUTION|>--- conflicted
+++ resolved
@@ -369,13 +369,8 @@
 			public StringTestCase(string value, string literal, string caseName)
 			{
 				_caseName = caseName;
-<<<<<<< HEAD
-				Value = value;
-				Literal = literal;
-=======
 				Value     = value;
 				Literal   = literal;
->>>>>>> 8664c0cf
 			}
 
 			public string Value   { get; }
@@ -395,11 +390,7 @@
 		{
 			using (var conn = new DataConnection(context))
 			{
-<<<<<<< HEAD
-				var value = testCase.Value;
-=======
 				var value   = testCase.Value;
->>>>>>> 8664c0cf
 				var literal = testCase.Literal;
 
 				// test raw literals queries
