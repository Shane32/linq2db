﻿using System;
using System.Data;
using System.Linq.Expressions;
using LinqToDB.Common;
using LinqToDB.Data;
using NUnit.Framework;

namespace Tests.DataProvider
{
	[TestFixture]
	public class ExpressionTests : TestBase
	{
		[Test] // SQLite returns Int64 for column instead of Int32
		public void Test1([NorthwindDataContext(true)] string context)
		{
			var connectionString = DataConnection.GetConnectionString(context);
			var dataProvider     = DataConnection.GetDataProvider(context);


			using (var conn = new DataConnection(dataProvider, connectionString))
			{
				using (var rd = conn.ExecuteReader("SELECT 1"))
				{
<<<<<<< HEAD
					if (rd.Reader!.Read())
					{
						var dp   = conn.DataProvider;
						var p    = Expression.Parameter(typeof(IDataReader));
						var dr   = Expression.Convert(p, dp.DataReaderType);
						var ex   = (Expression<Func<IDataReader,int,int>>)dp.GetReaderExpression(rd.Reader, 0, dr, typeof(int));
						var func = ex.Compile();
=======
					var dp   = conn.DataProvider;
					var p    = Expression.Parameter(typeof(IDataReader));
					var dr   = Expression.Convert(p, dp.DataReaderType);
					var ex   = (Expression<Func<IDataReader,int,int>>)dp.GetReaderExpression(rd, 0, dr, typeof(int));
					var func = ex.CompileExpression();
>>>>>>> 8664c0cf

						do
						{
							var value = func(rd.Reader, 0);
							Assert.AreEqual(1, value);
						} while (rd.Reader!.Read());
					}
					else
					{
						Assert.Fail();
					}
				}
			}
		}
	}
}<|MERGE_RESOLUTION|>--- conflicted
+++ resolved
@@ -18,36 +18,24 @@
 
 
 			using (var conn = new DataConnection(dataProvider, connectionString))
+			using (var rd = conn.ExecuteReader("SELECT 1"))
 			{
-				using (var rd = conn.ExecuteReader("SELECT 1"))
+				if (rd.Reader!.Read())
 				{
-<<<<<<< HEAD
-					if (rd.Reader!.Read())
-					{
-						var dp   = conn.DataProvider;
-						var p    = Expression.Parameter(typeof(IDataReader));
-						var dr   = Expression.Convert(p, dp.DataReaderType);
-						var ex   = (Expression<Func<IDataReader,int,int>>)dp.GetReaderExpression(rd.Reader, 0, dr, typeof(int));
-						var func = ex.Compile();
-=======
 					var dp   = conn.DataProvider;
 					var p    = Expression.Parameter(typeof(IDataReader));
 					var dr   = Expression.Convert(p, dp.DataReaderType);
-					var ex   = (Expression<Func<IDataReader,int,int>>)dp.GetReaderExpression(rd, 0, dr, typeof(int));
+					var ex   = (Expression<Func<IDataReader,int,int>>)dp.GetReaderExpression(rd.Reader, 0, dr, typeof(int));
 					var func = ex.CompileExpression();
->>>>>>> 8664c0cf
 
-						do
-						{
-							var value = func(rd.Reader, 0);
-							Assert.AreEqual(1, value);
-						} while (rd.Reader!.Read());
-					}
-					else
+					do
 					{
-						Assert.Fail();
-					}
+						var value = func(rd.Reader, 0);
+						Assert.AreEqual(1, value);
+					} while (rd.Reader!.Read());
 				}
+				else
+					Assert.Fail();
 			}
 		}
 	}
