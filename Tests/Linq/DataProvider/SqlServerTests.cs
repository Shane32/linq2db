--- conflicted
+++ resolved
@@ -477,19 +477,7 @@
 				Assert.That(conn.Execute<string>("SELECT Cast('12345' as varchar(20))"),   Is.EqualTo("12345"));
 				Assert.That(conn.Execute<string>("SELECT Cast(NULL    as varchar(20))"),   Is.Null);
 
-<<<<<<< HEAD
-				bool isScCollation;
-				if (context == ProviderName.SqlServer2000)
-				{
-					isScCollation = false;
-				}
-				else
-				{
-					isScCollation = conn.Execute<int>("SELECT COUNT(*) FROM sys.databases WHERE database_id = DB_ID() AND collation_name LIKE '%_SC'") > 0;
-				}
-=======
 				var isScCollation = conn.Execute<int>("SELECT COUNT(*) FROM sys.databases WHERE database_id = DB_ID() AND collation_name LIKE '%_SC'") > 0;
->>>>>>> 2a90828a
 				if (isScCollation)
 				{
 					// explicit collation set for legacy text types as they doesn't support *_SC collations
