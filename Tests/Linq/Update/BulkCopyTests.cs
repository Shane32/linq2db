<<<<<<< HEAD
﻿using System;
using System.Collections.Generic;
using System.Linq;

using LinqToDB;
using LinqToDB.Data;
using LinqToDB.Mapping;

using NUnit.Framework;

namespace Tests.xUpdate
{
	using Model;

	[TestFixture]
	[Order(10000)]
	public class BulkCopyTests : TestBase
	{
		[Table("KeepIdentityTest", Configuration = ProviderName.DB2)]
		[Table("AllTypes")]
		public class TestTable1
		{
			[Identity]
			public int ID { get; set; }

			[Column("intDataType")]
			[Column("Value", Configuration = ProviderName.DB2)]
			public int Value { get; set; }
		}

		[Table("KeepIdentityTest", Configuration = ProviderName.DB2)]
		[Table("AllTypes")]
		public class TestTable2
		{
			[Identity, Column(SkipOnInsert = true)]
			public int ID { get; set; }

			[Column("intDataType")]
			[Column("Value", Configuration = ProviderName.DB2)]
			public int Value { get; set; }
		}

		[Test]
		public void KeepIdentity_SkipOnInsertTrue(
			[DataSources(false)]string context,
			[Values(null, true, false)]bool? keepIdentity,
			[Values] BulkCopyType copyType)
		{
			// don't use transactions as some providers will fallback to non-provider-specific implementation then
			using (var db = new TestDataConnection(context))
			using (db.BeginTransaction())
			{
				var lastId = db.InsertWithInt32Identity(new TestTable2());
				try
				{
					var options = new BulkCopyOptions()
					{
						KeepIdentity = keepIdentity,
						BulkCopyType = copyType
					};

					if (!Execute(context, perform, keepIdentity, copyType))
						return;

					var data = db.GetTable<TestTable2>().Where(_ => _.ID > lastId).OrderBy(_ => _.ID).ToArray();

					Assert.AreEqual(2, data.Length);

					// oracle supports identity insert only starting from version 12c, which is not used yet for tests
					var useGenerated = keepIdentity != true
						|| context == ProviderName.OracleNative
						|| context == ProviderName.OracleManaged;

					Assert.AreEqual(lastId + (!useGenerated ? 10 : 1), data[0].ID);
					Assert.AreEqual(200, data[0].Value);
					Assert.AreEqual(lastId + (!useGenerated ? 20 : 2), data[1].ID);
					Assert.AreEqual(300, data[1].Value);

					void perform()
					{
						db.BulkCopy(
							options,
							new[]
							{
								new TestTable2()
								{
									ID = lastId + 10,
									Value = 200
								},
								new TestTable2()
								{
									ID = lastId + 20,
									Value = 300
								}
							});
					}
				}
				finally
				{
					// cleanup
					db.GetTable<TestTable2>().Delete(_ => _.ID >= lastId);
				}
			}
		}

		[ActiveIssue("Unsupported column datatype for BulkCopyType.ProviderSpecific", Configuration = ProviderName.OracleNative)]
		[Test]
		public void KeepIdentity_SkipOnInsertFalse(
			[DataSources(false)]string context,
			[Values(null, true, false)]bool? keepIdentity,
			[Values] BulkCopyType copyType)
		{
			List<TestTable1> list = null;

			// don't use transactions as some providers will fallback to non-provider-specific implementation then
			using (var db = new TestDataConnection(context))
			//using (db.BeginTransaction())
			{
				var lastId = db.InsertWithInt32Identity(new TestTable1());
				try
				{
					list = db.GetTable<TestTable1>().ToList();
					db.GetTable<TestTable1>().Delete();

					var options = new BulkCopyOptions()
					{
						KeepIdentity = keepIdentity,
						BulkCopyType = copyType
					};

					if (!Execute(context, perform, keepIdentity, copyType))
						return;

					var data = db.GetTable<TestTable1>().Where(_ => _.ID > lastId).OrderBy(_ => _.ID).ToArray();

					Assert.AreEqual(2, data.Length);

					// oracle supports identity insert only starting from version 12c, which is not used yet for tests
					var useGenerated = keepIdentity != true
						|| context == ProviderName.OracleNative
						|| context == ProviderName.OracleManaged;

					Assert.AreEqual(lastId + (!useGenerated ? 10 : 1), data[0].ID);
					Assert.AreEqual(200, data[0].Value);
					Assert.AreEqual(lastId + (!useGenerated ? 20 : 2), data[1].ID);
					Assert.AreEqual(300, data[1].Value);

					void perform()
					{
						db.BulkCopy(
							options,
							new[]
							{
								new TestTable1()
								{
									ID = lastId + 10,
									Value = 200
								},
								new TestTable1()
								{
									ID = lastId + 20,
									Value = 300
								}
							});
					}
				}
				finally
				{
					// cleanup
					db.GetTable<TestTable2>().Delete(_ => _.ID >= lastId);
					if (list != null)
						foreach (var item in list)
							db.Insert(item);
				}
			}
		}

		private bool Execute(string context, Action perform, bool? keepIdentity, BulkCopyType copyType)
		{
			if ((context == ProviderName.Firebird || context == TestProvName.Firebird3)
				&& keepIdentity == true
				&& (copyType    == BulkCopyType.Default
					|| copyType == BulkCopyType.MultipleRows
					|| copyType == BulkCopyType.ProviderSpecific))
			{
				var ex = Assert.Catch(() => perform());
				Assert.IsInstanceOf<LinqToDBException>(ex);
				Assert.AreEqual("BulkCopyOptions.KeepIdentity = true is not supported by Firebird provider. If you use generators with triggers, you should disable triggers during BulkCopy execution manually.", ex.Message);
				return false;
			}

			// RowByRow right now uses DataConnection.Insert which doesn't support identity insert
			if ((copyType       == BulkCopyType.RowByRow
					|| context  == ProviderName.Access
					|| context  == ProviderName.Informix
					|| (context == ProviderName.SapHana
						&& (copyType == BulkCopyType.MultipleRows || copyType == BulkCopyType.Default)))
				&& keepIdentity == true)
			{
				var ex = Assert.Catch(() => perform());
				Assert.IsInstanceOf<LinqToDBException>(ex);
				Assert.AreEqual("BulkCopyOptions.KeepIdentity = true is not supported by BulkCopyType.RowByRow mode", ex.Message);
				return false;
			}

			perform();
			return true;
		}

		[Test]
		public void ReuseOptionTest([DataSources(false)]string context)
		{
			using (var db = new TestDataConnection(context))
			{
				db.BeginTransaction();

				var options = new BulkCopyOptions();

				db.Parent.BulkCopy(options, new [] { new Parent { ParentID = 111001 } });
				db.Child. BulkCopy(options, new [] { new Child  { ParentID = 111001 } });
			}
		}
	}
}
=======
﻿using System;
using System.Collections.Generic;
using System.Linq;

using LinqToDB;
using LinqToDB.Data;
using LinqToDB.Mapping;

using NUnit.Framework;

namespace Tests.xUpdate
{
	using Model;

	[TestFixture]
	[Order(10000)]
	public class BulkCopyTests : TestBase
	{
		[Table("KeepIdentityTest", Configuration = ProviderName.DB2)]
		[Table("AllTypes")]
		public class TestTable1
		{
			[Identity]
			public int ID { get; set; }

			[Column("intDataType")]
			[Column("Value", Configuration = ProviderName.DB2)]
			public int Value { get; set; }
		}

		[Table("KeepIdentityTest", Configuration = ProviderName.DB2)]
		[Table("AllTypes")]
		public class TestTable2
		{
			[Identity, Column(SkipOnInsert = true)]
			public int ID { get; set; }

			[Column("intDataType")]
			[Column("Value", Configuration = ProviderName.DB2)]
			public int Value { get; set; }
		}

		[Test]
		public void KeepIdentity_SkipOnInsertTrue(
			[DataSources(false)]string context,
			[Values(null, true, false)]bool? keepIdentity,
			[Values] BulkCopyType copyType)
		{
			// don't use transactions as some providers will fallback to non-provider-specific implementation then
			using (var db = new TestDataConnection(context))
			using (db.BeginTransaction())
			{
				var lastId = db.InsertWithInt32Identity(new TestTable2());
				try
				{
					var options = new BulkCopyOptions()
					{
						KeepIdentity = keepIdentity,
						BulkCopyType = copyType
					};

					if (!Execute(context, perform, keepIdentity, copyType))
						return;

					var data = db.GetTable<TestTable2>().Where(_ => _.ID > lastId).OrderBy(_ => _.ID).ToArray();

					Assert.AreEqual(2, data.Length);

					// oracle supports identity insert only starting from version 12c, which is not used yet for tests
					var useGenerated = keepIdentity != true
						|| context == ProviderName.Oracle
						|| context == ProviderName.OracleNative
						|| context == ProviderName.OracleManaged;

					Assert.AreEqual(lastId + (!useGenerated ? 10 : 1), data[0].ID);
					Assert.AreEqual(200, data[0].Value);
					Assert.AreEqual(lastId + (!useGenerated ? 20 : 2), data[1].ID);
					Assert.AreEqual(300, data[1].Value);

					void perform()
					{
						db.BulkCopy(
							options,
							new[]
							{
								new TestTable2()
								{
									ID = lastId + 10,
									Value = 200
								},
								new TestTable2()
								{
									ID = lastId + 20,
									Value = 300
								}
							});
					}
				}
				finally
				{
					// cleanup
					db.GetTable<TestTable2>().Delete(_ => _.ID >= lastId);
				}
			}
		}

		[ActiveIssue("Unsupported column datatype for BulkCopyType.ProviderSpecific", Configuration = ProviderName.OracleNative)]
		[Test]
		public void KeepIdentity_SkipOnInsertFalse(
			[DataSources(false)]string context,
			[Values(null, true, false)]bool? keepIdentity,
			[Values] BulkCopyType copyType)
		{
			List<TestTable1> list = null;

			// don't use transactions as some providers will fallback to non-provider-specific implementation then
			using (var db = new TestDataConnection(context))
			//using (db.BeginTransaction())
			{
				var lastId = db.InsertWithInt32Identity(new TestTable1());
				try
				{
					list = db.GetTable<TestTable1>().ToList();
					db.GetTable<TestTable1>().Delete();

					var options = new BulkCopyOptions()
					{
						KeepIdentity = keepIdentity,
						BulkCopyType = copyType
					};

					if (!Execute(context, perform, keepIdentity, copyType))
						return;

					var data = db.GetTable<TestTable1>().Where(_ => _.ID > lastId).OrderBy(_ => _.ID).ToArray();

					Assert.AreEqual(2, data.Length);

					// oracle supports identity insert only starting from version 12c, which is not used yet for tests
					var useGenerated = keepIdentity != true
						|| context == ProviderName.Oracle
						|| context == ProviderName.OracleNative
						|| context == ProviderName.OracleManaged;

					Assert.AreEqual(lastId + (!useGenerated ? 10 : 1), data[0].ID);
					Assert.AreEqual(200, data[0].Value);
					Assert.AreEqual(lastId + (!useGenerated ? 20 : 2), data[1].ID);
					Assert.AreEqual(300, data[1].Value);

					void perform()
					{
						db.BulkCopy(
							options,
							new[]
							{
								new TestTable1()
								{
									ID = lastId + 10,
									Value = 200
								},
								new TestTable1()
								{
									ID = lastId + 20,
									Value = 300
								}
							});
					}
				}
				finally
				{
					// cleanup
					db.GetTable<TestTable2>().Delete(_ => _.ID >= lastId);
					if (list != null)
						foreach (var item in list)
							db.Insert(item);
				}
			}
		}

		private bool Execute(string context, Action perform, bool? keepIdentity, BulkCopyType copyType)
		{
			if ((context == ProviderName.Firebird || context == TestProvName.Firebird3)
				&& keepIdentity == true
				&& (copyType    == BulkCopyType.Default
					|| copyType == BulkCopyType.MultipleRows
					|| copyType == BulkCopyType.ProviderSpecific))
			{
				var ex = Assert.Catch(() => perform());
				Assert.IsInstanceOf<LinqToDBException>(ex);
				Assert.AreEqual("BulkCopyOptions.KeepIdentity = true is not supported by Firebird provider. If you use generators with triggers, you should disable triggers during BulkCopy execution manually.", ex.Message);
				return false;
			}

			// RowByRow right now uses DataConnection.Insert which doesn't support identity insert
			if ((copyType       == BulkCopyType.RowByRow
					|| context  == ProviderName.Access
					|| context  == ProviderName.Informix
					|| (context == ProviderName.SapHana
						&& (copyType == BulkCopyType.MultipleRows || copyType == BulkCopyType.Default)))
				&& keepIdentity == true)
			{
				var ex = Assert.Catch(() => perform());
				Assert.IsInstanceOf<LinqToDBException>(ex);
				Assert.AreEqual("BulkCopyOptions.KeepIdentity = true is not supported by BulkCopyType.RowByRow mode", ex.Message);
				return false;
			}

			perform();
			return true;
		}

		[Test]
		public void ReuseOptionTest([DataSources(false)]string context)
		{
			using (var db = new TestDataConnection(context))
			{
				db.BeginTransaction();

				var options = new BulkCopyOptions();

				db.Parent.BulkCopy(options, new [] { new Parent { ParentID = 111001 } });
				db.Child. BulkCopy(options, new [] { new Child  { ParentID = 111001 } });
			}
		}
	}
}
>>>>>>> 5e26fa16
<|MERGE_RESOLUTION|>--- conflicted
+++ resolved
@@ -1,4 +1,3 @@
-<<<<<<< HEAD
 ﻿using System;
 using System.Collections.Generic;
 using System.Linq;
@@ -222,232 +221,4 @@
 			}
 		}
 	}
-}
-=======
-﻿using System;
-using System.Collections.Generic;
-using System.Linq;
-
-using LinqToDB;
-using LinqToDB.Data;
-using LinqToDB.Mapping;
-
-using NUnit.Framework;
-
-namespace Tests.xUpdate
-{
-	using Model;
-
-	[TestFixture]
-	[Order(10000)]
-	public class BulkCopyTests : TestBase
-	{
-		[Table("KeepIdentityTest", Configuration = ProviderName.DB2)]
-		[Table("AllTypes")]
-		public class TestTable1
-		{
-			[Identity]
-			public int ID { get; set; }
-
-			[Column("intDataType")]
-			[Column("Value", Configuration = ProviderName.DB2)]
-			public int Value { get; set; }
-		}
-
-		[Table("KeepIdentityTest", Configuration = ProviderName.DB2)]
-		[Table("AllTypes")]
-		public class TestTable2
-		{
-			[Identity, Column(SkipOnInsert = true)]
-			public int ID { get; set; }
-
-			[Column("intDataType")]
-			[Column("Value", Configuration = ProviderName.DB2)]
-			public int Value { get; set; }
-		}
-
-		[Test]
-		public void KeepIdentity_SkipOnInsertTrue(
-			[DataSources(false)]string context,
-			[Values(null, true, false)]bool? keepIdentity,
-			[Values] BulkCopyType copyType)
-		{
-			// don't use transactions as some providers will fallback to non-provider-specific implementation then
-			using (var db = new TestDataConnection(context))
-			using (db.BeginTransaction())
-			{
-				var lastId = db.InsertWithInt32Identity(new TestTable2());
-				try
-				{
-					var options = new BulkCopyOptions()
-					{
-						KeepIdentity = keepIdentity,
-						BulkCopyType = copyType
-					};
-
-					if (!Execute(context, perform, keepIdentity, copyType))
-						return;
-
-					var data = db.GetTable<TestTable2>().Where(_ => _.ID > lastId).OrderBy(_ => _.ID).ToArray();
-
-					Assert.AreEqual(2, data.Length);
-
-					// oracle supports identity insert only starting from version 12c, which is not used yet for tests
-					var useGenerated = keepIdentity != true
-						|| context == ProviderName.Oracle
-						|| context == ProviderName.OracleNative
-						|| context == ProviderName.OracleManaged;
-
-					Assert.AreEqual(lastId + (!useGenerated ? 10 : 1), data[0].ID);
-					Assert.AreEqual(200, data[0].Value);
-					Assert.AreEqual(lastId + (!useGenerated ? 20 : 2), data[1].ID);
-					Assert.AreEqual(300, data[1].Value);
-
-					void perform()
-					{
-						db.BulkCopy(
-							options,
-							new[]
-							{
-								new TestTable2()
-								{
-									ID = lastId + 10,
-									Value = 200
-								},
-								new TestTable2()
-								{
-									ID = lastId + 20,
-									Value = 300
-								}
-							});
-					}
-				}
-				finally
-				{
-					// cleanup
-					db.GetTable<TestTable2>().Delete(_ => _.ID >= lastId);
-				}
-			}
-		}
-
-		[ActiveIssue("Unsupported column datatype for BulkCopyType.ProviderSpecific", Configuration = ProviderName.OracleNative)]
-		[Test]
-		public void KeepIdentity_SkipOnInsertFalse(
-			[DataSources(false)]string context,
-			[Values(null, true, false)]bool? keepIdentity,
-			[Values] BulkCopyType copyType)
-		{
-			List<TestTable1> list = null;
-
-			// don't use transactions as some providers will fallback to non-provider-specific implementation then
-			using (var db = new TestDataConnection(context))
-			//using (db.BeginTransaction())
-			{
-				var lastId = db.InsertWithInt32Identity(new TestTable1());
-				try
-				{
-					list = db.GetTable<TestTable1>().ToList();
-					db.GetTable<TestTable1>().Delete();
-
-					var options = new BulkCopyOptions()
-					{
-						KeepIdentity = keepIdentity,
-						BulkCopyType = copyType
-					};
-
-					if (!Execute(context, perform, keepIdentity, copyType))
-						return;
-
-					var data = db.GetTable<TestTable1>().Where(_ => _.ID > lastId).OrderBy(_ => _.ID).ToArray();
-
-					Assert.AreEqual(2, data.Length);
-
-					// oracle supports identity insert only starting from version 12c, which is not used yet for tests
-					var useGenerated = keepIdentity != true
-						|| context == ProviderName.Oracle
-						|| context == ProviderName.OracleNative
-						|| context == ProviderName.OracleManaged;
-
-					Assert.AreEqual(lastId + (!useGenerated ? 10 : 1), data[0].ID);
-					Assert.AreEqual(200, data[0].Value);
-					Assert.AreEqual(lastId + (!useGenerated ? 20 : 2), data[1].ID);
-					Assert.AreEqual(300, data[1].Value);
-
-					void perform()
-					{
-						db.BulkCopy(
-							options,
-							new[]
-							{
-								new TestTable1()
-								{
-									ID = lastId + 10,
-									Value = 200
-								},
-								new TestTable1()
-								{
-									ID = lastId + 20,
-									Value = 300
-								}
-							});
-					}
-				}
-				finally
-				{
-					// cleanup
-					db.GetTable<TestTable2>().Delete(_ => _.ID >= lastId);
-					if (list != null)
-						foreach (var item in list)
-							db.Insert(item);
-				}
-			}
-		}
-
-		private bool Execute(string context, Action perform, bool? keepIdentity, BulkCopyType copyType)
-		{
-			if ((context == ProviderName.Firebird || context == TestProvName.Firebird3)
-				&& keepIdentity == true
-				&& (copyType    == BulkCopyType.Default
-					|| copyType == BulkCopyType.MultipleRows
-					|| copyType == BulkCopyType.ProviderSpecific))
-			{
-				var ex = Assert.Catch(() => perform());
-				Assert.IsInstanceOf<LinqToDBException>(ex);
-				Assert.AreEqual("BulkCopyOptions.KeepIdentity = true is not supported by Firebird provider. If you use generators with triggers, you should disable triggers during BulkCopy execution manually.", ex.Message);
-				return false;
-			}
-
-			// RowByRow right now uses DataConnection.Insert which doesn't support identity insert
-			if ((copyType       == BulkCopyType.RowByRow
-					|| context  == ProviderName.Access
-					|| context  == ProviderName.Informix
-					|| (context == ProviderName.SapHana
-						&& (copyType == BulkCopyType.MultipleRows || copyType == BulkCopyType.Default)))
-				&& keepIdentity == true)
-			{
-				var ex = Assert.Catch(() => perform());
-				Assert.IsInstanceOf<LinqToDBException>(ex);
-				Assert.AreEqual("BulkCopyOptions.KeepIdentity = true is not supported by BulkCopyType.RowByRow mode", ex.Message);
-				return false;
-			}
-
-			perform();
-			return true;
-		}
-
-		[Test]
-		public void ReuseOptionTest([DataSources(false)]string context)
-		{
-			using (var db = new TestDataConnection(context))
-			{
-				db.BeginTransaction();
-
-				var options = new BulkCopyOptions();
-
-				db.Parent.BulkCopy(options, new [] { new Parent { ParentID = 111001 } });
-				db.Child. BulkCopy(options, new [] { new Child  { ParentID = 111001 } });
-			}
-		}
-	}
-}
->>>>>>> 5e26fa16
+}