--- conflicted
+++ resolved
@@ -1,1467 +1,1308 @@
-﻿using System;
-using System.Collections.Generic;
-using System.Linq;
-using System.Threading.Tasks;
-
-using LinqToDB;
-using LinqToDB.Data;
-using LinqToDB.Mapping;
-
-using NUnit.Framework;
-
-#region ReSharper disable
-// ReSharper disable ConvertToConstant.Local
-#endregion
-
-namespace Tests.xUpdate
-{
-	using Model;
-
-	[TestFixture]
-//	[Order(10000)]
-	public class UpdateTests : TestBase
-	{
-		[Test]
-		public void Update1([DataSources] string context)
-		{
-			using (var db = GetDataContext(context))
-			{
-				try
-				{
-					var parent = new Parent1 { ParentID = 1001, Value1 = 1001 };
-
-					db.Parent.Delete(p => p.ParentID > 1000);
-					db.Insert(parent);
-
-					Assert.AreEqual(1, db.Parent.Count (p => p.ParentID == parent.ParentID));
-					Assert.AreEqual(1, db.Parent.Update(p => p.ParentID == parent.ParentID, p => new Parent { ParentID = p.ParentID + 1 }));
-					Assert.AreEqual(1, db.Parent.Count (p => p.ParentID == parent.ParentID + 1));
-				}
-				finally
-				{
-					db.Child.Delete(c => c.ChildID > 1000);
-				}
-			}
-		}
-
-		[Test]
-		public async Task Update1Async([DataSources] string context)
-		{
-			using (var db = GetDataContext(context))
-			{
-				try
-				{
-					var parent = new Parent1 { ParentID = 1001, Value1 = 1001 };
-
-					await db.Parent.DeleteAsync(p => p.ParentID > 1000);
-					await db.InsertAsync(parent);
-
-					Assert.AreEqual(1, await db.Parent.CountAsync (p => p.ParentID == parent.ParentID));
-					Assert.AreEqual(1, await db.Parent.UpdateAsync(p => p.ParentID == parent.ParentID, p => new Parent { ParentID = p.ParentID + 1 }));
-					Assert.AreEqual(1, await db.Parent.CountAsync (p => p.ParentID == parent.ParentID + 1));
-				}
-				finally
-				{
-					await db.Child.DeleteAsync(c => c.ChildID > 1000);
-				}
-			}
-		}
-
-		[Test]
-		public void Update2([DataSources] string context)
-		{
-			using (var db = GetDataContext(context))
-			{
-				try
-				{
-					var parent = new Parent1 { ParentID = 1001, Value1 = 1001 };
-
-					db.Parent.Delete(p => p.ParentID > 1000);
-					db.Insert(parent);
-
-					Assert.AreEqual(1, db.Parent.Count(p => p.ParentID == parent.ParentID));
-					Assert.AreEqual(1, db.Parent.Where(p => p.ParentID == parent.ParentID).Update(p => new Parent { ParentID = p.ParentID + 1 }));
-					Assert.AreEqual(1, db.Parent.Count(p => p.ParentID == parent.ParentID + 1));
-				}
-				finally
-				{
-					db.Child.Delete(c => c.ChildID > 1000);
-				}
-			}
-		}
-
-		[Test]
-		public async Task Update2Async([DataSources] string context)
-		{
-			using (var db = GetDataContext(context))
-			{
-				try
-				{
-					var parent = new Parent1 { ParentID = 1001, Value1 = 1001 };
-
-					await db.Parent.DeleteAsync(p => p.ParentID > 1000);
-					await db.InsertAsync(parent);
-
-					Assert.AreEqual(1, await db.Parent.CountAsync(p => p.ParentID == parent.ParentID));
-					Assert.AreEqual(1, await db.Parent.Where(p => p.ParentID == parent.ParentID).UpdateAsync(p => new Parent { ParentID = p.ParentID + 1 }));
-					Assert.AreEqual(1, await db.Parent.CountAsync(p => p.ParentID == parent.ParentID + 1));
-				}
-				finally
-				{
-					await db.Child.DeleteAsync(c => c.ChildID > 1000);
-				}
-			}
-		}
-
-		[Test]
-		public void Update3([DataSources(ProviderName.Informix)] string context)
-		{
-			using (var db = GetDataContext(context))
-			{
-				try
-				{
-					var id = 1001;
-
-					db.Child.Delete(c => c.ChildID > 1000);
-					db.Child.Insert(() => new Child { ParentID = 1, ChildID = id});
-
-					Assert.AreEqual(1, db.Child.Count(c => c.ChildID == id));
-					Assert.AreEqual(1, db.Child.Where(c => c.ChildID == id && c.Parent.Value1 == 1).Update(c => new Child { ChildID = c.ChildID + 1 }));
-					Assert.AreEqual(1, db.Child.Count(c => c.ChildID == id + 1));
-				}
-				finally
-				{
-					db.Child.Delete(c => c.ChildID > 1000);
-				}
-			}
-		}
-
-		[Test]
-		public void Update4([DataSources(ProviderName.Informix)] string context)
-		{
-			using (var db = GetDataContext(context))
-			{
-				try
-				{
-					var id = 1001;
-
-					db.Child.Delete(c => c.ChildID > 1000);
-					db.Child.Insert(() => new Child { ParentID = 1, ChildID = id});
-
-					Assert.AreEqual(1, db.Child.Count(c => c.ChildID == id));
-					Assert.AreEqual(1,
-						db.Child
-							.Where(c => c.ChildID == id && c.Parent.Value1 == 1)
-								.Set(c => c.ChildID, c => c.ChildID + 1)
-							.Update());
-					Assert.AreEqual(1, db.Child.Count(c => c.ChildID == id + 1));
-				}
-				finally
-				{
-					db.Child.Delete(c => c.ChildID > 1000);
-				}
-			}
-		}
-
-		[Test]
-		public async Task Update4Async([DataSources(ProviderName.Informix)] string context)
-		{
-			using (var db = GetDataContext(context))
-			{
-				try
-				{
-					var id = 1001;
-
-					await db.Child.DeleteAsync(c => c.ChildID > 1000);
-					await db.Child.InsertAsync(() => new Child { ParentID = 1, ChildID = id});
-
-					Assert.AreEqual(1, await db.Child.CountAsync(c => c.ChildID == id));
-					Assert.AreEqual(1,
-						await db.Child
-							.Where(c => c.ChildID == id && c.Parent.Value1 == 1)
-								.Set(c => c.ChildID, c => c.ChildID + 1)
-							.UpdateAsync());
-					Assert.AreEqual(1, await db.Child.CountAsync(c => c.ChildID == id + 1));
-				}
-				finally
-				{
-					await db.Child.DeleteAsync(c => c.ChildID > 1000);
-				}
-			}
-		}
-
-		[Test]
-		public void Update5([DataSources(ProviderName.Informix)] string context)
-		{
-			using (var db = GetDataContext(context))
-			{
-				try
-				{
-					var id = 1001;
-
-					db.Child.Delete(c => c.ChildID > 1000);
-					db.Child.Insert(() => new Child { ParentID = 1, ChildID = id});
-
-					Assert.AreEqual(1, db.Child.Count(c => c.ChildID == id));
-					Assert.AreEqual(1,
-						db.Child
-							.Where(c => c.ChildID == id && c.Parent.Value1 == 1)
-								.Set(c => c.ChildID, () => id + 1)
-							.Update());
-					Assert.AreEqual(1, db.Child.Count(c => c.ChildID == id + 1));
-				}
-				finally
-				{
-					db.Child.Delete(c => c.ChildID > 1000);
-				}
-			}
-		}
-
-		[Test]
-		public void Update6([DataSources(ProviderName.Informix)] string context)
-		{
-			using (var db = GetDataContext(context))
-			{
-				try
-				{
-					var id = 1001;
-
-					db.Parent4.Delete(p => p.ParentID > 1000);
-					db.Insert(new Parent4 { ParentID = id, Value1 = TypeValue.Value1 });
-
-					Assert.AreEqual(1, db.Parent4.Count(p => p.ParentID == id && p.Value1 == TypeValue.Value1));
-					Assert.AreEqual(1,
-						db.Parent4
-							.Where(p => p.ParentID == id)
-								.Set(p => p.Value1, () => TypeValue.Value2)
-							.Update());
-					Assert.AreEqual(1, db.Parent4.Count(p => p.ParentID == id && p.Value1 == TypeValue.Value2));
-				}
-				finally
-				{
-					db.Parent4.Delete(p => p.ParentID > 1000);
-				}
-			}
-		}
-
-		[Test]
-		public void Update7([DataSources(ProviderName.Informix)] string context)
-		{
-			using (var db = GetDataContext(context))
-			{
-				try
-				{
-					var id = 1001;
-
-					db.Parent4.Delete(p => p.ParentID > 1000);
-					db.Insert(new Parent4 { ParentID = id, Value1 = TypeValue.Value1 });
-
-					Assert.AreEqual(1, db.Parent4.Count(p => p.ParentID == id && p.Value1 == TypeValue.Value1));
-					Assert.AreEqual(1,
-						db.Parent4
-							.Where(p => p.ParentID == id)
-								.Set(p => p.Value1, TypeValue.Value2)
-							.Update());
-					Assert.AreEqual(1, db.Parent4.Count(p => p.ParentID == id && p.Value1 == TypeValue.Value2));
-
-					Assert.AreEqual(1,
-						db.Parent4
-							.Where(p => p.ParentID == id)
-								.Set(p => p.Value1, TypeValue.Value3)
-							.Update());
-					Assert.AreEqual(1, db.Parent4.Count(p => p.ParentID == id && p.Value1 == TypeValue.Value3));
-				}
-				finally
-				{
-					db.Parent4.Delete(p => p.ParentID > 1000);
-				}
-			}
-		}
-
-		[Test]
-		public void Update8([DataSources] string context)
-		{
-			using (var db = GetDataContext(context))
-			{
-				try
-				{
-					var parent = new Parent1 { ParentID = 1001, Value1 = 1001 };
-
-					db.Parent.Delete(p => p.ParentID > 1000);
-					db.Insert(parent);
-
-					parent.Value1++;
-
-					db.Update(parent);
-
-					Assert.AreEqual(1002, db.Parent.Single(p => p.ParentID == parent.ParentID).Value1);
-				}
-				finally
-				{
-					db.Child.Delete(c => c.ChildID > 1000);
-				}
-			}
-		}
-
-		[Test]
-<<<<<<< HEAD
-		public void Update9([DataSources(
-			ProviderName.Informix,
-			ProviderName.SqlCe,
-			ProviderName.DB2,
-			ProviderName.Firebird,
-			TestProvName.Firebird3,
-			ProviderName.OracleNative,
-			ProviderName.OracleManaged,
-			ProviderName.PostgreSQL,
-			ProviderName.MySql,
-			TestProvName.MariaDB,
-			TestProvName.MySql57,
-			ProviderName.SQLiteClassic,
-			ProviderName.SQLiteMS,
-			ProviderName.Access,
-			ProviderName.SapHana)]
-=======
-		public void Update9(
-			[DataSources(
-				ProviderName.Informix,
-				ProviderName.SqlCe,
-				ProviderName.DB2,
-				ProviderName.Firebird, TestProvName.Firebird3,
-				ProviderName.OracleNative, ProviderName.OracleManaged,
-				ProviderName.PostgreSQL, ProviderName.PostgreSQL92, ProviderName.PostgreSQL93, ProviderName.PostgreSQL95, TestProvName.PostgreSQL10, TestProvName.PostgreSQL11, TestProvName.PostgreSQLLatest,
-				ProviderName.MySql, TestProvName.MariaDB, TestProvName.MySql57,
-				ProviderName.SQLiteClassic, ProviderName.SQLiteMS,
-				ProviderName.Access,
-				ProviderName.SapHana)]
->>>>>>> 1c5390de
-			string context)
-		{
-			using (var db = GetDataContext(context))
-			{
-				try
-				{
-					var id = 1001;
-
-					db.Child.Delete(c => c.ChildID > 1000);
-					db.Child.Insert(() => new Child { ParentID = 1, ChildID = id});
-
-					var q =
-						from c in db.Child
-						join p in db.Parent on c.ParentID equals p.ParentID
-						where c.ChildID == id && c.Parent.Value1 == 1
-						select new { c, p };
-
-					Assert.AreEqual(1, db.Child.Count(c => c.ChildID == id));
-					Assert.AreEqual(1, q.Update(db.Child, _ => new Child { ChildID = _.c.ChildID + 1, ParentID = _.p.ParentID }));
-					Assert.AreEqual(1, db.Child.Count(c => c.ChildID == id + 1));
-				}
-				finally
-				{
-					db.Child.Delete(c => c.ChildID > 1000);
-				}
-			}
-		}
-
-		[Test]
-<<<<<<< HEAD
-		public void Update10([DataSources(
-			ProviderName.Informix,
-			ProviderName.SqlCe,
-			ProviderName.DB2,
-			ProviderName.Firebird,
-			TestProvName.Firebird3,
-			ProviderName.OracleNative,
-			ProviderName.OracleManaged,
-			ProviderName.PostgreSQL,
-			ProviderName.MySql,
-			TestProvName.MariaDB,
-			TestProvName.MySql57,
-			ProviderName.SQLiteClassic,
-			ProviderName.SQLiteMS,
-			ProviderName.Access,
-			ProviderName.SapHana)]
-=======
-		public void Update10(
-			[DataSources(
-				ProviderName.Informix,
-				ProviderName.SqlCe,
-				ProviderName.DB2,
-				ProviderName.Firebird, TestProvName.Firebird3,
-				ProviderName.OracleNative, ProviderName.OracleManaged,
-				ProviderName.PostgreSQL, ProviderName.PostgreSQL92, ProviderName.PostgreSQL93, ProviderName.PostgreSQL95, TestProvName.PostgreSQL10, TestProvName.PostgreSQL11, TestProvName.PostgreSQLLatest,
-				ProviderName.MySql, TestProvName.MariaDB, TestProvName.MySql57,
-				ProviderName.SQLiteClassic, ProviderName.SQLiteMS,
-				ProviderName.Access,
-				ProviderName.SapHana)]
->>>>>>> 1c5390de
-			string context)
-		{
-			using (var db = GetDataContext(context))
-			{
-				try
-				{
-					var id = 1001;
-
-					db.Child.Delete(c => c.ChildID > 1000);
-					db.Child.Insert(() => new Child { ParentID = 1, ChildID = id});
-
-					var q =
-						from p in db.Parent
-						join c in db.Child on p.ParentID equals c.ParentID
-						where c.ChildID == id && c.Parent.Value1 == 1
-						select new { c, p };
-
-					Assert.AreEqual(1, db.Child.Count(c => c.ChildID == id));
-					Assert.AreEqual(1, q.Update(db.Child, _ => new Child { ChildID = _.c.ChildID + 1, ParentID = _.p.ParentID }));
-					Assert.AreEqual(1, db.Child.Count(c => c.ChildID == id + 1));
-				}
-				finally
-				{
-					db.Child.Delete(c => c.ChildID > 1000);
-				}
-			}
-		}
-
-		//[Test]
-		public void Update11([DataSources] string context)
-		{
-			using (var db = GetDataContext(context))
-			{
-				db.BeginTransaction();
-
-				var q = db.GetTable<LinqDataTypes2>().Union(db.GetTable<LinqDataTypes2>());
-
-				//db.GetTable<LinqDataTypes2>().Update(_ => q.Contains(_), _ => new LinqDataTypes2 { GuidValue = _.GuidValue });
-
-				q.Update(_ => new LinqDataTypes2 { GuidValue = _.GuidValue });
-			}
-		}
-
-		[Test]
-<<<<<<< HEAD
-		public void Update12([DataSources(
-			ProviderName.SqlCe, ProviderName.SQLiteClassic, ProviderName.SQLiteMS,
-			ProviderName.DB2, ProviderName.Informix, ProviderName.Firebird,
-			TestProvName.Firebird3, ProviderName.OracleNative, ProviderName.OracleManaged,
-			ProviderName.PostgreSQL, ProviderName.SapHana)]
-=======
-		public void Update12(
-			[DataSources(
-				ProviderName.SqlCe,
-				ProviderName.SQLiteClassic, ProviderName.SQLiteMS,
-				ProviderName.DB2,
-				ProviderName.Informix,
-				ProviderName.Firebird, TestProvName.Firebird3,
-				ProviderName.OracleNative, ProviderName.OracleManaged,
-				ProviderName.PostgreSQL, ProviderName.PostgreSQL92, ProviderName.PostgreSQL93, ProviderName.PostgreSQL95, TestProvName.PostgreSQL10, TestProvName.PostgreSQL11, TestProvName.PostgreSQL11, TestProvName.PostgreSQLLatest, TestProvName.PostgreSQLLatest,
-				ProviderName.SapHana)]
->>>>>>> 1c5390de
-			string context)
-		{
-			using (var db = GetDataContext(context))
-			{
-				(
-					from p1 in db.Parent
-					join p2 in db.Parent on p1.ParentID equals p2.ParentID
-					where p1.ParentID < 3
-					select new { p1, p2 }
-				)
-				.Update(q => q.p1, q => new Parent { ParentID = q.p2.ParentID });
-			}
-		}
-
-		[Test]
-<<<<<<< HEAD
-		public async Task Update12Async([DataSources(
-			ProviderName.SqlCe, ProviderName.SQLiteClassic, ProviderName.SQLiteMS,
-			ProviderName.DB2, ProviderName.Informix, ProviderName.Firebird,
-			TestProvName.Firebird3, ProviderName.OracleNative, ProviderName.OracleManaged,
-			ProviderName.PostgreSQL, ProviderName.SapHana)]
-=======
-		public async Task Update12Async(
-			[DataSources(
-				ProviderName.SqlCe,
-				ProviderName.SQLiteClassic, ProviderName.SQLiteMS,
-				ProviderName.DB2,
-				ProviderName.Informix,
-				ProviderName.Firebird, TestProvName.Firebird3,
-				ProviderName.OracleNative, ProviderName.OracleManaged,
-				ProviderName.PostgreSQL, ProviderName.PostgreSQL92, ProviderName.PostgreSQL93, ProviderName.PostgreSQL95, TestProvName.PostgreSQL10, TestProvName.PostgreSQL11, TestProvName.PostgreSQLLatest,
-				ProviderName.SapHana)]
->>>>>>> 1c5390de
-			string context)
-		{
-			using (var db = GetDataContext(context))
-			{
-				await (
-					from p1 in db.Parent
-					join p2 in db.Parent on p1.ParentID equals p2.ParentID
-					where p1.ParentID < 3
-					select new { p1, p2 }
-				)
-				.UpdateAsync(q => q.p1, q => new Parent { ParentID = q.p2.ParentID });
-			}
-		}
-
-		[Test]
-<<<<<<< HEAD
-		public void Update13([DataSources(
-			ProviderName.SqlCe, ProviderName.SQLiteClassic, ProviderName.SQLiteMS,
-			ProviderName.DB2, ProviderName.Informix, ProviderName.Firebird,
-			TestProvName.Firebird3, ProviderName.OracleNative, ProviderName.OracleManaged,
-			ProviderName.PostgreSQL, ProviderName.SapHana)]
-=======
-		public void Update13(
-			[DataSources(
-				ProviderName.SqlCe,
-				ProviderName.SQLiteClassic, ProviderName.SQLiteMS,
-				ProviderName.DB2,
-				ProviderName.Informix,
-				ProviderName.Firebird, TestProvName.Firebird3,
-				ProviderName.OracleNative, ProviderName.OracleManaged,
-				ProviderName.PostgreSQL, ProviderName.PostgreSQL92, ProviderName.PostgreSQL93, ProviderName.PostgreSQL95, TestProvName.PostgreSQL10, TestProvName.PostgreSQL11, TestProvName.PostgreSQLLatest,
-				ProviderName.SapHana)]
->>>>>>> 1c5390de
-			string context)
-		{
-			using (var db = GetDataContext(context))
-			{
-				(
-					from p1 in db.Parent
-					join p2 in db.Parent on p1.ParentID equals p2.ParentID
-					where p1.ParentID < 3
-					select new { p1, p2 }
-				)
-				.Update(q => q.p2, q => new Parent { ParentID = q.p1.ParentID });
-			}
-		}
-
-		[Test]
-		public void UpdateComplex1([DataSources] string context)
-		{
-			using (var db = GetDataContext(context))
-			{
-				db.Person.Where(_ => _.FirstName.StartsWith("UpdateComplex")).Delete();
-				try
-				{
-
-					var id = Convert.ToInt32(db.InsertWithIdentity(
-						new ComplexPerson2
-						{
-							Name = new FullName
-							{
-								FirstName = "UpdateComplex",
-								LastName  = "Empty"
-							}
-						}));
-
-					var obj = db.GetTable<ComplexPerson2>().First(_ => _.ID == id);
-					obj.Name.LastName = obj.Name.FirstName;
-
-					db.Update(obj);
-
-					obj = db.GetTable<ComplexPerson2>().First(_ => _.ID == id);
-
-					Assert.AreEqual(obj.Name.FirstName, obj.Name.LastName);
-				}
-				finally
-				{
-					db.Person.Where(_ => _.FirstName.StartsWith("UpdateComplex")).Delete();
-				}
-			}
-		}
-
-		[Test]
-		public async Task UpdateComplex1Async([DataSources] string context)
-		{
-			using (var db = GetDataContext(context))
-			{
-				await db.Person.DeleteAsync(_ => _.FirstName.StartsWith("UpdateComplex"));
-
-				try
-				{
-
-					var id = Convert.ToInt32(await db.InsertWithIdentityAsync(
-						new ComplexPerson2
-						{
-							Name = new FullName
-							{
-								FirstName = "UpdateComplex",
-								LastName  = "Empty"
-							}
-						}));
-
-					var obj = await db.GetTable<ComplexPerson2>().FirstAsync(_ => _.ID == id);
-					obj.Name.LastName = obj.Name.FirstName;
-
-					await db.UpdateAsync(obj);
-
-					obj = await db.GetTable<ComplexPerson2>().FirstAsync(_ => _.ID == id);
-
-					Assert.AreEqual(obj.Name.FirstName, obj.Name.LastName);
-				}
-				finally
-				{
-					await db.Person.Where(_ => _.FirstName.StartsWith("UpdateComplex")).DeleteAsync();
-				}
-			}
-		}
-
-		[Test]
-		public void UpdateComplex2([DataSources] string context)
-		{
-			using (var db = GetDataContext(context))
-			{
-				db.Person.Where(_ => _.FirstName.StartsWith("UpdateComplex")).Delete();
-				try
-				{
-
-					var id = Convert.ToInt32(db.InsertWithIdentity(
-						new ComplexPerson2()
-						{
-							Name = new FullName
-							{
-								FirstName = "UpdateComplex",
-								LastName  = "Empty"
-							}
-						}));
-
-					var cnt = db.GetTable<ComplexPerson2>()
-						.Where(_ => _.Name.FirstName.StartsWith("UpdateComplex"))
-						.Set(_ => _.Name.LastName, _ => _.Name.FirstName)
-						.Update();
-
-					Assert.AreEqual(1, cnt);
-
-					var obj = db.GetTable<ComplexPerson2>().First(_ => _.ID == id);
-
-					Assert.AreEqual(obj.Name.FirstName, obj.Name.LastName);
-				}
-				finally
-				{
-					db.Person.Where(_ => _.FirstName.StartsWith("UpdateComplex")).Delete();
-				}
-
-			}
-		}
-
-		[Test]
-		public void UpdateAssociation1([DataSources(
-			ProviderName.Sybase, ProviderName.SybaseManaged, ProviderName.Informix)]
-			string context)
-		{
-			using (var db = GetDataContext(context))
-			{
-				const int childId  = 10000;
-				const int parentId = 20000;
-
-				try
-				{
-					db.Child. Delete(x => x.ChildID  == childId);
-					db.Parent.Delete(x => x.ParentID == parentId);
-
-					db.Parent.Insert(() => new Parent { ParentID = parentId, Value1 = parentId });
-					db.Child. Insert(() => new Child  { ChildID = childId, ParentID = parentId });
-
-					var parents =
-						from child in db.Child
-						where child.ChildID == childId
-						select child.Parent;
-
-					Assert.AreEqual(1, parents.Update(db.Parent, x => new Parent { Value1 = 5 }));
-				}
-				finally
-				{
-					db.Child. Delete(x => x.ChildID  == childId);
-					db.Parent.Delete(x => x.ParentID == parentId);
-				}
-			}
-		}
-
-		[Test]
-		public async Task UpdateAssociation1Async([DataSources(
-			ProviderName.Sybase, ProviderName.SybaseManaged, ProviderName.Informix)]
-			string context)
-		{
-			using (var db = GetDataContext(context))
-			{
-				const int childId  = 10000;
-				const int parentId = 20000;
-
-				try
-				{
-					await db.Child. DeleteAsync(x => x.ChildID  == childId);
-					await db.Parent.DeleteAsync(x => x.ParentID == parentId);
-
-					await db.Parent.InsertAsync(() => new Parent { ParentID = parentId, Value1 = parentId });
-					await db.Child. InsertAsync(() => new Child  { ChildID = childId, ParentID = parentId });
-
-					var parents =
-						from child in db.Child
-						where child.ChildID == childId
-						select child.Parent;
-
-					Assert.AreEqual(1, await parents.UpdateAsync(db.Parent, x => new Parent { Value1 = 5 }));
-				}
-				finally
-				{
-					await db.Child. DeleteAsync(x => x.ChildID  == childId);
-					await db.Parent.DeleteAsync(x => x.ParentID == parentId);
-				}
-			}
-		}
-
-		[Test]
-		public void UpdateAssociation2([DataSources(
-			ProviderName.Sybase, ProviderName.SybaseManaged, ProviderName.Informix)]
-			string context)
-		{
-			using (var db = GetDataContext(context))
-			{
-				const int childId  = 10000;
-				const int parentId = 20000;
-
-				try
-				{
-					db.Child. Delete(x => x.ChildID  == childId);
-					db.Parent.Delete(x => x.ParentID == parentId);
-
-					db.Parent.Insert(() => new Parent { ParentID = parentId, Value1 = parentId });
-					db.Child. Insert(() => new Child  { ChildID = childId, ParentID = parentId });
-
-					var parents =
-						from child in db.Child
-						where child.ChildID == childId
-						select child.Parent;
-
-					Assert.AreEqual(1, parents.Update(x => new Parent { Value1 = 5 }));
-				}
-				finally
-				{
-					db.Child. Delete(x => x.ChildID  == childId);
-					db.Parent.Delete(x => x.ParentID == parentId);
-				}
-			}
-		}
-
-		[Test]
-		public void UpdateAssociation3([DataSources(
-			ProviderName.Sybase, ProviderName.SybaseManaged, ProviderName.Informix)]
-			string context)
-		{
-			using (var db = GetDataContext(context))
-			{
-				const int childId  = 10000;
-				const int parentId = 20000;
-
-				try
-				{
-					db.Child. Delete(x => x.ChildID  == childId);
-					db.Parent.Delete(x => x.ParentID == parentId);
-
-					db.Parent.Insert(() => new Parent { ParentID = parentId, Value1 = parentId });
-					db.Child. Insert(() => new Child  { ChildID = childId, ParentID = parentId });
-
-					var parents =
-						from child in db.Child
-						where child.ChildID == childId
-						select child.Parent;
-
-					Assert.AreEqual(1, parents.Update(x => x.ParentID > 0, x => new Parent { Value1 = 5 }));
-				}
-				finally
-				{
-					db.Child. Delete(x => x.ChildID  == childId);
-					db.Parent.Delete(x => x.ParentID == parentId);
-				}
-			}
-		}
-
-		[Test]
-		public void UpdateAssociation4([DataSources(
-			ProviderName.Sybase, ProviderName.SybaseManaged, ProviderName.Informix)]
-			string context)
-		{
-			using (var db = GetDataContext(context))
-			{
-				const int childId  = 10000;
-				const int parentId = 20000;
-
-				try
-				{
-					db.Child. Delete(x => x.ChildID  == childId);
-					db.Parent.Delete(x => x.ParentID == parentId);
-
-					db.Parent.Insert(() => new Parent { ParentID = parentId, Value1 = parentId });
-					db.Child. Insert(() => new Child  { ChildID = childId, ParentID = parentId });
-
-					var parents =
-						from child in db.Child
-						where child.ChildID == childId
-						select child.Parent;
-
-					Assert.AreEqual(1, parents.Set(x => x.Value1, 5).Update());
-				}
-				finally
-				{
-					db.Child. Delete(x => x.ChildID  == childId);
-					db.Parent.Delete(x => x.ParentID == parentId);
-				}
-			}
-		}
-
-		static readonly Func<TestDataConnection,int,string,int> _updateQuery =
-			CompiledQuery.Compile<TestDataConnection,int,string,int>((ctx,key,value) =>
-				ctx.Person
-					.Where(_ => _.ID == key)
-					.Set(_ => _.FirstName, value)
-					.Update());
-
-		[Test]
-		public void CompiledUpdate()
-		{
-			using (var ctx = new TestDataConnection())
-			{
-				_updateQuery(ctx, 12345, "54321");
-			}
-		}
-
-		[Table("LinqDataTypes")]
-		class Table1
-		{
-			[Column] public int  ID;
-			[Column] public bool BoolValue;
-
-			[Association(ThisKey = "ID", OtherKey = "ParentID", CanBeNull = false)]
-			public List<Table2> Tables2;
-		}
-
-		[Table("Parent")]
-		class Table2
-		{
-			[Column] public int  ParentID;
-			[Column] public bool Value1;
-
-			[Association(ThisKey = "ParentID", OtherKey = "ID", CanBeNull = false)]
-			public Table1 Table1;
-		}
-
-		[Test]
-<<<<<<< HEAD
-		public void UpdateAssociation5([DataSources(false,
-			ProviderName.Access,
-			ProviderName.DB2,
-			ProviderName.Firebird,
-			ProviderName.Informix,
-			ProviderName.OracleNative,
-			ProviderName.OracleManaged,
-			ProviderName.PostgreSQL,
-			ProviderName.SqlCe,
-			ProviderName.SQLiteClassic,
-			ProviderName.SQLiteMS,
-			ProviderName.SapHana)]
-=======
-		public void UpdateAssociation5(
-			[DataSources(
-				false,
-				ProviderName.Access,
-				ProviderName.DB2,
-				ProviderName.Firebird,
-				ProviderName.Informix,
-				ProviderName.OracleNative, ProviderName.OracleManaged,
-				ProviderName.PostgreSQL, ProviderName.PostgreSQL92, ProviderName.PostgreSQL93, ProviderName.PostgreSQL95, TestProvName.PostgreSQL10, TestProvName.PostgreSQL11, TestProvName.PostgreSQLLatest,
-				ProviderName.SqlCe,
-				ProviderName.SQLiteClassic, ProviderName.SQLiteMS,
-				ProviderName.SapHana)]
->>>>>>> 1c5390de
-			string context)
-		{
-			using (var db = new DataConnection(context))
-			{
-				var ids = new[] { 10000, 20000 };
-
-				db.GetTable<Table2>()
-					.Where (x => ids.Contains(x.ParentID))
-					.Select(x => x.Table1)
-					.Distinct()
-					.Set(y => y.BoolValue, y => y.Tables2.All(x => x.Value1))
-					.Update();
-
-				var idx = db.LastQuery.IndexOf("INNER JOIN");
-
-				Assert.That(idx, Is.Not.EqualTo(-1));
-
-				idx = db.LastQuery.IndexOf("INNER JOIN", idx + 1);
-
-				Assert.That(idx, Is.EqualTo(-1));
-			}
-		}
-
-		[Test]
-		public void AsUpdatableTest([DataSources(ProviderName.Informix)] string context)
-		{
-			using (var db = GetDataContext(context))
-			{
-				try
-				{
-					var id = 1001;
-
-					db.Child.Delete(c => c.ChildID > 1000);
-					db.Child.Insert(() => new Child { ParentID = 1, ChildID = id});
-
-					Assert.AreEqual(1, db.Child.Count(c => c.ChildID == id));
-
-					var q  = db.Child.Where(c => c.ChildID == id && c.Parent.Value1 == 1);
-					var uq = q.AsUpdatable();
-
-					uq = uq.Set(c => c.ChildID, c => c.ChildID + 1);
-
-					Assert.AreEqual(1, uq.Update());
-					Assert.AreEqual(1, db.Child.Count(c => c.ChildID == id + 1));
-				}
-				finally
-				{
-					db.Child.Delete(c => c.ChildID > 1000);
-				}
-			}
-		}
-
-		[Table("GrandChild")]
-		class Table3
-		{
-			[PrimaryKey(1)] public int? ParentID;
-			[PrimaryKey(2)] public int? ChildID;
-			[Column]        public int? GrandChildID;
-		}
-
-		[Test]
-		public void UpdateNullablePrimaryKey([DataSources] string context)
-		{
-			using (var db = GetDataContext(context))
-			{
-				db.Update(new Table3 { ParentID = 10000, ChildID = null, GrandChildID = 1000 });
-
-				if (db is DataConnection)
-					Assert.IsTrue(((DataConnection)db).LastQuery.Contains("IS NULL"));
-
-				db.Update(new Table3 { ParentID = 10000, ChildID = 111, GrandChildID = 1000 });
-
-				if (db is DataConnection)
-					Assert.IsFalse(((DataConnection)db).LastQuery.Contains("IS NULL"));
-			}
-		}
-
-		[Test]
-<<<<<<< HEAD
-		public void UpdateTop([DataSources(
-			ProviderName.Access,
-			ProviderName.DB2,
-			ProviderName.Firebird,
-			TestProvName.Firebird3,
-			ProviderName.Informix,
-			ProviderName.PostgreSQL,
-			ProviderName.SQLiteClassic,
-			ProviderName.SQLiteMS,
-			ProviderName.SqlCe,
-			ProviderName.SqlServer2000,
-			ProviderName.SapHana)]
-=======
-		public void UpdateTop(
-			[DataSources(
-				ProviderName.Access,
-				ProviderName.DB2,
-				ProviderName.Firebird, TestProvName.Firebird3,
-				ProviderName.Informix,
-				ProviderName.PostgreSQL, ProviderName.PostgreSQL92, ProviderName.PostgreSQL93, ProviderName.PostgreSQL95, TestProvName.PostgreSQL10, TestProvName.PostgreSQL11, TestProvName.PostgreSQLLatest,
-				ProviderName.SQLiteClassic, ProviderName.SQLiteMS,
-				ProviderName.SqlCe,
-				ProviderName.SqlServer2000,
-				ProviderName.SapHana)]
->>>>>>> 1c5390de
-			string context)
-		{
-			using (var db = GetDataContext(context))
-			{
-				try
-				{
-					db.Parent.Delete(c => c.ParentID >= 1000);
-
-					using (new DisableLogging())
-					{
-						for (var i = 0; i < 10; i++)
-							db.Insert(new Parent { ParentID = 1000 + i });
-					}
-
-					var rowsAffected = db.Parent
-						.Where(p => p.ParentID >= 1000)
-						.Take(5)
-						.Set(p => p.Value1, 1)
-						.Update();
-
-					Assert.That(rowsAffected, Is.EqualTo(5));
-				}
-				finally
-				{
-					db.Parent.Delete(c => c.ParentID >= 1000);
-				}
-			}
-		}
-
-		[Test]
-<<<<<<< HEAD
-		public void TestUpdateTakeOrdered([DataSources(
-			ProviderName.Access,
-			ProviderName.DB2,
-			ProviderName.Firebird,
-			TestProvName.Firebird3,
-			ProviderName.Informix,
-			ProviderName.PostgreSQL,
-			ProviderName.SQLiteClassic,
-			ProviderName.SQLiteMS,
-			ProviderName.SqlCe,
-			ProviderName.SqlServer2000,
-			ProviderName.SapHana,
-			ProviderName.MySql,
-			TestProvName.MySql57,
-			TestProvName.MariaDB,
-			ProviderName.Sybase,
-			ProviderName.SybaseManaged,
-			ProviderName.OracleNative,
-			ProviderName.OracleManaged)]
-=======
-		public void TestUpdateTakeOrdered(
-			[DataSources(
-				ProviderName.Access,
-				ProviderName.DB2,
-				ProviderName.Firebird, TestProvName.Firebird3,
-				ProviderName.Informix,
-				ProviderName.PostgreSQL, ProviderName.PostgreSQL92, ProviderName.PostgreSQL93, ProviderName.PostgreSQL95, TestProvName.PostgreSQL10, TestProvName.PostgreSQL11, TestProvName.PostgreSQLLatest,
-				ProviderName.SQLiteClassic, ProviderName.SQLiteMS,
-				ProviderName.SqlCe,
-				ProviderName.SqlServer2000,
-				ProviderName.SapHana,
-				ProviderName.MySql, TestProvName.MySql57, TestProvName.MariaDB,
-				ProviderName.Sybase, ProviderName.SybaseManaged,
-				ProviderName.OracleNative, ProviderName.OracleManaged)]
->>>>>>> 1c5390de
-			string context)
-		{
-			using (var db = GetDataContext(context))
-			{
-				try
-				{
-					using (new DisableLogging())
-					{
-						db.Parent.Delete(c => c.ParentID >= 1000);
-						for (var i = 0; i < 10; i++)
-							db.Insert(new Parent { ParentID = 1000 + i });
-					}
-
-					var entities =
-						from x in db.Parent
-						where x.ParentID > 1000
-						orderby x.ParentID descending
-						select x;
-
-					var rowsAffected = entities
-						.Take(5)
-						.Update(x => new Parent { Value1 = 1 });
-
-					Assert.That(rowsAffected, Is.EqualTo(5));
-				}
-				finally
-				{
-					db.Parent.Delete(c => c.ParentID >= 1000);
-				}
-			}
-		}
-
-		[Test]
-<<<<<<< HEAD
-		public void TestUpdateSkipTake([DataSources(
-			ProviderName.Access,
-			ProviderName.DB2,
-			ProviderName.Firebird,
-			TestProvName.Firebird3,
-			ProviderName.Informix,
-			ProviderName.PostgreSQL,
-			ProviderName.SQLiteClassic,
-			ProviderName.SQLiteMS,
-			ProviderName.SqlCe,
-			ProviderName.SqlServer2000,
-			ProviderName.SapHana,
-			ProviderName.MySql,
-			TestProvName.MySql57,
-			TestProvName.MariaDB,
-			ProviderName.Sybase,
-			ProviderName.SybaseManaged,
-			ProviderName.OracleNative,
-			ProviderName.OracleManaged)]
-=======
-		public void TestUpdateSkipTake(
-			[DataSources(
-				ProviderName.Access,
-				ProviderName.DB2,
-				ProviderName.Firebird, TestProvName.Firebird3,
-				ProviderName.Informix,
-				ProviderName.PostgreSQL, ProviderName.PostgreSQL92, ProviderName.PostgreSQL93, ProviderName.PostgreSQL95, TestProvName.PostgreSQL10, TestProvName.PostgreSQL11, TestProvName.PostgreSQLLatest,
-				ProviderName.SQLiteClassic, ProviderName.SQLiteMS,
-				ProviderName.SqlCe,
-				ProviderName.SqlServer2000,
-				ProviderName.SapHana,
-				ProviderName.MySql, TestProvName.MySql57, TestProvName.MariaDB,
-				ProviderName.Sybase, ProviderName.SybaseManaged,
-				ProviderName.OracleNative, ProviderName.OracleManaged)]
->>>>>>> 1c5390de
-			string context)
-		{
-			using (var db = GetDataContext(context))
-			{
-				try
-				{
-					using (new DisableLogging())
-					{
-						db.Parent.Delete(c => c.ParentID >= 1000);
-						for (var i = 0; i < 10; i++)
-							db.Insert(new Parent {ParentID = 1000 + i});
-					}
-
-					var entities =
-						from x in db.Parent
-						where x.ParentID > 1000
-						orderby x.ParentID descending
-						select x;
-
-					var rowsAffected = entities
-						.Skip(1)
-						.Take(5)
-						.Update(x => new Parent { Value1 = 1 });
-
-					Assert.That(rowsAffected, Is.EqualTo(5));
-
-					Assert.False(db.Parent.Where(p => p.ParentID == 1000 + 9).Single().Value1 == 1);
-				}
-				finally
-				{
-					db.Parent.Delete(c => c.ParentID >= 1000);
-				}
-			}
-		}
-
-		[Test]
-<<<<<<< HEAD
-		public void TestUpdateTakeNotOrdered([DataSources(
-			ProviderName.Access,
-			ProviderName.DB2,
-			ProviderName.Firebird,
-			TestProvName.Firebird3,
-			ProviderName.Informix,
-			ProviderName.PostgreSQL,
-			ProviderName.SQLiteClassic,
-			ProviderName.SQLiteMS,
-			ProviderName.SqlCe,
-			ProviderName.SqlServer2000,
-			ProviderName.SapHana)]
-=======
-		public void TestUpdateTakeNotOrdered(
-			[DataSources(
-				ProviderName.Access,
-				ProviderName.DB2,
-				ProviderName.Firebird, TestProvName.Firebird3,
-				ProviderName.Informix,
-				ProviderName.PostgreSQL, ProviderName.PostgreSQL92, ProviderName.PostgreSQL93, ProviderName.PostgreSQL95, TestProvName.PostgreSQL10, TestProvName.PostgreSQL11, TestProvName.PostgreSQLLatest,
-				ProviderName.SQLiteClassic, ProviderName.SQLiteMS,
-				ProviderName.SqlCe,
-				ProviderName.SqlServer2000,
-				ProviderName.SapHana)]
->>>>>>> 1c5390de
-			string context)
-		{
-			using (var db = GetDataContext(context))
-			{
-				try
-				{
-					using (new DisableLogging())
-					{
-						db.Parent.Delete(c => c.ParentID >= 1000);
-						for (var i = 0; i < 10; i++)
-							db.Insert(new Parent {ParentID = 1000 + i});
-					}
-
-					var entities =
-						from x in db.Parent
-						where x.ParentID > 1000
-						select x;
-
-					var rowsAffected = entities
-						.Take(5)
-						.Update(x => new Parent { Value1 = 1 });
-
-					Assert.That(rowsAffected, Is.EqualTo(5));
-				}
-				finally
-				{
-					db.Parent.Delete(c => c.ParentID >= 1000);
-				}
-			}
-		}
-
-		[Test]
-		public void UpdateSetSelect([DataSources(
-			ProviderName.Access, ProviderName.Informix, ProviderName.SqlCe)]
-			string context)
-		{
-			using (var db = GetDataContext(context))
-			{
-				db.Parent.Delete(_ => _.ParentID > 1000);
-
-				var res =
-				(
-					from p in db.Parent
-					join c in db.Child on p.ParentID equals c.ParentID
-					where p.ParentID == 1
-					select p
-				)
-				.Set(p => p.ParentID, p => db.Child.SingleOrDefault(c => c.ChildID == 11).ParentID + 1000)
-				.Update();
-
-				Assert.AreEqual(1, res);
-
-				res = db.Parent.Where(_ => _.ParentID == 1001).Set(_ => _.ParentID, 1).Update();
-				Assert.AreEqual(1, res);
-			}
-		}
-
-		[Test]
-<<<<<<< HEAD
-		public void UpdateIssue319Regression([DataSources(
-			ProviderName.SQLiteClassic, ProviderName.SQLiteMS, ProviderName.Access,
-			ProviderName.Informix, ProviderName.Firebird, ProviderName.PostgreSQL,
-			ProviderName.MySql, TestProvName.MariaDB, TestProvName.MySql57, ProviderName.Sybase,
-			ProviderName.SybaseManaged, TestProvName.Firebird3, ProviderName.SapHana)]
-=======
-		public void UpdateIssue319Regression(
-			[DataSources(
-				ProviderName.SQLiteClassic, ProviderName.SQLiteMS,
-				ProviderName.Access,
-				ProviderName.Informix,
-				ProviderName.Firebird, TestProvName.Firebird3,
-				ProviderName.PostgreSQL, ProviderName.PostgreSQL92, ProviderName.PostgreSQL93, ProviderName.PostgreSQL95, TestProvName.PostgreSQL10, TestProvName.PostgreSQL11, TestProvName.PostgreSQLLatest,
-				ProviderName.MySql, TestProvName.MariaDB, TestProvName.MySql57,
-				ProviderName.Sybase, ProviderName.SybaseManaged,
-				ProviderName.SapHana)]
->>>>>>> 1c5390de
-			string context)
-		{
-			using (var db = GetDataContext(context))
-			{
-				var id = 100500;
-				try
-				{
-					db.Insert(new Parent1()
-					{
-						ParentID = id
-					});
-
-					var query = db.GetTable<Parent1>()
-						.Where(_ => _.ParentID == id)
-						.Select(_ => new Parent1()
-						{
-							ParentID = _.ParentID
-						});
-
-					var queryResult = new Lazy<Parent1>(() => query.First());
-
-					var cnt = db.GetTable<Parent1>()
-						.Where(_ => _.ParentID == id && query.Count() > 0)
-						.Update(_ => new Parent1()
-						{
-							Value1 = queryResult.Value.ParentID
-						});
-
-					Assert.AreEqual(1, cnt);
-				}
-				finally
-				{
-					db.GetTable<Parent1>().Delete(_ => _.ParentID == id);
-				}
-			}
-		}
-
-		[Test]
-		public void UpdateIssue321Regression([DataSources(
-			ProviderName.DB2, ProviderName.Informix, ProviderName.Firebird,
-			TestProvName.Firebird3, ProviderName.Sybase)]
-			string context)
-		{
-			using (var db = GetDataContext(context))
-			{
-				var id = 100500;
-
-				try
-				{
-					var value1 = 3000m;
-					var value2 = 13621m;
-					var value3 = 60;
-
-					db.Insert(new LinqDataTypes2()
-					{
-						ID         = id,
-						MoneyValue = value1,
-						IntValue   = value3
-					});
-
-					db.GetTable<LinqDataTypes2>()
-						.Update(
-							_ => _.ID == id,
-							_ => new LinqDataTypes2
-							{
-								SmallIntValue = (short)(_.MoneyValue / (value2 / _.IntValue))
-							});
-
-					var dbResult = db.GetTable<LinqDataTypes2>()
-						.Where(_ => _.ID == id)
-						.Select(_ => _.SmallIntValue).First();
-
-					var expected = (short)(value1 / (value2 / value3));
-
-					Assert.AreEqual(expected, dbResult);
-				}
-				finally
-				{
-					db.GetTable<LinqDataTypes2>().Delete(c => c.ID == id);
-				}
-			}
-		}
-
-		[Test()]
-		public void UpdateMultipleColumns([DataSources] string context)
-		{
-			using (var db = GetDataContext(context))
-			{
-				var ldt = new LinqDataTypes
-				{
-					ID            = 1001,
-					MoneyValue    = 1000,
-					SmallIntValue = 100,
-				};
-
-				try
-				{
-					db.Types.Delete(c => c.ID == ldt.ID);
-					db.Types
-						.Value (t => t.ID,            ldt.ID)
-						.Value (t => t.MoneyValue,    () => ldt.MoneyValue)
-						.Value (t => t.SmallIntValue, () => ldt.SmallIntValue)
-						.Insert()
-						;
-
-					db.Types
-						.Where (t => t.ID == ldt.ID)
-						.Set   (t => t.MoneyValue,    () => 2000)
-						.Set   (t => t.SmallIntValue, () => 200)
-						.Update()
-						;
-
-					var udt = db.Types.Single(t => t.ID == ldt.ID);
-
-					Assert.That(udt.MoneyValue,    Is.Not.EqualTo(ldt.MoneyValue));
-					Assert.That(udt.SmallIntValue, Is.Not.EqualTo(ldt.SmallIntValue));
-				}
-				finally
-				{
-					db.Types.Delete(t => t.ID == ldt.ID);
-				}
-			}
-		}
-
-		[ActiveIssue(":NEW as parameter", Configurations = new[] { ProviderName.OracleNative })]
-		[Test]
-		public void UpdateByTableName([DataSources] string context)
-		{
-			const string schemaName = null;
-			const string tableName  = "xxPerson";
-
-			using (var db = GetDataContext(context))
-			{
-				db.DropTable<Patient>(tableName, schemaName: schemaName, throwExceptionIfNotExists: false);
-			}
-
-			using (var db = GetDataContext(context))
-			{
-				var table = db.CreateTable<Person>(tableName, schemaName: schemaName);
-
-				Assert.AreEqual(tableName,  table.TableName);
-				Assert.AreEqual(schemaName, table.SchemaName);
-
-				var person = new Person()
-				{
-					FirstName = "Steven",
-					LastName  = "King",
-					Gender    = Gender.Male,
-				};
-
-				// insert a row into the table
-				db.Insert(person, tableName: tableName, schemaName: schemaName);
-				var newCount  = table.Count();
-				Assert.AreEqual(1, newCount);
-
-				var personForUpdate = table.Single();
-
-				// update that row
-				personForUpdate.MiddleName = "None";
-				db.Update(personForUpdate, tableName: tableName, schemaName: schemaName);
-
-				var updatedPerson = table.Single();
-				Assert.AreEqual("None", updatedPerson.MiddleName);
-
-				table.Drop();
-			}
-		}
-
-		[Test]
-		public async Task UpdateByTableNameAsync([DataSources] string context)
-		{
-			const string schemaName = null;
-			const string tableName  = "xxPerson";
-
-			using (var db = GetDataContext(context))
-			{
-				await db.DropTableAsync<Patient>(tableName, schemaName: schemaName, throwExceptionIfNotExists: false);
-			}
-
-			using (var db = GetDataContext(context))
-			{
-				var table = await db.CreateTableAsync<Person>(tableName, schemaName: schemaName);
-
-				Assert.AreEqual(tableName,  table.TableName);
-				Assert.AreEqual(schemaName, table.SchemaName);
-
-				var person = new Person()
-				{
-					FirstName = "Steven",
-					LastName  = "King",
-					Gender    = Gender.Male,
-				};
-
-				// insert a row into the table
-				await db.InsertAsync(person, tableName: tableName, schemaName: schemaName);
-				var newCount  = await table.CountAsync();
-				Assert.AreEqual(1, newCount);
-
-				var personForUpdate = await table.SingleAsync();
-
-				// update that row
-				personForUpdate.MiddleName = "None";
-				await db.UpdateAsync(personForUpdate, tableName: tableName, schemaName: schemaName);
-
-				var updatedPerson = await table.SingleAsync();
-				Assert.AreEqual("None", updatedPerson.MiddleName);
-
-				await table.DropAsync();
-			}
-		}
-
-	}
-}
+﻿using System;
+using System.Collections.Generic;
+using System.Linq;
+using System.Threading.Tasks;
+
+using LinqToDB;
+using LinqToDB.Data;
+using LinqToDB.Mapping;
+
+using NUnit.Framework;
+
+#region ReSharper disable
+// ReSharper disable ConvertToConstant.Local
+#endregion
+
+namespace Tests.xUpdate
+{
+	using Model;
+
+	[TestFixture]
+//	[Order(10000)]
+	public class UpdateTests : TestBase
+	{
+		[Test]
+		public void Update1([DataSources] string context)
+		{
+			using (var db = GetDataContext(context))
+			{
+				try
+				{
+					var parent = new Parent1 { ParentID = 1001, Value1 = 1001 };
+
+					db.Parent.Delete(p => p.ParentID > 1000);
+					db.Insert(parent);
+
+					Assert.AreEqual(1, db.Parent.Count (p => p.ParentID == parent.ParentID));
+					Assert.AreEqual(1, db.Parent.Update(p => p.ParentID == parent.ParentID, p => new Parent { ParentID = p.ParentID + 1 }));
+					Assert.AreEqual(1, db.Parent.Count (p => p.ParentID == parent.ParentID + 1));
+				}
+				finally
+				{
+					db.Child.Delete(c => c.ChildID > 1000);
+				}
+			}
+		}
+
+		[Test]
+		public async Task Update1Async([DataSources] string context)
+		{
+			using (var db = GetDataContext(context))
+			{
+				try
+				{
+					var parent = new Parent1 { ParentID = 1001, Value1 = 1001 };
+
+					await db.Parent.DeleteAsync(p => p.ParentID > 1000);
+					await db.InsertAsync(parent);
+
+					Assert.AreEqual(1, await db.Parent.CountAsync (p => p.ParentID == parent.ParentID));
+					Assert.AreEqual(1, await db.Parent.UpdateAsync(p => p.ParentID == parent.ParentID, p => new Parent { ParentID = p.ParentID + 1 }));
+					Assert.AreEqual(1, await db.Parent.CountAsync (p => p.ParentID == parent.ParentID + 1));
+				}
+				finally
+				{
+					await db.Child.DeleteAsync(c => c.ChildID > 1000);
+				}
+			}
+		}
+
+		[Test]
+		public void Update2([DataSources] string context)
+		{
+			using (var db = GetDataContext(context))
+			{
+				try
+				{
+					var parent = new Parent1 { ParentID = 1001, Value1 = 1001 };
+
+					db.Parent.Delete(p => p.ParentID > 1000);
+					db.Insert(parent);
+
+					Assert.AreEqual(1, db.Parent.Count(p => p.ParentID == parent.ParentID));
+					Assert.AreEqual(1, db.Parent.Where(p => p.ParentID == parent.ParentID).Update(p => new Parent { ParentID = p.ParentID + 1 }));
+					Assert.AreEqual(1, db.Parent.Count(p => p.ParentID == parent.ParentID + 1));
+				}
+				finally
+				{
+					db.Child.Delete(c => c.ChildID > 1000);
+				}
+			}
+		}
+
+		[Test]
+		public async Task Update2Async([DataSources] string context)
+		{
+			using (var db = GetDataContext(context))
+			{
+				try
+				{
+					var parent = new Parent1 { ParentID = 1001, Value1 = 1001 };
+
+					await db.Parent.DeleteAsync(p => p.ParentID > 1000);
+					await db.InsertAsync(parent);
+
+					Assert.AreEqual(1, await db.Parent.CountAsync(p => p.ParentID == parent.ParentID));
+					Assert.AreEqual(1, await db.Parent.Where(p => p.ParentID == parent.ParentID).UpdateAsync(p => new Parent { ParentID = p.ParentID + 1 }));
+					Assert.AreEqual(1, await db.Parent.CountAsync(p => p.ParentID == parent.ParentID + 1));
+				}
+				finally
+				{
+					await db.Child.DeleteAsync(c => c.ChildID > 1000);
+				}
+			}
+		}
+
+		[Test]
+		public void Update3([DataSources(ProviderName.Informix)] string context)
+		{
+			using (var db = GetDataContext(context))
+			{
+				try
+				{
+					var id = 1001;
+
+					db.Child.Delete(c => c.ChildID > 1000);
+					db.Child.Insert(() => new Child { ParentID = 1, ChildID = id});
+
+					Assert.AreEqual(1, db.Child.Count(c => c.ChildID == id));
+					Assert.AreEqual(1, db.Child.Where(c => c.ChildID == id && c.Parent.Value1 == 1).Update(c => new Child { ChildID = c.ChildID + 1 }));
+					Assert.AreEqual(1, db.Child.Count(c => c.ChildID == id + 1));
+				}
+				finally
+				{
+					db.Child.Delete(c => c.ChildID > 1000);
+				}
+			}
+		}
+
+		[Test]
+		public void Update4([DataSources(ProviderName.Informix)] string context)
+		{
+			using (var db = GetDataContext(context))
+			{
+				try
+				{
+					var id = 1001;
+
+					db.Child.Delete(c => c.ChildID > 1000);
+					db.Child.Insert(() => new Child { ParentID = 1, ChildID = id});
+
+					Assert.AreEqual(1, db.Child.Count(c => c.ChildID == id));
+					Assert.AreEqual(1,
+						db.Child
+							.Where(c => c.ChildID == id && c.Parent.Value1 == 1)
+								.Set(c => c.ChildID, c => c.ChildID + 1)
+							.Update());
+					Assert.AreEqual(1, db.Child.Count(c => c.ChildID == id + 1));
+				}
+				finally
+				{
+					db.Child.Delete(c => c.ChildID > 1000);
+				}
+			}
+		}
+
+		[Test]
+		public async Task Update4Async([DataSources(ProviderName.Informix)] string context)
+		{
+			using (var db = GetDataContext(context))
+			{
+				try
+				{
+					var id = 1001;
+
+					await db.Child.DeleteAsync(c => c.ChildID > 1000);
+					await db.Child.InsertAsync(() => new Child { ParentID = 1, ChildID = id});
+
+					Assert.AreEqual(1, await db.Child.CountAsync(c => c.ChildID == id));
+					Assert.AreEqual(1,
+						await db.Child
+							.Where(c => c.ChildID == id && c.Parent.Value1 == 1)
+								.Set(c => c.ChildID, c => c.ChildID + 1)
+							.UpdateAsync());
+					Assert.AreEqual(1, await db.Child.CountAsync(c => c.ChildID == id + 1));
+				}
+				finally
+				{
+					await db.Child.DeleteAsync(c => c.ChildID > 1000);
+				}
+			}
+		}
+
+		[Test]
+		public void Update5([DataSources(ProviderName.Informix)] string context)
+		{
+			using (var db = GetDataContext(context))
+			{
+				try
+				{
+					var id = 1001;
+
+					db.Child.Delete(c => c.ChildID > 1000);
+					db.Child.Insert(() => new Child { ParentID = 1, ChildID = id});
+
+					Assert.AreEqual(1, db.Child.Count(c => c.ChildID == id));
+					Assert.AreEqual(1,
+						db.Child
+							.Where(c => c.ChildID == id && c.Parent.Value1 == 1)
+								.Set(c => c.ChildID, () => id + 1)
+							.Update());
+					Assert.AreEqual(1, db.Child.Count(c => c.ChildID == id + 1));
+				}
+				finally
+				{
+					db.Child.Delete(c => c.ChildID > 1000);
+				}
+			}
+		}
+
+		[Test]
+		public void Update6([DataSources(ProviderName.Informix)] string context)
+		{
+			using (var db = GetDataContext(context))
+			{
+				try
+				{
+					var id = 1001;
+
+					db.Parent4.Delete(p => p.ParentID > 1000);
+					db.Insert(new Parent4 { ParentID = id, Value1 = TypeValue.Value1 });
+
+					Assert.AreEqual(1, db.Parent4.Count(p => p.ParentID == id && p.Value1 == TypeValue.Value1));
+					Assert.AreEqual(1,
+						db.Parent4
+							.Where(p => p.ParentID == id)
+								.Set(p => p.Value1, () => TypeValue.Value2)
+							.Update());
+					Assert.AreEqual(1, db.Parent4.Count(p => p.ParentID == id && p.Value1 == TypeValue.Value2));
+				}
+				finally
+				{
+					db.Parent4.Delete(p => p.ParentID > 1000);
+				}
+			}
+		}
+
+		[Test]
+		public void Update7([DataSources(ProviderName.Informix)] string context)
+		{
+			using (var db = GetDataContext(context))
+			{
+				try
+				{
+					var id = 1001;
+
+					db.Parent4.Delete(p => p.ParentID > 1000);
+					db.Insert(new Parent4 { ParentID = id, Value1 = TypeValue.Value1 });
+
+					Assert.AreEqual(1, db.Parent4.Count(p => p.ParentID == id && p.Value1 == TypeValue.Value1));
+					Assert.AreEqual(1,
+						db.Parent4
+							.Where(p => p.ParentID == id)
+								.Set(p => p.Value1, TypeValue.Value2)
+							.Update());
+					Assert.AreEqual(1, db.Parent4.Count(p => p.ParentID == id && p.Value1 == TypeValue.Value2));
+
+					Assert.AreEqual(1,
+						db.Parent4
+							.Where(p => p.ParentID == id)
+								.Set(p => p.Value1, TypeValue.Value3)
+							.Update());
+					Assert.AreEqual(1, db.Parent4.Count(p => p.ParentID == id && p.Value1 == TypeValue.Value3));
+				}
+				finally
+				{
+					db.Parent4.Delete(p => p.ParentID > 1000);
+				}
+			}
+		}
+
+		[Test]
+		public void Update8([DataSources] string context)
+		{
+			using (var db = GetDataContext(context))
+			{
+				try
+				{
+					var parent = new Parent1 { ParentID = 1001, Value1 = 1001 };
+
+					db.Parent.Delete(p => p.ParentID > 1000);
+					db.Insert(parent);
+
+					parent.Value1++;
+
+					db.Update(parent);
+
+					Assert.AreEqual(1002, db.Parent.Single(p => p.ParentID == parent.ParentID).Value1);
+				}
+				finally
+				{
+					db.Child.Delete(c => c.ChildID > 1000);
+				}
+			}
+		}
+
+		[Test]
+		public void Update9(
+			[DataSources(
+			ProviderName.Informix,
+			ProviderName.SqlCe,
+			ProviderName.DB2,
+				ProviderName.Firebird, TestProvName.Firebird3,
+				ProviderName.OracleNative, ProviderName.OracleManaged,
+				ProviderName.PostgreSQL, ProviderName.PostgreSQL92, ProviderName.PostgreSQL93, ProviderName.PostgreSQL95, TestProvName.PostgreSQL10, TestProvName.PostgreSQL11, TestProvName.PostgreSQLLatest,
+				ProviderName.MySql, TestProvName.MariaDB, TestProvName.MySql57,
+				ProviderName.SQLiteClassic, ProviderName.SQLiteMS,
+			ProviderName.Access,
+			ProviderName.SapHana)]
+			string context)
+		{
+			using (var db = GetDataContext(context))
+			{
+				try
+				{
+					var id = 1001;
+
+					db.Child.Delete(c => c.ChildID > 1000);
+					db.Child.Insert(() => new Child { ParentID = 1, ChildID = id});
+
+					var q =
+						from c in db.Child
+						join p in db.Parent on c.ParentID equals p.ParentID
+						where c.ChildID == id && c.Parent.Value1 == 1
+						select new { c, p };
+
+					Assert.AreEqual(1, db.Child.Count(c => c.ChildID == id));
+					Assert.AreEqual(1, q.Update(db.Child, _ => new Child { ChildID = _.c.ChildID + 1, ParentID = _.p.ParentID }));
+					Assert.AreEqual(1, db.Child.Count(c => c.ChildID == id + 1));
+				}
+				finally
+				{
+					db.Child.Delete(c => c.ChildID > 1000);
+				}
+			}
+		}
+
+		[Test]
+		public void Update10(
+			[DataSources(
+			ProviderName.Informix,
+			ProviderName.SqlCe,
+			ProviderName.DB2,
+				ProviderName.Firebird, TestProvName.Firebird3,
+				ProviderName.OracleNative, ProviderName.OracleManaged,
+				ProviderName.PostgreSQL, ProviderName.PostgreSQL92, ProviderName.PostgreSQL93, ProviderName.PostgreSQL95, TestProvName.PostgreSQL10, TestProvName.PostgreSQL11, TestProvName.PostgreSQLLatest,
+				ProviderName.MySql, TestProvName.MariaDB, TestProvName.MySql57,
+				ProviderName.SQLiteClassic, ProviderName.SQLiteMS,
+			ProviderName.Access,
+			ProviderName.SapHana)]
+			string context)
+		{
+			using (var db = GetDataContext(context))
+			{
+				try
+				{
+					var id = 1001;
+
+					db.Child.Delete(c => c.ChildID > 1000);
+					db.Child.Insert(() => new Child { ParentID = 1, ChildID = id});
+
+					var q =
+						from p in db.Parent
+						join c in db.Child on p.ParentID equals c.ParentID
+						where c.ChildID == id && c.Parent.Value1 == 1
+						select new { c, p };
+
+					Assert.AreEqual(1, db.Child.Count(c => c.ChildID == id));
+					Assert.AreEqual(1, q.Update(db.Child, _ => new Child { ChildID = _.c.ChildID + 1, ParentID = _.p.ParentID }));
+					Assert.AreEqual(1, db.Child.Count(c => c.ChildID == id + 1));
+				}
+				finally
+				{
+					db.Child.Delete(c => c.ChildID > 1000);
+				}
+			}
+		}
+
+		//[Test]
+		public void Update11([DataSources] string context)
+		{
+			using (var db = GetDataContext(context))
+			{
+				db.BeginTransaction();
+
+				var q = db.GetTable<LinqDataTypes2>().Union(db.GetTable<LinqDataTypes2>());
+
+				//db.GetTable<LinqDataTypes2>().Update(_ => q.Contains(_), _ => new LinqDataTypes2 { GuidValue = _.GuidValue });
+
+				q.Update(_ => new LinqDataTypes2 { GuidValue = _.GuidValue });
+			}
+		}
+
+		[Test]
+		public void Update12(
+			[DataSources(
+				ProviderName.SqlCe,
+				ProviderName.SQLiteClassic, ProviderName.SQLiteMS,
+				ProviderName.DB2,
+				ProviderName.Informix,
+				ProviderName.Firebird, TestProvName.Firebird3,
+				ProviderName.OracleNative, ProviderName.OracleManaged,
+				ProviderName.PostgreSQL, ProviderName.PostgreSQL92, ProviderName.PostgreSQL93, ProviderName.PostgreSQL95, TestProvName.PostgreSQL10, TestProvName.PostgreSQL11, TestProvName.PostgreSQL11, TestProvName.PostgreSQLLatest, TestProvName.PostgreSQLLatest,
+				ProviderName.SapHana)]
+			string context)
+		{
+			using (var db = GetDataContext(context))
+			{
+				(
+					from p1 in db.Parent
+					join p2 in db.Parent on p1.ParentID equals p2.ParentID
+					where p1.ParentID < 3
+					select new { p1, p2 }
+				)
+				.Update(q => q.p1, q => new Parent { ParentID = q.p2.ParentID });
+			}
+		}
+
+		[Test]
+		public async Task Update12Async(
+			[DataSources(
+				ProviderName.SqlCe,
+				ProviderName.SQLiteClassic, ProviderName.SQLiteMS,
+				ProviderName.DB2,
+				ProviderName.Informix,
+				ProviderName.Firebird, TestProvName.Firebird3,
+				ProviderName.OracleNative, ProviderName.OracleManaged,
+				ProviderName.PostgreSQL, ProviderName.PostgreSQL92, ProviderName.PostgreSQL93, ProviderName.PostgreSQL95, TestProvName.PostgreSQL10, TestProvName.PostgreSQL11, TestProvName.PostgreSQLLatest,
+				ProviderName.SapHana)]
+			string context)
+		{
+			using (var db = GetDataContext(context))
+			{
+				await (
+					from p1 in db.Parent
+					join p2 in db.Parent on p1.ParentID equals p2.ParentID
+					where p1.ParentID < 3
+					select new { p1, p2 }
+				)
+				.UpdateAsync(q => q.p1, q => new Parent { ParentID = q.p2.ParentID });
+			}
+		}
+
+		[Test]
+		public void Update13(
+			[DataSources(
+				ProviderName.SqlCe,
+				ProviderName.SQLiteClassic, ProviderName.SQLiteMS,
+				ProviderName.DB2,
+				ProviderName.Informix,
+				ProviderName.Firebird, TestProvName.Firebird3,
+				ProviderName.OracleNative, ProviderName.OracleManaged,
+				ProviderName.PostgreSQL, ProviderName.PostgreSQL92, ProviderName.PostgreSQL93, ProviderName.PostgreSQL95, TestProvName.PostgreSQL10, TestProvName.PostgreSQL11, TestProvName.PostgreSQLLatest,
+				ProviderName.SapHana)]
+			string context)
+		{
+			using (var db = GetDataContext(context))
+			{
+				(
+					from p1 in db.Parent
+					join p2 in db.Parent on p1.ParentID equals p2.ParentID
+					where p1.ParentID < 3
+					select new { p1, p2 }
+				)
+				.Update(q => q.p2, q => new Parent { ParentID = q.p1.ParentID });
+			}
+		}
+
+		[Test]
+		public void UpdateComplex1([DataSources] string context)
+		{
+			using (var db = GetDataContext(context))
+			{
+				db.Person.Where(_ => _.FirstName.StartsWith("UpdateComplex")).Delete();
+				try
+				{
+
+					var id = Convert.ToInt32(db.InsertWithIdentity(
+						new ComplexPerson2
+						{
+							Name = new FullName
+							{
+								FirstName = "UpdateComplex",
+								LastName  = "Empty"
+							}
+						}));
+
+					var obj = db.GetTable<ComplexPerson2>().First(_ => _.ID == id);
+					obj.Name.LastName = obj.Name.FirstName;
+
+					db.Update(obj);
+
+					obj = db.GetTable<ComplexPerson2>().First(_ => _.ID == id);
+
+					Assert.AreEqual(obj.Name.FirstName, obj.Name.LastName);
+				}
+				finally
+				{
+					db.Person.Where(_ => _.FirstName.StartsWith("UpdateComplex")).Delete();
+				}
+			}
+		}
+
+		[Test]
+		public async Task UpdateComplex1Async([DataSources] string context)
+		{
+			using (var db = GetDataContext(context))
+			{
+				await db.Person.DeleteAsync(_ => _.FirstName.StartsWith("UpdateComplex"));
+
+				try
+				{
+
+					var id = Convert.ToInt32(await db.InsertWithIdentityAsync(
+						new ComplexPerson2
+						{
+							Name = new FullName
+							{
+								FirstName = "UpdateComplex",
+								LastName  = "Empty"
+							}
+						}));
+
+					var obj = await db.GetTable<ComplexPerson2>().FirstAsync(_ => _.ID == id);
+					obj.Name.LastName = obj.Name.FirstName;
+
+					await db.UpdateAsync(obj);
+
+					obj = await db.GetTable<ComplexPerson2>().FirstAsync(_ => _.ID == id);
+
+					Assert.AreEqual(obj.Name.FirstName, obj.Name.LastName);
+				}
+				finally
+				{
+					await db.Person.Where(_ => _.FirstName.StartsWith("UpdateComplex")).DeleteAsync();
+				}
+			}
+		}
+
+		[Test]
+		public void UpdateComplex2([DataSources] string context)
+		{
+			using (var db = GetDataContext(context))
+			{
+				db.Person.Where(_ => _.FirstName.StartsWith("UpdateComplex")).Delete();
+				try
+				{
+
+					var id = Convert.ToInt32(db.InsertWithIdentity(
+						new ComplexPerson2()
+						{
+							Name = new FullName
+							{
+								FirstName = "UpdateComplex",
+								LastName  = "Empty"
+							}
+						}));
+
+					var cnt = db.GetTable<ComplexPerson2>()
+						.Where(_ => _.Name.FirstName.StartsWith("UpdateComplex"))
+						.Set(_ => _.Name.LastName, _ => _.Name.FirstName)
+						.Update();
+
+					Assert.AreEqual(1, cnt);
+
+					var obj = db.GetTable<ComplexPerson2>().First(_ => _.ID == id);
+
+					Assert.AreEqual(obj.Name.FirstName, obj.Name.LastName);
+				}
+				finally
+				{
+					db.Person.Where(_ => _.FirstName.StartsWith("UpdateComplex")).Delete();
+				}
+
+			}
+		}
+
+		[Test]
+		public void UpdateAssociation1([DataSources(
+			ProviderName.Sybase, ProviderName.SybaseManaged, ProviderName.Informix)]
+			string context)
+		{
+			using (var db = GetDataContext(context))
+			{
+				const int childId  = 10000;
+				const int parentId = 20000;
+
+				try
+				{
+					db.Child. Delete(x => x.ChildID  == childId);
+					db.Parent.Delete(x => x.ParentID == parentId);
+
+					db.Parent.Insert(() => new Parent { ParentID = parentId, Value1 = parentId });
+					db.Child. Insert(() => new Child  { ChildID = childId, ParentID = parentId });
+
+					var parents =
+						from child in db.Child
+						where child.ChildID == childId
+						select child.Parent;
+
+					Assert.AreEqual(1, parents.Update(db.Parent, x => new Parent { Value1 = 5 }));
+				}
+				finally
+				{
+					db.Child. Delete(x => x.ChildID  == childId);
+					db.Parent.Delete(x => x.ParentID == parentId);
+				}
+			}
+		}
+
+		[Test]
+		public async Task UpdateAssociation1Async([DataSources(
+			ProviderName.Sybase, ProviderName.SybaseManaged, ProviderName.Informix)]
+			string context)
+		{
+			using (var db = GetDataContext(context))
+			{
+				const int childId  = 10000;
+				const int parentId = 20000;
+
+				try
+				{
+					await db.Child. DeleteAsync(x => x.ChildID  == childId);
+					await db.Parent.DeleteAsync(x => x.ParentID == parentId);
+
+					await db.Parent.InsertAsync(() => new Parent { ParentID = parentId, Value1 = parentId });
+					await db.Child. InsertAsync(() => new Child  { ChildID = childId, ParentID = parentId });
+
+					var parents =
+						from child in db.Child
+						where child.ChildID == childId
+						select child.Parent;
+
+					Assert.AreEqual(1, await parents.UpdateAsync(db.Parent, x => new Parent { Value1 = 5 }));
+				}
+				finally
+				{
+					await db.Child. DeleteAsync(x => x.ChildID  == childId);
+					await db.Parent.DeleteAsync(x => x.ParentID == parentId);
+				}
+			}
+		}
+
+		[Test]
+		public void UpdateAssociation2([DataSources(
+			ProviderName.Sybase, ProviderName.SybaseManaged, ProviderName.Informix)]
+			string context)
+		{
+			using (var db = GetDataContext(context))
+			{
+				const int childId  = 10000;
+				const int parentId = 20000;
+
+				try
+				{
+					db.Child. Delete(x => x.ChildID  == childId);
+					db.Parent.Delete(x => x.ParentID == parentId);
+
+					db.Parent.Insert(() => new Parent { ParentID = parentId, Value1 = parentId });
+					db.Child. Insert(() => new Child  { ChildID = childId, ParentID = parentId });
+
+					var parents =
+						from child in db.Child
+						where child.ChildID == childId
+						select child.Parent;
+
+					Assert.AreEqual(1, parents.Update(x => new Parent { Value1 = 5 }));
+				}
+				finally
+				{
+					db.Child. Delete(x => x.ChildID  == childId);
+					db.Parent.Delete(x => x.ParentID == parentId);
+				}
+			}
+		}
+
+		[Test]
+		public void UpdateAssociation3([DataSources(
+			ProviderName.Sybase, ProviderName.SybaseManaged, ProviderName.Informix)]
+			string context)
+		{
+			using (var db = GetDataContext(context))
+			{
+				const int childId  = 10000;
+				const int parentId = 20000;
+
+				try
+				{
+					db.Child. Delete(x => x.ChildID  == childId);
+					db.Parent.Delete(x => x.ParentID == parentId);
+
+					db.Parent.Insert(() => new Parent { ParentID = parentId, Value1 = parentId });
+					db.Child. Insert(() => new Child  { ChildID = childId, ParentID = parentId });
+
+					var parents =
+						from child in db.Child
+						where child.ChildID == childId
+						select child.Parent;
+
+					Assert.AreEqual(1, parents.Update(x => x.ParentID > 0, x => new Parent { Value1 = 5 }));
+				}
+				finally
+				{
+					db.Child. Delete(x => x.ChildID  == childId);
+					db.Parent.Delete(x => x.ParentID == parentId);
+				}
+			}
+		}
+
+		[Test]
+		public void UpdateAssociation4([DataSources(
+			ProviderName.Sybase, ProviderName.SybaseManaged, ProviderName.Informix)]
+			string context)
+		{
+			using (var db = GetDataContext(context))
+			{
+				const int childId  = 10000;
+				const int parentId = 20000;
+
+				try
+				{
+					db.Child. Delete(x => x.ChildID  == childId);
+					db.Parent.Delete(x => x.ParentID == parentId);
+
+					db.Parent.Insert(() => new Parent { ParentID = parentId, Value1 = parentId });
+					db.Child. Insert(() => new Child  { ChildID = childId, ParentID = parentId });
+
+					var parents =
+						from child in db.Child
+						where child.ChildID == childId
+						select child.Parent;
+
+					Assert.AreEqual(1, parents.Set(x => x.Value1, 5).Update());
+				}
+				finally
+				{
+					db.Child. Delete(x => x.ChildID  == childId);
+					db.Parent.Delete(x => x.ParentID == parentId);
+				}
+			}
+		}
+
+		static readonly Func<TestDataConnection,int,string,int> _updateQuery =
+			CompiledQuery.Compile<TestDataConnection,int,string,int>((ctx,key,value) =>
+				ctx.Person
+					.Where(_ => _.ID == key)
+					.Set(_ => _.FirstName, value)
+					.Update());
+
+		[Test]
+		public void CompiledUpdate()
+		{
+			using (var ctx = new TestDataConnection())
+			{
+				_updateQuery(ctx, 12345, "54321");
+			}
+		}
+
+		[Table("LinqDataTypes")]
+		class Table1
+		{
+			[Column] public int  ID;
+			[Column] public bool BoolValue;
+
+			[Association(ThisKey = "ID", OtherKey = "ParentID", CanBeNull = false)]
+			public List<Table2> Tables2;
+		}
+
+		[Table("Parent")]
+		class Table2
+		{
+			[Column] public int  ParentID;
+			[Column] public bool Value1;
+
+			[Association(ThisKey = "ParentID", OtherKey = "ID", CanBeNull = false)]
+			public Table1 Table1;
+		}
+
+		[Test]
+		public void UpdateAssociation5(
+			[DataSources(
+				false,
+			ProviderName.Access,
+			ProviderName.DB2,
+			ProviderName.Firebird,
+			ProviderName.Informix,
+				ProviderName.OracleNative, ProviderName.OracleManaged,
+				ProviderName.PostgreSQL, ProviderName.PostgreSQL92, ProviderName.PostgreSQL93, ProviderName.PostgreSQL95, TestProvName.PostgreSQL10, TestProvName.PostgreSQL11, TestProvName.PostgreSQLLatest,
+			ProviderName.SqlCe,
+				ProviderName.SQLiteClassic, ProviderName.SQLiteMS,
+			ProviderName.SapHana)]
+			string context)
+		{
+			using (var db = new DataConnection(context))
+			{
+				var ids = new[] { 10000, 20000 };
+
+				db.GetTable<Table2>()
+					.Where (x => ids.Contains(x.ParentID))
+					.Select(x => x.Table1)
+					.Distinct()
+					.Set(y => y.BoolValue, y => y.Tables2.All(x => x.Value1))
+					.Update();
+
+				var idx = db.LastQuery.IndexOf("INNER JOIN");
+
+				Assert.That(idx, Is.Not.EqualTo(-1));
+
+				idx = db.LastQuery.IndexOf("INNER JOIN", idx + 1);
+
+				Assert.That(idx, Is.EqualTo(-1));
+			}
+		}
+
+		[Test]
+		public void AsUpdatableTest([DataSources(ProviderName.Informix)] string context)
+		{
+			using (var db = GetDataContext(context))
+			{
+				try
+				{
+					var id = 1001;
+
+					db.Child.Delete(c => c.ChildID > 1000);
+					db.Child.Insert(() => new Child { ParentID = 1, ChildID = id});
+
+					Assert.AreEqual(1, db.Child.Count(c => c.ChildID == id));
+
+					var q  = db.Child.Where(c => c.ChildID == id && c.Parent.Value1 == 1);
+					var uq = q.AsUpdatable();
+
+					uq = uq.Set(c => c.ChildID, c => c.ChildID + 1);
+
+					Assert.AreEqual(1, uq.Update());
+					Assert.AreEqual(1, db.Child.Count(c => c.ChildID == id + 1));
+				}
+				finally
+				{
+					db.Child.Delete(c => c.ChildID > 1000);
+				}
+			}
+		}
+
+		[Table("GrandChild")]
+		class Table3
+		{
+			[PrimaryKey(1)] public int? ParentID;
+			[PrimaryKey(2)] public int? ChildID;
+			[Column]        public int? GrandChildID;
+		}
+
+		[Test]
+		public void UpdateNullablePrimaryKey([DataSources] string context)
+		{
+			using (var db = GetDataContext(context))
+			{
+				db.Update(new Table3 { ParentID = 10000, ChildID = null, GrandChildID = 1000 });
+
+				if (db is DataConnection)
+					Assert.IsTrue(((DataConnection)db).LastQuery.Contains("IS NULL"));
+
+				db.Update(new Table3 { ParentID = 10000, ChildID = 111, GrandChildID = 1000 });
+
+				if (db is DataConnection)
+					Assert.IsFalse(((DataConnection)db).LastQuery.Contains("IS NULL"));
+			}
+		}
+
+		[Test]
+		public void UpdateTop(
+			[DataSources(
+			ProviderName.Access,
+			ProviderName.DB2,
+				ProviderName.Firebird, TestProvName.Firebird3,
+			ProviderName.Informix,
+				ProviderName.PostgreSQL, ProviderName.PostgreSQL92, ProviderName.PostgreSQL93, ProviderName.PostgreSQL95, TestProvName.PostgreSQL10, TestProvName.PostgreSQL11, TestProvName.PostgreSQLLatest,
+				ProviderName.SQLiteClassic, ProviderName.SQLiteMS,
+			ProviderName.SqlCe,
+			ProviderName.SqlServer2000,
+			ProviderName.SapHana)]
+			string context)
+		{
+			using (var db = GetDataContext(context))
+			{
+				try
+				{
+					db.Parent.Delete(c => c.ParentID >= 1000);
+
+					using (new DisableLogging())
+					{
+						for (var i = 0; i < 10; i++)
+							db.Insert(new Parent { ParentID = 1000 + i });
+					}
+
+					var rowsAffected = db.Parent
+						.Where(p => p.ParentID >= 1000)
+						.Take(5)
+						.Set(p => p.Value1, 1)
+						.Update();
+
+					Assert.That(rowsAffected, Is.EqualTo(5));
+				}
+				finally
+				{
+					db.Parent.Delete(c => c.ParentID >= 1000);
+				}
+			}
+		}
+
+		[Test]
+		public void TestUpdateTakeOrdered(
+			[DataSources(
+			ProviderName.Access,
+			ProviderName.DB2,
+				ProviderName.Firebird, TestProvName.Firebird3,
+			ProviderName.Informix,
+				ProviderName.PostgreSQL, ProviderName.PostgreSQL92, ProviderName.PostgreSQL93, ProviderName.PostgreSQL95, TestProvName.PostgreSQL10, TestProvName.PostgreSQL11, TestProvName.PostgreSQLLatest,
+				ProviderName.SQLiteClassic, ProviderName.SQLiteMS,
+			ProviderName.SqlCe,
+			ProviderName.SqlServer2000,
+			ProviderName.SapHana,
+				ProviderName.MySql, TestProvName.MySql57, TestProvName.MariaDB,
+				ProviderName.Sybase, ProviderName.SybaseManaged,
+				ProviderName.OracleNative, ProviderName.OracleManaged)]
+			string context)
+		{
+			using (var db = GetDataContext(context))
+			{
+				try
+				{
+					using (new DisableLogging())
+					{
+						db.Parent.Delete(c => c.ParentID >= 1000);
+						for (var i = 0; i < 10; i++)
+							db.Insert(new Parent { ParentID = 1000 + i });
+					}
+
+					var entities =
+						from x in db.Parent
+						where x.ParentID > 1000
+						orderby x.ParentID descending
+						select x;
+
+					var rowsAffected = entities
+						.Take(5)
+						.Update(x => new Parent { Value1 = 1 });
+
+					Assert.That(rowsAffected, Is.EqualTo(5));
+				}
+				finally
+				{
+					db.Parent.Delete(c => c.ParentID >= 1000);
+				}
+			}
+		}
+
+		[Test]
+		public void TestUpdateSkipTake(
+			[DataSources(
+			ProviderName.Access,
+			ProviderName.DB2,
+				ProviderName.Firebird, TestProvName.Firebird3,
+			ProviderName.Informix,
+				ProviderName.PostgreSQL, ProviderName.PostgreSQL92, ProviderName.PostgreSQL93, ProviderName.PostgreSQL95, TestProvName.PostgreSQL10, TestProvName.PostgreSQL11, TestProvName.PostgreSQLLatest,
+				ProviderName.SQLiteClassic, ProviderName.SQLiteMS,
+			ProviderName.SqlCe,
+			ProviderName.SqlServer2000,
+			ProviderName.SapHana,
+				ProviderName.MySql, TestProvName.MySql57, TestProvName.MariaDB,
+				ProviderName.Sybase, ProviderName.SybaseManaged,
+				ProviderName.OracleNative, ProviderName.OracleManaged)]
+			string context)
+		{
+			using (var db = GetDataContext(context))
+			{
+				try
+				{
+					using (new DisableLogging())
+					{
+						db.Parent.Delete(c => c.ParentID >= 1000);
+						for (var i = 0; i < 10; i++)
+							db.Insert(new Parent {ParentID = 1000 + i});
+					}
+
+					var entities =
+						from x in db.Parent
+						where x.ParentID > 1000
+						orderby x.ParentID descending
+						select x;
+
+					var rowsAffected = entities
+						.Skip(1)
+						.Take(5)
+						.Update(x => new Parent { Value1 = 1 });
+
+					Assert.That(rowsAffected, Is.EqualTo(5));
+
+					Assert.False(db.Parent.Where(p => p.ParentID == 1000 + 9).Single().Value1 == 1);
+				}
+				finally
+				{
+					db.Parent.Delete(c => c.ParentID >= 1000);
+				}
+			}
+		}
+
+		[Test]
+		public void TestUpdateTakeNotOrdered(
+			[DataSources(
+			ProviderName.Access,
+			ProviderName.DB2,
+				ProviderName.Firebird, TestProvName.Firebird3,
+			ProviderName.Informix,
+				ProviderName.PostgreSQL, ProviderName.PostgreSQL92, ProviderName.PostgreSQL93, ProviderName.PostgreSQL95, TestProvName.PostgreSQL10, TestProvName.PostgreSQL11, TestProvName.PostgreSQLLatest,
+				ProviderName.SQLiteClassic, ProviderName.SQLiteMS,
+			ProviderName.SqlCe,
+			ProviderName.SqlServer2000,
+				ProviderName.SapHana)]
+			string context)
+		{
+			using (var db = GetDataContext(context))
+			{
+				try
+				{
+					using (new DisableLogging())
+					{
+						db.Parent.Delete(c => c.ParentID >= 1000);
+						for (var i = 0; i < 10; i++)
+							db.Insert(new Parent {ParentID = 1000 + i});
+					}
+
+					var entities =
+						from x in db.Parent
+						where x.ParentID > 1000
+						select x;
+
+					var rowsAffected = entities
+						.Take(5)
+						.Update(x => new Parent { Value1 = 1 });
+
+					Assert.That(rowsAffected, Is.EqualTo(5));
+				}
+				finally
+				{
+					db.Parent.Delete(c => c.ParentID >= 1000);
+				}
+			}
+		}
+
+		[Test]
+		public void UpdateSetSelect([DataSources(
+			ProviderName.Access, ProviderName.Informix, ProviderName.SqlCe)]
+			string context)
+		{
+			using (var db = GetDataContext(context))
+			{
+				db.Parent.Delete(_ => _.ParentID > 1000);
+
+				var res =
+				(
+					from p in db.Parent
+					join c in db.Child on p.ParentID equals c.ParentID
+					where p.ParentID == 1
+					select p
+				)
+				.Set(p => p.ParentID, p => db.Child.SingleOrDefault(c => c.ChildID == 11).ParentID + 1000)
+				.Update();
+
+				Assert.AreEqual(1, res);
+
+				res = db.Parent.Where(_ => _.ParentID == 1001).Set(_ => _.ParentID, 1).Update();
+				Assert.AreEqual(1, res);
+			}
+		}
+
+		[Test]
+		public void UpdateIssue319Regression(
+			[DataSources(
+				ProviderName.SQLiteClassic, ProviderName.SQLiteMS,
+				ProviderName.Access,
+				ProviderName.Informix,
+				ProviderName.Firebird, TestProvName.Firebird3,
+				ProviderName.PostgreSQL, ProviderName.PostgreSQL92, ProviderName.PostgreSQL93, ProviderName.PostgreSQL95, TestProvName.PostgreSQL10, TestProvName.PostgreSQL11, TestProvName.PostgreSQLLatest,
+				ProviderName.MySql, TestProvName.MariaDB, TestProvName.MySql57,
+				ProviderName.Sybase, ProviderName.SybaseManaged,
+				ProviderName.SapHana)]
+			string context)
+		{
+			using (var db = GetDataContext(context))
+			{
+				var id = 100500;
+				try
+				{
+					db.Insert(new Parent1()
+					{
+						ParentID = id
+					});
+
+					var query = db.GetTable<Parent1>()
+						.Where(_ => _.ParentID == id)
+						.Select(_ => new Parent1()
+						{
+							ParentID = _.ParentID
+						});
+
+					var queryResult = new Lazy<Parent1>(() => query.First());
+
+					var cnt = db.GetTable<Parent1>()
+						.Where(_ => _.ParentID == id && query.Count() > 0)
+						.Update(_ => new Parent1()
+						{
+							Value1 = queryResult.Value.ParentID
+						});
+
+					Assert.AreEqual(1, cnt);
+				}
+				finally
+				{
+					db.GetTable<Parent1>().Delete(_ => _.ParentID == id);
+				}
+			}
+		}
+
+		[Test]
+		public void UpdateIssue321Regression([DataSources(
+			ProviderName.DB2, ProviderName.Informix, ProviderName.Firebird,
+			TestProvName.Firebird3, ProviderName.Sybase)]
+			string context)
+		{
+			using (var db = GetDataContext(context))
+			{
+				var id = 100500;
+
+				try
+				{
+					var value1 = 3000m;
+					var value2 = 13621m;
+					var value3 = 60;
+
+					db.Insert(new LinqDataTypes2()
+					{
+						ID         = id,
+						MoneyValue = value1,
+						IntValue   = value3
+					});
+
+					db.GetTable<LinqDataTypes2>()
+						.Update(
+							_ => _.ID == id,
+							_ => new LinqDataTypes2
+							{
+								SmallIntValue = (short)(_.MoneyValue / (value2 / _.IntValue))
+							});
+
+					var dbResult = db.GetTable<LinqDataTypes2>()
+						.Where(_ => _.ID == id)
+						.Select(_ => _.SmallIntValue).First();
+
+					var expected = (short)(value1 / (value2 / value3));
+
+					Assert.AreEqual(expected, dbResult);
+				}
+				finally
+				{
+					db.GetTable<LinqDataTypes2>().Delete(c => c.ID == id);
+				}
+			}
+		}
+
+		[Test()]
+		public void UpdateMultipleColumns([DataSources] string context)
+		{
+			using (var db = GetDataContext(context))
+			{
+				var ldt = new LinqDataTypes
+				{
+					ID            = 1001,
+					MoneyValue    = 1000,
+					SmallIntValue = 100,
+				};
+
+				try
+				{
+					db.Types.Delete(c => c.ID == ldt.ID);
+					db.Types
+						.Value (t => t.ID,            ldt.ID)
+						.Value (t => t.MoneyValue,    () => ldt.MoneyValue)
+						.Value (t => t.SmallIntValue, () => ldt.SmallIntValue)
+						.Insert()
+						;
+
+					db.Types
+						.Where (t => t.ID == ldt.ID)
+						.Set   (t => t.MoneyValue,    () => 2000)
+						.Set   (t => t.SmallIntValue, () => 200)
+						.Update()
+						;
+
+					var udt = db.Types.Single(t => t.ID == ldt.ID);
+
+					Assert.That(udt.MoneyValue,    Is.Not.EqualTo(ldt.MoneyValue));
+					Assert.That(udt.SmallIntValue, Is.Not.EqualTo(ldt.SmallIntValue));
+				}
+				finally
+				{
+					db.Types.Delete(t => t.ID == ldt.ID);
+				}
+			}
+		}
+
+		[ActiveIssue(":NEW as parameter", Configurations = new[] { ProviderName.OracleNative })]
+		[Test]
+		public void UpdateByTableName([DataSources] string context)
+		{
+			const string schemaName = null;
+			const string tableName  = "xxPerson";
+
+			using (var db = GetDataContext(context))
+			{
+				db.DropTable<Patient>(tableName, schemaName: schemaName, throwExceptionIfNotExists: false);
+			}
+
+			using (var db = GetDataContext(context))
+			{
+				var table = db.CreateTable<Person>(tableName, schemaName: schemaName);
+
+				Assert.AreEqual(tableName,  table.TableName);
+				Assert.AreEqual(schemaName, table.SchemaName);
+
+				var person = new Person()
+				{
+					FirstName = "Steven",
+					LastName  = "King",
+					Gender    = Gender.Male,
+				};
+
+				// insert a row into the table
+				db.Insert(person, tableName: tableName, schemaName: schemaName);
+				var newCount  = table.Count();
+				Assert.AreEqual(1, newCount);
+
+				var personForUpdate = table.Single();
+
+				// update that row
+				personForUpdate.MiddleName = "None";
+				db.Update(personForUpdate, tableName: tableName, schemaName: schemaName);
+
+				var updatedPerson = table.Single();
+				Assert.AreEqual("None", updatedPerson.MiddleName);
+
+				table.Drop();
+			}
+		}
+
+		[Test]
+		public async Task UpdateByTableNameAsync([DataSources] string context)
+		{
+			const string schemaName = null;
+			const string tableName  = "xxPerson";
+
+			using (var db = GetDataContext(context))
+			{
+				await db.DropTableAsync<Patient>(tableName, schemaName: schemaName, throwExceptionIfNotExists: false);
+			}
+
+			using (var db = GetDataContext(context))
+			{
+				var table = await db.CreateTableAsync<Person>(tableName, schemaName: schemaName);
+
+				Assert.AreEqual(tableName,  table.TableName);
+				Assert.AreEqual(schemaName, table.SchemaName);
+
+				var person = new Person()
+				{
+					FirstName = "Steven",
+					LastName  = "King",
+					Gender    = Gender.Male,
+				};
+
+				// insert a row into the table
+				await db.InsertAsync(person, tableName: tableName, schemaName: schemaName);
+				var newCount  = await table.CountAsync();
+				Assert.AreEqual(1, newCount);
+
+				var personForUpdate = await table.SingleAsync();
+
+				// update that row
+				personForUpdate.MiddleName = "None";
+				await db.UpdateAsync(personForUpdate, tableName: tableName, schemaName: schemaName);
+
+				var updatedPerson = await table.SingleAsync();
+				Assert.AreEqual("None", updatedPerson.MiddleName);
+
+				await table.DropAsync();
+			}
+		}
+
+	}
+}