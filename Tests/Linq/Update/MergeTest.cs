--- conflicted
+++ resolved
@@ -1,114 +1,109 @@
-﻿using System;
-using System.Linq;
-
-using LinqToDB;
-using LinqToDB.Data;
-
-using NUnit.Framework;
-
-namespace Tests.Update
-{
-	using System.Linq.Expressions;
-
-	using Model;
-
-	[TestFixture]
-	public class MergeTest : TestBase
-	{
-		[Test, DataContextSource(false,
-            ProviderName.Access, ProviderName.Informix, ProviderName.MySql, ProviderName.PostgreSQL, ProviderName.SQLite, ProviderName.SapHana,
-			ProviderName.SqlCe, ProviderName.SqlServer2000, ProviderName.SqlServer2005, ProviderName.Sybase)]
-		public void Merge(string context)
-		{
-			using (var db = new TestDataConnection(context))
-			{
-				db.Merge(db.Types2);
-			}
-		}
-
-		[Test, DataContextSource(false,
-<<<<<<< HEAD
-			ProviderName.Access, ProviderName.Informix, ProviderName.MySql, ProviderName.PostgreSQL, ProviderName.SQLite,
-			ProviderName.SqlCe, ProviderName.SqlServer2000, ProviderName.SqlServer2005, ProviderName.Sybase)]
-		public void MergeWithEmptySource(string context)
-		{
-			using (var db = new TestDataConnection(context))
-			{
-				db.Merge(new Person[] {});
-			}
-		}
-
-		[Test, DataContextSource(false,
-			ProviderName.Access, ProviderName.DB2, ProviderName.Firebird, ProviderName.Informix, ProviderName.Oracle, ProviderName.MySql,
-=======
-			ProviderName.Access, ProviderName.DB2, ProviderName.Firebird, ProviderName.Informix, ProviderName.Oracle, ProviderName.MySql, ProviderName.SapHana,
->>>>>>> 2a745c59
-			ProviderName.PostgreSQL, ProviderName.SQLite, ProviderName.SqlCe, ProviderName.SqlServer2000, ProviderName.SqlServer2005, ProviderName.Sybase)]
-		public void MergeWithDelete(string context)
-		{
-			using (var db = new TestDataConnection(context))
-			{
-				db.Merge(true, db.Types2);
-			}
-		}
-
-		[Test, DataContextSource(false,
-            ProviderName.Access, ProviderName.DB2, ProviderName.Firebird, ProviderName.Informix, ProviderName.Oracle, ProviderName.MySql, ProviderName.SapHana,
-			ProviderName.PostgreSQL, ProviderName.SQLite, ProviderName.SqlCe, ProviderName.SqlServer2000, ProviderName.SqlServer2005, ProviderName.Sybase)]
-		public void MergeWithDeletePredicate1(string context)
-		{
-			using (var db = new TestDataConnection(context))
-			{
-				db.Merge(t => t.ID > 5, db.Types2.Where(t => t.ID > 5));
-			}
-		}
-
-		[Test, DataContextSource(false,
-            ProviderName.Access, ProviderName.DB2, ProviderName.Firebird, ProviderName.Informix, ProviderName.Oracle, ProviderName.MySql, ProviderName.SapHana,
-			ProviderName.PostgreSQL, ProviderName.SQLite, ProviderName.SqlCe, ProviderName.SqlServer2000, ProviderName.SqlServer2005, ProviderName.Sybase)]
-		public void MergeWithDeletePredicate2(string context)
-		{
-			using (var db = new TestDataConnection(context))
-			{
-				db.Merge(db.Types2, t => t.ID > 5);
-			}
-		}
-
-		[Test, DataContextSource(false,
-			ProviderName.Access, ProviderName.DB2, ProviderName.Firebird, ProviderName.Informix, ProviderName.Oracle, ProviderName.MySql,
-			ProviderName.PostgreSQL, ProviderName.SQLite, ProviderName.SqlCe, ProviderName.SqlServer2000, ProviderName.SqlServer2005, ProviderName.Sybase)]
-		public void MergeWithDeletePredicate3(string context)
-		{
-			using (var db = new TestDataConnection(context))
-			{
-				var patient = db.Patient.First();
-				db.Merge(db.Person, t => t.Patient == patient);
-			}
-		}
-
-		[Test, DataContextSource(false,
-			ProviderName.Access, ProviderName.DB2, ProviderName.Firebird, ProviderName.Informix, ProviderName.Oracle, ProviderName.MySql,
-			ProviderName.PostgreSQL, ProviderName.SQLite, ProviderName.SqlCe, ProviderName.SqlServer2000, ProviderName.SqlServer2005, ProviderName.Sybase)]
-		public void MergeWithDeletePredicate4(string context)
-		{
-			using (var db = new TestDataConnection(context))
-			{
-				var patient = db.Patient.First().PersonID;
-				db.Merge(db.Person, t => t.Patient.PersonID == patient);
-				patient++;
-				db.Merge(db.Person, t => t.Patient.PersonID == patient);
-			}
-		}
-
-		[Test, DataContextSource(false,
-			ProviderName.Access, ProviderName.DB2, ProviderName.Firebird, ProviderName.Informix, ProviderName.Oracle, ProviderName.MySql,
-			ProviderName.PostgreSQL, ProviderName.SQLite, ProviderName.SqlCe, ProviderName.SqlServer2000, ProviderName.SqlServer2005, ProviderName.Sybase)]
-		public void MergeWithDeletePredicate5(string context)
-		{
-			using (var db = new TestDataConnection(context))
-			{
-				db.Merge(db.Child, t => t.Parent.ParentID == 2 && t.GrandChildren.Any(g => g.Child.ChildID == 22));
-			}
-		}
-	}
-}
+﻿using System;
+using System.Linq;
+
+using LinqToDB;
+using LinqToDB.Data;
+
+using NUnit.Framework;
+
+namespace Tests.Update
+{
+	using System.Linq.Expressions;
+
+	using Model;
+
+	[TestFixture]
+	public class MergeTest : TestBase
+	{
+		[Test, DataContextSource(false,
+			ProviderName.SqlCe, ProviderName.SqlServer2000, ProviderName.SqlServer2005, ProviderName.Sybase)]
+		public void Merge(string context)
+		{
+			using (var db = new TestDataConnection(context))
+			{
+				db.Merge(db.Types2);
+			}
+		}
+
+		[Test, DataContextSource(false,
+			ProviderName.Access, ProviderName.Informix, ProviderName.MySql, ProviderName.PostgreSQL, ProviderName.SQLite,
+			ProviderName.SqlCe, ProviderName.SqlServer2000, ProviderName.SqlServer2005, ProviderName.Sybase)]
+		public void MergeWithEmptySource(string context)
+		{
+			using (var db = new TestDataConnection(context))
+			{
+				db.Merge(new Person[] {});
+			}
+		}
+
+		[Test, DataContextSource(false,
+			ProviderName.Access, ProviderName.DB2, ProviderName.Firebird, ProviderName.Informix, ProviderName.Oracle, ProviderName.MySql,
+			ProviderName.PostgreSQL, ProviderName.SQLite, ProviderName.SqlCe, ProviderName.SqlServer2000, ProviderName.SqlServer2005, ProviderName.Sybase)]
+		public void MergeWithDelete(string context)
+		{
+			using (var db = new TestDataConnection(context))
+			{
+				db.Merge(true, db.Types2);
+			}
+		}
+
+		[Test, DataContextSource(false,
+            ProviderName.Access, ProviderName.DB2, ProviderName.Firebird, ProviderName.Informix, ProviderName.Oracle, ProviderName.MySql, ProviderName.SapHana,
+			ProviderName.PostgreSQL, ProviderName.SQLite, ProviderName.SqlCe, ProviderName.SqlServer2000, ProviderName.SqlServer2005, ProviderName.Sybase)]
+		public void MergeWithDeletePredicate1(string context)
+		{
+			using (var db = new TestDataConnection(context))
+			{
+				db.Merge(t => t.ID > 5, db.Types2.Where(t => t.ID > 5));
+			}
+		}
+
+		[Test, DataContextSource(false,
+            ProviderName.Access, ProviderName.DB2, ProviderName.Firebird, ProviderName.Informix, ProviderName.Oracle, ProviderName.MySql, ProviderName.SapHana,
+			ProviderName.PostgreSQL, ProviderName.SQLite, ProviderName.SqlCe, ProviderName.SqlServer2000, ProviderName.SqlServer2005, ProviderName.Sybase)]
+		public void MergeWithDeletePredicate2(string context)
+		{
+			using (var db = new TestDataConnection(context))
+			{
+				db.Merge(db.Types2, t => t.ID > 5);
+			}
+		}
+
+		[Test, DataContextSource(false,
+			ProviderName.Access, ProviderName.DB2, ProviderName.Firebird, ProviderName.Informix, ProviderName.Oracle, ProviderName.MySql,
+			ProviderName.PostgreSQL, ProviderName.SQLite, ProviderName.SqlCe, ProviderName.SqlServer2000, ProviderName.SqlServer2005, ProviderName.Sybase)]
+		public void MergeWithDeletePredicate3(string context)
+		{
+			using (var db = new TestDataConnection(context))
+			{
+				var patient = db.Patient.First();
+				db.Merge(db.Person, t => t.Patient == patient);
+			}
+		}
+
+		[Test, DataContextSource(false,
+			ProviderName.Access, ProviderName.DB2, ProviderName.Firebird, ProviderName.Informix, ProviderName.Oracle, ProviderName.MySql,
+			ProviderName.PostgreSQL, ProviderName.SQLite, ProviderName.SqlCe, ProviderName.SqlServer2000, ProviderName.SqlServer2005, ProviderName.Sybase)]
+		public void MergeWithDeletePredicate4(string context)
+		{
+			using (var db = new TestDataConnection(context))
+			{
+				var patient = db.Patient.First().PersonID;
+				db.Merge(db.Person, t => t.Patient.PersonID == patient);
+				patient++;
+				db.Merge(db.Person, t => t.Patient.PersonID == patient);
+			}
+		}
+
+		[Test, DataContextSource(false,
+			ProviderName.Access, ProviderName.DB2, ProviderName.Firebird, ProviderName.Informix, ProviderName.Oracle, ProviderName.MySql,
+			ProviderName.PostgreSQL, ProviderName.SQLite, ProviderName.SqlCe, ProviderName.SqlServer2000, ProviderName.SqlServer2005, ProviderName.Sybase)]
+		public void MergeWithDeletePredicate5(string context)
+		{
+			using (var db = new TestDataConnection(context))
+			{
+				db.Merge(db.Child, t => t.Parent.ParentID == 2 && t.GrandChildren.Any(g => g.Child.ChildID == 22));
+			}
+		}
+	}
+}