--- conflicted
+++ resolved
@@ -1,99 +1,84 @@
-﻿using System;
-using System.Linq;
-
-using LinqToDB;
-
-using NUnit.Framework;
-
-namespace Tests.xUpdate
-{
-	[TestFixture]
-	public class CreateTempTableTests : TestBase
-	{
-		class IDTable
-		{
-			public int ID;
-		}
-
-<<<<<<< HEAD
-		[Test]
-		[Combinatorial]
-=======
-		[Test, Combinatorial]
->>>>>>> 2f8e2b50
-		public void CreateTable1([DataSources] string context)
-		{
-			using (var db = GetDataContext(context))
-			{
-				db.DropTable<int>("TempTable", throwExceptionIfNotExists:false);
-
-				using (var tmp = db.CreateTempTable(
-					"TempTable",
-					db.Parent.Select(p => new IDTable { ID = p.ParentID })))
-				{
-					var list =
-					(
-						from p in db.Parent
-						join t in tmp on p.ParentID equals t.ID
-						select t
-					).ToList();
-				}
-			}
-		}
-
-<<<<<<< HEAD
-		[Test]
-		[Combinatorial]
-=======
-		[Test, Combinatorial]
->>>>>>> 2f8e2b50
-		public void CreateTable2([DataSources] string context)
-		{
-			using (var db = GetDataContext(context))
-			{
-				db.DropTable<int>("TempTable", throwExceptionIfNotExists:false);
-
-				using (var tmp = db.CreateTempTable(
-					"TempTable",
-					db.Parent.Select(p => new { ID = p.ParentID })))
-				{
-					var list =
-					(
-						from p in db.Parent
-						join t in tmp on p.ParentID equals t.ID
-						select t
-					).ToList();
-				}
-			}
-		}
-
-<<<<<<< HEAD
-		[Test]
-		[Combinatorial]
-=======
-		[Test, Combinatorial]
->>>>>>> 2f8e2b50
-		public void CreateTable3([DataSources] string context)
-		{
-			using (var db = GetDataContext(context))
-			{
-				db.DropTable<int>("TempTable", throwExceptionIfNotExists:false);
-
-				using (var tmp = db.CreateTempTable(
-					"TempTable",
-					db.Parent.Select(p => new { ID = p.ParentID }),
-					em => em
-						.Property(e => e.ID)
-							.IsPrimaryKey()))
-				{
-					var list =
-					(
-						from p in db.Parent
-						join t in tmp on p.ParentID equals t.ID
-						select t
-					).ToList();
-				}
-			}
-		}
-	}
-}
+﻿using System;
+using System.Linq;
+
+using LinqToDB;
+
+using NUnit.Framework;
+
+namespace Tests.xUpdate
+{
+	[TestFixture]
+	public class CreateTempTableTests : TestBase
+	{
+		class IDTable
+		{
+			public int ID;
+		}
+
+		[Test, Combinatorial]
+		public void CreateTable1([DataSources] string context)
+		{
+			using (var db = GetDataContext(context))
+			{
+				db.DropTable<int>("TempTable", throwExceptionIfNotExists:false);
+
+				using (var tmp = db.CreateTempTable(
+					"TempTable",
+					db.Parent.Select(p => new IDTable { ID = p.ParentID })))
+				{
+					var list =
+					(
+						from p in db.Parent
+						join t in tmp on p.ParentID equals t.ID
+						select t
+					).ToList();
+				}
+			}
+		}
+
+		[Test, Combinatorial]
+		public void CreateTable2([DataSources] string context)
+		{
+			using (var db = GetDataContext(context))
+			{
+				db.DropTable<int>("TempTable", throwExceptionIfNotExists:false);
+
+				using (var tmp = db.CreateTempTable(
+					"TempTable",
+					db.Parent.Select(p => new { ID = p.ParentID })))
+				{
+					var list =
+					(
+						from p in db.Parent
+						join t in tmp on p.ParentID equals t.ID
+						select t
+					).ToList();
+				}
+			}
+		}
+
+		[Test, Combinatorial]
+		public void CreateTable3([DataSources] string context)
+		{
+			using (var db = GetDataContext(context))
+			{
+				db.DropTable<int>("TempTable", throwExceptionIfNotExists:false);
+
+				using (var tmp = db.CreateTempTable(
+					"TempTable",
+					db.Parent.Select(p => new { ID = p.ParentID }),
+					em => em
+						.Property(e => e.ID)
+							.IsPrimaryKey()))
+				{
+					var list =
+					(
+						from p in db.Parent
+						join t in tmp on p.ParentID equals t.ID
+						select t
+					).ToList();
+				}
+			}
+		}
+	}
+}