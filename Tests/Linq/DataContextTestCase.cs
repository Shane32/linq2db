<<<<<<< HEAD
﻿using System;
using System.Collections;
using System.Collections.Generic;
using System.Linq;

using NUnit.Framework;

namespace Tests
{
	public abstract class DatabaseTestCase
	{
		public static Type GetDataContextType(
			bool includeLinqService, string[] except, string[] include)
		{
			var testCaseTpe = typeof(DataContextTestCase<,,,,,,,,,,,,,,>);
			var argTypes    = new Type[testCaseTpe.GetGenericArguments().Length];

			for (var i = 0; i < argTypes.Length; i++)
				argTypes[i] = typeof(None);

			var n = 0;

			if (includeLinqService)
			{
				n++;
				argTypes[0] = typeof(LinqService);
			}

			if (include != null)
			{
				var list = include
					.Intersect(TestBase.UserProviders)
					.Select (GetContextType)
					.ToArray();

				for (var i = 0; i < list.Length; i++)
					argTypes[i + n] = list[i];
			}
			else
			{
				var list = TestBase.Providers
					.Where  (providerName => except == null || !except.Contains(providerName))
					.Where  (providerName => TestBase.UserProviders.Contains(providerName))
					.Select (GetContextType)
					.ToArray();

				for (var i = 0; i < list.Length; i++)
					argTypes[i + n] = list[i];
			}

			return  testCaseTpe.MakeGenericType(argTypes);
		}

		static Type GetContextType(string contextName)
		{
			switch (contextName)
			{
				case LinqToDB.ProviderName.SqlServer     : return typeof(SqlServer);
				case LinqToDB.ProviderName.SqlServer2008 : return typeof(SqlServer2008);
				case LinqToDB.ProviderName.SqlServer2012 : return typeof(SqlServer2012);
				case LinqToDB.ProviderName.SqlCe         : return typeof(SqlCe);
				case LinqToDB.ProviderName.SQLite        : return typeof(SQLite);
				case LinqToDB.ProviderName.Access        : return typeof(Access);
				case LinqToDB.ProviderName.SqlServer2000 : return typeof(SqlServer2000);
				case LinqToDB.ProviderName.SqlServer2005 : return typeof(SqlServer2005);
				case LinqToDB.ProviderName.DB2           : return typeof(DB2);
				case LinqToDB.ProviderName.Informix      : return typeof(Informix);
				case LinqToDB.ProviderName.Firebird      : return typeof(Firebird);
				case LinqToDB.ProviderName.Oracle        : return typeof(Oracle);
				case LinqToDB.ProviderName.PostgreSQL    : return typeof(PostgreSQL);
				case LinqToDB.ProviderName.MySql         : return typeof(MySql);
				case LinqToDB.ProviderName.Sybase        : return typeof(Sybase);
                case LinqToDB.ProviderName.SapHana       : return typeof(SapHana);
				case "Northwind"                         : return typeof(Northwind);
			}

			throw new InvalidOperationException();
		}

		public virtual string ProviderName
		{
			get
			{
				return GetType().Name;
			}
		}

		internal class None : DatabaseTestCase
		{
			public override string ProviderName { get { return null; } }
		}

		internal class LinqService : None
		{
		}

		class Access        : DatabaseTestCase { }
		class SqlCe         : DatabaseTestCase { }
		class SQLite        : DatabaseTestCase { }
		class DB2           : DatabaseTestCase { }
		class Firebird      : DatabaseTestCase { }
		class Informix      : DatabaseTestCase { }
		class SqlServer     : DatabaseTestCase { }
		class SqlServer2000 : DatabaseTestCase { public override string ProviderName { get { return "SqlServer.2000"; } } }
		class SqlServer2005 : DatabaseTestCase { public override string ProviderName { get { return "SqlServer.2005"; } } }
		class SqlServer2008 : DatabaseTestCase { public override string ProviderName { get { return "SqlServer.2008"; } } }
		class SqlServer2012 : DatabaseTestCase { public override string ProviderName { get { return "SqlServer.2012"; } } }
		class MySql         : DatabaseTestCase { }
		class Oracle        : DatabaseTestCase { }
		class PostgreSQL    : DatabaseTestCase { }
		class Sybase        : DatabaseTestCase { }
		class Northwind     : DatabaseTestCase { }
        class SapHana       : DatabaseTestCase { }
	}

	public class DataContextTestCase<T1,T2,T3,T4,T5,T6,T7,T8,T9,T10,T11,T12,T13,T14,T15>
		where T1  : DatabaseTestCase, new()
		where T2  : DatabaseTestCase, new()
		where T3  : DatabaseTestCase, new()
		where T4  : DatabaseTestCase, new()
		where T5  : DatabaseTestCase, new()
		where T6  : DatabaseTestCase, new()
		where T7  : DatabaseTestCase, new()
		where T8  : DatabaseTestCase, new()
		where T9  : DatabaseTestCase, new()
		where T10 : DatabaseTestCase, new()
		where T11 : DatabaseTestCase, new()
		where T12 : DatabaseTestCase, new()
		where T13 : DatabaseTestCase, new()
		where T14 : DatabaseTestCase, new()
		where T15 : DatabaseTestCase, new()
	{
		static readonly TestCaseData[] _cases = GetCases().ToArray();

		private static IEnumerable<TestCaseData> GetCases()
		{
			var providerNames =
			(
				from t in new DatabaseTestCase[]
				{
					new T1(),  new T2(),  new T3(),  new T4(),  new T5(), new T6(), new T7(), new T8(), new T9(), new T10(),
					new T11(), new T12(), new T13(), new T14(), new T15(),
				}
				where t.ProviderName != null
				select t.ProviderName
			).ToArray();

			var cases = providerNames.Select(name => new { name, isLinqService = false }).ToArray();

			if (typeof(T1) == typeof(DatabaseTestCase.LinqService))
				cases = cases.Concat(providerNames.Select(name => new { name, isLinqService = true })).ToArray();

			foreach (var c in cases)
			{
				var data  = new TestCaseData(c.isLinqService ? c.name + ".LinqService" : c.name ).SetCategory(c.name);

				if (c.isLinqService)
				{
					data = data
						.SetName   (c.name + " Linq Service")
						.SetCategory("Linq Service");
				}
				else
				{
					data = data.SetName(c.name);
				}
				
				yield return data;
			}
		}

		public static IEnumerable TestCases
		{
			get { return _cases; }
		}
	}
}
=======
﻿using System;
using System.Collections;
using System.Collections.Generic;
using System.Linq;

using NUnit.Framework;

namespace Tests
{
	public abstract class DatabaseTestCase
	{
		public static Type GetDataContextType(
			bool includeLinqService, string[] except, string[] include)
		{
			var testCaseType = typeof(DataContextTestCase<,,,,,,,,,,,,,,,>);
			var argTypes     = new Type[testCaseType.GetGenericArguments().Length];

			for (var i = 0; i < argTypes.Length; i++)
				argTypes[i] = typeof(None);

			var n = 0;

			if (includeLinqService)
			{
				n++;
				argTypes[0] = typeof(LinqService);
			}

			if (include != null)
			{
				var list = include
					.Intersect(TestBase.UserProviders.Select(p => p.Name))
					.Select (GetContextType)
					.ToArray();

				for (var i = 0; i < list.Length; i++)
					argTypes[i + n] = list[i];
			}
			else
			{
				var list = TestBase.Providers
					.Where  (providerName => except == null || !except.Contains(providerName))
					.Where  (providerName => TestBase.UserProviders.Select(p => p.Name).Contains(providerName))
					.Select (GetContextType)
					.ToArray();

				for (var i = 0; i < list.Length; i++)
					argTypes[i + n] = list[i];
			}

			return  testCaseType.MakeGenericType(argTypes);
		}

		static Type GetContextType(string contextName)
		{
			switch (contextName)
			{
				case LinqToDB.ProviderName.SqlServer     : return typeof(SqlServer);
				case LinqToDB.ProviderName.SqlServer2008 : return typeof(SqlServer2008);
				case LinqToDB.ProviderName.SqlServer2012 : return typeof(SqlServer2012);
				case LinqToDB.ProviderName.SqlCe         : return typeof(SqlCe);
				case LinqToDB.ProviderName.SQLite        : return typeof(SQLite);
				case LinqToDB.ProviderName.Access        : return typeof(Access);
				case LinqToDB.ProviderName.SqlServer2000 : return typeof(SqlServer2000);
				case LinqToDB.ProviderName.SqlServer2005 : return typeof(SqlServer2005);
				case LinqToDB.ProviderName.DB2           : return typeof(DB2);
				case LinqToDB.ProviderName.Informix      : return typeof(Informix);
				case LinqToDB.ProviderName.Firebird      : return typeof(Firebird);
				case LinqToDB.ProviderName.Oracle        : return typeof(Oracle);
				case LinqToDB.ProviderName.PostgreSQL    : return typeof(PostgreSQL);
				case LinqToDB.ProviderName.MySql         : return typeof(MySql);
				case LinqToDB.ProviderName.Sybase        : return typeof(Sybase);
				case "Northwind"                         : return typeof(Northwind);
				case "SqlAzure.2012"                     : return typeof(SqlAzure2012);
			}

			throw new InvalidOperationException();
		}

		public virtual string ProviderName
		{
			get
			{
				return GetType().Name;
			}
		}

		internal class None : DatabaseTestCase
		{
			public override string ProviderName { get { return null; } }
		}

		internal class LinqService : None
		{
		}

		class Access        : DatabaseTestCase { }
		class SqlCe         : DatabaseTestCase { }
		class SQLite        : DatabaseTestCase { }
		class DB2           : DatabaseTestCase { }
		class Firebird      : DatabaseTestCase { }
		class Informix      : DatabaseTestCase { }
		class SqlServer     : DatabaseTestCase { }
		class SqlServer2000 : DatabaseTestCase { public override string ProviderName { get { return "SqlServer.2000"; } } }
		class SqlServer2005 : DatabaseTestCase { public override string ProviderName { get { return "SqlServer.2005"; } } }
		class SqlServer2008 : DatabaseTestCase { public override string ProviderName { get { return "SqlServer.2008"; } } }
		class SqlServer2012 : DatabaseTestCase { public override string ProviderName { get { return "SqlServer.2012"; } } }
		class SqlAzure2012  : DatabaseTestCase { public override string ProviderName { get { return "SqlAzure.2012";  } } }
		class MySql         : DatabaseTestCase { }
		class Oracle        : DatabaseTestCase { }
		class PostgreSQL    : DatabaseTestCase { }
		class Sybase        : DatabaseTestCase { }
		class Northwind     : DatabaseTestCase { }
	}

	public class DataContextTestCase<T1,T2,T3,T4,T5,T6,T7,T8,T9,T10,T11,T12,T13,T14,T15,T16>
		where T1  : DatabaseTestCase, new()
		where T2  : DatabaseTestCase, new()
		where T3  : DatabaseTestCase, new()
		where T4  : DatabaseTestCase, new()
		where T5  : DatabaseTestCase, new()
		where T6  : DatabaseTestCase, new()
		where T7  : DatabaseTestCase, new()
		where T8  : DatabaseTestCase, new()
		where T9  : DatabaseTestCase, new()
		where T10 : DatabaseTestCase, new()
		where T11 : DatabaseTestCase, new()
		where T12 : DatabaseTestCase, new()
		where T13 : DatabaseTestCase, new()
		where T14 : DatabaseTestCase, new()
		where T15 : DatabaseTestCase, new()
		where T16 : DatabaseTestCase, new()
	{
		static readonly TestCaseData[] _cases = GetCases().ToArray();

		private static IEnumerable<TestCaseData> GetCases()
		{
			var providerNames =
			(
				from t in new DatabaseTestCase[]
				{
					new T1(),  new T2(),  new T3(),  new T4(),  new T5(),  new T6(), new T7(), new T8(), new T9(), new T10(),
					new T11(), new T12(), new T13(), new T14(), new T15(), new T16()
				}
				where t.ProviderName != null
				select t.ProviderName
			).ToArray();

			var cases = providerNames.Select(name => new { name, isLinqService = false }).ToArray();

			if (typeof(T1) == typeof(DatabaseTestCase.LinqService))
				cases = cases.Concat(providerNames.Select(name => new { name, isLinqService = true })).ToArray();

			foreach (var c in cases)
			{
				var data  = new TestCaseData(c.isLinqService ? c.name + ".LinqService" : c.name).SetCategory(c.name);

				if (c.isLinqService)
				{
					data = data
						.SetName   (c.name + " Linq Service")
						.SetCategory("Linq Service");
				}
				else
				{
					data = data.SetName(c.name);
				}
				
				yield return data;
			}
		}

		public static IEnumerable TestCases
		{
			get { return _cases; }
		}
	}
}
>>>>>>> e183d5b0
<|MERGE_RESOLUTION|>--- conflicted
+++ resolved
@@ -1,358 +1,180 @@
-<<<<<<< HEAD
-﻿using System;
-using System.Collections;
-using System.Collections.Generic;
-using System.Linq;
-
-using NUnit.Framework;
-
-namespace Tests
-{
-	public abstract class DatabaseTestCase
-	{
-		public static Type GetDataContextType(
-			bool includeLinqService, string[] except, string[] include)
-		{
-			var testCaseTpe = typeof(DataContextTestCase<,,,,,,,,,,,,,,>);
-			var argTypes    = new Type[testCaseTpe.GetGenericArguments().Length];
-
-			for (var i = 0; i < argTypes.Length; i++)
-				argTypes[i] = typeof(None);
-
-			var n = 0;
-
-			if (includeLinqService)
-			{
-				n++;
-				argTypes[0] = typeof(LinqService);
-			}
-
-			if (include != null)
-			{
-				var list = include
-					.Intersect(TestBase.UserProviders)
-					.Select (GetContextType)
-					.ToArray();
-
-				for (var i = 0; i < list.Length; i++)
-					argTypes[i + n] = list[i];
-			}
-			else
-			{
-				var list = TestBase.Providers
-					.Where  (providerName => except == null || !except.Contains(providerName))
-					.Where  (providerName => TestBase.UserProviders.Contains(providerName))
-					.Select (GetContextType)
-					.ToArray();
-
-				for (var i = 0; i < list.Length; i++)
-					argTypes[i + n] = list[i];
-			}
-
-			return  testCaseTpe.MakeGenericType(argTypes);
-		}
-
-		static Type GetContextType(string contextName)
-		{
-			switch (contextName)
-			{
-				case LinqToDB.ProviderName.SqlServer     : return typeof(SqlServer);
-				case LinqToDB.ProviderName.SqlServer2008 : return typeof(SqlServer2008);
-				case LinqToDB.ProviderName.SqlServer2012 : return typeof(SqlServer2012);
-				case LinqToDB.ProviderName.SqlCe         : return typeof(SqlCe);
-				case LinqToDB.ProviderName.SQLite        : return typeof(SQLite);
-				case LinqToDB.ProviderName.Access        : return typeof(Access);
-				case LinqToDB.ProviderName.SqlServer2000 : return typeof(SqlServer2000);
-				case LinqToDB.ProviderName.SqlServer2005 : return typeof(SqlServer2005);
-				case LinqToDB.ProviderName.DB2           : return typeof(DB2);
-				case LinqToDB.ProviderName.Informix      : return typeof(Informix);
-				case LinqToDB.ProviderName.Firebird      : return typeof(Firebird);
-				case LinqToDB.ProviderName.Oracle        : return typeof(Oracle);
-				case LinqToDB.ProviderName.PostgreSQL    : return typeof(PostgreSQL);
-				case LinqToDB.ProviderName.MySql         : return typeof(MySql);
-				case LinqToDB.ProviderName.Sybase        : return typeof(Sybase);
-                case LinqToDB.ProviderName.SapHana       : return typeof(SapHana);
-				case "Northwind"                         : return typeof(Northwind);
-			}
-
-			throw new InvalidOperationException();
-		}
-
-		public virtual string ProviderName
-		{
-			get
-			{
-				return GetType().Name;
-			}
-		}
-
-		internal class None : DatabaseTestCase
-		{
-			public override string ProviderName { get { return null; } }
-		}
-
-		internal class LinqService : None
-		{
-		}
-
-		class Access        : DatabaseTestCase { }
-		class SqlCe         : DatabaseTestCase { }
-		class SQLite        : DatabaseTestCase { }
-		class DB2           : DatabaseTestCase { }
-		class Firebird      : DatabaseTestCase { }
-		class Informix      : DatabaseTestCase { }
-		class SqlServer     : DatabaseTestCase { }
-		class SqlServer2000 : DatabaseTestCase { public override string ProviderName { get { return "SqlServer.2000"; } } }
-		class SqlServer2005 : DatabaseTestCase { public override string ProviderName { get { return "SqlServer.2005"; } } }
-		class SqlServer2008 : DatabaseTestCase { public override string ProviderName { get { return "SqlServer.2008"; } } }
-		class SqlServer2012 : DatabaseTestCase { public override string ProviderName { get { return "SqlServer.2012"; } } }
-		class MySql         : DatabaseTestCase { }
-		class Oracle        : DatabaseTestCase { }
-		class PostgreSQL    : DatabaseTestCase { }
-		class Sybase        : DatabaseTestCase { }
-		class Northwind     : DatabaseTestCase { }
-        class SapHana       : DatabaseTestCase { }
-	}
-
-	public class DataContextTestCase<T1,T2,T3,T4,T5,T6,T7,T8,T9,T10,T11,T12,T13,T14,T15>
-		where T1  : DatabaseTestCase, new()
-		where T2  : DatabaseTestCase, new()
-		where T3  : DatabaseTestCase, new()
-		where T4  : DatabaseTestCase, new()
-		where T5  : DatabaseTestCase, new()
-		where T6  : DatabaseTestCase, new()
-		where T7  : DatabaseTestCase, new()
-		where T8  : DatabaseTestCase, new()
-		where T9  : DatabaseTestCase, new()
-		where T10 : DatabaseTestCase, new()
-		where T11 : DatabaseTestCase, new()
-		where T12 : DatabaseTestCase, new()
-		where T13 : DatabaseTestCase, new()
-		where T14 : DatabaseTestCase, new()
-		where T15 : DatabaseTestCase, new()
-	{
-		static readonly TestCaseData[] _cases = GetCases().ToArray();
-
-		private static IEnumerable<TestCaseData> GetCases()
-		{
-			var providerNames =
-			(
-				from t in new DatabaseTestCase[]
-				{
-					new T1(),  new T2(),  new T3(),  new T4(),  new T5(), new T6(), new T7(), new T8(), new T9(), new T10(),
-					new T11(), new T12(), new T13(), new T14(), new T15(),
-				}
-				where t.ProviderName != null
-				select t.ProviderName
-			).ToArray();
-
-			var cases = providerNames.Select(name => new { name, isLinqService = false }).ToArray();
-
-			if (typeof(T1) == typeof(DatabaseTestCase.LinqService))
-				cases = cases.Concat(providerNames.Select(name => new { name, isLinqService = true })).ToArray();
-
-			foreach (var c in cases)
-			{
-				var data  = new TestCaseData(c.isLinqService ? c.name + ".LinqService" : c.name ).SetCategory(c.name);
-
-				if (c.isLinqService)
-				{
-					data = data
-						.SetName   (c.name + " Linq Service")
-						.SetCategory("Linq Service");
-				}
-				else
-				{
-					data = data.SetName(c.name);
-				}
-				
-				yield return data;
-			}
-		}
-
-		public static IEnumerable TestCases
-		{
-			get { return _cases; }
-		}
-	}
-}
-=======
-﻿using System;
-using System.Collections;
-using System.Collections.Generic;
-using System.Linq;
-
-using NUnit.Framework;
-
-namespace Tests
-{
-	public abstract class DatabaseTestCase
-	{
-		public static Type GetDataContextType(
-			bool includeLinqService, string[] except, string[] include)
-		{
-			var testCaseType = typeof(DataContextTestCase<,,,,,,,,,,,,,,,>);
-			var argTypes     = new Type[testCaseType.GetGenericArguments().Length];
-
-			for (var i = 0; i < argTypes.Length; i++)
-				argTypes[i] = typeof(None);
-
-			var n = 0;
-
-			if (includeLinqService)
-			{
-				n++;
-				argTypes[0] = typeof(LinqService);
-			}
-
-			if (include != null)
-			{
-				var list = include
-					.Intersect(TestBase.UserProviders.Select(p => p.Name))
-					.Select (GetContextType)
-					.ToArray();
-
-				for (var i = 0; i < list.Length; i++)
-					argTypes[i + n] = list[i];
-			}
-			else
-			{
-				var list = TestBase.Providers
-					.Where  (providerName => except == null || !except.Contains(providerName))
-					.Where  (providerName => TestBase.UserProviders.Select(p => p.Name).Contains(providerName))
-					.Select (GetContextType)
-					.ToArray();
-
-				for (var i = 0; i < list.Length; i++)
-					argTypes[i + n] = list[i];
-			}
-
-			return  testCaseType.MakeGenericType(argTypes);
-		}
-
-		static Type GetContextType(string contextName)
-		{
-			switch (contextName)
-			{
-				case LinqToDB.ProviderName.SqlServer     : return typeof(SqlServer);
-				case LinqToDB.ProviderName.SqlServer2008 : return typeof(SqlServer2008);
-				case LinqToDB.ProviderName.SqlServer2012 : return typeof(SqlServer2012);
-				case LinqToDB.ProviderName.SqlCe         : return typeof(SqlCe);
-				case LinqToDB.ProviderName.SQLite        : return typeof(SQLite);
-				case LinqToDB.ProviderName.Access        : return typeof(Access);
-				case LinqToDB.ProviderName.SqlServer2000 : return typeof(SqlServer2000);
-				case LinqToDB.ProviderName.SqlServer2005 : return typeof(SqlServer2005);
-				case LinqToDB.ProviderName.DB2           : return typeof(DB2);
-				case LinqToDB.ProviderName.Informix      : return typeof(Informix);
-				case LinqToDB.ProviderName.Firebird      : return typeof(Firebird);
-				case LinqToDB.ProviderName.Oracle        : return typeof(Oracle);
-				case LinqToDB.ProviderName.PostgreSQL    : return typeof(PostgreSQL);
-				case LinqToDB.ProviderName.MySql         : return typeof(MySql);
-				case LinqToDB.ProviderName.Sybase        : return typeof(Sybase);
-				case "Northwind"                         : return typeof(Northwind);
-				case "SqlAzure.2012"                     : return typeof(SqlAzure2012);
-			}
-
-			throw new InvalidOperationException();
-		}
-
-		public virtual string ProviderName
-		{
-			get
-			{
-				return GetType().Name;
-			}
-		}
-
-		internal class None : DatabaseTestCase
-		{
-			public override string ProviderName { get { return null; } }
-		}
-
-		internal class LinqService : None
-		{
-		}
-
-		class Access        : DatabaseTestCase { }
-		class SqlCe         : DatabaseTestCase { }
-		class SQLite        : DatabaseTestCase { }
-		class DB2           : DatabaseTestCase { }
-		class Firebird      : DatabaseTestCase { }
-		class Informix      : DatabaseTestCase { }
-		class SqlServer     : DatabaseTestCase { }
-		class SqlServer2000 : DatabaseTestCase { public override string ProviderName { get { return "SqlServer.2000"; } } }
-		class SqlServer2005 : DatabaseTestCase { public override string ProviderName { get { return "SqlServer.2005"; } } }
-		class SqlServer2008 : DatabaseTestCase { public override string ProviderName { get { return "SqlServer.2008"; } } }
-		class SqlServer2012 : DatabaseTestCase { public override string ProviderName { get { return "SqlServer.2012"; } } }
-		class SqlAzure2012  : DatabaseTestCase { public override string ProviderName { get { return "SqlAzure.2012";  } } }
-		class MySql         : DatabaseTestCase { }
-		class Oracle        : DatabaseTestCase { }
-		class PostgreSQL    : DatabaseTestCase { }
-		class Sybase        : DatabaseTestCase { }
-		class Northwind     : DatabaseTestCase { }
-	}
-
-	public class DataContextTestCase<T1,T2,T3,T4,T5,T6,T7,T8,T9,T10,T11,T12,T13,T14,T15,T16>
-		where T1  : DatabaseTestCase, new()
-		where T2  : DatabaseTestCase, new()
-		where T3  : DatabaseTestCase, new()
-		where T4  : DatabaseTestCase, new()
-		where T5  : DatabaseTestCase, new()
-		where T6  : DatabaseTestCase, new()
-		where T7  : DatabaseTestCase, new()
-		where T8  : DatabaseTestCase, new()
-		where T9  : DatabaseTestCase, new()
-		where T10 : DatabaseTestCase, new()
-		where T11 : DatabaseTestCase, new()
-		where T12 : DatabaseTestCase, new()
-		where T13 : DatabaseTestCase, new()
-		where T14 : DatabaseTestCase, new()
-		where T15 : DatabaseTestCase, new()
-		where T16 : DatabaseTestCase, new()
-	{
-		static readonly TestCaseData[] _cases = GetCases().ToArray();
-
-		private static IEnumerable<TestCaseData> GetCases()
-		{
-			var providerNames =
-			(
-				from t in new DatabaseTestCase[]
-				{
-					new T1(),  new T2(),  new T3(),  new T4(),  new T5(),  new T6(), new T7(), new T8(), new T9(), new T10(),
-					new T11(), new T12(), new T13(), new T14(), new T15(), new T16()
-				}
-				where t.ProviderName != null
-				select t.ProviderName
-			).ToArray();
-
-			var cases = providerNames.Select(name => new { name, isLinqService = false }).ToArray();
-
-			if (typeof(T1) == typeof(DatabaseTestCase.LinqService))
-				cases = cases.Concat(providerNames.Select(name => new { name, isLinqService = true })).ToArray();
-
-			foreach (var c in cases)
-			{
-				var data  = new TestCaseData(c.isLinqService ? c.name + ".LinqService" : c.name).SetCategory(c.name);
-
-				if (c.isLinqService)
-				{
-					data = data
-						.SetName   (c.name + " Linq Service")
-						.SetCategory("Linq Service");
-				}
-				else
-				{
-					data = data.SetName(c.name);
-				}
-				
-				yield return data;
-			}
-		}
-
-		public static IEnumerable TestCases
-		{
-			get { return _cases; }
-		}
-	}
-}
->>>>>>> e183d5b0
+﻿using System;
+using System.Collections;
+using System.Collections.Generic;
+using System.Linq;
+
+using NUnit.Framework;
+
+namespace Tests
+{
+	public abstract class DatabaseTestCase
+	{
+		public static Type GetDataContextType(
+			bool includeLinqService, string[] except, string[] include)
+		{
+			var testCaseType = typeof(DataContextTestCase<,,,,,,,,,,,,,,,>);
+			var argTypes     = new Type[testCaseType.GetGenericArguments().Length];
+
+			for (var i = 0; i < argTypes.Length; i++)
+				argTypes[i] = typeof(None);
+
+			var n = 0;
+
+			if (includeLinqService)
+			{
+				n++;
+				argTypes[0] = typeof(LinqService);
+			}
+
+			if (include != null)
+			{
+				var list = include
+					.Intersect(TestBase.UserProviders.Select(p => p.Name))
+					.Select (GetContextType)
+					.ToArray();
+
+				for (var i = 0; i < list.Length; i++)
+					argTypes[i + n] = list[i];
+			}
+			else
+			{
+				var list = TestBase.Providers
+					.Where  (providerName => except == null || !except.Contains(providerName))
+					.Where  (providerName => TestBase.UserProviders.Select(p => p.Name).Contains(providerName))
+					.Select (GetContextType)
+					.ToArray();
+
+				for (var i = 0; i < list.Length; i++)
+					argTypes[i + n] = list[i];
+			}
+
+			return  testCaseType.MakeGenericType(argTypes);
+		}
+
+		static Type GetContextType(string contextName)
+		{
+			switch (contextName)
+			{
+				case LinqToDB.ProviderName.SqlServer     : return typeof(SqlServer);
+				case LinqToDB.ProviderName.SqlServer2008 : return typeof(SqlServer2008);
+				case LinqToDB.ProviderName.SqlServer2012 : return typeof(SqlServer2012);
+				case LinqToDB.ProviderName.SqlCe         : return typeof(SqlCe);
+				case LinqToDB.ProviderName.SQLite        : return typeof(SQLite);
+				case LinqToDB.ProviderName.Access        : return typeof(Access);
+				case LinqToDB.ProviderName.SqlServer2000 : return typeof(SqlServer2000);
+				case LinqToDB.ProviderName.SqlServer2005 : return typeof(SqlServer2005);
+				case LinqToDB.ProviderName.DB2           : return typeof(DB2);
+				case LinqToDB.ProviderName.Informix      : return typeof(Informix);
+				case LinqToDB.ProviderName.Firebird      : return typeof(Firebird);
+				case LinqToDB.ProviderName.Oracle        : return typeof(Oracle);
+				case LinqToDB.ProviderName.PostgreSQL    : return typeof(PostgreSQL);
+				case LinqToDB.ProviderName.MySql         : return typeof(MySql);
+				case LinqToDB.ProviderName.Sybase        : return typeof(Sybase);
+                case LinqToDB.ProviderName.SapHana       : return typeof(SapHana);
+				case "Northwind"                         : return typeof(Northwind);
+				case "SqlAzure.2012"                     : return typeof(SqlAzure2012);
+			}
+
+			throw new InvalidOperationException();
+		}
+
+		public virtual string ProviderName
+		{
+			get
+			{
+				return GetType().Name;
+			}
+		}
+
+		internal class None : DatabaseTestCase
+		{
+			public override string ProviderName { get { return null; } }
+		}
+
+		internal class LinqService : None
+		{
+		}
+
+		class Access        : DatabaseTestCase { }
+		class SqlCe         : DatabaseTestCase { }
+		class SQLite        : DatabaseTestCase { }
+		class DB2           : DatabaseTestCase { }
+		class Firebird      : DatabaseTestCase { }
+		class Informix      : DatabaseTestCase { }
+		class SqlServer     : DatabaseTestCase { }
+		class SqlServer2000 : DatabaseTestCase { public override string ProviderName { get { return "SqlServer.2000"; } } }
+		class SqlServer2005 : DatabaseTestCase { public override string ProviderName { get { return "SqlServer.2005"; } } }
+		class SqlServer2008 : DatabaseTestCase { public override string ProviderName { get { return "SqlServer.2008"; } } }
+		class SqlServer2012 : DatabaseTestCase { public override string ProviderName { get { return "SqlServer.2012"; } } }
+		class SqlAzure2012  : DatabaseTestCase { public override string ProviderName { get { return "SqlAzure.2012";  } } }
+		class MySql         : DatabaseTestCase { }
+		class Oracle        : DatabaseTestCase { }
+		class PostgreSQL    : DatabaseTestCase { }
+		class Sybase        : DatabaseTestCase { }
+		class Northwind     : DatabaseTestCase { }
+        class SapHana       : DatabaseTestCase { }
+	}
+
+	public class DataContextTestCase<T1,T2,T3,T4,T5,T6,T7,T8,T9,T10,T11,T12,T13,T14,T15,T16>
+		where T1  : DatabaseTestCase, new()
+		where T2  : DatabaseTestCase, new()
+		where T3  : DatabaseTestCase, new()
+		where T4  : DatabaseTestCase, new()
+		where T5  : DatabaseTestCase, new()
+		where T6  : DatabaseTestCase, new()
+		where T7  : DatabaseTestCase, new()
+		where T8  : DatabaseTestCase, new()
+		where T9  : DatabaseTestCase, new()
+		where T10 : DatabaseTestCase, new()
+		where T11 : DatabaseTestCase, new()
+		where T12 : DatabaseTestCase, new()
+		where T13 : DatabaseTestCase, new()
+		where T14 : DatabaseTestCase, new()
+		where T15 : DatabaseTestCase, new()
+		where T16 : DatabaseTestCase, new()
+	{
+		static readonly TestCaseData[] _cases = GetCases().ToArray();
+
+		private static IEnumerable<TestCaseData> GetCases()
+		{
+			var providerNames =
+			(
+				from t in new DatabaseTestCase[]
+				{
+					new T1(),  new T2(),  new T3(),  new T4(),  new T5(),  new T6(), new T7(), new T8(), new T9(), new T10(),
+					new T11(), new T12(), new T13(), new T14(), new T15(), new T16()
+				}
+				where t.ProviderName != null
+				select t.ProviderName
+			).ToArray();
+
+			var cases = providerNames.Select(name => new { name, isLinqService = false }).ToArray();
+
+			if (typeof(T1) == typeof(DatabaseTestCase.LinqService))
+				cases = cases.Concat(providerNames.Select(name => new { name, isLinqService = true })).ToArray();
+
+			foreach (var c in cases)
+			{
+				var data  = new TestCaseData(c.isLinqService ? c.name + ".LinqService" : c.name).SetCategory(c.name);
+
+				if (c.isLinqService)
+				{
+					data = data
+						.SetName   (c.name + " Linq Service")
+						.SetCategory("Linq Service");
+				}
+				else
+				{
+					data = data.SetName(c.name);
+				}
+				
+				yield return data;
+			}
+		}
+
+		public static IEnumerable TestCases
+		{
+			get { return _cases; }
+		}
+	}
+}