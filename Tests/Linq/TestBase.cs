﻿using System;
using System.Collections;
using System.Collections.Generic;
using System.Diagnostics;
using System.IO;
using System.Linq;
using System.Reflection;
using System.ServiceModel;
using System.ServiceModel.Description;

using LinqToDB;
using LinqToDB.Common;
using LinqToDB.Data;
using LinqToDB.ServiceModel;

using NUnit.Framework;

namespace Tests
{
	using Model;

	public class TestBase
	{
		static TestBase()
		{
			//Configuration.AvoidSpecificDataProviderAPI = true;
			//Configuration.Linq.GenerateExpressionTest = true;

			var providerListFile =
				File.Exists(@"..\..\UserDataProviders.txt") ?
					@"..\..\UserDataProviders.txt" :
					@"..\..\DefaultDataProviders.txt";

			UserProviders.AddRange(
				File.ReadAllLines(providerListFile)
					.Select(s => s.Trim())
					.Where (s => s.Length > 0 && !s.StartsWith("--"))
					.Select(s =>
					{
						var ss = s.Split('*');
						switch (ss.Length)
						{
							case 0 : return null;
							case 1 : return new UserProviderInfo { Name = ss[0].Trim() };
							default: return new UserProviderInfo { Name = ss[0].Trim(), ConnectionString = ss[1].Trim() };
						}
					}));

			foreach (var provider in UserProviders)
				if (provider.ConnectionString != null)
					DataConnection.SetConnectionString(provider.Name, provider.ConnectionString);

			DataConnection.TurnTraceSwitchOn();

			LinqService.TypeResolver = str =>
			{
				switch (str)
				{
					case "Tests.Model.Gender" : return typeof(Gender);
					case "Tests.Model.Person" : return typeof(Person);
					default                   : return null;
				}
			};

			OpenHost();
		}

		const int IP = 22654;

		static void OpenHost()
		{
			var host = new ServiceHost(new LinqService { AllowUpdates = true }, new Uri("net.tcp://localhost:" + IP));

			host.Description.Behaviors.Add(new ServiceMetadataBehavior());
			host.Description.Behaviors.Find<ServiceDebugBehavior>().IncludeExceptionDetailInFaults = true;
			host.AddServiceEndpoint(typeof(IMetadataExchange), MetadataExchangeBindings.CreateMexTcpBinding(), "mex");
			host.AddServiceEndpoint(
				typeof(ILinqService),
				new NetTcpBinding(SecurityMode.None)
				{
					MaxReceivedMessageSize = 10000000,
					MaxBufferPoolSize      = 10000000,
					MaxBufferSize          = 10000000,
					CloseTimeout           = new TimeSpan(00, 01, 00),
					OpenTimeout            = new TimeSpan(00, 01, 00),
					ReceiveTimeout         = new TimeSpan(00, 10, 00),
					SendTimeout            = new TimeSpan(00, 10, 00),
				},
				"LinqOverWCF");

			host.Open();
		}

		public class UserProviderInfo
		{
			public string Name;
			public string ConnectionString;
		}

		public static readonly List<UserProviderInfo> UserProviders = new List<UserProviderInfo>();
		public static readonly List<string>           Providers     = new List<string>
		{
			ProviderName.SqlServer2008,
			ProviderName.SqlServer2012,
			ProviderName.SqlCe,
			ProviderName.SQLite,
			ProviderName.Access,
			ProviderName.SqlServer2000,
			ProviderName.SqlServer2005,
			ProviderName.DB2,
			ProviderName.Informix,
			ProviderName.Firebird,
			ProviderName.Oracle,
			ProviderName.PostgreSQL,
			ProviderName.MySql,
			ProviderName.Sybase,
<<<<<<< HEAD
            ProviderName.SapHana
=======
			"SqlAzure.2012"
>>>>>>> e183d5b0
		};

		[AttributeUsage(AttributeTargets.Method, AllowMultiple = false)]
		public class DataContextSourceAttribute : TestCaseSourceAttribute
		{
			public DataContextSourceAttribute(params string[] except)
				: base(DatabaseTestCase.GetDataContextType(true, except, null), "TestCases")
			{
			}

			public DataContextSourceAttribute(bool includeLinqService, params string[] except)
				: base(DatabaseTestCase.GetDataContextType(includeLinqService, except, null), "TestCases")
			{
			}
		}

		[AttributeUsage(AttributeTargets.Method, AllowMultiple = false)]
		public class IncludeDataContextSourceAttribute : TestCaseSourceAttribute
		{
			public IncludeDataContextSourceAttribute(params string[] include)
				: base(DatabaseTestCase.GetDataContextType(false, null, include), "TestCases")
			{
			}

			public IncludeDataContextSourceAttribute(bool includeLinqService, params string[] include)
				: base(DatabaseTestCase.GetDataContextType(includeLinqService, null, include), "TestCases")
			{
			}
		}

		[AttributeUsage(AttributeTargets.Method, AllowMultiple = false)]
		public class NorthwindDataContext : TestCaseSourceAttribute
		{
			public NorthwindDataContext()
				: base(DatabaseTestCase.GetDataContextType(false, null, new [] { "Northwind" }), "TestCases")
			{
			}
		}

		[AttributeUsage(AttributeTargets.Parameter, AllowMultiple = false)]
		[Obsolete]
		public class DataContextsAttribute : ValuesAttribute
		{
			public DataContextsAttribute(params string[] except)
			{
				Except = except;
			}

			const bool IncludeLinqService = true;

			public string[] Except             { get; set; }
			public string[] Include            { get; set; }
			public bool     ExcludeLinqService { get; set; }

			public override IEnumerable GetData(ParameterInfo parameter)
			{
				if (Include != null)
				{
					var list = Include.Intersect(
						IncludeLinqService ? 
							UserProviders.Select(p => p.Name).Concat(UserProviders.Select(p => p.Name + ".LinqService")) :
							UserProviders.Select(p => p.Name)).
						ToArray();

					return list;
				}

				var providers = new List<string>();

				foreach (var providerName in Providers)
				{
					if (Except != null && Except.Contains(providerName))
						continue;

					if (!UserProviders.Select(p => p.Name).Contains(providerName))
						continue;

					providers.Add(providerName);

					if (IncludeLinqService && !ExcludeLinqService)
					{
						providers.Add(providerName + ".LinqService");
					}
				}

				return providers.ToArray();
			}
		}

		[Obsolete]
		public class IncludeDataContextsAttribute : DataContextsAttribute
		{
			public IncludeDataContextsAttribute(params string[] include)
			{
				Include = include;
			}
		}

		protected ITestDataContext GetDataContext(string configuration)
		{
			if (configuration.EndsWith(".LinqService"))
			{
				var str = configuration.Substring(0, configuration.Length - ".LinqService".Length);
				var dx  = new TestServiceModelDataContext(IP) { Configuration = str };

				Debug.WriteLine(((IDataContext)dx).ContextID, "Provider ");

				return dx;
			}

			Debug.WriteLine(configuration, "Provider ");

			return new TestDataConnection(configuration);
		}

		protected void TestOnePerson(int id, string firstName, IQueryable<Person> persons)
		{
			var list = persons.ToList();

			Assert.AreEqual(1, list.Count);

			var person = list[0];

			Assert.AreEqual(id, person.ID);
			Assert.AreEqual(firstName, person.FirstName);
		}

		protected void TestOneJohn(IQueryable<Person> persons)
		{
			TestOnePerson(1, "John", persons);
		}

		protected void TestPerson(int id, string firstName, IQueryable<Person> persons)
		{
			var person = persons.ToList().First(p => p.ID == id);

			Assert.AreEqual(id, person.ID);
			Assert.AreEqual(firstName, person.FirstName);
		}

		protected void TestJohn(IQueryable<Person> persons)
		{
			TestPerson(1, "John", persons);
		}

		private List<LinqDataTypes> _types;
		protected IEnumerable<LinqDataTypes>  Types
		{
			get
			{
				if (_types == null)
					using (var db = new TestDataConnection())
						_types = db.Types.ToList();

				return _types;
			}
		}

		private   List<LinqDataTypes2> _types2;
		protected List<LinqDataTypes2>  Types2
		{
			get
			{
				if (_types2 == null)
					using (var db = new TestDataConnection())
						_types2 = db.Types2.ToList();

				return _types2;
			}
		}

		private          List<Person> _person;
		protected IEnumerable<Person>  Person
		{
			get
			{
				if (_person == null)
				{
					using (var db = new TestDataConnection())
						_person = db.Person.ToList();

					foreach (var p in _person)
						p.Patient = Patient.SingleOrDefault(ps => p.ID == ps.PersonID);
				}

				return _person;
			}
		}

		private   List<Patient> _patient;
		protected List<Patient>  Patient
		{
			get
			{
				if (_patient == null)
				{
					using (var db = new TestDataConnection())
						_patient = db.Patient.ToList();

					foreach (var p in _patient)
						p.Person = Person.Single(ps => ps.ID == p.PersonID);
				}

				return _patient;
			}
		}

		private   List<Doctor> _doctor;
		protected List<Doctor>  Doctor
		{
			get
			{
				if (_doctor == null)
				{
					using (var db = new TestDataConnection())
						_doctor = db.Doctor.ToList();
				}

				return _doctor;
			}
		}

		#region Parent/Child Model

		private          List<Parent> _parent;
		protected IEnumerable<Parent>  Parent
		{
			get
			{
				if (_parent == null)
					using (var db = new TestDataConnection())
					{
						db.Parent.Delete(c => c.ParentID >= 1000);
						_parent = db.Parent.ToList();
						db.Close();

						foreach (var p in _parent)
						{
							p.ParentTest    = p;
							p.Children      = Child.     Where(c => c.ParentID == p.ParentID).ToList();
							p.GrandChildren = GrandChild.Where(c => c.ParentID == p.ParentID).ToList();
							p.Types         = Types.FirstOrDefault(t => t.ID == p.ParentID);
						}
					}

				return _parent;
			}
		}

		private          List<Parent1> _parent1;
		protected IEnumerable<Parent1>  Parent1
		{
			get
			{
				if (_parent1 == null)
					_parent1 = Parent.Select(p => new Parent1 { ParentID = p.ParentID, Value1 = p.Value1 }).ToList();

				return _parent1;
			}
		}

		private   List<Parent4> _parent4;
		protected List<Parent4>  Parent4
		{
			get
			{
				return _parent4 ?? (_parent4 = Parent.Select(p => new Parent4 { ParentID = p.ParentID, Value1 = ConvertTo<TypeValue>.From(p.Value1) }).ToList());
			}
		}

		private   List<Parent5> _parent5;
		protected List<Parent5>  Parent5
		{
			get
			{
				if (_parent5 == null)
				{
					_parent5 = Parent.Select(p => new Parent5 { ParentID = p.ParentID, Value1 = p.Value1}).ToList();

					foreach (var p in _parent5)
						p.Children = _parent5.Where(c => c.Value1 == p.ParentID).ToList();
				}

				return _parent5;
			}
		}

		private          List<ParentInheritanceBase> _parentInheritance;
		protected IEnumerable<ParentInheritanceBase>  ParentInheritance
		{
			get
			{
				if (_parentInheritance == null)
					_parentInheritance = Parent.Select(p =>
						p.Value1       == null ? new ParentInheritanceNull  { ParentID = p.ParentID } :
						p.Value1.Value == 1    ? new ParentInheritance1     { ParentID = p.ParentID, Value1 = p.Value1.Value } :
						 (ParentInheritanceBase) new ParentInheritanceValue { ParentID = p.ParentID, Value1 = p.Value1.Value }
					).ToList();

				return _parentInheritance;
			}
		}

		private   List<ParentInheritanceValue> _parentInheritanceValue;
		protected List<ParentInheritanceValue>  ParentInheritanceValue
		{
			get
			{
				return _parentInheritanceValue ?? (_parentInheritanceValue =
					ParentInheritance.Where(p => p is ParentInheritanceValue).Cast<ParentInheritanceValue>().ToList());
			}
		}

		private   List<ParentInheritance1> _parentInheritance1;
		protected List<ParentInheritance1>  ParentInheritance1
		{
			get
			{
				return _parentInheritance1 ?? (_parentInheritance1 =
					ParentInheritance.Where(p => p is ParentInheritance1).Cast<ParentInheritance1>().ToList());
			}
		}

		private   List<ParentInheritanceBase4> _parentInheritance4;
		protected List<ParentInheritanceBase4>  ParentInheritance4
		{
			get
			{
				return _parentInheritance4 ?? (_parentInheritance4 = Parent
					.Where(p => p.Value1.HasValue && (new[] { 1, 2 }.Contains(p.Value1.Value)))
					.Select(p => p.Value1 == 1 ?
						(ParentInheritanceBase4)new ParentInheritance14 { ParentID = p.ParentID } :
						(ParentInheritanceBase4)new ParentInheritance24 { ParentID = p.ParentID }
				).ToList());
			}
		}

		private          List<Child> _child;
		protected IEnumerable<Child>  Child
		{
			get
			{
				if (_child == null)
					using (var db = new TestDataConnection())
					{
						db.Child.Delete(c => c.ParentID >= 1000);
						_child = db.Child.ToList();
						db.Close();

						foreach (var ch in _child)
						{
							ch.Parent        = Parent. Single(p => p.ParentID == ch.ParentID);
							ch.Parent1       = Parent1.Single(p => p.ParentID == ch.ParentID);
							ch.ParentID2     = new Parent3 { ParentID2 = ch.Parent.ParentID, Value1 = ch.Parent.Value1 };
							ch.GrandChildren = GrandChild.Where(c => c.ParentID == ch.ParentID && c.ChildID == ch.ChildID).ToList();
						}
					}

				return _child;
			}
		}

		private          List<GrandChild> _grandChild;
		protected IEnumerable<GrandChild>  GrandChild
		{
			get
			{
				if (_grandChild == null)
					using (var db = new TestDataConnection())
					{
						_grandChild = db.GrandChild.ToList();
						db.Close();

						foreach (var ch in _grandChild)
							ch.Child = Child.Single(c => c.ParentID == ch.ParentID && c.ChildID == ch.ChildID);
					}

				return _grandChild;
			}
		}

		private          List<GrandChild1> _grandChild1;
		protected IEnumerable<GrandChild1>  GrandChild1
		{
			get
			{
				if (_grandChild1 == null)
					using (var db = new TestDataConnection())
					{
						_grandChild1 = db.GrandChild1.ToList();

						foreach (var ch in _grandChild1)
						{
							ch.Parent = Parent1.Single(p => p.ParentID == ch.ParentID);
							ch.Child  = Child.  Single(c => c.ParentID == ch.ParentID && c.ChildID == ch.ChildID);
						}
					}

				return _grandChild1;
			}
		}

		#endregion

		#region Northwind

		private List<Northwind.Category> _category;
		public  List<Northwind.Category>  Category
		{
			get
			{
				if (_category == null)
					using (var db = new NorthwindDB())
						_category = db.Category.ToList();
				return _category;
			}
		}

		private List<Northwind.Customer> _customer;
		public  List<Northwind.Customer>  Customer
		{
			get
			{
				if (_customer == null)
				{
					using (var db = new NorthwindDB())
						_customer = db.Customer.ToList();

					foreach (var c in _customer)
						c.Orders = (from o in Order where o.CustomerID == c.CustomerID select o).ToList();
				}

				return _customer;
			}
		}

		private List<Northwind.Employee> _employee;
		public  List<Northwind.Employee>  Employee
		{
			get
			{
				if (_employee == null)
				{
					using (var db = new NorthwindDB())
					{
						_employee = db.Employee.ToList();

						foreach (var employee in _employee)
						{
							employee.Employees         = (from e in _employee where e.ReportsTo  == employee.EmployeeID select e).ToList();
							employee.ReportsToEmployee = (from e in _employee where e.EmployeeID == employee.ReportsTo  select e).SingleOrDefault();
						}
					}
				}

				return _employee;
			}
		}

		private List<Northwind.EmployeeTerritory> _employeeTerritory;
		public  List<Northwind.EmployeeTerritory>  EmployeeTerritory
		{
			get
			{
				if (_employeeTerritory == null)
					using (var db = new NorthwindDB())
						_employeeTerritory = db.EmployeeTerritory.ToList();
				return _employeeTerritory;
			}
		}

		private List<Northwind.OrderDetail> _orderDetail;
		public  List<Northwind.OrderDetail>  OrderDetail
		{
			get
			{
				if (_orderDetail == null)
					using (var db = new NorthwindDB())
						_orderDetail = db.OrderDetail.ToList();
				return _orderDetail;
			}
		}

		private List<Northwind.Order> _order;
		public  List<Northwind.Order>  Order
		{
			get
			{
				if (_order == null)
				{
					using (var db = new NorthwindDB())
						_order = db.Order.ToList();

					foreach (var o in _order)
					{
						o.Customer = Customer.Single(c => o.CustomerID == c.CustomerID);
						o.Employee = Employee.Single(e => o.EmployeeID == e.EmployeeID);
					}
				}

				return _order;
			}
		}

		private IEnumerable<Northwind.Product> _product;
		public  IEnumerable<Northwind.Product>  Product
		{
			get
			{
				if (_product == null)
					using (var db = new NorthwindDB())
						_product = db.Product.ToList();

				foreach (var product in _product)
					yield return product;
			}
		}

		private List<Northwind.ActiveProduct> _activeProduct;
		public  List<Northwind.ActiveProduct>  ActiveProduct
		{
			get { return _activeProduct ?? (_activeProduct = Product.OfType<Northwind.ActiveProduct>().ToList()); }
		}

		public  IEnumerable<Northwind.DiscontinuedProduct>  DiscontinuedProduct
		{
			get { return Product.OfType<Northwind.DiscontinuedProduct>(); }
		}

		private List<Northwind.Region> _region;
		public  List<Northwind.Region>  Region
		{
			get
			{
				if (_region == null)
					using (var db = new NorthwindDB())
						_region = db.Region.ToList();
				return _region;
			}
		}

		private List<Northwind.Shipper> _shipper;
		public  List<Northwind.Shipper>  Shipper
		{
			get
			{
				if (_shipper == null)
					using (var db = new NorthwindDB())
						_shipper = db.Shipper.ToList();
				return _shipper;
			}
		}

		private List<Northwind.Supplier> _supplier;
		public  List<Northwind.Supplier>  Supplier
		{
			get
			{
				if (_supplier == null)
					using (var db = new NorthwindDB())
						_supplier = db.Supplier.ToList();
				return _supplier;
			}
		}

		private List<Northwind.Territory> _territory;
		public  List<Northwind.Territory>  Territory
		{
			get
			{
				if (_territory == null)
					using (var db = new NorthwindDB())
						_territory = db.Territory.ToList();
				return _territory;
			}
		}

		#endregion

		protected void AreEqual<T>(IEnumerable<T> expected, IEnumerable<T> result)
		{
			var resultList   = result.  ToList();
			var expectedList = expected.ToList();

			Assert.AreNotEqual(0, expectedList.Count);
			Assert.AreEqual(expectedList.Count, resultList.Count, "Expected and result lists are different. Lenght: ");

			var exceptExpectedList = resultList.  Except(expectedList).ToList();
			var exceptResultList   = expectedList.Except(resultList).  ToList();

			var exceptExpected = exceptExpectedList.Count;
			var exceptResult   = exceptResultList.  Count;

			if (exceptResult != 0 || exceptExpected != 0)
				for (var i = 0; i < resultList.Count; i++)
					Debug.WriteLine("{0} {1} --- {2}", Equals(expectedList[i], resultList[i]) ? " " : "-", expectedList[i], resultList[i]);

			Assert.AreEqual(0, exceptExpected);
			Assert.AreEqual(0, exceptResult);
		}

		protected void AreEqual<T>(IEnumerable<IEnumerable<T>> expected, IEnumerable<IEnumerable<T>> result)
		{
			var resultList   = result.  ToList();
			var expectedList = expected.ToList();

			Assert.AreNotEqual(0, expectedList.Count);
			Assert.AreEqual(expectedList.Count, resultList.Count, "Expected and result lists are different. Lenght: ");

			for (var i = 0; i < resultList.Count; i++)
			{
				var elist = expectedList[i].ToList();
				var rlist = resultList  [i].ToList();

				if (elist.Count > 0 || rlist.Count > 0)
					AreEqual(elist, rlist);
			}
		}

		protected void AreSame<T>(IEnumerable<T> expected, IEnumerable<T> result)
		{
			var resultList   = result.  ToList();
			var expectedList = expected.ToList();

			Assert.AreNotEqual(0, expectedList.Count);
			Assert.AreEqual(expectedList.Count, resultList.Count);

			var b = expectedList.SequenceEqual(resultList);

			if (!b)
				for (var i = 0; i < resultList.Count; i++)
					Debug.WriteLine("{0} {1} --- {2}", Equals(expectedList[i], resultList[i]) ? " " : "-", expectedList[i], resultList[i]);

			Assert.IsTrue(b);
		}

		protected void CompareSql(string result, string expected)
		{
			var ss = expected.Trim('\r', '\n').Split('\n');

			while (ss.All(_ => _.Length > 0 && _[0] == '\t'))
				for (var i = 0; i < ss.Length; i++)
					ss[i] = ss[i].Substring(1);

			Assert.AreEqual(string.Join("\n", ss), result.Trim('\r', '\n'));
		}
	}
}
<|MERGE_RESOLUTION|>--- conflicted
+++ resolved
@@ -1,769 +1,766 @@
-﻿using System;
-using System.Collections;
-using System.Collections.Generic;
-using System.Diagnostics;
-using System.IO;
-using System.Linq;
-using System.Reflection;
-using System.ServiceModel;
-using System.ServiceModel.Description;
-
-using LinqToDB;
-using LinqToDB.Common;
-using LinqToDB.Data;
-using LinqToDB.ServiceModel;
-
-using NUnit.Framework;
-
-namespace Tests
-{
-	using Model;
-
-	public class TestBase
-	{
-		static TestBase()
-		{
-			//Configuration.AvoidSpecificDataProviderAPI = true;
-			//Configuration.Linq.GenerateExpressionTest = true;
-
-			var providerListFile =
-				File.Exists(@"..\..\UserDataProviders.txt") ?
-					@"..\..\UserDataProviders.txt" :
-					@"..\..\DefaultDataProviders.txt";
-
-			UserProviders.AddRange(
-				File.ReadAllLines(providerListFile)
-					.Select(s => s.Trim())
-					.Where (s => s.Length > 0 && !s.StartsWith("--"))
-					.Select(s =>
-					{
-						var ss = s.Split('*');
-						switch (ss.Length)
-						{
-							case 0 : return null;
-							case 1 : return new UserProviderInfo { Name = ss[0].Trim() };
-							default: return new UserProviderInfo { Name = ss[0].Trim(), ConnectionString = ss[1].Trim() };
-						}
-					}));
-
-			foreach (var provider in UserProviders)
-				if (provider.ConnectionString != null)
-					DataConnection.SetConnectionString(provider.Name, provider.ConnectionString);
-
-			DataConnection.TurnTraceSwitchOn();
-
-			LinqService.TypeResolver = str =>
-			{
-				switch (str)
-				{
-					case "Tests.Model.Gender" : return typeof(Gender);
-					case "Tests.Model.Person" : return typeof(Person);
-					default                   : return null;
-				}
-			};
-
-			OpenHost();
-		}
-
-		const int IP = 22654;
-
-		static void OpenHost()
-		{
-			var host = new ServiceHost(new LinqService { AllowUpdates = true }, new Uri("net.tcp://localhost:" + IP));
-
-			host.Description.Behaviors.Add(new ServiceMetadataBehavior());
-			host.Description.Behaviors.Find<ServiceDebugBehavior>().IncludeExceptionDetailInFaults = true;
-			host.AddServiceEndpoint(typeof(IMetadataExchange), MetadataExchangeBindings.CreateMexTcpBinding(), "mex");
-			host.AddServiceEndpoint(
-				typeof(ILinqService),
-				new NetTcpBinding(SecurityMode.None)
-				{
-					MaxReceivedMessageSize = 10000000,
-					MaxBufferPoolSize      = 10000000,
-					MaxBufferSize          = 10000000,
-					CloseTimeout           = new TimeSpan(00, 01, 00),
-					OpenTimeout            = new TimeSpan(00, 01, 00),
-					ReceiveTimeout         = new TimeSpan(00, 10, 00),
-					SendTimeout            = new TimeSpan(00, 10, 00),
-				},
-				"LinqOverWCF");
-
-			host.Open();
-		}
-
-		public class UserProviderInfo
-		{
-			public string Name;
-			public string ConnectionString;
-		}
-
-		public static readonly List<UserProviderInfo> UserProviders = new List<UserProviderInfo>();
-		public static readonly List<string>           Providers     = new List<string>
-		{
-			ProviderName.SqlServer2008,
-			ProviderName.SqlServer2012,
-			ProviderName.SqlCe,
-			ProviderName.SQLite,
-			ProviderName.Access,
-			ProviderName.SqlServer2000,
-			ProviderName.SqlServer2005,
-			ProviderName.DB2,
-			ProviderName.Informix,
-			ProviderName.Firebird,
-			ProviderName.Oracle,
-			ProviderName.PostgreSQL,
-			ProviderName.MySql,
-			ProviderName.Sybase,
-<<<<<<< HEAD
-            ProviderName.SapHana
-=======
-			"SqlAzure.2012"
->>>>>>> e183d5b0
-		};
-
-		[AttributeUsage(AttributeTargets.Method, AllowMultiple = false)]
-		public class DataContextSourceAttribute : TestCaseSourceAttribute
-		{
-			public DataContextSourceAttribute(params string[] except)
-				: base(DatabaseTestCase.GetDataContextType(true, except, null), "TestCases")
-			{
-			}
-
-			public DataContextSourceAttribute(bool includeLinqService, params string[] except)
-				: base(DatabaseTestCase.GetDataContextType(includeLinqService, except, null), "TestCases")
-			{
-			}
-		}
-
-		[AttributeUsage(AttributeTargets.Method, AllowMultiple = false)]
-		public class IncludeDataContextSourceAttribute : TestCaseSourceAttribute
-		{
-			public IncludeDataContextSourceAttribute(params string[] include)
-				: base(DatabaseTestCase.GetDataContextType(false, null, include), "TestCases")
-			{
-			}
-
-			public IncludeDataContextSourceAttribute(bool includeLinqService, params string[] include)
-				: base(DatabaseTestCase.GetDataContextType(includeLinqService, null, include), "TestCases")
-			{
-			}
-		}
-
-		[AttributeUsage(AttributeTargets.Method, AllowMultiple = false)]
-		public class NorthwindDataContext : TestCaseSourceAttribute
-		{
-			public NorthwindDataContext()
-				: base(DatabaseTestCase.GetDataContextType(false, null, new [] { "Northwind" }), "TestCases")
-			{
-			}
-		}
-
-		[AttributeUsage(AttributeTargets.Parameter, AllowMultiple = false)]
-		[Obsolete]
-		public class DataContextsAttribute : ValuesAttribute
-		{
-			public DataContextsAttribute(params string[] except)
-			{
-				Except = except;
-			}
-
-			const bool IncludeLinqService = true;
-
-			public string[] Except             { get; set; }
-			public string[] Include            { get; set; }
-			public bool     ExcludeLinqService { get; set; }
-
-			public override IEnumerable GetData(ParameterInfo parameter)
-			{
-				if (Include != null)
-				{
-					var list = Include.Intersect(
-						IncludeLinqService ? 
-							UserProviders.Select(p => p.Name).Concat(UserProviders.Select(p => p.Name + ".LinqService")) :
-							UserProviders.Select(p => p.Name)).
-						ToArray();
-
-					return list;
-				}
-
-				var providers = new List<string>();
-
-				foreach (var providerName in Providers)
-				{
-					if (Except != null && Except.Contains(providerName))
-						continue;
-
-					if (!UserProviders.Select(p => p.Name).Contains(providerName))
-						continue;
-
-					providers.Add(providerName);
-
-					if (IncludeLinqService && !ExcludeLinqService)
-					{
-						providers.Add(providerName + ".LinqService");
-					}
-				}
-
-				return providers.ToArray();
-			}
-		}
-
-		[Obsolete]
-		public class IncludeDataContextsAttribute : DataContextsAttribute
-		{
-			public IncludeDataContextsAttribute(params string[] include)
-			{
-				Include = include;
-			}
-		}
-
-		protected ITestDataContext GetDataContext(string configuration)
-		{
-			if (configuration.EndsWith(".LinqService"))
-			{
-				var str = configuration.Substring(0, configuration.Length - ".LinqService".Length);
-				var dx  = new TestServiceModelDataContext(IP) { Configuration = str };
-
-				Debug.WriteLine(((IDataContext)dx).ContextID, "Provider ");
-
-				return dx;
-			}
-
-			Debug.WriteLine(configuration, "Provider ");
-
-			return new TestDataConnection(configuration);
-		}
-
-		protected void TestOnePerson(int id, string firstName, IQueryable<Person> persons)
-		{
-			var list = persons.ToList();
-
-			Assert.AreEqual(1, list.Count);
-
-			var person = list[0];
-
-			Assert.AreEqual(id, person.ID);
-			Assert.AreEqual(firstName, person.FirstName);
-		}
-
-		protected void TestOneJohn(IQueryable<Person> persons)
-		{
-			TestOnePerson(1, "John", persons);
-		}
-
-		protected void TestPerson(int id, string firstName, IQueryable<Person> persons)
-		{
-			var person = persons.ToList().First(p => p.ID == id);
-
-			Assert.AreEqual(id, person.ID);
-			Assert.AreEqual(firstName, person.FirstName);
-		}
-
-		protected void TestJohn(IQueryable<Person> persons)
-		{
-			TestPerson(1, "John", persons);
-		}
-
-		private List<LinqDataTypes> _types;
-		protected IEnumerable<LinqDataTypes>  Types
-		{
-			get
-			{
-				if (_types == null)
-					using (var db = new TestDataConnection())
-						_types = db.Types.ToList();
-
-				return _types;
-			}
-		}
-
-		private   List<LinqDataTypes2> _types2;
-		protected List<LinqDataTypes2>  Types2
-		{
-			get
-			{
-				if (_types2 == null)
-					using (var db = new TestDataConnection())
-						_types2 = db.Types2.ToList();
-
-				return _types2;
-			}
-		}
-
-		private          List<Person> _person;
-		protected IEnumerable<Person>  Person
-		{
-			get
-			{
-				if (_person == null)
-				{
-					using (var db = new TestDataConnection())
-						_person = db.Person.ToList();
-
-					foreach (var p in _person)
-						p.Patient = Patient.SingleOrDefault(ps => p.ID == ps.PersonID);
-				}
-
-				return _person;
-			}
-		}
-
-		private   List<Patient> _patient;
-		protected List<Patient>  Patient
-		{
-			get
-			{
-				if (_patient == null)
-				{
-					using (var db = new TestDataConnection())
-						_patient = db.Patient.ToList();
-
-					foreach (var p in _patient)
-						p.Person = Person.Single(ps => ps.ID == p.PersonID);
-				}
-
-				return _patient;
-			}
-		}
-
-		private   List<Doctor> _doctor;
-		protected List<Doctor>  Doctor
-		{
-			get
-			{
-				if (_doctor == null)
-				{
-					using (var db = new TestDataConnection())
-						_doctor = db.Doctor.ToList();
-				}
-
-				return _doctor;
-			}
-		}
-
-		#region Parent/Child Model
-
-		private          List<Parent> _parent;
-		protected IEnumerable<Parent>  Parent
-		{
-			get
-			{
-				if (_parent == null)
-					using (var db = new TestDataConnection())
-					{
-						db.Parent.Delete(c => c.ParentID >= 1000);
-						_parent = db.Parent.ToList();
-						db.Close();
-
-						foreach (var p in _parent)
-						{
-							p.ParentTest    = p;
-							p.Children      = Child.     Where(c => c.ParentID == p.ParentID).ToList();
-							p.GrandChildren = GrandChild.Where(c => c.ParentID == p.ParentID).ToList();
-							p.Types         = Types.FirstOrDefault(t => t.ID == p.ParentID);
-						}
-					}
-
-				return _parent;
-			}
-		}
-
-		private          List<Parent1> _parent1;
-		protected IEnumerable<Parent1>  Parent1
-		{
-			get
-			{
-				if (_parent1 == null)
-					_parent1 = Parent.Select(p => new Parent1 { ParentID = p.ParentID, Value1 = p.Value1 }).ToList();
-
-				return _parent1;
-			}
-		}
-
-		private   List<Parent4> _parent4;
-		protected List<Parent4>  Parent4
-		{
-			get
-			{
-				return _parent4 ?? (_parent4 = Parent.Select(p => new Parent4 { ParentID = p.ParentID, Value1 = ConvertTo<TypeValue>.From(p.Value1) }).ToList());
-			}
-		}
-
-		private   List<Parent5> _parent5;
-		protected List<Parent5>  Parent5
-		{
-			get
-			{
-				if (_parent5 == null)
-				{
-					_parent5 = Parent.Select(p => new Parent5 { ParentID = p.ParentID, Value1 = p.Value1}).ToList();
-
-					foreach (var p in _parent5)
-						p.Children = _parent5.Where(c => c.Value1 == p.ParentID).ToList();
-				}
-
-				return _parent5;
-			}
-		}
-
-		private          List<ParentInheritanceBase> _parentInheritance;
-		protected IEnumerable<ParentInheritanceBase>  ParentInheritance
-		{
-			get
-			{
-				if (_parentInheritance == null)
-					_parentInheritance = Parent.Select(p =>
-						p.Value1       == null ? new ParentInheritanceNull  { ParentID = p.ParentID } :
-						p.Value1.Value == 1    ? new ParentInheritance1     { ParentID = p.ParentID, Value1 = p.Value1.Value } :
-						 (ParentInheritanceBase) new ParentInheritanceValue { ParentID = p.ParentID, Value1 = p.Value1.Value }
-					).ToList();
-
-				return _parentInheritance;
-			}
-		}
-
-		private   List<ParentInheritanceValue> _parentInheritanceValue;
-		protected List<ParentInheritanceValue>  ParentInheritanceValue
-		{
-			get
-			{
-				return _parentInheritanceValue ?? (_parentInheritanceValue =
-					ParentInheritance.Where(p => p is ParentInheritanceValue).Cast<ParentInheritanceValue>().ToList());
-			}
-		}
-
-		private   List<ParentInheritance1> _parentInheritance1;
-		protected List<ParentInheritance1>  ParentInheritance1
-		{
-			get
-			{
-				return _parentInheritance1 ?? (_parentInheritance1 =
-					ParentInheritance.Where(p => p is ParentInheritance1).Cast<ParentInheritance1>().ToList());
-			}
-		}
-
-		private   List<ParentInheritanceBase4> _parentInheritance4;
-		protected List<ParentInheritanceBase4>  ParentInheritance4
-		{
-			get
-			{
-				return _parentInheritance4 ?? (_parentInheritance4 = Parent
-					.Where(p => p.Value1.HasValue && (new[] { 1, 2 }.Contains(p.Value1.Value)))
-					.Select(p => p.Value1 == 1 ?
-						(ParentInheritanceBase4)new ParentInheritance14 { ParentID = p.ParentID } :
-						(ParentInheritanceBase4)new ParentInheritance24 { ParentID = p.ParentID }
-				).ToList());
-			}
-		}
-
-		private          List<Child> _child;
-		protected IEnumerable<Child>  Child
-		{
-			get
-			{
-				if (_child == null)
-					using (var db = new TestDataConnection())
-					{
-						db.Child.Delete(c => c.ParentID >= 1000);
-						_child = db.Child.ToList();
-						db.Close();
-
-						foreach (var ch in _child)
-						{
-							ch.Parent        = Parent. Single(p => p.ParentID == ch.ParentID);
-							ch.Parent1       = Parent1.Single(p => p.ParentID == ch.ParentID);
-							ch.ParentID2     = new Parent3 { ParentID2 = ch.Parent.ParentID, Value1 = ch.Parent.Value1 };
-							ch.GrandChildren = GrandChild.Where(c => c.ParentID == ch.ParentID && c.ChildID == ch.ChildID).ToList();
-						}
-					}
-
-				return _child;
-			}
-		}
-
-		private          List<GrandChild> _grandChild;
-		protected IEnumerable<GrandChild>  GrandChild
-		{
-			get
-			{
-				if (_grandChild == null)
-					using (var db = new TestDataConnection())
-					{
-						_grandChild = db.GrandChild.ToList();
-						db.Close();
-
-						foreach (var ch in _grandChild)
-							ch.Child = Child.Single(c => c.ParentID == ch.ParentID && c.ChildID == ch.ChildID);
-					}
-
-				return _grandChild;
-			}
-		}
-
-		private          List<GrandChild1> _grandChild1;
-		protected IEnumerable<GrandChild1>  GrandChild1
-		{
-			get
-			{
-				if (_grandChild1 == null)
-					using (var db = new TestDataConnection())
-					{
-						_grandChild1 = db.GrandChild1.ToList();
-
-						foreach (var ch in _grandChild1)
-						{
-							ch.Parent = Parent1.Single(p => p.ParentID == ch.ParentID);
-							ch.Child  = Child.  Single(c => c.ParentID == ch.ParentID && c.ChildID == ch.ChildID);
-						}
-					}
-
-				return _grandChild1;
-			}
-		}
-
-		#endregion
-
-		#region Northwind
-
-		private List<Northwind.Category> _category;
-		public  List<Northwind.Category>  Category
-		{
-			get
-			{
-				if (_category == null)
-					using (var db = new NorthwindDB())
-						_category = db.Category.ToList();
-				return _category;
-			}
-		}
-
-		private List<Northwind.Customer> _customer;
-		public  List<Northwind.Customer>  Customer
-		{
-			get
-			{
-				if (_customer == null)
-				{
-					using (var db = new NorthwindDB())
-						_customer = db.Customer.ToList();
-
-					foreach (var c in _customer)
-						c.Orders = (from o in Order where o.CustomerID == c.CustomerID select o).ToList();
-				}
-
-				return _customer;
-			}
-		}
-
-		private List<Northwind.Employee> _employee;
-		public  List<Northwind.Employee>  Employee
-		{
-			get
-			{
-				if (_employee == null)
-				{
-					using (var db = new NorthwindDB())
-					{
-						_employee = db.Employee.ToList();
-
-						foreach (var employee in _employee)
-						{
-							employee.Employees         = (from e in _employee where e.ReportsTo  == employee.EmployeeID select e).ToList();
-							employee.ReportsToEmployee = (from e in _employee where e.EmployeeID == employee.ReportsTo  select e).SingleOrDefault();
-						}
-					}
-				}
-
-				return _employee;
-			}
-		}
-
-		private List<Northwind.EmployeeTerritory> _employeeTerritory;
-		public  List<Northwind.EmployeeTerritory>  EmployeeTerritory
-		{
-			get
-			{
-				if (_employeeTerritory == null)
-					using (var db = new NorthwindDB())
-						_employeeTerritory = db.EmployeeTerritory.ToList();
-				return _employeeTerritory;
-			}
-		}
-
-		private List<Northwind.OrderDetail> _orderDetail;
-		public  List<Northwind.OrderDetail>  OrderDetail
-		{
-			get
-			{
-				if (_orderDetail == null)
-					using (var db = new NorthwindDB())
-						_orderDetail = db.OrderDetail.ToList();
-				return _orderDetail;
-			}
-		}
-
-		private List<Northwind.Order> _order;
-		public  List<Northwind.Order>  Order
-		{
-			get
-			{
-				if (_order == null)
-				{
-					using (var db = new NorthwindDB())
-						_order = db.Order.ToList();
-
-					foreach (var o in _order)
-					{
-						o.Customer = Customer.Single(c => o.CustomerID == c.CustomerID);
-						o.Employee = Employee.Single(e => o.EmployeeID == e.EmployeeID);
-					}
-				}
-
-				return _order;
-			}
-		}
-
-		private IEnumerable<Northwind.Product> _product;
-		public  IEnumerable<Northwind.Product>  Product
-		{
-			get
-			{
-				if (_product == null)
-					using (var db = new NorthwindDB())
-						_product = db.Product.ToList();
-
-				foreach (var product in _product)
-					yield return product;
-			}
-		}
-
-		private List<Northwind.ActiveProduct> _activeProduct;
-		public  List<Northwind.ActiveProduct>  ActiveProduct
-		{
-			get { return _activeProduct ?? (_activeProduct = Product.OfType<Northwind.ActiveProduct>().ToList()); }
-		}
-
-		public  IEnumerable<Northwind.DiscontinuedProduct>  DiscontinuedProduct
-		{
-			get { return Product.OfType<Northwind.DiscontinuedProduct>(); }
-		}
-
-		private List<Northwind.Region> _region;
-		public  List<Northwind.Region>  Region
-		{
-			get
-			{
-				if (_region == null)
-					using (var db = new NorthwindDB())
-						_region = db.Region.ToList();
-				return _region;
-			}
-		}
-
-		private List<Northwind.Shipper> _shipper;
-		public  List<Northwind.Shipper>  Shipper
-		{
-			get
-			{
-				if (_shipper == null)
-					using (var db = new NorthwindDB())
-						_shipper = db.Shipper.ToList();
-				return _shipper;
-			}
-		}
-
-		private List<Northwind.Supplier> _supplier;
-		public  List<Northwind.Supplier>  Supplier
-		{
-			get
-			{
-				if (_supplier == null)
-					using (var db = new NorthwindDB())
-						_supplier = db.Supplier.ToList();
-				return _supplier;
-			}
-		}
-
-		private List<Northwind.Territory> _territory;
-		public  List<Northwind.Territory>  Territory
-		{
-			get
-			{
-				if (_territory == null)
-					using (var db = new NorthwindDB())
-						_territory = db.Territory.ToList();
-				return _territory;
-			}
-		}
-
-		#endregion
-
-		protected void AreEqual<T>(IEnumerable<T> expected, IEnumerable<T> result)
-		{
-			var resultList   = result.  ToList();
-			var expectedList = expected.ToList();
-
-			Assert.AreNotEqual(0, expectedList.Count);
-			Assert.AreEqual(expectedList.Count, resultList.Count, "Expected and result lists are different. Lenght: ");
-
-			var exceptExpectedList = resultList.  Except(expectedList).ToList();
-			var exceptResultList   = expectedList.Except(resultList).  ToList();
-
-			var exceptExpected = exceptExpectedList.Count;
-			var exceptResult   = exceptResultList.  Count;
-
-			if (exceptResult != 0 || exceptExpected != 0)
-				for (var i = 0; i < resultList.Count; i++)
-					Debug.WriteLine("{0} {1} --- {2}", Equals(expectedList[i], resultList[i]) ? " " : "-", expectedList[i], resultList[i]);
-
-			Assert.AreEqual(0, exceptExpected);
-			Assert.AreEqual(0, exceptResult);
-		}
-
-		protected void AreEqual<T>(IEnumerable<IEnumerable<T>> expected, IEnumerable<IEnumerable<T>> result)
-		{
-			var resultList   = result.  ToList();
-			var expectedList = expected.ToList();
-
-			Assert.AreNotEqual(0, expectedList.Count);
-			Assert.AreEqual(expectedList.Count, resultList.Count, "Expected and result lists are different. Lenght: ");
-
-			for (var i = 0; i < resultList.Count; i++)
-			{
-				var elist = expectedList[i].ToList();
-				var rlist = resultList  [i].ToList();
-
-				if (elist.Count > 0 || rlist.Count > 0)
-					AreEqual(elist, rlist);
-			}
-		}
-
-		protected void AreSame<T>(IEnumerable<T> expected, IEnumerable<T> result)
-		{
-			var resultList   = result.  ToList();
-			var expectedList = expected.ToList();
-
-			Assert.AreNotEqual(0, expectedList.Count);
-			Assert.AreEqual(expectedList.Count, resultList.Count);
-
-			var b = expectedList.SequenceEqual(resultList);
-
-			if (!b)
-				for (var i = 0; i < resultList.Count; i++)
-					Debug.WriteLine("{0} {1} --- {2}", Equals(expectedList[i], resultList[i]) ? " " : "-", expectedList[i], resultList[i]);
-
-			Assert.IsTrue(b);
-		}
-
-		protected void CompareSql(string result, string expected)
-		{
-			var ss = expected.Trim('\r', '\n').Split('\n');
-
-			while (ss.All(_ => _.Length > 0 && _[0] == '\t'))
-				for (var i = 0; i < ss.Length; i++)
-					ss[i] = ss[i].Substring(1);
-
-			Assert.AreEqual(string.Join("\n", ss), result.Trim('\r', '\n'));
-		}
-	}
-}
+﻿using System;
+using System.Collections;
+using System.Collections.Generic;
+using System.Diagnostics;
+using System.IO;
+using System.Linq;
+using System.Reflection;
+using System.ServiceModel;
+using System.ServiceModel.Description;
+
+using LinqToDB;
+using LinqToDB.Common;
+using LinqToDB.Data;
+using LinqToDB.ServiceModel;
+
+using NUnit.Framework;
+
+namespace Tests
+{
+	using Model;
+
+	public class TestBase
+	{
+		static TestBase()
+		{
+			//Configuration.AvoidSpecificDataProviderAPI = true;
+			//Configuration.Linq.GenerateExpressionTest = true;
+
+			var providerListFile =
+				File.Exists(@"..\..\UserDataProviders.txt") ?
+					@"..\..\UserDataProviders.txt" :
+					@"..\..\DefaultDataProviders.txt";
+
+			UserProviders.AddRange(
+				File.ReadAllLines(providerListFile)
+					.Select(s => s.Trim())
+					.Where (s => s.Length > 0 && !s.StartsWith("--"))
+					.Select(s =>
+					{
+						var ss = s.Split('*');
+						switch (ss.Length)
+						{
+							case 0 : return null;
+							case 1 : return new UserProviderInfo { Name = ss[0].Trim() };
+							default: return new UserProviderInfo { Name = ss[0].Trim(), ConnectionString = ss[1].Trim() };
+						}
+					}));
+
+			foreach (var provider in UserProviders)
+				if (provider.ConnectionString != null)
+					DataConnection.SetConnectionString(provider.Name, provider.ConnectionString);
+
+			DataConnection.TurnTraceSwitchOn();
+
+			LinqService.TypeResolver = str =>
+			{
+				switch (str)
+				{
+					case "Tests.Model.Gender" : return typeof(Gender);
+					case "Tests.Model.Person" : return typeof(Person);
+					default                   : return null;
+				}
+			};
+
+			OpenHost();
+		}
+
+		const int IP = 22654;
+
+		static void OpenHost()
+		{
+			var host = new ServiceHost(new LinqService { AllowUpdates = true }, new Uri("net.tcp://localhost:" + IP));
+
+			host.Description.Behaviors.Add(new ServiceMetadataBehavior());
+			host.Description.Behaviors.Find<ServiceDebugBehavior>().IncludeExceptionDetailInFaults = true;
+			host.AddServiceEndpoint(typeof(IMetadataExchange), MetadataExchangeBindings.CreateMexTcpBinding(), "mex");
+			host.AddServiceEndpoint(
+				typeof(ILinqService),
+				new NetTcpBinding(SecurityMode.None)
+				{
+					MaxReceivedMessageSize = 10000000,
+					MaxBufferPoolSize      = 10000000,
+					MaxBufferSize          = 10000000,
+					CloseTimeout           = new TimeSpan(00, 01, 00),
+					OpenTimeout            = new TimeSpan(00, 01, 00),
+					ReceiveTimeout         = new TimeSpan(00, 10, 00),
+					SendTimeout            = new TimeSpan(00, 10, 00),
+				},
+				"LinqOverWCF");
+
+			host.Open();
+		}
+
+		public class UserProviderInfo
+		{
+			public string Name;
+			public string ConnectionString;
+		}
+
+		public static readonly List<UserProviderInfo> UserProviders = new List<UserProviderInfo>();
+		public static readonly List<string>           Providers     = new List<string>
+		{
+			ProviderName.SqlServer2008,
+			ProviderName.SqlServer2012,
+			ProviderName.SqlCe,
+			ProviderName.SQLite,
+			ProviderName.Access,
+			ProviderName.SqlServer2000,
+			ProviderName.SqlServer2005,
+			ProviderName.DB2,
+			ProviderName.Informix,
+			ProviderName.Firebird,
+			ProviderName.Oracle,
+			ProviderName.PostgreSQL,
+			ProviderName.MySql,
+			ProviderName.Sybase,
+            ProviderName.SapHana,
+			"SqlAzure.2012"
+		};
+
+		[AttributeUsage(AttributeTargets.Method, AllowMultiple = false)]
+		public class DataContextSourceAttribute : TestCaseSourceAttribute
+		{
+			public DataContextSourceAttribute(params string[] except)
+				: base(DatabaseTestCase.GetDataContextType(true, except, null), "TestCases")
+			{
+			}
+
+			public DataContextSourceAttribute(bool includeLinqService, params string[] except)
+				: base(DatabaseTestCase.GetDataContextType(includeLinqService, except, null), "TestCases")
+			{
+			}
+		}
+
+		[AttributeUsage(AttributeTargets.Method, AllowMultiple = false)]
+		public class IncludeDataContextSourceAttribute : TestCaseSourceAttribute
+		{
+			public IncludeDataContextSourceAttribute(params string[] include)
+				: base(DatabaseTestCase.GetDataContextType(false, null, include), "TestCases")
+			{
+			}
+
+			public IncludeDataContextSourceAttribute(bool includeLinqService, params string[] include)
+				: base(DatabaseTestCase.GetDataContextType(includeLinqService, null, include), "TestCases")
+			{
+			}
+		}
+
+		[AttributeUsage(AttributeTargets.Method, AllowMultiple = false)]
+		public class NorthwindDataContext : TestCaseSourceAttribute
+		{
+			public NorthwindDataContext()
+				: base(DatabaseTestCase.GetDataContextType(false, null, new [] { "Northwind" }), "TestCases")
+			{
+			}
+		}
+
+		[AttributeUsage(AttributeTargets.Parameter, AllowMultiple = false)]
+		[Obsolete]
+		public class DataContextsAttribute : ValuesAttribute
+		{
+			public DataContextsAttribute(params string[] except)
+			{
+				Except = except;
+			}
+
+			const bool IncludeLinqService = true;
+
+			public string[] Except             { get; set; }
+			public string[] Include            { get; set; }
+			public bool     ExcludeLinqService { get; set; }
+
+			public override IEnumerable GetData(ParameterInfo parameter)
+			{
+				if (Include != null)
+				{
+					var list = Include.Intersect(
+						IncludeLinqService ? 
+							UserProviders.Select(p => p.Name).Concat(UserProviders.Select(p => p.Name + ".LinqService")) :
+							UserProviders.Select(p => p.Name)).
+						ToArray();
+
+					return list;
+				}
+
+				var providers = new List<string>();
+
+				foreach (var providerName in Providers)
+				{
+					if (Except != null && Except.Contains(providerName))
+						continue;
+
+					if (!UserProviders.Select(p => p.Name).Contains(providerName))
+						continue;
+
+					providers.Add(providerName);
+
+					if (IncludeLinqService && !ExcludeLinqService)
+					{
+						providers.Add(providerName + ".LinqService");
+					}
+				}
+
+				return providers.ToArray();
+			}
+		}
+
+		[Obsolete]
+		public class IncludeDataContextsAttribute : DataContextsAttribute
+		{
+			public IncludeDataContextsAttribute(params string[] include)
+			{
+				Include = include;
+			}
+		}
+
+		protected ITestDataContext GetDataContext(string configuration)
+		{
+			if (configuration.EndsWith(".LinqService"))
+			{
+				var str = configuration.Substring(0, configuration.Length - ".LinqService".Length);
+				var dx  = new TestServiceModelDataContext(IP) { Configuration = str };
+
+				Debug.WriteLine(((IDataContext)dx).ContextID, "Provider ");
+
+				return dx;
+			}
+
+			Debug.WriteLine(configuration, "Provider ");
+
+			return new TestDataConnection(configuration);
+		}
+
+		protected void TestOnePerson(int id, string firstName, IQueryable<Person> persons)
+		{
+			var list = persons.ToList();
+
+			Assert.AreEqual(1, list.Count);
+
+			var person = list[0];
+
+			Assert.AreEqual(id, person.ID);
+			Assert.AreEqual(firstName, person.FirstName);
+		}
+
+		protected void TestOneJohn(IQueryable<Person> persons)
+		{
+			TestOnePerson(1, "John", persons);
+		}
+
+		protected void TestPerson(int id, string firstName, IQueryable<Person> persons)
+		{
+			var person = persons.ToList().First(p => p.ID == id);
+
+			Assert.AreEqual(id, person.ID);
+			Assert.AreEqual(firstName, person.FirstName);
+		}
+
+		protected void TestJohn(IQueryable<Person> persons)
+		{
+			TestPerson(1, "John", persons);
+		}
+
+		private List<LinqDataTypes> _types;
+		protected IEnumerable<LinqDataTypes>  Types
+		{
+			get
+			{
+				if (_types == null)
+					using (var db = new TestDataConnection())
+						_types = db.Types.ToList();
+
+				return _types;
+			}
+		}
+
+		private   List<LinqDataTypes2> _types2;
+		protected List<LinqDataTypes2>  Types2
+		{
+			get
+			{
+				if (_types2 == null)
+					using (var db = new TestDataConnection())
+						_types2 = db.Types2.ToList();
+
+				return _types2;
+			}
+		}
+
+		private          List<Person> _person;
+		protected IEnumerable<Person>  Person
+		{
+			get
+			{
+				if (_person == null)
+				{
+					using (var db = new TestDataConnection())
+						_person = db.Person.ToList();
+
+					foreach (var p in _person)
+						p.Patient = Patient.SingleOrDefault(ps => p.ID == ps.PersonID);
+				}
+
+				return _person;
+			}
+		}
+
+		private   List<Patient> _patient;
+		protected List<Patient>  Patient
+		{
+			get
+			{
+				if (_patient == null)
+				{
+					using (var db = new TestDataConnection())
+						_patient = db.Patient.ToList();
+
+					foreach (var p in _patient)
+						p.Person = Person.Single(ps => ps.ID == p.PersonID);
+				}
+
+				return _patient;
+			}
+		}
+
+		private   List<Doctor> _doctor;
+		protected List<Doctor>  Doctor
+		{
+			get
+			{
+				if (_doctor == null)
+				{
+					using (var db = new TestDataConnection())
+						_doctor = db.Doctor.ToList();
+				}
+
+				return _doctor;
+			}
+		}
+
+		#region Parent/Child Model
+
+		private          List<Parent> _parent;
+		protected IEnumerable<Parent>  Parent
+		{
+			get
+			{
+				if (_parent == null)
+					using (var db = new TestDataConnection())
+					{
+						db.Parent.Delete(c => c.ParentID >= 1000);
+						_parent = db.Parent.ToList();
+						db.Close();
+
+						foreach (var p in _parent)
+						{
+							p.ParentTest    = p;
+							p.Children      = Child.     Where(c => c.ParentID == p.ParentID).ToList();
+							p.GrandChildren = GrandChild.Where(c => c.ParentID == p.ParentID).ToList();
+							p.Types         = Types.FirstOrDefault(t => t.ID == p.ParentID);
+						}
+					}
+
+				return _parent;
+			}
+		}
+
+		private          List<Parent1> _parent1;
+		protected IEnumerable<Parent1>  Parent1
+		{
+			get
+			{
+				if (_parent1 == null)
+					_parent1 = Parent.Select(p => new Parent1 { ParentID = p.ParentID, Value1 = p.Value1 }).ToList();
+
+				return _parent1;
+			}
+		}
+
+		private   List<Parent4> _parent4;
+		protected List<Parent4>  Parent4
+		{
+			get
+			{
+				return _parent4 ?? (_parent4 = Parent.Select(p => new Parent4 { ParentID = p.ParentID, Value1 = ConvertTo<TypeValue>.From(p.Value1) }).ToList());
+			}
+		}
+
+		private   List<Parent5> _parent5;
+		protected List<Parent5>  Parent5
+		{
+			get
+			{
+				if (_parent5 == null)
+				{
+					_parent5 = Parent.Select(p => new Parent5 { ParentID = p.ParentID, Value1 = p.Value1}).ToList();
+
+					foreach (var p in _parent5)
+						p.Children = _parent5.Where(c => c.Value1 == p.ParentID).ToList();
+				}
+
+				return _parent5;
+			}
+		}
+
+		private          List<ParentInheritanceBase> _parentInheritance;
+		protected IEnumerable<ParentInheritanceBase>  ParentInheritance
+		{
+			get
+			{
+				if (_parentInheritance == null)
+					_parentInheritance = Parent.Select(p =>
+						p.Value1       == null ? new ParentInheritanceNull  { ParentID = p.ParentID } :
+						p.Value1.Value == 1    ? new ParentInheritance1     { ParentID = p.ParentID, Value1 = p.Value1.Value } :
+						 (ParentInheritanceBase) new ParentInheritanceValue { ParentID = p.ParentID, Value1 = p.Value1.Value }
+					).ToList();
+
+				return _parentInheritance;
+			}
+		}
+
+		private   List<ParentInheritanceValue> _parentInheritanceValue;
+		protected List<ParentInheritanceValue>  ParentInheritanceValue
+		{
+			get
+			{
+				return _parentInheritanceValue ?? (_parentInheritanceValue =
+					ParentInheritance.Where(p => p is ParentInheritanceValue).Cast<ParentInheritanceValue>().ToList());
+			}
+		}
+
+		private   List<ParentInheritance1> _parentInheritance1;
+		protected List<ParentInheritance1>  ParentInheritance1
+		{
+			get
+			{
+				return _parentInheritance1 ?? (_parentInheritance1 =
+					ParentInheritance.Where(p => p is ParentInheritance1).Cast<ParentInheritance1>().ToList());
+			}
+		}
+
+		private   List<ParentInheritanceBase4> _parentInheritance4;
+		protected List<ParentInheritanceBase4>  ParentInheritance4
+		{
+			get
+			{
+				return _parentInheritance4 ?? (_parentInheritance4 = Parent
+					.Where(p => p.Value1.HasValue && (new[] { 1, 2 }.Contains(p.Value1.Value)))
+					.Select(p => p.Value1 == 1 ?
+						(ParentInheritanceBase4)new ParentInheritance14 { ParentID = p.ParentID } :
+						(ParentInheritanceBase4)new ParentInheritance24 { ParentID = p.ParentID }
+				).ToList());
+			}
+		}
+
+		private          List<Child> _child;
+		protected IEnumerable<Child>  Child
+		{
+			get
+			{
+				if (_child == null)
+					using (var db = new TestDataConnection())
+					{
+						db.Child.Delete(c => c.ParentID >= 1000);
+						_child = db.Child.ToList();
+						db.Close();
+
+						foreach (var ch in _child)
+						{
+							ch.Parent        = Parent. Single(p => p.ParentID == ch.ParentID);
+							ch.Parent1       = Parent1.Single(p => p.ParentID == ch.ParentID);
+							ch.ParentID2     = new Parent3 { ParentID2 = ch.Parent.ParentID, Value1 = ch.Parent.Value1 };
+							ch.GrandChildren = GrandChild.Where(c => c.ParentID == ch.ParentID && c.ChildID == ch.ChildID).ToList();
+						}
+					}
+
+				return _child;
+			}
+		}
+
+		private          List<GrandChild> _grandChild;
+		protected IEnumerable<GrandChild>  GrandChild
+		{
+			get
+			{
+				if (_grandChild == null)
+					using (var db = new TestDataConnection())
+					{
+						_grandChild = db.GrandChild.ToList();
+						db.Close();
+
+						foreach (var ch in _grandChild)
+							ch.Child = Child.Single(c => c.ParentID == ch.ParentID && c.ChildID == ch.ChildID);
+					}
+
+				return _grandChild;
+			}
+		}
+
+		private          List<GrandChild1> _grandChild1;
+		protected IEnumerable<GrandChild1>  GrandChild1
+		{
+			get
+			{
+				if (_grandChild1 == null)
+					using (var db = new TestDataConnection())
+					{
+						_grandChild1 = db.GrandChild1.ToList();
+
+						foreach (var ch in _grandChild1)
+						{
+							ch.Parent = Parent1.Single(p => p.ParentID == ch.ParentID);
+							ch.Child  = Child.  Single(c => c.ParentID == ch.ParentID && c.ChildID == ch.ChildID);
+						}
+					}
+
+				return _grandChild1;
+			}
+		}
+
+		#endregion
+
+		#region Northwind
+
+		private List<Northwind.Category> _category;
+		public  List<Northwind.Category>  Category
+		{
+			get
+			{
+				if (_category == null)
+					using (var db = new NorthwindDB())
+						_category = db.Category.ToList();
+				return _category;
+			}
+		}
+
+		private List<Northwind.Customer> _customer;
+		public  List<Northwind.Customer>  Customer
+		{
+			get
+			{
+				if (_customer == null)
+				{
+					using (var db = new NorthwindDB())
+						_customer = db.Customer.ToList();
+
+					foreach (var c in _customer)
+						c.Orders = (from o in Order where o.CustomerID == c.CustomerID select o).ToList();
+				}
+
+				return _customer;
+			}
+		}
+
+		private List<Northwind.Employee> _employee;
+		public  List<Northwind.Employee>  Employee
+		{
+			get
+			{
+				if (_employee == null)
+				{
+					using (var db = new NorthwindDB())
+					{
+						_employee = db.Employee.ToList();
+
+						foreach (var employee in _employee)
+						{
+							employee.Employees         = (from e in _employee where e.ReportsTo  == employee.EmployeeID select e).ToList();
+							employee.ReportsToEmployee = (from e in _employee where e.EmployeeID == employee.ReportsTo  select e).SingleOrDefault();
+						}
+					}
+				}
+
+				return _employee;
+			}
+		}
+
+		private List<Northwind.EmployeeTerritory> _employeeTerritory;
+		public  List<Northwind.EmployeeTerritory>  EmployeeTerritory
+		{
+			get
+			{
+				if (_employeeTerritory == null)
+					using (var db = new NorthwindDB())
+						_employeeTerritory = db.EmployeeTerritory.ToList();
+				return _employeeTerritory;
+			}
+		}
+
+		private List<Northwind.OrderDetail> _orderDetail;
+		public  List<Northwind.OrderDetail>  OrderDetail
+		{
+			get
+			{
+				if (_orderDetail == null)
+					using (var db = new NorthwindDB())
+						_orderDetail = db.OrderDetail.ToList();
+				return _orderDetail;
+			}
+		}
+
+		private List<Northwind.Order> _order;
+		public  List<Northwind.Order>  Order
+		{
+			get
+			{
+				if (_order == null)
+				{
+					using (var db = new NorthwindDB())
+						_order = db.Order.ToList();
+
+					foreach (var o in _order)
+					{
+						o.Customer = Customer.Single(c => o.CustomerID == c.CustomerID);
+						o.Employee = Employee.Single(e => o.EmployeeID == e.EmployeeID);
+					}
+				}
+
+				return _order;
+			}
+		}
+
+		private IEnumerable<Northwind.Product> _product;
+		public  IEnumerable<Northwind.Product>  Product
+		{
+			get
+			{
+				if (_product == null)
+					using (var db = new NorthwindDB())
+						_product = db.Product.ToList();
+
+				foreach (var product in _product)
+					yield return product;
+			}
+		}
+
+		private List<Northwind.ActiveProduct> _activeProduct;
+		public  List<Northwind.ActiveProduct>  ActiveProduct
+		{
+			get { return _activeProduct ?? (_activeProduct = Product.OfType<Northwind.ActiveProduct>().ToList()); }
+		}
+
+		public  IEnumerable<Northwind.DiscontinuedProduct>  DiscontinuedProduct
+		{
+			get { return Product.OfType<Northwind.DiscontinuedProduct>(); }
+		}
+
+		private List<Northwind.Region> _region;
+		public  List<Northwind.Region>  Region
+		{
+			get
+			{
+				if (_region == null)
+					using (var db = new NorthwindDB())
+						_region = db.Region.ToList();
+				return _region;
+			}
+		}
+
+		private List<Northwind.Shipper> _shipper;
+		public  List<Northwind.Shipper>  Shipper
+		{
+			get
+			{
+				if (_shipper == null)
+					using (var db = new NorthwindDB())
+						_shipper = db.Shipper.ToList();
+				return _shipper;
+			}
+		}
+
+		private List<Northwind.Supplier> _supplier;
+		public  List<Northwind.Supplier>  Supplier
+		{
+			get
+			{
+				if (_supplier == null)
+					using (var db = new NorthwindDB())
+						_supplier = db.Supplier.ToList();
+				return _supplier;
+			}
+		}
+
+		private List<Northwind.Territory> _territory;
+		public  List<Northwind.Territory>  Territory
+		{
+			get
+			{
+				if (_territory == null)
+					using (var db = new NorthwindDB())
+						_territory = db.Territory.ToList();
+				return _territory;
+			}
+		}
+
+		#endregion
+
+		protected void AreEqual<T>(IEnumerable<T> expected, IEnumerable<T> result)
+		{
+			var resultList   = result.  ToList();
+			var expectedList = expected.ToList();
+
+			Assert.AreNotEqual(0, expectedList.Count);
+			Assert.AreEqual(expectedList.Count, resultList.Count, "Expected and result lists are different. Lenght: ");
+
+			var exceptExpectedList = resultList.  Except(expectedList).ToList();
+			var exceptResultList   = expectedList.Except(resultList).  ToList();
+
+			var exceptExpected = exceptExpectedList.Count;
+			var exceptResult   = exceptResultList.  Count;
+
+			if (exceptResult != 0 || exceptExpected != 0)
+				for (var i = 0; i < resultList.Count; i++)
+					Debug.WriteLine("{0} {1} --- {2}", Equals(expectedList[i], resultList[i]) ? " " : "-", expectedList[i], resultList[i]);
+
+			Assert.AreEqual(0, exceptExpected);
+			Assert.AreEqual(0, exceptResult);
+		}
+
+		protected void AreEqual<T>(IEnumerable<IEnumerable<T>> expected, IEnumerable<IEnumerable<T>> result)
+		{
+			var resultList   = result.  ToList();
+			var expectedList = expected.ToList();
+
+			Assert.AreNotEqual(0, expectedList.Count);
+			Assert.AreEqual(expectedList.Count, resultList.Count, "Expected and result lists are different. Lenght: ");
+
+			for (var i = 0; i < resultList.Count; i++)
+			{
+				var elist = expectedList[i].ToList();
+				var rlist = resultList  [i].ToList();
+
+				if (elist.Count > 0 || rlist.Count > 0)
+					AreEqual(elist, rlist);
+			}
+		}
+
+		protected void AreSame<T>(IEnumerable<T> expected, IEnumerable<T> result)
+		{
+			var resultList   = result.  ToList();
+			var expectedList = expected.ToList();
+
+			Assert.AreNotEqual(0, expectedList.Count);
+			Assert.AreEqual(expectedList.Count, resultList.Count);
+
+			var b = expectedList.SequenceEqual(resultList);
+
+			if (!b)
+				for (var i = 0; i < resultList.Count; i++)
+					Debug.WriteLine("{0} {1} --- {2}", Equals(expectedList[i], resultList[i]) ? " " : "-", expectedList[i], resultList[i]);
+
+			Assert.IsTrue(b);
+		}
+
+		protected void CompareSql(string result, string expected)
+		{
+			var ss = expected.Trim('\r', '\n').Split('\n');
+
+			while (ss.All(_ => _.Length > 0 && _[0] == '\t'))
+				for (var i = 0; i < ss.Length; i++)
+					ss[i] = ss[i].Substring(1);
+
+			Assert.AreEqual(string.Join("\n", ss), result.Trim('\r', '\n'));
+		}
+	}
+}