﻿using System;
using System.Data;
using System.IO;
using System.Linq;

using LinqToDB;
using LinqToDB.Data;
<<<<<<< HEAD

=======
>>>>>>> 4609dbb2
#if !NETSTANDARD1_6
using LinqToDB.DataProvider.Access;
#endif

using NUnit.Framework;

// ReSharper disable once CheckNamespace
namespace Tests._Create
{
	using Model;

	[TestFixture]
	[Category("Create")]
	// ReSharper disable once InconsistentNaming
	// ReSharper disable once TestClassNameSuffixWarning
	public class _CreateData : TestBase
	{
		static void RunScript(string configString, string divider, string name, Action<IDbConnection> action = null)
		{
			Console.WriteLine("=== " + name + " === \n");

			var scriptFolder = Path.Combine(Path.GetFullPath("."), "Database", "Create Scripts");
			Console.WriteLine("Script folder exists: {1}; {0}", scriptFolder, Directory.Exists(scriptFolder));

			var sqlFileName  = Path.GetFullPath(Path.Combine(scriptFolder, Path.ChangeExtension(name, "sql")));
			Console.WriteLine("Sql file exists: {1}; {0}", sqlFileName, File.Exists(sqlFileName));

			var text = File.ReadAllText(sqlFileName);

			while (true)
			{
				var idx = text.IndexOf("SKIP " + configString + " BEGIN");

				if (idx >= 0)
					text = text.Substring(0, idx) + text.Substring(text.IndexOf("SKIP " + configString + " END", idx));
				else
					break;
			}

			var cmds = text
				.Replace("\r",    "")
				.Replace(divider, "\x1")
				.Split  ('\x1')
				.Select (c => c.Trim())
				.Where  (c => !string.IsNullOrEmpty(c))
				.ToArray();

			Console.WriteLine("Commands count: {0}", cmds.Length);

			Exception exception = null;

			using (var db = new TestDataConnection(configString))
			{
				//db.CommandTimeout = 20;

				foreach (var command in cmds)
				{
					try 
					{
						Console.WriteLine(command);
						db.Execute(command);
						Console.WriteLine("\nOK\n");
					}
					catch (Exception ex)
					{
						Console.WriteLine(ex.Message);

						if (command.TrimStart().StartsWith("DROP")
							|| command.TrimStart().StartsWith("CALL DROP"))
							Console.WriteLine("\nnot too OK\n");
						else
						{
							Console.WriteLine("\nFAILED\n");

							if (exception == null)
								exception = ex;
						}
					}
				}

				if (exception != null)
					throw exception;

				Console.WriteLine("\nBulkCopy LinqDataTypes\n");

				var options = new BulkCopyOptions();

				db.BulkCopy(
					options,
					new []
					{
						new LinqDataTypes2 { ID =  1, MoneyValue =  1.11m, DateTimeValue = new DateTime(2001,  1,  11,  1, 11, 21, 100), BoolValue = true,  GuidValue = new Guid("ef129165-6ffe-4df9-bb6b-bb16e413c883"), SmallIntValue =  1, StringValue = null, BigIntValue = 1 },
						new LinqDataTypes2 { ID =  2, MoneyValue =  2.49m, DateTimeValue = new DateTime(2005,  5,  15,  5, 15, 25, 500), BoolValue = false, GuidValue = new Guid("bc663a61-7b40-4681-ac38-f9aaf55b706b"), SmallIntValue =  2, StringValue = "",   BigIntValue = 2 },
						new LinqDataTypes2 { ID =  3, MoneyValue =  3.99m, DateTimeValue = new DateTime(2009,  9,  19,  9, 19, 29,  90), BoolValue = true,  GuidValue = new Guid("d2f970c0-35ac-4987-9cd5-5badb1757436"), SmallIntValue =  3, StringValue = "1"  },
						new LinqDataTypes2 { ID =  4, MoneyValue =  4.50m, DateTimeValue = new DateTime(2009,  9,  20,  9, 19, 29,  90), BoolValue = false, GuidValue = new Guid("40932fdb-1543-4e4a-ac2c-ca371604fb4b"), SmallIntValue =  4, StringValue = "2"  },
						new LinqDataTypes2 { ID =  5, MoneyValue =  5.50m, DateTimeValue = new DateTime(2009,  9,  20,  9, 19, 29,  90), BoolValue = true,  GuidValue = new Guid("febe3eca-cb5f-40b2-ad39-2979d312afca"), SmallIntValue =  5, StringValue = "3"  },
						new LinqDataTypes2 { ID =  6, MoneyValue =  6.55m, DateTimeValue = new DateTime(2009,  9,  22,  9, 19, 29,  90), BoolValue = false, GuidValue = new Guid("8d3c5d1d-47db-4730-9fe7-968f6228a4c0"), SmallIntValue =  6, StringValue = "4"  },
						new LinqDataTypes2 { ID =  7, MoneyValue =  7.00m, DateTimeValue = new DateTime(2009,  9,  23,  9, 19, 29,  90), BoolValue = true,  GuidValue = new Guid("48094115-83af-46dd-a906-bff26ee21ee2"), SmallIntValue =  7, StringValue = "5"  },
						new LinqDataTypes2 { ID =  8, MoneyValue =  8.99m, DateTimeValue = new DateTime(2009,  9,  24,  9, 19, 29,  90), BoolValue = false, GuidValue = new Guid("c1139f1f-1335-4cd4-937e-92602f732dd3"), SmallIntValue =  8, StringValue = "6"  },
						new LinqDataTypes2 { ID =  9, MoneyValue =  9.63m, DateTimeValue = new DateTime(2009,  9,  25,  9, 19, 29,  90), BoolValue = true,  GuidValue = new Guid("46c5c512-3d4b-4cf7-b4e7-1de080789e5d"), SmallIntValue =  9, StringValue = "7"  },
						new LinqDataTypes2 { ID = 10, MoneyValue = 10.77m, DateTimeValue = new DateTime(2009,  9,  26,  9, 19, 29,  90), BoolValue = false, GuidValue = new Guid("61b2bc55-147f-4b40-93ed-a4aa83602fee"), SmallIntValue = 10, StringValue = "8"  },
						new LinqDataTypes2 { ID = 11, MoneyValue = 11.45m, DateTimeValue = new DateTime(2009,  9,  27,  0,  0,  0,   0), BoolValue = true,  GuidValue = new Guid("d3021d18-97f0-4dc0-98d0-f0c7df4a1230"), SmallIntValue = 11, StringValue = "9"  },
						new LinqDataTypes2 { ID = 12, MoneyValue = 11.45m, DateTimeValue = new DateTime(2012, 11,   7, 19, 19, 29,  90), BoolValue = true,  GuidValue = new Guid("03021d18-97f0-4dc0-98d0-f0c7df4a1230"), SmallIntValue = 12, StringValue = "0"  }
					});

				Console.WriteLine("\nBulkCopy Parent\n");

				db.BulkCopy(
					options,
					new []
					{
						new Parent { ParentID = 1, Value1 = 1    },
						new Parent { ParentID = 2, Value1 = null },
						new Parent { ParentID = 3, Value1 = 3    },
						new Parent { ParentID = 4, Value1 = null },
						new Parent { ParentID = 5, Value1 = 5    },
						new Parent { ParentID = 6, Value1 = 6    },
						new Parent { ParentID = 7, Value1 = 1    }
					});

				Console.WriteLine("\nBulkCopy Child\n");

				db.BulkCopy(
					options,
					new []
					{
						new Child { ParentID = 1, ChildID = 11 },
						new Child { ParentID = 2, ChildID = 21 },
						new Child { ParentID = 2, ChildID = 22 },
						new Child { ParentID = 3, ChildID = 31 },
						new Child { ParentID = 3, ChildID = 32 },
						new Child { ParentID = 3, ChildID = 33 },
						new Child { ParentID = 4, ChildID = 41 },
						new Child { ParentID = 4, ChildID = 42 },
						new Child { ParentID = 4, ChildID = 43 },
						new Child { ParentID = 4, ChildID = 44 },
						new Child { ParentID = 6, ChildID = 61 },
						new Child { ParentID = 6, ChildID = 62 },
						new Child { ParentID = 6, ChildID = 63 },
						new Child { ParentID = 6, ChildID = 64 },
						new Child { ParentID = 6, ChildID = 65 },
						new Child { ParentID = 6, ChildID = 66 },
						new Child { ParentID = 7, ChildID = 77 }
					});

				Console.WriteLine("\nBulkCopy GrandChild\n");

				db.BulkCopy(
					options,
					new []
					{
						new GrandChild { ParentID = 1, ChildID = 11, GrandChildID = 111 },
						new GrandChild { ParentID = 2, ChildID = 21, GrandChildID = 211 },
						new GrandChild { ParentID = 2, ChildID = 21, GrandChildID = 212 },
						new GrandChild { ParentID = 2, ChildID = 22, GrandChildID = 221 },
						new GrandChild { ParentID = 2, ChildID = 22, GrandChildID = 222 },
						new GrandChild { ParentID = 3, ChildID = 31, GrandChildID = 311 },
						new GrandChild { ParentID = 3, ChildID = 31, GrandChildID = 312 },
						new GrandChild { ParentID = 3, ChildID = 31, GrandChildID = 313 },
						new GrandChild { ParentID = 3, ChildID = 32, GrandChildID = 321 },
						new GrandChild { ParentID = 3, ChildID = 32, GrandChildID = 322 },
						new GrandChild { ParentID = 3, ChildID = 32, GrandChildID = 323 },
						new GrandChild { ParentID = 3, ChildID = 33, GrandChildID = 331 },
						new GrandChild { ParentID = 3, ChildID = 33, GrandChildID = 332 },
						new GrandChild { ParentID = 3, ChildID = 33, GrandChildID = 333 },
						new GrandChild { ParentID = 4, ChildID = 41, GrandChildID = 411 },
						new GrandChild { ParentID = 4, ChildID = 41, GrandChildID = 412 },
						new GrandChild { ParentID = 4, ChildID = 41, GrandChildID = 413 },
						new GrandChild { ParentID = 4, ChildID = 41, GrandChildID = 414 },
						new GrandChild { ParentID = 4, ChildID = 42, GrandChildID = 421 },
						new GrandChild { ParentID = 4, ChildID = 42, GrandChildID = 422 },
						new GrandChild { ParentID = 4, ChildID = 42, GrandChildID = 423 },
						new GrandChild { ParentID = 4, ChildID = 42, GrandChildID = 424 }
					});


				db.BulkCopy(
					options,
					new[]
					{
						new InheritanceParent2() {InheritanceParentId = 1, TypeDiscriminator = null, Name = null },
						new InheritanceParent2() {InheritanceParentId = 2, TypeDiscriminator = 1,    Name = null },
						new InheritanceParent2() {InheritanceParentId = 3, TypeDiscriminator = 2,    Name = "InheritanceParent2" }
					});

				db.BulkCopy(
					options,
					new[]
					{
						new InheritanceChild2() {InheritanceChildId = 1, TypeDiscriminator = null, InheritanceParentId = 1, Name = null },
						new InheritanceChild2() {InheritanceChildId = 2, TypeDiscriminator = 1,    InheritanceParentId = 2, Name = null },
						new InheritanceChild2() {InheritanceChildId = 3, TypeDiscriminator = 2,    InheritanceParentId = 3, Name = "InheritanceParent2" }
					});

				if (action != null)
					action(db.Connection);
			}
		}

		[Test, IncludeDataContextSource(ProviderName.DB2)]           public void DB2          (string ctx) { RunScript(ctx,          "\nGO\n",  "DB2");           }
		[Test, IncludeDataContextSource(ProviderName.Informix)]      public void Informix     (string ctx) { RunScript(ctx,          "\nGO\n",  "Informix", InformixAction); }
		[Test, IncludeDataContextSource(ProviderName.OracleManaged)] public void Oracle       (string ctx) { RunScript(ctx,          "\n/\n",   "Oracle");        }
		[Test, IncludeDataContextSource(ProviderName.Firebird)]      public void Firebird     (string ctx) { RunScript(ctx,          "COMMIT;", "Firebird", FirebirdAction); }
		[Test, IncludeDataContextSource(TestProvName.Firebird3)]     public void Firebird3    (string ctx) { RunScript(ctx,          "COMMIT;", "Firebird", FirebirdAction); }
		[Test, IncludeDataContextSource(ProviderName.PostgreSQL)]    public void PostgreSQL   (string ctx) { RunScript(ctx,          "\nGO\n",  "PostgreSQL");    }
		[Test, IncludeDataContextSource(ProviderName.MySql)]         public void MySql        (string ctx) { RunScript(ctx,          "\nGO\n",  "MySql");         }
		[Test, IncludeDataContextSource(TestProvName.MySql57)]       public void MySql57      (string ctx) { RunScript(ctx,          "\nGO\n",  "MySql");         }
		[Test, IncludeDataContextSource(TestProvName.MariaDB)]       public void MariaDB      (string ctx) { RunScript(ctx,          "\nGO\n",  "MySql");         }
		[Test, IncludeDataContextSource(ProviderName.SqlServer2000)] public void Sql2000      (string ctx) { RunScript(ctx,          "\nGO\n",  "SqlServer2000"); }
		[Test, IncludeDataContextSource(ProviderName.SqlServer2005)] public void Sql2005      (string ctx) { RunScript(ctx,          "\nGO\n",  "SqlServer");     }
		[Test, IncludeDataContextSource(ProviderName.Sybase)]        public void Sybase       (string ctx) { RunScript(ctx,          "\nGO\n",  "Sybase");        }
		[Test, IncludeDataContextSource(ProviderName.SqlServer2008)] public void Sql2008      (string ctx) { RunScript(ctx,          "\nGO\n",  "SqlServer");     }
		[Test, IncludeDataContextSource(ProviderName.SqlServer2012)] public void Sql2012      (string ctx) { RunScript(ctx,          "\nGO\n",  "SqlServer");     }
		[Test, IncludeDataContextSource(ProviderName.SqlServer2014)] public void Sql2014      (string ctx) { RunScript(ctx,          "\nGO\n",  "SqlServer");     }
		[Test, IncludeDataContextSource(TestProvName.SqlAzure)]      public void SqlAzure2012 (string ctx) { RunScript(ctx,          "\nGO\n",  "SqlServer");     }
		[Test, IncludeDataContextSource(ProviderName.SqlCe)]         public void SqlCe        (string ctx) { RunScript(ctx,          "\nGO\n",  "SqlCe");         }
		[Test, IncludeDataContextSource(ProviderName.SqlCe)]         public void SqlCeData    (string ctx) { RunScript(ctx+ ".Data", "\nGO\n",  "SqlCe");         }
		[Test, IncludeDataContextSource(TestProvName.SQLiteMs)]      public void SQLiteMs     (string ctx) { RunScript(ctx,          "\nGO\n",  "SQLite",   SQLiteAction); }
		[Test, IncludeDataContextSource(ProviderName.SQLite)]        public void SQLite       (string ctx) { RunScript(ctx,          "\nGO\n",  "SQLite",   SQLiteAction); }
		[Test, IncludeDataContextSource(ProviderName.SQLite)]        public void SQLiteData   (string ctx) { RunScript(ctx+ ".Data", "\nGO\n",  "SQLite",   SQLiteAction); }
		[Test, IncludeDataContextSource(ProviderName.Access)]        public void Access       (string ctx) { RunScript(ctx,          "\nGO\n",  "Access",   AccessAction); }
		[Test, IncludeDataContextSource(ProviderName.Access)]        public void AccessData   (string ctx) { RunScript(ctx+ ".Data", "\nGO\n",  "Access",   AccessAction); }
		[Test, IncludeDataContextSource(ProviderName.SapHana)]       public void SapHana      (string ctx) { RunScript(ctx,          ";;\n"  ,  "SapHana");       }

		static void AccessAction(IDbConnection connection)
		{
#if !NETSTANDARD1_6
			using (var conn = AccessTools.CreateDataConnection(connection))
			{
				conn.Execute(@"
					INSERT INTO AllTypes
					(
						bitDataType, decimalDataType, smallintDataType, intDataType,tinyintDataType, moneyDataType, floatDataType, realDataType,
						datetimeDataType,
						charDataType, varcharDataType, textDataType, ncharDataType, nvarcharDataType, ntextDataType,
						binaryDataType, varbinaryDataType, imageDataType, oleobjectDataType,
						uniqueidentifierDataType
					)
					VALUES
					(
						1, 2222222, 25555, 7777777, 100, 100000, 20.31, 16.2,
						@datetimeDataType,
						'1', '234', '567', '23233', '3323', '111',
						@binaryDataType, @varbinaryDataType, @imageDataType, @oleobjectDataType,
						@uniqueidentifierDataType
					)",
					new
					{
						datetimeDataType         = new DateTime(2012, 12, 12, 12, 12, 12),

						binaryDataType           = new byte[] { 1, 2, 3, 4 },
						varbinaryDataType        = new byte[] { 1, 2, 3, 5 },
						imageDataType            = new byte[] { 3, 4, 5, 6 },
						oleobjectDataType        = new byte[] { 5, 6, 7, 8 },

						uniqueidentifierDataType = new Guid("{6F9619FF-8B86-D011-B42D-00C04FC964FF}"),
					});
			}
#endif
		}

		void FirebirdAction(IDbConnection connection)
		{
			using (var conn = LinqToDB.DataProvider.Firebird.FirebirdTools.CreateDataConnection(connection))
			{
				conn.Execute(@"
					UPDATE PERSON
					SET
						FIRSTNAME = @FIRSTNAME,
						LASTNAME  = @LASTNAME
					WHERE PERSONID = 4",
					new
					{
						FIRSTNAME = "Jürgen",
						LASTNAME  = "König",
					});
			}
		}

		static void SQLiteAction(IDbConnection connection)
		{
			using (var conn = LinqToDB.DataProvider.SQLite.SQLiteTools.CreateDataConnection(connection))
			{
				conn.Execute(@"
					UPDATE AllTypes
					SET
						binaryDataType           = @binaryDataType,
						varbinaryDataType        = @varbinaryDataType,
						imageDataType            = @imageDataType,
						uniqueidentifierDataType = @uniqueidentifierDataType
					WHERE ID = 2",
					new
					{
						binaryDataType           = new byte[] { 1 },
						varbinaryDataType        = new byte[] { 2 },
						imageDataType            = new byte[] { 0, 0, 0, 3 },
						uniqueidentifierDataType = new Guid("{6F9619FF-8B86-D011-B42D-00C04FC964FF}"),
					});
			}
		}

		static void InformixAction(IDbConnection connection)
		{
			using (var conn = LinqToDB.DataProvider.Informix.InformixTools.CreateDataConnection(connection))
			{
				conn.Execute(@"
					UPDATE AllTypes
					SET
						byteDataType = ?
					WHERE ID = 2",
					new
					{
						blob = new byte[] { 1, 2 },
					});
			}
		}
	}
}
<|MERGE_RESOLUTION|>--- conflicted
+++ resolved
@@ -1,329 +1,326 @@
-﻿using System;
-using System.Data;
-using System.IO;
-using System.Linq;
-
-using LinqToDB;
-using LinqToDB.Data;
-<<<<<<< HEAD
-
-=======
->>>>>>> 4609dbb2
-#if !NETSTANDARD1_6
-using LinqToDB.DataProvider.Access;
-#endif
-
-using NUnit.Framework;
-
-// ReSharper disable once CheckNamespace
-namespace Tests._Create
-{
-	using Model;
-
-	[TestFixture]
-	[Category("Create")]
-	// ReSharper disable once InconsistentNaming
-	// ReSharper disable once TestClassNameSuffixWarning
-	public class _CreateData : TestBase
-	{
-		static void RunScript(string configString, string divider, string name, Action<IDbConnection> action = null)
-		{
-			Console.WriteLine("=== " + name + " === \n");
-
-			var scriptFolder = Path.Combine(Path.GetFullPath("."), "Database", "Create Scripts");
-			Console.WriteLine("Script folder exists: {1}; {0}", scriptFolder, Directory.Exists(scriptFolder));
-
-			var sqlFileName  = Path.GetFullPath(Path.Combine(scriptFolder, Path.ChangeExtension(name, "sql")));
-			Console.WriteLine("Sql file exists: {1}; {0}", sqlFileName, File.Exists(sqlFileName));
-
-			var text = File.ReadAllText(sqlFileName);
-
-			while (true)
-			{
-				var idx = text.IndexOf("SKIP " + configString + " BEGIN");
-
-				if (idx >= 0)
-					text = text.Substring(0, idx) + text.Substring(text.IndexOf("SKIP " + configString + " END", idx));
-				else
-					break;
-			}
-
-			var cmds = text
-				.Replace("\r",    "")
-				.Replace(divider, "\x1")
-				.Split  ('\x1')
-				.Select (c => c.Trim())
-				.Where  (c => !string.IsNullOrEmpty(c))
-				.ToArray();
-
-			Console.WriteLine("Commands count: {0}", cmds.Length);
-
-			Exception exception = null;
-
-			using (var db = new TestDataConnection(configString))
-			{
-				//db.CommandTimeout = 20;
-
-				foreach (var command in cmds)
-				{
-					try 
-					{
-						Console.WriteLine(command);
-						db.Execute(command);
-						Console.WriteLine("\nOK\n");
-					}
-					catch (Exception ex)
-					{
-						Console.WriteLine(ex.Message);
-
-						if (command.TrimStart().StartsWith("DROP")
-							|| command.TrimStart().StartsWith("CALL DROP"))
-							Console.WriteLine("\nnot too OK\n");
-						else
-						{
-							Console.WriteLine("\nFAILED\n");
-
-							if (exception == null)
-								exception = ex;
-						}
-					}
-				}
-
-				if (exception != null)
-					throw exception;
-
-				Console.WriteLine("\nBulkCopy LinqDataTypes\n");
-
-				var options = new BulkCopyOptions();
-
-				db.BulkCopy(
-					options,
-					new []
-					{
-						new LinqDataTypes2 { ID =  1, MoneyValue =  1.11m, DateTimeValue = new DateTime(2001,  1,  11,  1, 11, 21, 100), BoolValue = true,  GuidValue = new Guid("ef129165-6ffe-4df9-bb6b-bb16e413c883"), SmallIntValue =  1, StringValue = null, BigIntValue = 1 },
-						new LinqDataTypes2 { ID =  2, MoneyValue =  2.49m, DateTimeValue = new DateTime(2005,  5,  15,  5, 15, 25, 500), BoolValue = false, GuidValue = new Guid("bc663a61-7b40-4681-ac38-f9aaf55b706b"), SmallIntValue =  2, StringValue = "",   BigIntValue = 2 },
-						new LinqDataTypes2 { ID =  3, MoneyValue =  3.99m, DateTimeValue = new DateTime(2009,  9,  19,  9, 19, 29,  90), BoolValue = true,  GuidValue = new Guid("d2f970c0-35ac-4987-9cd5-5badb1757436"), SmallIntValue =  3, StringValue = "1"  },
-						new LinqDataTypes2 { ID =  4, MoneyValue =  4.50m, DateTimeValue = new DateTime(2009,  9,  20,  9, 19, 29,  90), BoolValue = false, GuidValue = new Guid("40932fdb-1543-4e4a-ac2c-ca371604fb4b"), SmallIntValue =  4, StringValue = "2"  },
-						new LinqDataTypes2 { ID =  5, MoneyValue =  5.50m, DateTimeValue = new DateTime(2009,  9,  20,  9, 19, 29,  90), BoolValue = true,  GuidValue = new Guid("febe3eca-cb5f-40b2-ad39-2979d312afca"), SmallIntValue =  5, StringValue = "3"  },
-						new LinqDataTypes2 { ID =  6, MoneyValue =  6.55m, DateTimeValue = new DateTime(2009,  9,  22,  9, 19, 29,  90), BoolValue = false, GuidValue = new Guid("8d3c5d1d-47db-4730-9fe7-968f6228a4c0"), SmallIntValue =  6, StringValue = "4"  },
-						new LinqDataTypes2 { ID =  7, MoneyValue =  7.00m, DateTimeValue = new DateTime(2009,  9,  23,  9, 19, 29,  90), BoolValue = true,  GuidValue = new Guid("48094115-83af-46dd-a906-bff26ee21ee2"), SmallIntValue =  7, StringValue = "5"  },
-						new LinqDataTypes2 { ID =  8, MoneyValue =  8.99m, DateTimeValue = new DateTime(2009,  9,  24,  9, 19, 29,  90), BoolValue = false, GuidValue = new Guid("c1139f1f-1335-4cd4-937e-92602f732dd3"), SmallIntValue =  8, StringValue = "6"  },
-						new LinqDataTypes2 { ID =  9, MoneyValue =  9.63m, DateTimeValue = new DateTime(2009,  9,  25,  9, 19, 29,  90), BoolValue = true,  GuidValue = new Guid("46c5c512-3d4b-4cf7-b4e7-1de080789e5d"), SmallIntValue =  9, StringValue = "7"  },
-						new LinqDataTypes2 { ID = 10, MoneyValue = 10.77m, DateTimeValue = new DateTime(2009,  9,  26,  9, 19, 29,  90), BoolValue = false, GuidValue = new Guid("61b2bc55-147f-4b40-93ed-a4aa83602fee"), SmallIntValue = 10, StringValue = "8"  },
-						new LinqDataTypes2 { ID = 11, MoneyValue = 11.45m, DateTimeValue = new DateTime(2009,  9,  27,  0,  0,  0,   0), BoolValue = true,  GuidValue = new Guid("d3021d18-97f0-4dc0-98d0-f0c7df4a1230"), SmallIntValue = 11, StringValue = "9"  },
-						new LinqDataTypes2 { ID = 12, MoneyValue = 11.45m, DateTimeValue = new DateTime(2012, 11,   7, 19, 19, 29,  90), BoolValue = true,  GuidValue = new Guid("03021d18-97f0-4dc0-98d0-f0c7df4a1230"), SmallIntValue = 12, StringValue = "0"  }
-					});
-
-				Console.WriteLine("\nBulkCopy Parent\n");
-
-				db.BulkCopy(
-					options,
-					new []
-					{
-						new Parent { ParentID = 1, Value1 = 1    },
-						new Parent { ParentID = 2, Value1 = null },
-						new Parent { ParentID = 3, Value1 = 3    },
-						new Parent { ParentID = 4, Value1 = null },
-						new Parent { ParentID = 5, Value1 = 5    },
-						new Parent { ParentID = 6, Value1 = 6    },
-						new Parent { ParentID = 7, Value1 = 1    }
-					});
-
-				Console.WriteLine("\nBulkCopy Child\n");
-
-				db.BulkCopy(
-					options,
-					new []
-					{
-						new Child { ParentID = 1, ChildID = 11 },
-						new Child { ParentID = 2, ChildID = 21 },
-						new Child { ParentID = 2, ChildID = 22 },
-						new Child { ParentID = 3, ChildID = 31 },
-						new Child { ParentID = 3, ChildID = 32 },
-						new Child { ParentID = 3, ChildID = 33 },
-						new Child { ParentID = 4, ChildID = 41 },
-						new Child { ParentID = 4, ChildID = 42 },
-						new Child { ParentID = 4, ChildID = 43 },
-						new Child { ParentID = 4, ChildID = 44 },
-						new Child { ParentID = 6, ChildID = 61 },
-						new Child { ParentID = 6, ChildID = 62 },
-						new Child { ParentID = 6, ChildID = 63 },
-						new Child { ParentID = 6, ChildID = 64 },
-						new Child { ParentID = 6, ChildID = 65 },
-						new Child { ParentID = 6, ChildID = 66 },
-						new Child { ParentID = 7, ChildID = 77 }
-					});
-
-				Console.WriteLine("\nBulkCopy GrandChild\n");
-
-				db.BulkCopy(
-					options,
-					new []
-					{
-						new GrandChild { ParentID = 1, ChildID = 11, GrandChildID = 111 },
-						new GrandChild { ParentID = 2, ChildID = 21, GrandChildID = 211 },
-						new GrandChild { ParentID = 2, ChildID = 21, GrandChildID = 212 },
-						new GrandChild { ParentID = 2, ChildID = 22, GrandChildID = 221 },
-						new GrandChild { ParentID = 2, ChildID = 22, GrandChildID = 222 },
-						new GrandChild { ParentID = 3, ChildID = 31, GrandChildID = 311 },
-						new GrandChild { ParentID = 3, ChildID = 31, GrandChildID = 312 },
-						new GrandChild { ParentID = 3, ChildID = 31, GrandChildID = 313 },
-						new GrandChild { ParentID = 3, ChildID = 32, GrandChildID = 321 },
-						new GrandChild { ParentID = 3, ChildID = 32, GrandChildID = 322 },
-						new GrandChild { ParentID = 3, ChildID = 32, GrandChildID = 323 },
-						new GrandChild { ParentID = 3, ChildID = 33, GrandChildID = 331 },
-						new GrandChild { ParentID = 3, ChildID = 33, GrandChildID = 332 },
-						new GrandChild { ParentID = 3, ChildID = 33, GrandChildID = 333 },
-						new GrandChild { ParentID = 4, ChildID = 41, GrandChildID = 411 },
-						new GrandChild { ParentID = 4, ChildID = 41, GrandChildID = 412 },
-						new GrandChild { ParentID = 4, ChildID = 41, GrandChildID = 413 },
-						new GrandChild { ParentID = 4, ChildID = 41, GrandChildID = 414 },
-						new GrandChild { ParentID = 4, ChildID = 42, GrandChildID = 421 },
-						new GrandChild { ParentID = 4, ChildID = 42, GrandChildID = 422 },
-						new GrandChild { ParentID = 4, ChildID = 42, GrandChildID = 423 },
-						new GrandChild { ParentID = 4, ChildID = 42, GrandChildID = 424 }
-					});
-
-
-				db.BulkCopy(
-					options,
-					new[]
-					{
-						new InheritanceParent2() {InheritanceParentId = 1, TypeDiscriminator = null, Name = null },
-						new InheritanceParent2() {InheritanceParentId = 2, TypeDiscriminator = 1,    Name = null },
-						new InheritanceParent2() {InheritanceParentId = 3, TypeDiscriminator = 2,    Name = "InheritanceParent2" }
-					});
-
-				db.BulkCopy(
-					options,
-					new[]
-					{
-						new InheritanceChild2() {InheritanceChildId = 1, TypeDiscriminator = null, InheritanceParentId = 1, Name = null },
-						new InheritanceChild2() {InheritanceChildId = 2, TypeDiscriminator = 1,    InheritanceParentId = 2, Name = null },
-						new InheritanceChild2() {InheritanceChildId = 3, TypeDiscriminator = 2,    InheritanceParentId = 3, Name = "InheritanceParent2" }
-					});
-
-				if (action != null)
-					action(db.Connection);
-			}
-		}
-
-		[Test, IncludeDataContextSource(ProviderName.DB2)]           public void DB2          (string ctx) { RunScript(ctx,          "\nGO\n",  "DB2");           }
-		[Test, IncludeDataContextSource(ProviderName.Informix)]      public void Informix     (string ctx) { RunScript(ctx,          "\nGO\n",  "Informix", InformixAction); }
-		[Test, IncludeDataContextSource(ProviderName.OracleManaged)] public void Oracle       (string ctx) { RunScript(ctx,          "\n/\n",   "Oracle");        }
-		[Test, IncludeDataContextSource(ProviderName.Firebird)]      public void Firebird     (string ctx) { RunScript(ctx,          "COMMIT;", "Firebird", FirebirdAction); }
-		[Test, IncludeDataContextSource(TestProvName.Firebird3)]     public void Firebird3    (string ctx) { RunScript(ctx,          "COMMIT;", "Firebird", FirebirdAction); }
-		[Test, IncludeDataContextSource(ProviderName.PostgreSQL)]    public void PostgreSQL   (string ctx) { RunScript(ctx,          "\nGO\n",  "PostgreSQL");    }
-		[Test, IncludeDataContextSource(ProviderName.MySql)]         public void MySql        (string ctx) { RunScript(ctx,          "\nGO\n",  "MySql");         }
-		[Test, IncludeDataContextSource(TestProvName.MySql57)]       public void MySql57      (string ctx) { RunScript(ctx,          "\nGO\n",  "MySql");         }
-		[Test, IncludeDataContextSource(TestProvName.MariaDB)]       public void MariaDB      (string ctx) { RunScript(ctx,          "\nGO\n",  "MySql");         }
-		[Test, IncludeDataContextSource(ProviderName.SqlServer2000)] public void Sql2000      (string ctx) { RunScript(ctx,          "\nGO\n",  "SqlServer2000"); }
-		[Test, IncludeDataContextSource(ProviderName.SqlServer2005)] public void Sql2005      (string ctx) { RunScript(ctx,          "\nGO\n",  "SqlServer");     }
-		[Test, IncludeDataContextSource(ProviderName.Sybase)]        public void Sybase       (string ctx) { RunScript(ctx,          "\nGO\n",  "Sybase");        }
-		[Test, IncludeDataContextSource(ProviderName.SqlServer2008)] public void Sql2008      (string ctx) { RunScript(ctx,          "\nGO\n",  "SqlServer");     }
-		[Test, IncludeDataContextSource(ProviderName.SqlServer2012)] public void Sql2012      (string ctx) { RunScript(ctx,          "\nGO\n",  "SqlServer");     }
-		[Test, IncludeDataContextSource(ProviderName.SqlServer2014)] public void Sql2014      (string ctx) { RunScript(ctx,          "\nGO\n",  "SqlServer");     }
-		[Test, IncludeDataContextSource(TestProvName.SqlAzure)]      public void SqlAzure2012 (string ctx) { RunScript(ctx,          "\nGO\n",  "SqlServer");     }
-		[Test, IncludeDataContextSource(ProviderName.SqlCe)]         public void SqlCe        (string ctx) { RunScript(ctx,          "\nGO\n",  "SqlCe");         }
-		[Test, IncludeDataContextSource(ProviderName.SqlCe)]         public void SqlCeData    (string ctx) { RunScript(ctx+ ".Data", "\nGO\n",  "SqlCe");         }
-		[Test, IncludeDataContextSource(TestProvName.SQLiteMs)]      public void SQLiteMs     (string ctx) { RunScript(ctx,          "\nGO\n",  "SQLite",   SQLiteAction); }
-		[Test, IncludeDataContextSource(ProviderName.SQLite)]        public void SQLite       (string ctx) { RunScript(ctx,          "\nGO\n",  "SQLite",   SQLiteAction); }
-		[Test, IncludeDataContextSource(ProviderName.SQLite)]        public void SQLiteData   (string ctx) { RunScript(ctx+ ".Data", "\nGO\n",  "SQLite",   SQLiteAction); }
-		[Test, IncludeDataContextSource(ProviderName.Access)]        public void Access       (string ctx) { RunScript(ctx,          "\nGO\n",  "Access",   AccessAction); }
-		[Test, IncludeDataContextSource(ProviderName.Access)]        public void AccessData   (string ctx) { RunScript(ctx+ ".Data", "\nGO\n",  "Access",   AccessAction); }
-		[Test, IncludeDataContextSource(ProviderName.SapHana)]       public void SapHana      (string ctx) { RunScript(ctx,          ";;\n"  ,  "SapHana");       }
-
-		static void AccessAction(IDbConnection connection)
-		{
-#if !NETSTANDARD1_6
-			using (var conn = AccessTools.CreateDataConnection(connection))
-			{
-				conn.Execute(@"
-					INSERT INTO AllTypes
-					(
-						bitDataType, decimalDataType, smallintDataType, intDataType,tinyintDataType, moneyDataType, floatDataType, realDataType,
-						datetimeDataType,
-						charDataType, varcharDataType, textDataType, ncharDataType, nvarcharDataType, ntextDataType,
-						binaryDataType, varbinaryDataType, imageDataType, oleobjectDataType,
-						uniqueidentifierDataType
-					)
-					VALUES
-					(
-						1, 2222222, 25555, 7777777, 100, 100000, 20.31, 16.2,
-						@datetimeDataType,
-						'1', '234', '567', '23233', '3323', '111',
-						@binaryDataType, @varbinaryDataType, @imageDataType, @oleobjectDataType,
-						@uniqueidentifierDataType
-					)",
-					new
-					{
-						datetimeDataType         = new DateTime(2012, 12, 12, 12, 12, 12),
-
-						binaryDataType           = new byte[] { 1, 2, 3, 4 },
-						varbinaryDataType        = new byte[] { 1, 2, 3, 5 },
-						imageDataType            = new byte[] { 3, 4, 5, 6 },
-						oleobjectDataType        = new byte[] { 5, 6, 7, 8 },
-
-						uniqueidentifierDataType = new Guid("{6F9619FF-8B86-D011-B42D-00C04FC964FF}"),
-					});
-			}
-#endif
-		}
-
-		void FirebirdAction(IDbConnection connection)
-		{
-			using (var conn = LinqToDB.DataProvider.Firebird.FirebirdTools.CreateDataConnection(connection))
-			{
-				conn.Execute(@"
-					UPDATE PERSON
-					SET
-						FIRSTNAME = @FIRSTNAME,
-						LASTNAME  = @LASTNAME
-					WHERE PERSONID = 4",
-					new
-					{
-						FIRSTNAME = "Jürgen",
-						LASTNAME  = "König",
-					});
-			}
-		}
-
-		static void SQLiteAction(IDbConnection connection)
-		{
-			using (var conn = LinqToDB.DataProvider.SQLite.SQLiteTools.CreateDataConnection(connection))
-			{
-				conn.Execute(@"
-					UPDATE AllTypes
-					SET
-						binaryDataType           = @binaryDataType,
-						varbinaryDataType        = @varbinaryDataType,
-						imageDataType            = @imageDataType,
-						uniqueidentifierDataType = @uniqueidentifierDataType
-					WHERE ID = 2",
-					new
-					{
-						binaryDataType           = new byte[] { 1 },
-						varbinaryDataType        = new byte[] { 2 },
-						imageDataType            = new byte[] { 0, 0, 0, 3 },
-						uniqueidentifierDataType = new Guid("{6F9619FF-8B86-D011-B42D-00C04FC964FF}"),
-					});
-			}
-		}
-
-		static void InformixAction(IDbConnection connection)
-		{
-			using (var conn = LinqToDB.DataProvider.Informix.InformixTools.CreateDataConnection(connection))
-			{
-				conn.Execute(@"
-					UPDATE AllTypes
-					SET
-						byteDataType = ?
-					WHERE ID = 2",
-					new
-					{
-						blob = new byte[] { 1, 2 },
-					});
-			}
-		}
-	}
-}
+﻿using System;
+using System.Data;
+using System.IO;
+using System.Linq;
+
+using LinqToDB;
+using LinqToDB.Data;
+
+#if !NETSTANDARD1_6
+using LinqToDB.DataProvider.Access;
+#endif
+
+using NUnit.Framework;
+
+// ReSharper disable once CheckNamespace
+namespace Tests._Create
+{
+	using Model;
+
+	[TestFixture]
+	[Category("Create")]
+	// ReSharper disable once InconsistentNaming
+	// ReSharper disable once TestClassNameSuffixWarning
+	public class _CreateData : TestBase
+	{
+		static void RunScript(string configString, string divider, string name, Action<IDbConnection> action = null)
+		{
+			Console.WriteLine("=== " + name + " === \n");
+
+			var scriptFolder = Path.Combine(Path.GetFullPath("."), "Database", "Create Scripts");
+			Console.WriteLine("Script folder exists: {1}; {0}", scriptFolder, Directory.Exists(scriptFolder));
+
+			var sqlFileName  = Path.GetFullPath(Path.Combine(scriptFolder, Path.ChangeExtension(name, "sql")));
+			Console.WriteLine("Sql file exists: {1}; {0}", sqlFileName, File.Exists(sqlFileName));
+
+			var text = File.ReadAllText(sqlFileName);
+
+			while (true)
+			{
+				var idx = text.IndexOf("SKIP " + configString + " BEGIN");
+
+				if (idx >= 0)
+					text = text.Substring(0, idx) + text.Substring(text.IndexOf("SKIP " + configString + " END", idx));
+				else
+					break;
+			}
+
+			var cmds = text
+				.Replace("\r",    "")
+				.Replace(divider, "\x1")
+				.Split  ('\x1')
+				.Select (c => c.Trim())
+				.Where  (c => !string.IsNullOrEmpty(c))
+				.ToArray();
+
+			Console.WriteLine("Commands count: {0}", cmds.Length);
+
+			Exception exception = null;
+
+			using (var db = new TestDataConnection(configString))
+			{
+				//db.CommandTimeout = 20;
+
+				foreach (var command in cmds)
+				{
+					try 
+					{
+						Console.WriteLine(command);
+						db.Execute(command);
+						Console.WriteLine("\nOK\n");
+					}
+					catch (Exception ex)
+					{
+						Console.WriteLine(ex.Message);
+
+						if (command.TrimStart().StartsWith("DROP")
+							|| command.TrimStart().StartsWith("CALL DROP"))
+							Console.WriteLine("\nnot too OK\n");
+						else
+						{
+							Console.WriteLine("\nFAILED\n");
+
+							if (exception == null)
+								exception = ex;
+						}
+					}
+				}
+
+				if (exception != null)
+					throw exception;
+
+				Console.WriteLine("\nBulkCopy LinqDataTypes\n");
+
+				var options = new BulkCopyOptions();
+
+				db.BulkCopy(
+					options,
+					new []
+					{
+						new LinqDataTypes2 { ID =  1, MoneyValue =  1.11m, DateTimeValue = new DateTime(2001,  1,  11,  1, 11, 21, 100), BoolValue = true,  GuidValue = new Guid("ef129165-6ffe-4df9-bb6b-bb16e413c883"), SmallIntValue =  1, StringValue = null, BigIntValue = 1 },
+						new LinqDataTypes2 { ID =  2, MoneyValue =  2.49m, DateTimeValue = new DateTime(2005,  5,  15,  5, 15, 25, 500), BoolValue = false, GuidValue = new Guid("bc663a61-7b40-4681-ac38-f9aaf55b706b"), SmallIntValue =  2, StringValue = "",   BigIntValue = 2 },
+						new LinqDataTypes2 { ID =  3, MoneyValue =  3.99m, DateTimeValue = new DateTime(2009,  9,  19,  9, 19, 29,  90), BoolValue = true,  GuidValue = new Guid("d2f970c0-35ac-4987-9cd5-5badb1757436"), SmallIntValue =  3, StringValue = "1"  },
+						new LinqDataTypes2 { ID =  4, MoneyValue =  4.50m, DateTimeValue = new DateTime(2009,  9,  20,  9, 19, 29,  90), BoolValue = false, GuidValue = new Guid("40932fdb-1543-4e4a-ac2c-ca371604fb4b"), SmallIntValue =  4, StringValue = "2"  },
+						new LinqDataTypes2 { ID =  5, MoneyValue =  5.50m, DateTimeValue = new DateTime(2009,  9,  20,  9, 19, 29,  90), BoolValue = true,  GuidValue = new Guid("febe3eca-cb5f-40b2-ad39-2979d312afca"), SmallIntValue =  5, StringValue = "3"  },
+						new LinqDataTypes2 { ID =  6, MoneyValue =  6.55m, DateTimeValue = new DateTime(2009,  9,  22,  9, 19, 29,  90), BoolValue = false, GuidValue = new Guid("8d3c5d1d-47db-4730-9fe7-968f6228a4c0"), SmallIntValue =  6, StringValue = "4"  },
+						new LinqDataTypes2 { ID =  7, MoneyValue =  7.00m, DateTimeValue = new DateTime(2009,  9,  23,  9, 19, 29,  90), BoolValue = true,  GuidValue = new Guid("48094115-83af-46dd-a906-bff26ee21ee2"), SmallIntValue =  7, StringValue = "5"  },
+						new LinqDataTypes2 { ID =  8, MoneyValue =  8.99m, DateTimeValue = new DateTime(2009,  9,  24,  9, 19, 29,  90), BoolValue = false, GuidValue = new Guid("c1139f1f-1335-4cd4-937e-92602f732dd3"), SmallIntValue =  8, StringValue = "6"  },
+						new LinqDataTypes2 { ID =  9, MoneyValue =  9.63m, DateTimeValue = new DateTime(2009,  9,  25,  9, 19, 29,  90), BoolValue = true,  GuidValue = new Guid("46c5c512-3d4b-4cf7-b4e7-1de080789e5d"), SmallIntValue =  9, StringValue = "7"  },
+						new LinqDataTypes2 { ID = 10, MoneyValue = 10.77m, DateTimeValue = new DateTime(2009,  9,  26,  9, 19, 29,  90), BoolValue = false, GuidValue = new Guid("61b2bc55-147f-4b40-93ed-a4aa83602fee"), SmallIntValue = 10, StringValue = "8"  },
+						new LinqDataTypes2 { ID = 11, MoneyValue = 11.45m, DateTimeValue = new DateTime(2009,  9,  27,  0,  0,  0,   0), BoolValue = true,  GuidValue = new Guid("d3021d18-97f0-4dc0-98d0-f0c7df4a1230"), SmallIntValue = 11, StringValue = "9"  },
+						new LinqDataTypes2 { ID = 12, MoneyValue = 11.45m, DateTimeValue = new DateTime(2012, 11,   7, 19, 19, 29,  90), BoolValue = true,  GuidValue = new Guid("03021d18-97f0-4dc0-98d0-f0c7df4a1230"), SmallIntValue = 12, StringValue = "0"  }
+					});
+
+				Console.WriteLine("\nBulkCopy Parent\n");
+
+				db.BulkCopy(
+					options,
+					new []
+					{
+						new Parent { ParentID = 1, Value1 = 1    },
+						new Parent { ParentID = 2, Value1 = null },
+						new Parent { ParentID = 3, Value1 = 3    },
+						new Parent { ParentID = 4, Value1 = null },
+						new Parent { ParentID = 5, Value1 = 5    },
+						new Parent { ParentID = 6, Value1 = 6    },
+						new Parent { ParentID = 7, Value1 = 1    }
+					});
+
+				Console.WriteLine("\nBulkCopy Child\n");
+
+				db.BulkCopy(
+					options,
+					new []
+					{
+						new Child { ParentID = 1, ChildID = 11 },
+						new Child { ParentID = 2, ChildID = 21 },
+						new Child { ParentID = 2, ChildID = 22 },
+						new Child { ParentID = 3, ChildID = 31 },
+						new Child { ParentID = 3, ChildID = 32 },
+						new Child { ParentID = 3, ChildID = 33 },
+						new Child { ParentID = 4, ChildID = 41 },
+						new Child { ParentID = 4, ChildID = 42 },
+						new Child { ParentID = 4, ChildID = 43 },
+						new Child { ParentID = 4, ChildID = 44 },
+						new Child { ParentID = 6, ChildID = 61 },
+						new Child { ParentID = 6, ChildID = 62 },
+						new Child { ParentID = 6, ChildID = 63 },
+						new Child { ParentID = 6, ChildID = 64 },
+						new Child { ParentID = 6, ChildID = 65 },
+						new Child { ParentID = 6, ChildID = 66 },
+						new Child { ParentID = 7, ChildID = 77 }
+					});
+
+				Console.WriteLine("\nBulkCopy GrandChild\n");
+
+				db.BulkCopy(
+					options,
+					new []
+					{
+						new GrandChild { ParentID = 1, ChildID = 11, GrandChildID = 111 },
+						new GrandChild { ParentID = 2, ChildID = 21, GrandChildID = 211 },
+						new GrandChild { ParentID = 2, ChildID = 21, GrandChildID = 212 },
+						new GrandChild { ParentID = 2, ChildID = 22, GrandChildID = 221 },
+						new GrandChild { ParentID = 2, ChildID = 22, GrandChildID = 222 },
+						new GrandChild { ParentID = 3, ChildID = 31, GrandChildID = 311 },
+						new GrandChild { ParentID = 3, ChildID = 31, GrandChildID = 312 },
+						new GrandChild { ParentID = 3, ChildID = 31, GrandChildID = 313 },
+						new GrandChild { ParentID = 3, ChildID = 32, GrandChildID = 321 },
+						new GrandChild { ParentID = 3, ChildID = 32, GrandChildID = 322 },
+						new GrandChild { ParentID = 3, ChildID = 32, GrandChildID = 323 },
+						new GrandChild { ParentID = 3, ChildID = 33, GrandChildID = 331 },
+						new GrandChild { ParentID = 3, ChildID = 33, GrandChildID = 332 },
+						new GrandChild { ParentID = 3, ChildID = 33, GrandChildID = 333 },
+						new GrandChild { ParentID = 4, ChildID = 41, GrandChildID = 411 },
+						new GrandChild { ParentID = 4, ChildID = 41, GrandChildID = 412 },
+						new GrandChild { ParentID = 4, ChildID = 41, GrandChildID = 413 },
+						new GrandChild { ParentID = 4, ChildID = 41, GrandChildID = 414 },
+						new GrandChild { ParentID = 4, ChildID = 42, GrandChildID = 421 },
+						new GrandChild { ParentID = 4, ChildID = 42, GrandChildID = 422 },
+						new GrandChild { ParentID = 4, ChildID = 42, GrandChildID = 423 },
+						new GrandChild { ParentID = 4, ChildID = 42, GrandChildID = 424 }
+					});
+
+
+				db.BulkCopy(
+					options,
+					new[]
+					{
+						new InheritanceParent2() {InheritanceParentId = 1, TypeDiscriminator = null, Name = null },
+						new InheritanceParent2() {InheritanceParentId = 2, TypeDiscriminator = 1,    Name = null },
+						new InheritanceParent2() {InheritanceParentId = 3, TypeDiscriminator = 2,    Name = "InheritanceParent2" }
+					});
+
+				db.BulkCopy(
+					options,
+					new[]
+					{
+						new InheritanceChild2() {InheritanceChildId = 1, TypeDiscriminator = null, InheritanceParentId = 1, Name = null },
+						new InheritanceChild2() {InheritanceChildId = 2, TypeDiscriminator = 1,    InheritanceParentId = 2, Name = null },
+						new InheritanceChild2() {InheritanceChildId = 3, TypeDiscriminator = 2,    InheritanceParentId = 3, Name = "InheritanceParent2" }
+					});
+
+				if (action != null)
+					action(db.Connection);
+			}
+		}
+
+		[Test, IncludeDataContextSource(ProviderName.DB2)]           public void DB2          (string ctx) { RunScript(ctx,          "\nGO\n",  "DB2");           }
+		[Test, IncludeDataContextSource(ProviderName.Informix)]      public void Informix     (string ctx) { RunScript(ctx,          "\nGO\n",  "Informix", InformixAction); }
+		[Test, IncludeDataContextSource(ProviderName.OracleManaged)] public void Oracle       (string ctx) { RunScript(ctx,          "\n/\n",   "Oracle");        }
+		[Test, IncludeDataContextSource(ProviderName.Firebird)]      public void Firebird     (string ctx) { RunScript(ctx,          "COMMIT;", "Firebird", FirebirdAction); }
+		[Test, IncludeDataContextSource(TestProvName.Firebird3)]     public void Firebird3    (string ctx) { RunScript(ctx,          "COMMIT;", "Firebird", FirebirdAction); }
+		[Test, IncludeDataContextSource(ProviderName.PostgreSQL)]    public void PostgreSQL   (string ctx) { RunScript(ctx,          "\nGO\n",  "PostgreSQL");    }
+		[Test, IncludeDataContextSource(ProviderName.MySql)]         public void MySql        (string ctx) { RunScript(ctx,          "\nGO\n",  "MySql");         }
+		[Test, IncludeDataContextSource(TestProvName.MySql57)]       public void MySql57      (string ctx) { RunScript(ctx,          "\nGO\n",  "MySql");         }
+		[Test, IncludeDataContextSource(TestProvName.MariaDB)]       public void MariaDB      (string ctx) { RunScript(ctx,          "\nGO\n",  "MySql");         }
+		[Test, IncludeDataContextSource(ProviderName.SqlServer2000)] public void Sql2000      (string ctx) { RunScript(ctx,          "\nGO\n",  "SqlServer2000"); }
+		[Test, IncludeDataContextSource(ProviderName.SqlServer2005)] public void Sql2005      (string ctx) { RunScript(ctx,          "\nGO\n",  "SqlServer");     }
+		[Test, IncludeDataContextSource(ProviderName.Sybase)]        public void Sybase       (string ctx) { RunScript(ctx,          "\nGO\n",  "Sybase");        }
+		[Test, IncludeDataContextSource(ProviderName.SqlServer2008)] public void Sql2008      (string ctx) { RunScript(ctx,          "\nGO\n",  "SqlServer");     }
+		[Test, IncludeDataContextSource(ProviderName.SqlServer2012)] public void Sql2012      (string ctx) { RunScript(ctx,          "\nGO\n",  "SqlServer");     }
+		[Test, IncludeDataContextSource(ProviderName.SqlServer2014)] public void Sql2014      (string ctx) { RunScript(ctx,          "\nGO\n",  "SqlServer");     }
+		[Test, IncludeDataContextSource(TestProvName.SqlAzure)]      public void SqlAzure2012 (string ctx) { RunScript(ctx,          "\nGO\n",  "SqlServer");     }
+		[Test, IncludeDataContextSource(ProviderName.SqlCe)]         public void SqlCe        (string ctx) { RunScript(ctx,          "\nGO\n",  "SqlCe");         }
+		[Test, IncludeDataContextSource(ProviderName.SqlCe)]         public void SqlCeData    (string ctx) { RunScript(ctx+ ".Data", "\nGO\n",  "SqlCe");         }
+		[Test, IncludeDataContextSource(TestProvName.SQLiteMs)]      public void SQLiteMs     (string ctx) { RunScript(ctx,          "\nGO\n",  "SQLite",   SQLiteAction); }
+		[Test, IncludeDataContextSource(ProviderName.SQLite)]        public void SQLite       (string ctx) { RunScript(ctx,          "\nGO\n",  "SQLite",   SQLiteAction); }
+		[Test, IncludeDataContextSource(ProviderName.SQLite)]        public void SQLiteData   (string ctx) { RunScript(ctx+ ".Data", "\nGO\n",  "SQLite",   SQLiteAction); }
+		[Test, IncludeDataContextSource(ProviderName.Access)]        public void Access       (string ctx) { RunScript(ctx,          "\nGO\n",  "Access",   AccessAction); }
+		[Test, IncludeDataContextSource(ProviderName.Access)]        public void AccessData   (string ctx) { RunScript(ctx+ ".Data", "\nGO\n",  "Access",   AccessAction); }
+		[Test, IncludeDataContextSource(ProviderName.SapHana)]       public void SapHana      (string ctx) { RunScript(ctx,          ";;\n"  ,  "SapHana");       }
+
+		static void AccessAction(IDbConnection connection)
+		{
+#if !NETSTANDARD1_6
+			using (var conn = AccessTools.CreateDataConnection(connection))
+			{
+				conn.Execute(@"
+					INSERT INTO AllTypes
+					(
+						bitDataType, decimalDataType, smallintDataType, intDataType,tinyintDataType, moneyDataType, floatDataType, realDataType,
+						datetimeDataType,
+						charDataType, varcharDataType, textDataType, ncharDataType, nvarcharDataType, ntextDataType,
+						binaryDataType, varbinaryDataType, imageDataType, oleobjectDataType,
+						uniqueidentifierDataType
+					)
+					VALUES
+					(
+						1, 2222222, 25555, 7777777, 100, 100000, 20.31, 16.2,
+						@datetimeDataType,
+						'1', '234', '567', '23233', '3323', '111',
+						@binaryDataType, @varbinaryDataType, @imageDataType, @oleobjectDataType,
+						@uniqueidentifierDataType
+					)",
+					new
+					{
+						datetimeDataType         = new DateTime(2012, 12, 12, 12, 12, 12),
+
+						binaryDataType           = new byte[] { 1, 2, 3, 4 },
+						varbinaryDataType        = new byte[] { 1, 2, 3, 5 },
+						imageDataType            = new byte[] { 3, 4, 5, 6 },
+						oleobjectDataType        = new byte[] { 5, 6, 7, 8 },
+
+						uniqueidentifierDataType = new Guid("{6F9619FF-8B86-D011-B42D-00C04FC964FF}"),
+					});
+			}
+#endif
+		}
+
+		void FirebirdAction(IDbConnection connection)
+		{
+			using (var conn = LinqToDB.DataProvider.Firebird.FirebirdTools.CreateDataConnection(connection))
+			{
+				conn.Execute(@"
+					UPDATE PERSON
+					SET
+						FIRSTNAME = @FIRSTNAME,
+						LASTNAME  = @LASTNAME
+					WHERE PERSONID = 4",
+					new
+					{
+						FIRSTNAME = "Jürgen",
+						LASTNAME  = "König",
+					});
+			}
+		}
+
+		static void SQLiteAction(IDbConnection connection)
+		{
+			using (var conn = LinqToDB.DataProvider.SQLite.SQLiteTools.CreateDataConnection(connection))
+			{
+				conn.Execute(@"
+					UPDATE AllTypes
+					SET
+						binaryDataType           = @binaryDataType,
+						varbinaryDataType        = @varbinaryDataType,
+						imageDataType            = @imageDataType,
+						uniqueidentifierDataType = @uniqueidentifierDataType
+					WHERE ID = 2",
+					new
+					{
+						binaryDataType           = new byte[] { 1 },
+						varbinaryDataType        = new byte[] { 2 },
+						imageDataType            = new byte[] { 0, 0, 0, 3 },
+						uniqueidentifierDataType = new Guid("{6F9619FF-8B86-D011-B42D-00C04FC964FF}"),
+					});
+			}
+		}
+
+		static void InformixAction(IDbConnection connection)
+		{
+			using (var conn = LinqToDB.DataProvider.Informix.InformixTools.CreateDataConnection(connection))
+			{
+				conn.Execute(@"
+					UPDATE AllTypes
+					SET
+						byteDataType = ?
+					WHERE ID = 2",
+					new
+					{
+						blob = new byte[] { 1, 2 },
+					});
+			}
+		}
+	}
+}