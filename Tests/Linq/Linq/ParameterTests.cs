--- conflicted
+++ resolved
@@ -1,5 +1,6 @@
 ﻿using System;
 using System.Linq;
+
 using LinqToDB;
 using LinqToDB.Data;
 using LinqToDB.Linq;
@@ -209,7 +210,6 @@
 			}
 		}
 
-<<<<<<< HEAD
 
 		static class AdditionalSql
 		{
@@ -250,7 +250,6 @@
 			}
 		}
 
-=======
 		[Test]
 		public void TestQueryableCall([DataSources] string context)
 		{
@@ -320,6 +319,5 @@
 			var list = db.Child.ToList();
 			return db.Child.Where(c => list.Where(filter).Select(r => r.ChildID).Contains(c.ChildID));
 		}
->>>>>>> 154068bf
 	}
 }