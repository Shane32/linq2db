<<<<<<< HEAD
﻿using System;
using System.Linq;
using System.Threading.Tasks;

using LinqToDB;
using LinqToDB.Mapping;

using NUnit.Framework;

namespace Tests.Linq
{
	using Model;

	[TestFixture]
	public class CountTests : TestBase
	{
		[Test]
		public void Count1([DataSources] string context)
		{
			using (var db = GetDataContext(context))
				Assert.AreEqual(
					   Parent.Count(),
					db.Parent.Count());
		}

		[Test]
		public async Task Count1Async([DataSources] string context)
		{
			using (var db = GetDataContext(context))
				Assert.AreEqual(
					         Parent.Count(),
					await db.Parent.CountAsync());
		}

		[Test]
		public void Count2([DataSources] string context)
		{
			using (var db = GetDataContext(context))
				Assert.AreEqual(
					   Parent.Count(p => p.ParentID > 2),
					db.Parent.Count(p => p.ParentID > 2));
		}

		[Test]
		public async Task Count2Async([DataSources] string context)
		{
			using (var db = GetDataContext(context))
				Assert.AreEqual(
					         Parent.Count     (p => p.ParentID > 2),
					await db.Parent.CountAsync(p => p.ParentID > 2));
		}

		[Test]
		public void Count3([DataSources] string context)
		{
			using (var db = GetDataContext(context))
				AreEqual(
					from p in    Parent select p.Children.Count(),
					from p in db.Parent select p.Children.Count());
		}

		[Test]
		public void Count4([DataSources] string context)
		{
			using (var db = GetDataContext(context))
				AreEqual(
					from p in    Parent select    Child.Count(),
					from p in db.Parent select db.Child.Count());
		}

		[Test]
		public void Count5([DataSources] string context)
		{
			using (var db = GetDataContext(context))
				Assert.AreEqual(
					(from ch in    Child group ch by ch.ParentID).Count(),
					(from ch in db.Child group ch by ch.ParentID).Count());
		}

		[Test]
		public void Count6([DataSources] string context)
		{
			using (var db = GetDataContext(context))
				Assert.AreEqual(
					(from ch in    Child group ch by ch.ParentID).Count(g => g.Key > 2),
					(from ch in db.Child group ch by ch.ParentID).Count(g => g.Key > 2));
		}

		[Test]
		public void Count7([DataSources(ProviderName.SqlCe)] string context)
		{
			using (var db = GetDataContext(context))
				AreEqual(
					from p in    Parent where p.Children.Count > 2 select p,
					from p in db.Parent where p.Children.Count > 2 select p);
		}

		[Test]
		public void SubQueryCount([IncludeDataSources(TestProvName.AllSqlServer2008Plus)] string context)
		{
			using (var db = new TestDataConnection(context))
			{
				AreEqual(
					from p in Parent
					select Parent.Where(t => t.ParentID == p.ParentID).Count()
					,
					from p in db.Parent
					select Sql.AsSql(db.GetParentByID(p.ParentID).Count()));
			}
		}

		[Test]
		public void GroupBy1([DataSources] string context)
		{
			using (var db = GetDataContext(context))
				AreEqual(
					from ch in Child
					group ch by ch.ParentID into g
					select g.Count(ch => ch.ChildID > 20),
					from ch in db.Child
					group ch by ch.ParentID into g
					select g.Count(ch => ch.ChildID > 20));
		}

		[Test]
		public void GroupBy101([DataSources] string context)
		{
			using (var db = GetDataContext(context))
				AreEqual(
					from ch in Child
					group ch by ch.ParentID into g
					select g.Count(),
					from ch in db.Child
					group ch by ch.ParentID into g
					select g.Count());
		}

		[Test]
		public void GroupBy102([DataSources(ProviderName.SqlCe)] string context)
		{
			using (var db = GetDataContext(context))
				AreEqual(
					from ch in Child
					group ch by ch.ParentID into g
					select new
					{
						ID1 = g.Max  (ch => ch.ChildID),
						ID2 = g.Count(ch => ch.ChildID > 20) + 1,
						ID3 = g.Count(ch => ch.ChildID > 20),
						ID4 = g.Count(ch => ch.ChildID > 10),
					},
					from ch in db.Child
					group ch by ch.ParentID into g
					select new
					{
						ID1 = g.Max  (ch => ch.ChildID),
						ID2 = g.Count(ch => ch.ChildID > 20) + 1,
						ID3 = g.Count(ch => ch.ChildID > 20),
						ID4 = g.Count(ch => ch.ChildID > 10),
					});
		}

		[Test]
		public void GroupBy103([DataSources] string context)
		{
			using (var db = GetDataContext(context))
				AreEqual(
					from ch in Child
					group ch by new { Parent = ch.ParentID, ch.ChildID } into g
					select g.Count(ch => ch.ChildID > 20),
					from ch in db.Child
					group ch by new { Parent = ch.ParentID, ch.ChildID } into g
					select g.Count(ch => ch.ChildID > 20));
		}

		[ActiveIssue(Configuration = ProviderName.Informix)]
		[Test]
		public void GroupBy21([DataSources] string context)
		{
			var n = 1;

			using (var db = GetDataContext(context))
				AreEqual(
					from ch in
						from ch in Child select new { ParentID = ch.ParentID + 1, ch.ChildID }
					where ch.ParentID + 1 > n
					group ch by ch into g
					select g.Count(p => p.ParentID < 3),
					from ch in
						from ch in db.Child select new { ParentID = ch.ParentID + 1, ch.ChildID }
					where ch.ParentID + 1 > n
					group ch by ch into g
					select g.Count(p => p.ParentID < 3));
		}

		[ActiveIssue(Configuration = ProviderName.Informix)]
		[Test]
		public void GroupBy22([DataSources] string context)
		{
			var n = 1;

			using (var db = GetDataContext(context))
				AreEqual(
					from ch in
						from ch in Child select new { ParentID = ch.ParentID + 1, ch.ChildID }
					where ch.ParentID + 1 > n
					group ch by new { ch.ParentID } into g
					select g.Count(p => p.ParentID < 3),
					from ch in
						from ch in db.Child select new { ParentID = ch.ParentID + 1, ch.ChildID }
					where ch.ParentID + 1 > n
					group ch by new { ch.ParentID } into g
					select g.Count(p => p.ParentID < 3));
		}

		[Test]
		public void GroupBy23([DataSources(ProviderName.SqlCe, TestProvName.AllOracle, ProviderName.SqlServer2000, ProviderName.Access)] string context)
		{
			using (var db = GetDataContext(context))
				AreEqual(
					from p in
						from p in Parent select new { ParentID = p.ParentID + 1, p.Value1 }
					where p.ParentID + 1 > 1
					group p by new { p.Value1 } into g
					select g.Count(p => p.ParentID < 3),
					from p in
						from p in db.Parent select new { ParentID = p.ParentID + 1, p.Value1 }
					where p.ParentID + 1 > 1
					group p by new { p.Value1 } into g
					select g.Count(p => p.ParentID < 3));
		}

		[ActiveIssue("Unsupported by Informix?", Configuration = ProviderName.Informix)]
		[Test]
		public void GroupBy3([DataSources] string context)
		{
			using (var db = GetDataContext(context))
				AreEqual(
					from ch in
						from ch in Child select new { ParentID = ch.ParentID + 1, ch.ChildID }
					where ch.ParentID - 1 > 0
					group ch by new { ch.ParentID } into g
					select new
					{
						g.Key.ParentID,
						ChildMin   = g.Min(p => p.ChildID),
						ChildCount = g.Count(p => p.ChildID > 25)
					},
					from ch in
						from ch in db.Child select new { ParentID = ch.ParentID + 1, ch.ChildID }
					where ch.ParentID - 1 > 0
					group ch by new { ch.ParentID } into g
					select new
					{
						g.Key.ParentID,
						ChildMin   = g.Min(p => p.ChildID),
						ChildCount = g.Count(p => p.ChildID > 25)
					});
		}

		[Test]
		public void GroupBy4([DataSources] string context)
		{
			using (var db = GetDataContext(context))
			{
				var expected = Child.Count();
				var result   = db.Child.Count();
				Assert.AreEqual(expected, result);
			}
		}

		[Test]
		public void GroupBy5([DataSources(ProviderName.SqlCe)] string context)
		{
			using (var db = GetDataContext(context))
				AreEqual(
					from ch in Child
					group ch by ch.ParentID into g
					select new
					{
						ID1 = g.Max  (ch => ch.ChildID),
						ID2 = g.Count(ch => ch.ChildID > 20) + 1,
						ID3 = g.Count(ch => ch.ChildID > 20),
						ID4 = g.Count(ch => ch.ChildID > 10),
					},
					from ch in db.Child
					group ch by ch.ParentID into g
					select new
					{
						ID1 = g.Max  (ch => ch.ChildID),
						ID2 = g.Count(ch => ch.ChildID > 20) + 1,
						ID3 = g.Count(ch => ch.ChildID > 20),
						ID4 = g.Count(ch => ch.ChildID > 10),
					});
		}

		[Test]
		public void GroupBy6([DataSources] string context)
		{
			using (var db = GetDataContext(context))
				Assert.AreEqual(
					(from ch in    Child group ch by ch.ParentID).Count(),
					(from ch in db.Child group ch by ch.ParentID).Count());
		}

		[Test]
		public void GroupBy7([DataSources] string context)
		{
			using (var db = GetDataContext(context))
				AreEqual(
					from ch in Child
					group ch by ch.ParentID into g
					select new
					{
						ID1 = g.Count(),
						ID2 = g.Max  (ch => ch.ChildID),
					},
					from ch in db.Child
					group ch by ch.ParentID into g
					select new
					{
						ID1 = g.Count(),
						ID2 = g.Max  (ch => ch.ChildID),
					});
		}

		[Test]
		public void GroupByWhere([DataSources] string context)
		{
			using (var db = GetDataContext(context))
			{
				var expected = Child.Count(ch => ch.ChildID > 20);
				Assert.AreNotEqual(0, expected);

				var result = db.Child.Count(ch => ch.ChildID > 20);
				Assert.AreEqual(expected, result);
			}
		}

		[Test]
		public void GroupByWhere1([DataSources] string context)
		{
			using (var db = GetDataContext(context))
				AreEqual(
					from ch in Child
					group ch by ch.ParentID into g
					where g.Key > 2
					select g.Key,
					from ch in db.Child
					group ch by ch.ParentID into g
					where g.Key > 2
					select g.Key);
		}

		[Test]
		public void GroupByWhere2([DataSources] string context)
		{
			using (var db = GetDataContext(context))
				AreEqual(
					from ch in Child
					group ch by ch.ParentID into g
					where g.Count() > 2
					select g.Key,
					from ch in db.Child
					group ch by ch.ParentID into g
					where g.Count() > 2
					select g.Key);
		}

		[Test]
		public void GroupByWhere201([DataSources(ProviderName.SqlCe)] string context)
		{
			using (var db = GetDataContext(context))
				AreEqual(
					from ch in Child
					group ch by ch.ParentID into g
					where g.Count(ch => ch.ChildID > 20) > 2
					select g.Key,
					from ch in db.Child
					group ch by ch.ParentID into g
					where g.Count(ch => ch.ChildID > 20) > 2
					select g.Key);
		}

		[Test]
		public void GroupByWhere202([DataSources(ProviderName.SqlCe)] string context)
		{
			using (var db = GetDataContext(context))
				AreEqual(
					from ch in Child
					group ch by ch.ParentID into g
					where g.Count(ch => ch.ChildID > 20) > 2 || g.Count(ch => ch.ChildID == 20) > 2
					select g.Key,
					from ch in db.Child
					group ch by ch.ParentID into g
					where g.Count(ch => ch.ChildID > 20) > 2 || g.Count(ch => ch.ChildID == 20) > 2
					select g.Key);
		}

		[Test]
		public void GroupByWhere203([DataSources(ProviderName.SqlCe)] string context)
		{
			using (var db = GetDataContext(context))
				AreEqual(
					from ch in Child
					group ch by ch.ParentID into g
					where g.Count(ch => ch.ChildID > 20) > 2 || g.Key > 2
					select g.Key,
					from ch in db.Child
					group ch by ch.ParentID into g
					where g.Count(ch => ch.ChildID > 20) > 2 || g.Key > 2
					select g.Key);
		}

		[Test]
		public void GroupByWhere3([DataSources] string context)
		{
			using (var db = GetDataContext(context))
				AreEqual(
					from ch in Child
					group ch by ch.ParentID into g
					where g.Count() > 2 && g.Key < 5
					select g.Key,
					from ch in db.Child
					group ch by ch.ParentID into g
					where g.Count() > 2 && g.Key < 5
					select g.Key);
		}

		[Test]
		public void GroupByWhere301([DataSources] string context)
		{
			using (var db = GetDataContext(context))
				AreEqual(
					from ch in Child
					group ch by ch.ParentID into g
					where g.Count() > 3 || g.Key == 1
					select g.Key,
					from ch in db.Child
					group ch by ch.ParentID into g
					where g.Count() > 3 || g.Key == 1
					select g.Key);
		}

		[Test]
		public void GroupByWhere4([DataSources] string context)
		{
			using (var db = GetDataContext(context))
				AreEqual(
					from ch in GrandChild1
					group ch by ch.Parent into g
					where g.Count() > 2
					select g.Key.ParentID
					,
					from ch in db.GrandChild1
					group ch by ch.Parent into g
					where g.Count() > 2
					select g.Key.ParentID);
		}

		[Test]
		public void SubQuery1([DataSources] string context)
		{
			using (var db = GetDataContext(context))
				AreEqual(
					from p in Parent
					where p.ParentID != 5
					select new { p.ParentID, Count = p.Children.Where(c => c.ParentID == p.ParentID && c.ChildID != 0m).Count() },
					from p in db.Parent
					where p.ParentID != 5
					select new { p.ParentID, Count = p.Children.Where(c => c.ParentID == p.ParentID && c.ChildID != 0m).Count() });
		}

		[Test]
		public void SubQuery2([DataSources] string context)
		{
			using (var db = GetDataContext(context))
				AreEqual(
					from p in Parent
					where p.ParentID != 5
					select new { Count = p.Value1 == null ? p.Children.Count : p.Children.Count(c => c.ParentID == p.ParentID) },
					from p in db.Parent
					where p.ParentID != 5
					select new { Count = p.Value1 == null ? p.Children.Count : p.Children.Count(c => c.ParentID == p.ParentID) });
		}

		[Test]
		public void SubQuery3([DataSources] string context)
		{
			using (var db = GetDataContext(context))
				AreEqual(
					from p in Parent
					where p.ParentID != 5
					select new { Count = p.Value1 == null ? p.Children.Count() : p.Children.Count(c => c.ParentID == p.ParentID) },
					from p in db.Parent
					where p.ParentID != 5
					select new { Count = p.Value1 == null ? p.Children.Count() : p.Children.Count(c => c.ParentID == p.ParentID) });
		}

		[Test]
		public void SubQuery4([DataSources] string context)
		{
			using (var db = GetDataContext(context))
				AreEqual(
					from p in    Parent select new { Count =    Parent.Count(p1 => p1.ParentID == p.ParentID) },
					from p in db.Parent select new { Count = db.Parent.Count(p1 => p1.ParentID == p.ParentID) });
		}

		[Test]
		public void SubQuery5([DataSources] string context)
		{
			using (var db = GetDataContext(context))
				AreEqual(
					from p in    Parent select new { Count =    Parent.Where(p1 => p1.ParentID == p.ParentID).Count() },
					from p in db.Parent select new { Count = db.Parent.Where(p1 => p1.ParentID == p.ParentID).Count() });
		}

		[Test]
		public void SubQuery6([DataSources(ProviderName.SqlCe, TestProvName.AllSQLite, TestProvName.AllSybase)] string context)
		{
			using (var db = GetDataContext(context))
				AreEqual(
					   Parent.Take(5).OrderByDescending(p => p.ParentID).Select(p => p.Children.Count()),
					db.Parent.Take(5).OrderByDescending(p => p.ParentID).Select(p => p.Children.Count()));
		}

		[Test]
		public void SubQuery7([DataSources(ProviderName.SqlCe, TestProvName.AllOracle, ProviderName.Access)] string context)
		{
			using (var db = GetDataContext(context))
				AreEqual(
					from p in    Parent select    Child.Count(c => c.Parent == p),
					from p in db.Parent select db.Child.Count(c => c.Parent == p));
		}

		[Test]
		public void SubQueryMax1([DataSources] string context)
		{
			using (var db = GetDataContext(context))
				Assert.AreEqual(
					   Parent.Max(p =>    Child.Count(c => c.Parent.ParentID == p.ParentID)),
					db.Parent.Max(p => db.Child.Count(c => c.Parent.ParentID == p.ParentID)));
		}

		[Test]
		public async Task SubQueryMax1Async([DataSources] string context)
		{
			using (var db = GetDataContext(context))
				Assert.AreEqual(
					         Parent.Max     (p =>    Child.Count(c => c.Parent.ParentID == p.ParentID)),
					await db.Parent.MaxAsync(p => db.Child.Count(c => c.Parent.ParentID == p.ParentID)));
		}

		[Test]
		public void SubQueryMax2([DataSources] string context)
		{
			using (var db = GetDataContext(context))
				Assert.AreEqual(
					   Parent.Max(p => p.Children.Count()),
					db.Parent.Max(p => p.Children.Count()));
		}

		[Test]
		public void GroupJoin1([DataSources] string context)
		{
			using (var db = GetDataContext(context))
				AreEqual(
					from p in Parent
					join c in Child on p.ParentID equals c.ParentID into gc
					join g in GrandChild on p.ParentID equals g.ParentID into gg
					select new
					{
						Count1 = gc.Count(),
						Count2 = gg.Count()
					},
					from p in db.Parent
					join c in db.Child on p.ParentID equals c.ParentID into gc
					join g in db.GrandChild on p.ParentID equals g.ParentID into gg
					select new
					{
						Count1 = gc.Count(),
						Count2 = gg.Count()
					});
		}

		[Test]
		public void GroupJoin2([DataSources] string context)
		{
			using (var db = GetDataContext(context))
				AreEqual(
					from p in Parent
					join c in Child on p.ParentID equals c.ParentID into gc
					join g in GrandChild on p.ParentID equals g.ParentID into gg
					let gc1 = gc
					let gg1 = gg
					select new
					{
						Count1 = gc1.Count(),
						Count2 = gg1.Count()
					} ,
					from p in db.Parent
					join c in db.Child on p.ParentID equals c.ParentID into gc
					join g in db.GrandChild on p.ParentID equals g.ParentID into gg
					let gc1 = gc
					let gg1 = gg
					select new
					{
						Count1 = gc.Count(),
						Count2 = gg.Count()
					});
		}

		[Test]
		public void GroupJoin3([DataSources] string context)
		{
			using (var db = GetDataContext(context))
				AreEqual(
					from p in Parent
					join c in Child on p.ParentID equals c.ParentID into gc
					select new
					{
						Count1 = gc.Count(),
					},
					from p in db.Parent
					join c in db.Child on p.ParentID equals c.ParentID into gc
					select new
					{
						Count1 = gc.Count(),
					});
		}

		[Test]
		public void GroupJoin4([DataSources] string context)
		{
			using (var db = GetDataContext(context))
				AreEqual(
					from p in Parent
					join c in Child on p.ParentID equals c.ParentID into gc
					select new
					{
						Count1 = gc.Count() + gc.Count(),
					},
					from p in db.Parent
					join c in db.Child on p.ParentID equals c.ParentID into gc
					select new
					{
						Count1 = gc.Count() + gc.Count(),
					});
		}

		[Test]
		public void Count8([DataSources] string context)
		{
			using (var db = GetDataContext(context))
			{
				Assert.AreEqual(
					   Child.Select(ch => ch.Parent.ParentID).Count(p => p == 1),
					db.Child.Select(ch => ch.Parent.ParentID).Count(p => p == 1));
				Assert.AreEqual(
					db.Child.Select(ch => ch.Parent.ParentID).ToList().Count(p => p == 1),
					db.Child.Select(ch => ch.Parent.ParentID).Count(p => p == 1));
			}
		}

		[Table("Child")]
		class Child2
		{
			[Column] public int? ParentID;
			[Column] public int  ChildID;

			[Association(ThisKey = "ParentID", OtherKey = "ParentID")]
			public Parent Parent;
		}

		[Test]
		public void Count9([DataSources] string context)
		{
			using (var db = GetDataContext(context))
			{
				Assert.AreEqual(
					db.GetTable<Child2>().Select(ch => ch.Parent.ParentID).ToList().Count(p => p == 1),
					db.GetTable<Child2>().Select(ch => ch.Parent.ParentID).Count(p => p == 1));
			}
		}
	}
}
=======
﻿using System;
using System.Linq;
using System.Threading.Tasks;

using LinqToDB;
using LinqToDB.Mapping;

using NUnit.Framework;

namespace Tests.Linq
{
	using Model;

	[TestFixture]
	public class CountTests : TestBase
	{
		[Test]
		public void Count1([DataSources] string context)
		{
			using (var db = GetDataContext(context))
				Assert.AreEqual(
					   Parent.Count(),
					db.Parent.Count());
		}

		[Test]
		public async Task Count1Async([DataSources] string context)
		{
			using (var db = GetDataContext(context))
				Assert.AreEqual(
					         Parent.Count(),
					await db.Parent.CountAsync());
		}

		[Test]
		public void Count2([DataSources] string context)
		{
			using (var db = GetDataContext(context))
				Assert.AreEqual(
					   Parent.Count(p => p.ParentID > 2),
					db.Parent.Count(p => p.ParentID > 2));
		}

		[Test]
		public async Task Count2Async([DataSources] string context)
		{
			using (var db = GetDataContext(context))
				Assert.AreEqual(
					         Parent.Count     (p => p.ParentID > 2),
					await db.Parent.CountAsync(p => p.ParentID > 2));
		}

		[Test]
		public void Count3([DataSources] string context)
		{
			using (var db = GetDataContext(context))
				AreEqual(
					from p in    Parent select p.Children.Count(),
					from p in db.Parent select p.Children.Count());
		}

		[Test]
		public void Count4([DataSources] string context)
		{
			using (var db = GetDataContext(context))
				AreEqual(
					from p in    Parent select    Child.Count(),
					from p in db.Parent select db.Child.Count());
		}

		[Test]
		public void Count5([DataSources] string context)
		{
			using (var db = GetDataContext(context))
				Assert.AreEqual(
					(from ch in    Child group ch by ch.ParentID).Count(),
					(from ch in db.Child group ch by ch.ParentID).Count());
		}

		[Test]
		public void Count6([DataSources] string context)
		{
			using (var db = GetDataContext(context))
				Assert.AreEqual(
					(from ch in    Child group ch by ch.ParentID).Count(g => g.Key > 2),
					(from ch in db.Child group ch by ch.ParentID).Count(g => g.Key > 2));
		}

		[Test]
		public void Count7([DataSources(ProviderName.SqlCe)] string context)
		{
			using (var db = GetDataContext(context))
				AreEqual(
					from p in    Parent where p.Children.Count > 2 select p,
					from p in db.Parent where p.Children.Count > 2 select p);
		}

		[Test]
		public void SubQueryCount([IncludeDataSources(TestProvName.AllSqlServer2008Plus)] string context)
		{
			using (var db = new TestDataConnection(context))
			{
				AreEqual(
					from p in Parent
					select Parent.Where(t => t.ParentID == p.ParentID).Count()
					,
					from p in db.Parent
					select Sql.AsSql(db.GetParentByID(p.ParentID).Count()));
			}
		}

		[Test]
		public void GroupBy1([DataSources] string context)
		{
			using (var db = GetDataContext(context))
				AreEqual(
					from ch in Child
					group ch by ch.ParentID into g
					select g.Count(ch => ch.ChildID > 20),
					from ch in db.Child
					group ch by ch.ParentID into g
					select g.Count(ch => ch.ChildID > 20));
		}

		[Test]
		public void GroupBy101([DataSources] string context)
		{
			using (var db = GetDataContext(context))
				AreEqual(
					from ch in Child
					group ch by ch.ParentID into g
					select g.Count(),
					from ch in db.Child
					group ch by ch.ParentID into g
					select g.Count());
		}

		[Test]
		public void GroupBy102([DataSources(ProviderName.SqlCe)] string context)
		{
			using (var db = GetDataContext(context))
				AreEqual(
					from ch in Child
					group ch by ch.ParentID into g
					select new
					{
						ID1 = g.Max  (ch => ch.ChildID),
						ID2 = g.Count(ch => ch.ChildID > 20) + 1,
						ID3 = g.Count(ch => ch.ChildID > 20),
						ID4 = g.Count(ch => ch.ChildID > 10),
					},
					from ch in db.Child
					group ch by ch.ParentID into g
					select new
					{
						ID1 = g.Max  (ch => ch.ChildID),
						ID2 = g.Count(ch => ch.ChildID > 20) + 1,
						ID3 = g.Count(ch => ch.ChildID > 20),
						ID4 = g.Count(ch => ch.ChildID > 10),
					});
		}

		[Test]
		public void GroupBy103([DataSources] string context)
		{
			using (var db = GetDataContext(context))
				AreEqual(
					from ch in Child
					group ch by new { Parent = ch.ParentID, ch.ChildID } into g
					select g.Count(ch => ch.ChildID > 20),
					from ch in db.Child
					group ch by new { Parent = ch.ParentID, ch.ChildID } into g
					select g.Count(ch => ch.ChildID > 20));
		}

		[ActiveIssue(1685, Configurations = new[] { ProviderName.Informix, ProviderName.SapHana })]
		[Test]
		public void GroupBy21([DataSources] string context)
		{
			var n = 1;

			using (var db = GetDataContext(context))
				AreEqual(
					from ch in
						from ch in Child select new { ParentID = ch.ParentID + 1, ch.ChildID }
					where ch.ParentID + 1 > n
					group ch by ch into g
					select g.Count(p => p.ParentID < 3),
					from ch in
						from ch in db.Child select new { ParentID = ch.ParentID + 1, ch.ChildID }
					where ch.ParentID + 1 > n
					group ch by ch into g
					select g.Count(p => p.ParentID < 3));
		}

		[ActiveIssue(1685, Configurations = new[] { ProviderName.Informix, ProviderName.SapHana })]
		[Test]
		public void GroupBy22([DataSources] string context)
		{
			var n = 1;

			using (var db = GetDataContext(context))
				AreEqual(
					from ch in
						from ch in Child select new { ParentID = ch.ParentID + 1, ch.ChildID }
					where ch.ParentID + 1 > n
					group ch by new { ch.ParentID } into g
					select g.Count(p => p.ParentID < 3),
					from ch in
						from ch in db.Child select new { ParentID = ch.ParentID + 1, ch.ChildID }
					where ch.ParentID + 1 > n
					group ch by new { ch.ParentID } into g
					select g.Count(p => p.ParentID < 3));
		}

		[Test]
		public void GroupBy23([DataSources(ProviderName.SqlCe, TestProvName.AllOracle, ProviderName.SqlServer2000, ProviderName.Access)] string context)
		{
			using (var db = GetDataContext(context))
				AreEqual(
					from p in
						from p in Parent select new { ParentID = p.ParentID + 1, p.Value1 }
					where p.ParentID + 1 > 1
					group p by new { p.Value1 } into g
					select g.Count(p => p.ParentID < 3),
					from p in
						from p in db.Parent select new { ParentID = p.ParentID + 1, p.Value1 }
					where p.ParentID + 1 > 1
					group p by new { p.Value1 } into g
					select g.Count(p => p.ParentID < 3));
		}

		[ActiveIssue("Unsupported by Informix?", Configuration = ProviderName.Informix)]
		[Test]
		public void GroupBy3([DataSources] string context)
		{
			using (var db = GetDataContext(context))
				AreEqual(
					from ch in
						from ch in Child select new { ParentID = ch.ParentID + 1, ch.ChildID }
					where ch.ParentID - 1 > 0
					group ch by new { ch.ParentID } into g
					select new
					{
						g.Key.ParentID,
						ChildMin   = g.Min(p => p.ChildID),
						ChildCount = g.Count(p => p.ChildID > 25)
					},
					from ch in
						from ch in db.Child select new { ParentID = ch.ParentID + 1, ch.ChildID }
					where ch.ParentID - 1 > 0
					group ch by new { ch.ParentID } into g
					select new
					{
						g.Key.ParentID,
						ChildMin   = g.Min(p => p.ChildID),
						ChildCount = g.Count(p => p.ChildID > 25)
					});
		}

		[Test]
		public void GroupBy4([DataSources] string context)
		{
			using (var db = GetDataContext(context))
			{
				var expected = Child.Count();
				var result   = db.Child.Count();
				Assert.AreEqual(expected, result);
			}
		}

		[Test]
		public void GroupBy5([DataSources(ProviderName.SqlCe)] string context)
		{
			using (var db = GetDataContext(context))
				AreEqual(
					from ch in Child
					group ch by ch.ParentID into g
					select new
					{
						ID1 = g.Max  (ch => ch.ChildID),
						ID2 = g.Count(ch => ch.ChildID > 20) + 1,
						ID3 = g.Count(ch => ch.ChildID > 20),
						ID4 = g.Count(ch => ch.ChildID > 10),
					},
					from ch in db.Child
					group ch by ch.ParentID into g
					select new
					{
						ID1 = g.Max  (ch => ch.ChildID),
						ID2 = g.Count(ch => ch.ChildID > 20) + 1,
						ID3 = g.Count(ch => ch.ChildID > 20),
						ID4 = g.Count(ch => ch.ChildID > 10),
					});
		}

		[Test]
		public void GroupBy6([DataSources] string context)
		{
			using (var db = GetDataContext(context))
				Assert.AreEqual(
					(from ch in    Child group ch by ch.ParentID).Count(),
					(from ch in db.Child group ch by ch.ParentID).Count());
		}

		[Test]
		public void GroupBy7([DataSources] string context)
		{
			using (var db = GetDataContext(context))
				AreEqual(
					from ch in Child
					group ch by ch.ParentID into g
					select new
					{
						ID1 = g.Count(),
						ID2 = g.Max  (ch => ch.ChildID),
					},
					from ch in db.Child
					group ch by ch.ParentID into g
					select new
					{
						ID1 = g.Count(),
						ID2 = g.Max  (ch => ch.ChildID),
					});
		}

		[Test]
		public void GroupByWhere([DataSources] string context)
		{
			using (var db = GetDataContext(context))
			{
				var expected = Child.Count(ch => ch.ChildID > 20);
				Assert.AreNotEqual(0, expected);

				var result = db.Child.Count(ch => ch.ChildID > 20);
				Assert.AreEqual(expected, result);
			}
		}

		[Test]
		public void GroupByWhere1([DataSources] string context)
		{
			using (var db = GetDataContext(context))
				AreEqual(
					from ch in Child
					group ch by ch.ParentID into g
					where g.Key > 2
					select g.Key,
					from ch in db.Child
					group ch by ch.ParentID into g
					where g.Key > 2
					select g.Key);
		}

		[Test]
		public void GroupByWhere2([DataSources] string context)
		{
			using (var db = GetDataContext(context))
				AreEqual(
					from ch in Child
					group ch by ch.ParentID into g
					where g.Count() > 2
					select g.Key,
					from ch in db.Child
					group ch by ch.ParentID into g
					where g.Count() > 2
					select g.Key);
		}

		[Test]
		public void GroupByWhere201([DataSources(ProviderName.SqlCe)] string context)
		{
			using (var db = GetDataContext(context))
				AreEqual(
					from ch in Child
					group ch by ch.ParentID into g
					where g.Count(ch => ch.ChildID > 20) > 2
					select g.Key,
					from ch in db.Child
					group ch by ch.ParentID into g
					where g.Count(ch => ch.ChildID > 20) > 2
					select g.Key);
		}

		[Test]
		public void GroupByWhere202([DataSources(ProviderName.SqlCe)] string context)
		{
			using (var db = GetDataContext(context))
				AreEqual(
					from ch in Child
					group ch by ch.ParentID into g
					where g.Count(ch => ch.ChildID > 20) > 2 || g.Count(ch => ch.ChildID == 20) > 2
					select g.Key,
					from ch in db.Child
					group ch by ch.ParentID into g
					where g.Count(ch => ch.ChildID > 20) > 2 || g.Count(ch => ch.ChildID == 20) > 2
					select g.Key);
		}

		[Test]
		public void GroupByWhere203([DataSources(ProviderName.SqlCe)] string context)
		{
			using (var db = GetDataContext(context))
				AreEqual(
					from ch in Child
					group ch by ch.ParentID into g
					where g.Count(ch => ch.ChildID > 20) > 2 || g.Key > 2
					select g.Key,
					from ch in db.Child
					group ch by ch.ParentID into g
					where g.Count(ch => ch.ChildID > 20) > 2 || g.Key > 2
					select g.Key);
		}

		[Test]
		public void GroupByWhere3([DataSources] string context)
		{
			using (var db = GetDataContext(context))
				AreEqual(
					from ch in Child
					group ch by ch.ParentID into g
					where g.Count() > 2 && g.Key < 5
					select g.Key,
					from ch in db.Child
					group ch by ch.ParentID into g
					where g.Count() > 2 && g.Key < 5
					select g.Key);
		}

		[Test]
		public void GroupByWhere301([DataSources] string context)
		{
			using (var db = GetDataContext(context))
				AreEqual(
					from ch in Child
					group ch by ch.ParentID into g
					where g.Count() > 3 || g.Key == 1
					select g.Key,
					from ch in db.Child
					group ch by ch.ParentID into g
					where g.Count() > 3 || g.Key == 1
					select g.Key);
		}

		[Test]
		public void GroupByWhere4([DataSources] string context)
		{
			using (var db = GetDataContext(context))
				AreEqual(
					from ch in GrandChild1
					group ch by ch.Parent into g
					where g.Count() > 2
					select g.Key.ParentID
					,
					from ch in db.GrandChild1
					group ch by ch.Parent into g
					where g.Count() > 2
					select g.Key.ParentID);
		}

		[Test]
		public void SubQuery1([DataSources] string context)
		{
			using (var db = GetDataContext(context))
				AreEqual(
					from p in Parent
					where p.ParentID != 5
					select new { p.ParentID, Count = p.Children.Where(c => c.ParentID == p.ParentID && c.ChildID != 0m).Count() },
					from p in db.Parent
					where p.ParentID != 5
					select new { p.ParentID, Count = p.Children.Where(c => c.ParentID == p.ParentID && c.ChildID != 0m).Count() });
		}

		[Test]
		public void SubQuery2([DataSources] string context)
		{
			using (var db = GetDataContext(context))
				AreEqual(
					from p in Parent
					where p.ParentID != 5
					select new { Count = p.Value1 == null ? p.Children.Count : p.Children.Count(c => c.ParentID == p.ParentID) },
					from p in db.Parent
					where p.ParentID != 5
					select new { Count = p.Value1 == null ? p.Children.Count : p.Children.Count(c => c.ParentID == p.ParentID) });
		}

		[Test]
		public void SubQuery3([DataSources] string context)
		{
			using (var db = GetDataContext(context))
				AreEqual(
					from p in Parent
					where p.ParentID != 5
					select new { Count = p.Value1 == null ? p.Children.Count() : p.Children.Count(c => c.ParentID == p.ParentID) },
					from p in db.Parent
					where p.ParentID != 5
					select new { Count = p.Value1 == null ? p.Children.Count() : p.Children.Count(c => c.ParentID == p.ParentID) });
		}

		[Test]
		public void SubQuery4([DataSources] string context)
		{
			using (var db = GetDataContext(context))
				AreEqual(
					from p in    Parent select new { Count =    Parent.Count(p1 => p1.ParentID == p.ParentID) },
					from p in db.Parent select new { Count = db.Parent.Count(p1 => p1.ParentID == p.ParentID) });
		}

		[Test]
		public void SubQuery5([DataSources] string context)
		{
			using (var db = GetDataContext(context))
				AreEqual(
					from p in    Parent select new { Count =    Parent.Where(p1 => p1.ParentID == p.ParentID).Count() },
					from p in db.Parent select new { Count = db.Parent.Where(p1 => p1.ParentID == p.ParentID).Count() });
		}

		[Test]
		public void SubQuery6([DataSources(ProviderName.SqlCe, TestProvName.AllSQLite, TestProvName.AllSybase)] string context)
		{
			using (var db = GetDataContext(context))
				AreEqual(
					   Parent.Take(5).OrderByDescending(p => p.ParentID).Select(p => p.Children.Count()),
					db.Parent.Take(5).OrderByDescending(p => p.ParentID).Select(p => p.Children.Count()));
		}

		[Test]
		public void SubQuery7([DataSources(ProviderName.SqlCe, TestProvName.AllOracle, ProviderName.Access)] string context)
		{
			using (var db = GetDataContext(context))
				AreEqual(
					from p in    Parent select    Child.Count(c => c.Parent == p),
					from p in db.Parent select db.Child.Count(c => c.Parent == p));
		}

		[Test]
		public void SubQueryMax1([DataSources] string context)
		{
			using (var db = GetDataContext(context))
				Assert.AreEqual(
					   Parent.Max(p =>    Child.Count(c => c.Parent.ParentID == p.ParentID)),
					db.Parent.Max(p => db.Child.Count(c => c.Parent.ParentID == p.ParentID)));
		}

		[Test]
		public async Task SubQueryMax1Async([DataSources] string context)
		{
			using (var db = GetDataContext(context))
				Assert.AreEqual(
					         Parent.Max     (p =>    Child.Count(c => c.Parent.ParentID == p.ParentID)),
					await db.Parent.MaxAsync(p => db.Child.Count(c => c.Parent.ParentID == p.ParentID)));
		}

		[Test]
		public void SubQueryMax2([DataSources] string context)
		{
			using (var db = GetDataContext(context))
				Assert.AreEqual(
					   Parent.Max(p => p.Children.Count()),
					db.Parent.Max(p => p.Children.Count()));
		}

		[Test]
		public void GroupJoin1([DataSources] string context)
		{
			using (var db = GetDataContext(context))
				AreEqual(
					from p in Parent
					join c in Child on p.ParentID equals c.ParentID into gc
					join g in GrandChild on p.ParentID equals g.ParentID into gg
					select new
					{
						Count1 = gc.Count(),
						Count2 = gg.Count()
					},
					from p in db.Parent
					join c in db.Child on p.ParentID equals c.ParentID into gc
					join g in db.GrandChild on p.ParentID equals g.ParentID into gg
					select new
					{
						Count1 = gc.Count(),
						Count2 = gg.Count()
					});
		}

		[Test]
		public void GroupJoin2([DataSources] string context)
		{
			using (var db = GetDataContext(context))
				AreEqual(
					from p in Parent
					join c in Child on p.ParentID equals c.ParentID into gc
					join g in GrandChild on p.ParentID equals g.ParentID into gg
					let gc1 = gc
					let gg1 = gg
					select new
					{
						Count1 = gc1.Count(),
						Count2 = gg1.Count()
					} ,
					from p in db.Parent
					join c in db.Child on p.ParentID equals c.ParentID into gc
					join g in db.GrandChild on p.ParentID equals g.ParentID into gg
					let gc1 = gc
					let gg1 = gg
					select new
					{
						Count1 = gc.Count(),
						Count2 = gg.Count()
					});
		}

		[Test]
		public void GroupJoin3([DataSources] string context)
		{
			using (var db = GetDataContext(context))
				AreEqual(
					from p in Parent
					join c in Child on p.ParentID equals c.ParentID into gc
					select new
					{
						Count1 = gc.Count(),
					},
					from p in db.Parent
					join c in db.Child on p.ParentID equals c.ParentID into gc
					select new
					{
						Count1 = gc.Count(),
					});
		}

		[Test]
		public void GroupJoin4([DataSources] string context)
		{
			using (var db = GetDataContext(context))
				AreEqual(
					from p in Parent
					join c in Child on p.ParentID equals c.ParentID into gc
					select new
					{
						Count1 = gc.Count() + gc.Count(),
					},
					from p in db.Parent
					join c in db.Child on p.ParentID equals c.ParentID into gc
					select new
					{
						Count1 = gc.Count() + gc.Count(),
					});
		}

		[Test]
		public void Count8([DataSources] string context)
		{
			using (var db = GetDataContext(context))
			{
				Assert.AreEqual(
					   Child.Select(ch => ch.Parent.ParentID).Count(p => p == 1),
					db.Child.Select(ch => ch.Parent.ParentID).Count(p => p == 1));
				Assert.AreEqual(
					db.Child.Select(ch => ch.Parent.ParentID).ToList().Count(p => p == 1),
					db.Child.Select(ch => ch.Parent.ParentID).Count(p => p == 1));
			}
		}

		[Table("Child")]
		class Child2
		{
			[Column] public int? ParentID;
			[Column] public int  ChildID;

			[Association(ThisKey = "ParentID", OtherKey = "ParentID")]
			public Parent Parent;
		}

		[Test]
		public void Count9([DataSources] string context)
		{
			using (var db = GetDataContext(context))
			{
				Assert.AreEqual(
					db.GetTable<Child2>().Select(ch => ch.Parent.ParentID).ToList().Count(p => p == 1),
					db.GetTable<Child2>().Select(ch => ch.Parent.ParentID).Count(p => p == 1));
			}
		}
	}
}
>>>>>>> 5e26fa16
<|MERGE_RESOLUTION|>--- conflicted
+++ resolved
@@ -1,4 +1,3 @@
-<<<<<<< HEAD
 ﻿using System;
 using System.Linq;
 using System.Threading.Tasks;
@@ -684,692 +683,4 @@
 			}
 		}
 	}
-}
-=======
-﻿using System;
-using System.Linq;
-using System.Threading.Tasks;
-
-using LinqToDB;
-using LinqToDB.Mapping;
-
-using NUnit.Framework;
-
-namespace Tests.Linq
-{
-	using Model;
-
-	[TestFixture]
-	public class CountTests : TestBase
-	{
-		[Test]
-		public void Count1([DataSources] string context)
-		{
-			using (var db = GetDataContext(context))
-				Assert.AreEqual(
-					   Parent.Count(),
-					db.Parent.Count());
-		}
-
-		[Test]
-		public async Task Count1Async([DataSources] string context)
-		{
-			using (var db = GetDataContext(context))
-				Assert.AreEqual(
-					         Parent.Count(),
-					await db.Parent.CountAsync());
-		}
-
-		[Test]
-		public void Count2([DataSources] string context)
-		{
-			using (var db = GetDataContext(context))
-				Assert.AreEqual(
-					   Parent.Count(p => p.ParentID > 2),
-					db.Parent.Count(p => p.ParentID > 2));
-		}
-
-		[Test]
-		public async Task Count2Async([DataSources] string context)
-		{
-			using (var db = GetDataContext(context))
-				Assert.AreEqual(
-					         Parent.Count     (p => p.ParentID > 2),
-					await db.Parent.CountAsync(p => p.ParentID > 2));
-		}
-
-		[Test]
-		public void Count3([DataSources] string context)
-		{
-			using (var db = GetDataContext(context))
-				AreEqual(
-					from p in    Parent select p.Children.Count(),
-					from p in db.Parent select p.Children.Count());
-		}
-
-		[Test]
-		public void Count4([DataSources] string context)
-		{
-			using (var db = GetDataContext(context))
-				AreEqual(
-					from p in    Parent select    Child.Count(),
-					from p in db.Parent select db.Child.Count());
-		}
-
-		[Test]
-		public void Count5([DataSources] string context)
-		{
-			using (var db = GetDataContext(context))
-				Assert.AreEqual(
-					(from ch in    Child group ch by ch.ParentID).Count(),
-					(from ch in db.Child group ch by ch.ParentID).Count());
-		}
-
-		[Test]
-		public void Count6([DataSources] string context)
-		{
-			using (var db = GetDataContext(context))
-				Assert.AreEqual(
-					(from ch in    Child group ch by ch.ParentID).Count(g => g.Key > 2),
-					(from ch in db.Child group ch by ch.ParentID).Count(g => g.Key > 2));
-		}
-
-		[Test]
-		public void Count7([DataSources(ProviderName.SqlCe)] string context)
-		{
-			using (var db = GetDataContext(context))
-				AreEqual(
-					from p in    Parent where p.Children.Count > 2 select p,
-					from p in db.Parent where p.Children.Count > 2 select p);
-		}
-
-		[Test]
-		public void SubQueryCount([IncludeDataSources(TestProvName.AllSqlServer2008Plus)] string context)
-		{
-			using (var db = new TestDataConnection(context))
-			{
-				AreEqual(
-					from p in Parent
-					select Parent.Where(t => t.ParentID == p.ParentID).Count()
-					,
-					from p in db.Parent
-					select Sql.AsSql(db.GetParentByID(p.ParentID).Count()));
-			}
-		}
-
-		[Test]
-		public void GroupBy1([DataSources] string context)
-		{
-			using (var db = GetDataContext(context))
-				AreEqual(
-					from ch in Child
-					group ch by ch.ParentID into g
-					select g.Count(ch => ch.ChildID > 20),
-					from ch in db.Child
-					group ch by ch.ParentID into g
-					select g.Count(ch => ch.ChildID > 20));
-		}
-
-		[Test]
-		public void GroupBy101([DataSources] string context)
-		{
-			using (var db = GetDataContext(context))
-				AreEqual(
-					from ch in Child
-					group ch by ch.ParentID into g
-					select g.Count(),
-					from ch in db.Child
-					group ch by ch.ParentID into g
-					select g.Count());
-		}
-
-		[Test]
-		public void GroupBy102([DataSources(ProviderName.SqlCe)] string context)
-		{
-			using (var db = GetDataContext(context))
-				AreEqual(
-					from ch in Child
-					group ch by ch.ParentID into g
-					select new
-					{
-						ID1 = g.Max  (ch => ch.ChildID),
-						ID2 = g.Count(ch => ch.ChildID > 20) + 1,
-						ID3 = g.Count(ch => ch.ChildID > 20),
-						ID4 = g.Count(ch => ch.ChildID > 10),
-					},
-					from ch in db.Child
-					group ch by ch.ParentID into g
-					select new
-					{
-						ID1 = g.Max  (ch => ch.ChildID),
-						ID2 = g.Count(ch => ch.ChildID > 20) + 1,
-						ID3 = g.Count(ch => ch.ChildID > 20),
-						ID4 = g.Count(ch => ch.ChildID > 10),
-					});
-		}
-
-		[Test]
-		public void GroupBy103([DataSources] string context)
-		{
-			using (var db = GetDataContext(context))
-				AreEqual(
-					from ch in Child
-					group ch by new { Parent = ch.ParentID, ch.ChildID } into g
-					select g.Count(ch => ch.ChildID > 20),
-					from ch in db.Child
-					group ch by new { Parent = ch.ParentID, ch.ChildID } into g
-					select g.Count(ch => ch.ChildID > 20));
-		}
-
-		[ActiveIssue(1685, Configurations = new[] { ProviderName.Informix, ProviderName.SapHana })]
-		[Test]
-		public void GroupBy21([DataSources] string context)
-		{
-			var n = 1;
-
-			using (var db = GetDataContext(context))
-				AreEqual(
-					from ch in
-						from ch in Child select new { ParentID = ch.ParentID + 1, ch.ChildID }
-					where ch.ParentID + 1 > n
-					group ch by ch into g
-					select g.Count(p => p.ParentID < 3),
-					from ch in
-						from ch in db.Child select new { ParentID = ch.ParentID + 1, ch.ChildID }
-					where ch.ParentID + 1 > n
-					group ch by ch into g
-					select g.Count(p => p.ParentID < 3));
-		}
-
-		[ActiveIssue(1685, Configurations = new[] { ProviderName.Informix, ProviderName.SapHana })]
-		[Test]
-		public void GroupBy22([DataSources] string context)
-		{
-			var n = 1;
-
-			using (var db = GetDataContext(context))
-				AreEqual(
-					from ch in
-						from ch in Child select new { ParentID = ch.ParentID + 1, ch.ChildID }
-					where ch.ParentID + 1 > n
-					group ch by new { ch.ParentID } into g
-					select g.Count(p => p.ParentID < 3),
-					from ch in
-						from ch in db.Child select new { ParentID = ch.ParentID + 1, ch.ChildID }
-					where ch.ParentID + 1 > n
-					group ch by new { ch.ParentID } into g
-					select g.Count(p => p.ParentID < 3));
-		}
-
-		[Test]
-		public void GroupBy23([DataSources(ProviderName.SqlCe, TestProvName.AllOracle, ProviderName.SqlServer2000, ProviderName.Access)] string context)
-		{
-			using (var db = GetDataContext(context))
-				AreEqual(
-					from p in
-						from p in Parent select new { ParentID = p.ParentID + 1, p.Value1 }
-					where p.ParentID + 1 > 1
-					group p by new { p.Value1 } into g
-					select g.Count(p => p.ParentID < 3),
-					from p in
-						from p in db.Parent select new { ParentID = p.ParentID + 1, p.Value1 }
-					where p.ParentID + 1 > 1
-					group p by new { p.Value1 } into g
-					select g.Count(p => p.ParentID < 3));
-		}
-
-		[ActiveIssue("Unsupported by Informix?", Configuration = ProviderName.Informix)]
-		[Test]
-		public void GroupBy3([DataSources] string context)
-		{
-			using (var db = GetDataContext(context))
-				AreEqual(
-					from ch in
-						from ch in Child select new { ParentID = ch.ParentID + 1, ch.ChildID }
-					where ch.ParentID - 1 > 0
-					group ch by new { ch.ParentID } into g
-					select new
-					{
-						g.Key.ParentID,
-						ChildMin   = g.Min(p => p.ChildID),
-						ChildCount = g.Count(p => p.ChildID > 25)
-					},
-					from ch in
-						from ch in db.Child select new { ParentID = ch.ParentID + 1, ch.ChildID }
-					where ch.ParentID - 1 > 0
-					group ch by new { ch.ParentID } into g
-					select new
-					{
-						g.Key.ParentID,
-						ChildMin   = g.Min(p => p.ChildID),
-						ChildCount = g.Count(p => p.ChildID > 25)
-					});
-		}
-
-		[Test]
-		public void GroupBy4([DataSources] string context)
-		{
-			using (var db = GetDataContext(context))
-			{
-				var expected = Child.Count();
-				var result   = db.Child.Count();
-				Assert.AreEqual(expected, result);
-			}
-		}
-
-		[Test]
-		public void GroupBy5([DataSources(ProviderName.SqlCe)] string context)
-		{
-			using (var db = GetDataContext(context))
-				AreEqual(
-					from ch in Child
-					group ch by ch.ParentID into g
-					select new
-					{
-						ID1 = g.Max  (ch => ch.ChildID),
-						ID2 = g.Count(ch => ch.ChildID > 20) + 1,
-						ID3 = g.Count(ch => ch.ChildID > 20),
-						ID4 = g.Count(ch => ch.ChildID > 10),
-					},
-					from ch in db.Child
-					group ch by ch.ParentID into g
-					select new
-					{
-						ID1 = g.Max  (ch => ch.ChildID),
-						ID2 = g.Count(ch => ch.ChildID > 20) + 1,
-						ID3 = g.Count(ch => ch.ChildID > 20),
-						ID4 = g.Count(ch => ch.ChildID > 10),
-					});
-		}
-
-		[Test]
-		public void GroupBy6([DataSources] string context)
-		{
-			using (var db = GetDataContext(context))
-				Assert.AreEqual(
-					(from ch in    Child group ch by ch.ParentID).Count(),
-					(from ch in db.Child group ch by ch.ParentID).Count());
-		}
-
-		[Test]
-		public void GroupBy7([DataSources] string context)
-		{
-			using (var db = GetDataContext(context))
-				AreEqual(
-					from ch in Child
-					group ch by ch.ParentID into g
-					select new
-					{
-						ID1 = g.Count(),
-						ID2 = g.Max  (ch => ch.ChildID),
-					},
-					from ch in db.Child
-					group ch by ch.ParentID into g
-					select new
-					{
-						ID1 = g.Count(),
-						ID2 = g.Max  (ch => ch.ChildID),
-					});
-		}
-
-		[Test]
-		public void GroupByWhere([DataSources] string context)
-		{
-			using (var db = GetDataContext(context))
-			{
-				var expected = Child.Count(ch => ch.ChildID > 20);
-				Assert.AreNotEqual(0, expected);
-
-				var result = db.Child.Count(ch => ch.ChildID > 20);
-				Assert.AreEqual(expected, result);
-			}
-		}
-
-		[Test]
-		public void GroupByWhere1([DataSources] string context)
-		{
-			using (var db = GetDataContext(context))
-				AreEqual(
-					from ch in Child
-					group ch by ch.ParentID into g
-					where g.Key > 2
-					select g.Key,
-					from ch in db.Child
-					group ch by ch.ParentID into g
-					where g.Key > 2
-					select g.Key);
-		}
-
-		[Test]
-		public void GroupByWhere2([DataSources] string context)
-		{
-			using (var db = GetDataContext(context))
-				AreEqual(
-					from ch in Child
-					group ch by ch.ParentID into g
-					where g.Count() > 2
-					select g.Key,
-					from ch in db.Child
-					group ch by ch.ParentID into g
-					where g.Count() > 2
-					select g.Key);
-		}
-
-		[Test]
-		public void GroupByWhere201([DataSources(ProviderName.SqlCe)] string context)
-		{
-			using (var db = GetDataContext(context))
-				AreEqual(
-					from ch in Child
-					group ch by ch.ParentID into g
-					where g.Count(ch => ch.ChildID > 20) > 2
-					select g.Key,
-					from ch in db.Child
-					group ch by ch.ParentID into g
-					where g.Count(ch => ch.ChildID > 20) > 2
-					select g.Key);
-		}
-
-		[Test]
-		public void GroupByWhere202([DataSources(ProviderName.SqlCe)] string context)
-		{
-			using (var db = GetDataContext(context))
-				AreEqual(
-					from ch in Child
-					group ch by ch.ParentID into g
-					where g.Count(ch => ch.ChildID > 20) > 2 || g.Count(ch => ch.ChildID == 20) > 2
-					select g.Key,
-					from ch in db.Child
-					group ch by ch.ParentID into g
-					where g.Count(ch => ch.ChildID > 20) > 2 || g.Count(ch => ch.ChildID == 20) > 2
-					select g.Key);
-		}
-
-		[Test]
-		public void GroupByWhere203([DataSources(ProviderName.SqlCe)] string context)
-		{
-			using (var db = GetDataContext(context))
-				AreEqual(
-					from ch in Child
-					group ch by ch.ParentID into g
-					where g.Count(ch => ch.ChildID > 20) > 2 || g.Key > 2
-					select g.Key,
-					from ch in db.Child
-					group ch by ch.ParentID into g
-					where g.Count(ch => ch.ChildID > 20) > 2 || g.Key > 2
-					select g.Key);
-		}
-
-		[Test]
-		public void GroupByWhere3([DataSources] string context)
-		{
-			using (var db = GetDataContext(context))
-				AreEqual(
-					from ch in Child
-					group ch by ch.ParentID into g
-					where g.Count() > 2 && g.Key < 5
-					select g.Key,
-					from ch in db.Child
-					group ch by ch.ParentID into g
-					where g.Count() > 2 && g.Key < 5
-					select g.Key);
-		}
-
-		[Test]
-		public void GroupByWhere301([DataSources] string context)
-		{
-			using (var db = GetDataContext(context))
-				AreEqual(
-					from ch in Child
-					group ch by ch.ParentID into g
-					where g.Count() > 3 || g.Key == 1
-					select g.Key,
-					from ch in db.Child
-					group ch by ch.ParentID into g
-					where g.Count() > 3 || g.Key == 1
-					select g.Key);
-		}
-
-		[Test]
-		public void GroupByWhere4([DataSources] string context)
-		{
-			using (var db = GetDataContext(context))
-				AreEqual(
-					from ch in GrandChild1
-					group ch by ch.Parent into g
-					where g.Count() > 2
-					select g.Key.ParentID
-					,
-					from ch in db.GrandChild1
-					group ch by ch.Parent into g
-					where g.Count() > 2
-					select g.Key.ParentID);
-		}
-
-		[Test]
-		public void SubQuery1([DataSources] string context)
-		{
-			using (var db = GetDataContext(context))
-				AreEqual(
-					from p in Parent
-					where p.ParentID != 5
-					select new { p.ParentID, Count = p.Children.Where(c => c.ParentID == p.ParentID && c.ChildID != 0m).Count() },
-					from p in db.Parent
-					where p.ParentID != 5
-					select new { p.ParentID, Count = p.Children.Where(c => c.ParentID == p.ParentID && c.ChildID != 0m).Count() });
-		}
-
-		[Test]
-		public void SubQuery2([DataSources] string context)
-		{
-			using (var db = GetDataContext(context))
-				AreEqual(
-					from p in Parent
-					where p.ParentID != 5
-					select new { Count = p.Value1 == null ? p.Children.Count : p.Children.Count(c => c.ParentID == p.ParentID) },
-					from p in db.Parent
-					where p.ParentID != 5
-					select new { Count = p.Value1 == null ? p.Children.Count : p.Children.Count(c => c.ParentID == p.ParentID) });
-		}
-
-		[Test]
-		public void SubQuery3([DataSources] string context)
-		{
-			using (var db = GetDataContext(context))
-				AreEqual(
-					from p in Parent
-					where p.ParentID != 5
-					select new { Count = p.Value1 == null ? p.Children.Count() : p.Children.Count(c => c.ParentID == p.ParentID) },
-					from p in db.Parent
-					where p.ParentID != 5
-					select new { Count = p.Value1 == null ? p.Children.Count() : p.Children.Count(c => c.ParentID == p.ParentID) });
-		}
-
-		[Test]
-		public void SubQuery4([DataSources] string context)
-		{
-			using (var db = GetDataContext(context))
-				AreEqual(
-					from p in    Parent select new { Count =    Parent.Count(p1 => p1.ParentID == p.ParentID) },
-					from p in db.Parent select new { Count = db.Parent.Count(p1 => p1.ParentID == p.ParentID) });
-		}
-
-		[Test]
-		public void SubQuery5([DataSources] string context)
-		{
-			using (var db = GetDataContext(context))
-				AreEqual(
-					from p in    Parent select new { Count =    Parent.Where(p1 => p1.ParentID == p.ParentID).Count() },
-					from p in db.Parent select new { Count = db.Parent.Where(p1 => p1.ParentID == p.ParentID).Count() });
-		}
-
-		[Test]
-		public void SubQuery6([DataSources(ProviderName.SqlCe, TestProvName.AllSQLite, TestProvName.AllSybase)] string context)
-		{
-			using (var db = GetDataContext(context))
-				AreEqual(
-					   Parent.Take(5).OrderByDescending(p => p.ParentID).Select(p => p.Children.Count()),
-					db.Parent.Take(5).OrderByDescending(p => p.ParentID).Select(p => p.Children.Count()));
-		}
-
-		[Test]
-		public void SubQuery7([DataSources(ProviderName.SqlCe, TestProvName.AllOracle, ProviderName.Access)] string context)
-		{
-			using (var db = GetDataContext(context))
-				AreEqual(
-					from p in    Parent select    Child.Count(c => c.Parent == p),
-					from p in db.Parent select db.Child.Count(c => c.Parent == p));
-		}
-
-		[Test]
-		public void SubQueryMax1([DataSources] string context)
-		{
-			using (var db = GetDataContext(context))
-				Assert.AreEqual(
-					   Parent.Max(p =>    Child.Count(c => c.Parent.ParentID == p.ParentID)),
-					db.Parent.Max(p => db.Child.Count(c => c.Parent.ParentID == p.ParentID)));
-		}
-
-		[Test]
-		public async Task SubQueryMax1Async([DataSources] string context)
-		{
-			using (var db = GetDataContext(context))
-				Assert.AreEqual(
-					         Parent.Max     (p =>    Child.Count(c => c.Parent.ParentID == p.ParentID)),
-					await db.Parent.MaxAsync(p => db.Child.Count(c => c.Parent.ParentID == p.ParentID)));
-		}
-
-		[Test]
-		public void SubQueryMax2([DataSources] string context)
-		{
-			using (var db = GetDataContext(context))
-				Assert.AreEqual(
-					   Parent.Max(p => p.Children.Count()),
-					db.Parent.Max(p => p.Children.Count()));
-		}
-
-		[Test]
-		public void GroupJoin1([DataSources] string context)
-		{
-			using (var db = GetDataContext(context))
-				AreEqual(
-					from p in Parent
-					join c in Child on p.ParentID equals c.ParentID into gc
-					join g in GrandChild on p.ParentID equals g.ParentID into gg
-					select new
-					{
-						Count1 = gc.Count(),
-						Count2 = gg.Count()
-					},
-					from p in db.Parent
-					join c in db.Child on p.ParentID equals c.ParentID into gc
-					join g in db.GrandChild on p.ParentID equals g.ParentID into gg
-					select new
-					{
-						Count1 = gc.Count(),
-						Count2 = gg.Count()
-					});
-		}
-
-		[Test]
-		public void GroupJoin2([DataSources] string context)
-		{
-			using (var db = GetDataContext(context))
-				AreEqual(
-					from p in Parent
-					join c in Child on p.ParentID equals c.ParentID into gc
-					join g in GrandChild on p.ParentID equals g.ParentID into gg
-					let gc1 = gc
-					let gg1 = gg
-					select new
-					{
-						Count1 = gc1.Count(),
-						Count2 = gg1.Count()
-					} ,
-					from p in db.Parent
-					join c in db.Child on p.ParentID equals c.ParentID into gc
-					join g in db.GrandChild on p.ParentID equals g.ParentID into gg
-					let gc1 = gc
-					let gg1 = gg
-					select new
-					{
-						Count1 = gc.Count(),
-						Count2 = gg.Count()
-					});
-		}
-
-		[Test]
-		public void GroupJoin3([DataSources] string context)
-		{
-			using (var db = GetDataContext(context))
-				AreEqual(
-					from p in Parent
-					join c in Child on p.ParentID equals c.ParentID into gc
-					select new
-					{
-						Count1 = gc.Count(),
-					},
-					from p in db.Parent
-					join c in db.Child on p.ParentID equals c.ParentID into gc
-					select new
-					{
-						Count1 = gc.Count(),
-					});
-		}
-
-		[Test]
-		public void GroupJoin4([DataSources] string context)
-		{
-			using (var db = GetDataContext(context))
-				AreEqual(
-					from p in Parent
-					join c in Child on p.ParentID equals c.ParentID into gc
-					select new
-					{
-						Count1 = gc.Count() + gc.Count(),
-					},
-					from p in db.Parent
-					join c in db.Child on p.ParentID equals c.ParentID into gc
-					select new
-					{
-						Count1 = gc.Count() + gc.Count(),
-					});
-		}
-
-		[Test]
-		public void Count8([DataSources] string context)
-		{
-			using (var db = GetDataContext(context))
-			{
-				Assert.AreEqual(
-					   Child.Select(ch => ch.Parent.ParentID).Count(p => p == 1),
-					db.Child.Select(ch => ch.Parent.ParentID).Count(p => p == 1));
-				Assert.AreEqual(
-					db.Child.Select(ch => ch.Parent.ParentID).ToList().Count(p => p == 1),
-					db.Child.Select(ch => ch.Parent.ParentID).Count(p => p == 1));
-			}
-		}
-
-		[Table("Child")]
-		class Child2
-		{
-			[Column] public int? ParentID;
-			[Column] public int  ChildID;
-
-			[Association(ThisKey = "ParentID", OtherKey = "ParentID")]
-			public Parent Parent;
-		}
-
-		[Test]
-		public void Count9([DataSources] string context)
-		{
-			using (var db = GetDataContext(context))
-			{
-				Assert.AreEqual(
-					db.GetTable<Child2>().Select(ch => ch.Parent.ParentID).ToList().Count(p => p == 1),
-					db.GetTable<Child2>().Select(ch => ch.Parent.ParentID).Count(p => p == 1));
-			}
-		}
-	}
-}
->>>>>>> 5e26fa16
+}