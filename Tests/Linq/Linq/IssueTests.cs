﻿using System;
using System.Diagnostics;
using System.Linq;
using System.Linq.Expressions;

using LinqToDB;
using LinqToDB.Data;
using LinqToDB.Mapping;

using NUnit.Framework;

namespace Tests.Linq
{
	using Model;

	[TestFixture]
	public class IssueTests : TestBase
	{
		// https://github.com/linq2db/linq2db/issues/38
		//
		[Test, DataContextSource(false)]
		public void Issue38Test(string context)
		{
			using (var db = GetDataContext(context))
			{
				AreEqual(
					from a in Child
					select new { Count = a.GrandChildren.Count() },
					from a in db.Child
					select new { Count = a.GrandChildren1.Count() });

				var sql = ((TestDataConnection)db).LastQuery;

				Assert.That(sql, Is.Not.Contains("INNER JOIN"));

				Debug.WriteLine(sql);
			}
		}

		// https://github.com/linq2db/linq2db/issues/42
		//
		[Test, DataContextSource]
		public void Issue42Test(string context)
		{
			using (var db = GetDataContext(context))
			{
				var t1 = db.Types2.First();

				t1.BoolValue = !t1.BoolValue;

				db.Update(t1);

				var t2 = db.Types2.First();

				Assert.That(t2.BoolValue, Is.EqualTo(t1.BoolValue));

				t1.BoolValue = !t1.BoolValue;

				db.Update(t1);
			}
		}
#if !NETSTANDARD
		// https://github.com/linq2db/linq2db/issues/60
		//
		[Test, IncludeDataContextSource(
			ProviderName.SqlServer2000,
			ProviderName.SqlServer2005,
			ProviderName.SqlServer2008,
			ProviderName.SqlServer2012,
			ProviderName.SqlServer2014,
			TestProvName.SqlAzure,
			ProviderName.SqlCe)]
		public void Issue60Test(string context)
		{
			using (var db = new DataConnection(context))
			{
				var sp       = db.DataProvider.GetSchemaProvider();
				var dbSchema = sp.GetSchema(db);

				var q =
					from t in dbSchema.Tables
					from c in t.Columns
					where c.ColumnType.StartsWith("tinyint") && c.MemberType.StartsWith("sbyte")
					select c;

				var column = q.FirstOrDefault();

				Assert.That(column, Is.Null);
			}
		}
#endif
		// https://github.com/linq2db/linq2db/issues/67
		//
		[Test, DataContextSource]
		public void Issue67Test(string context)
		{
			using (var db = GetDataContext(context))
			{
				AreEqual(
					from p in Parent
					join c in Child on p.ParentID equals c.ParentID into ch
					select new { p.ParentID, count = ch.Count() } into t
					where t.count > 0
					select t,
					from p in db.Parent
					join c in db.Child on p.ParentID equals c.ParentID into ch
					select new { p.ParentID, count = ch.Count() } into t
					where t.count > 0
					select t);
			}
		}

		[Test, DataContextSource()]
 		public void Issue75Test(string context)
 		{
 			using (var db = GetDataContext(context))
 			{
 				var result = db.Child.Select(c => new
				{
 					c.ChildID,
					c.ParentID,
					CountChildren  = db.Child.Count(c2 => c2.ParentID == c.ParentID),
					CountChildren2 = db.Child.Count(c2 => c2.ParentID == c.ParentID),
					HasChildren    = db.Child.Any  (c2 => c2.ParentID == c.ParentID),
					HasChildren2   = db.Child.Any  (c2 => c2.ParentID == c.ParentID),
					AllChildren    = db.Child.All  (c2 => c2.ParentID == c.ParentID),
					AllChildrenMin = db.Child.Where(c2 => c2.ParentID == c.ParentID).Min(c2 => c2.ChildID)
 				});

 				result =
 					from child in result
 					join parent in db.Parent on child.ParentID equals parent.ParentID
 					where parent.Value1 < 7
 					select child;

 				var expected = Child.Select(c => new
				{
 					c.ChildID,
					c.ParentID,
					CountChildren  = Child.Count(c2 => c2.ParentID == c.ParentID),
					CountChildren2 = Child.Count(c2 => c2.ParentID == c.ParentID),
					HasChildren    = Child.Any  (c2 => c2.ParentID == c.ParentID),
					HasChildren2   = Child.Any  (c2 => c2.ParentID == c.ParentID),
					AllChildren    = Child.All  (c2 => c2.ParentID == c.ParentID),
					AllChildrenMin = Child.Where(c2 => c2.ParentID == c.ParentID).Min(c2 => c2.ChildID)
 				});

 				expected =
 					from child in expected
 					join parent in Parent on child.ParentID equals parent.ParentID
 					where parent.Value1 < 7
 					select child;

				AreEqual(expected, result);
 			}
		}

		[Test, DataContextSource]
		public void Issue115Test(string context)
		{
			using (var db = GetDataContext(context))
			{
				var qs = (from c in db.Child
						join r in db.Parent on c.ParentID equals r.ParentID
						where r.ParentID > 4
						select c
					)
					.Union(from c in db.Child
						join r in db.Parent on c.ParentID equals r.ParentID
						where r.ParentID <= 4
						select c
					);

				var ql = (from c in Child
						join r in Parent on c.ParentID equals r.ParentID
						where r.ParentID > 4
						select c
					)
					.Union(from c in Child
						join r in Parent on c.ParentID equals r.ParentID
						where r.ParentID <= 4
						select c
					);

				AreEqual(ql, qs);
			}
		}


		[Test, DataContextSource]
		public void Issue424Test1(string context)
		{
			using (var db = GetDataContext(context))
			{
				AreEqual(
					   Parent.Distinct().OrderBy(_ => _.ParentID).Take(1),
					db.Parent.Distinct().OrderBy(_ => _.ParentID).Take(1)
					);
			}
		}

		[Test, DataContextSource]
		public void Issue424Test2(string context)
		{
			using (var db = GetDataContext(context))
			{
				AreEqual(
					   Parent.Distinct().OrderBy(_ => _.ParentID).Skip(1).Take(1),
					db.Parent.Distinct().OrderBy(_ => _.ParentID).Skip(1).Take(1)
					);
			}
		}

		// https://github.com/linq2db/linq2db/issues/498
		//
		[Test, DataContextSource()]
		public void Issue498Test(string context)
		{
			using (new WithoutJoinOptimization())
			using (var db = GetDataContext(context))
			{
				var q = from x in db.Child
					//join y in db.GrandChild on new { x.ParentID, x.ChildID } equals new { ParentID = (int)y.ParentID, ChildID = (int)y.ChildID }
					from y in x.GrandChildren1
					select x.ParentID;

				var r = from x in q
					group x by x
					into g
					select new { g.Key, Cghildren = g.Count() };

				var qq = from x in Child
					from y in x.GrandChildren
					select x.ParentID;

				var rr = from x in qq
					group x by x
					into g
					select new { g.Key, Cghildren = g.Count() };

				AreEqual(rr, r);

				var sql = r.ToString();
				Assert.Less(0, sql.IndexOf("INNER", 1), sql);
			}
		}


		[Test, DataContextSource]
		public void Issue528Test1(string context)
		{
			//using (new AllowMultipleQuery())
			using (var db = GetDataContext(context))
			{
				var expected =    Person.GroupBy(_ => _.FirstName).Select(_ => new { _.Key, Data = _.ToList() });
				var result   = db.Person.GroupBy(_ => _.FirstName).Select(_ => new { _.Key, Data = _.ToList() });

				foreach(var re in result)
				{
					var ex = expected.Single(_ => _.Key == re.Key);

					AreEqual(ex.Data, re.Data);
				}
			}
		}

		[Test, DataContextSource]
		public void Issue528Test2(string context)
		{
			//using (new AllowMultipleQuery())
			using (var db = GetDataContext(context))
			{
				var expected =    Person.GroupBy(_ => _.FirstName).Select(_ => new { _.Key, Data = _.ToList() }).ToList();
				var result   = db.Person.GroupBy(_ => _.FirstName).Select(_ => new { _.Key, Data = _.ToList() }).ToList();

				foreach(var re in result)
				{
					var ex = expected.Single(_ => _.Key == re.Key);

					AreEqual(ex.Data, re.Data);
				}
			}
		}

		[Test, DataContextSource]
		public void Issue528Test3(string context)
		{
			//using (new AllowMultipleQuery())
			using (var db = GetDataContext(context))
			{
				var expected =    Person.GroupBy(_ => _.FirstName).Select(_ => new { _.Key, Data = _ });
				var result   = db.Person.GroupBy(_ => _.FirstName).Select(_ => new { _.Key, Data = _ });

				foreach(var re in result)
				{
					var ex = expected.Single(_ => _.Key == re.Key);

					AreEqual(ex.Data.ToList(), re.Data.ToList());
				}
			}
		}

		[Test, DataContextSource]
		public void Issue508Test(string context)
		{
			using (var db = GetDataContext(context))
			{
				var query = (
					from c in db.Child
					join p in db.Parent on c.ParentID equals p.ParentID
					where c.ChildID == 11
					select p.ParentID
							 ).Union(
					from c in db.Child
					where c.ChildID == 11
					select c.ParentID
								   );
				var expected = (
					from c in Child
					join p in Parent on c.ParentID equals p.ParentID
					where c.ChildID == 11
					select p.ParentID
							 ).Union(
					from c in Child
					where c.ChildID == 11
					select c.ParentID
								   );

				AreEqual(expected, query);
			}
		}

		public class PersonWrapper
		{
			public int    ID;
			public string FirstName;
			public string SecondName;
		}

		[Test, DataContextSource]
		public void Issue535Test(string context)
		{
			using (var db = GetDataContext(context))
			{
				var q = from p in db.Person
						where p.FirstName.StartsWith("J")
						select new PersonWrapper
						{
							ID         = p.ID,
							FirstName  = p.FirstName,
							SecondName = p.LastName
						};

				q = from p in q
					where p.ID == 1 || p.SecondName == "fail"
					select p;

				Assert.IsNotNull(q.FirstOrDefault());
			}
		}

		[Table(Name = "Person")]
		public class Person376 //: Person
		{
			[SequenceName(ProviderName.Firebird, "PersonID")]
			[Column("PersonID"), Identity, PrimaryKey]
			public int ID;
			[NotNull] public string FirstName { get; set; }
			[NotNull] public string LastName;
			[Nullable] public string MiddleName;


			[Association(ThisKey = nameof(ID), OtherKey = nameof(Model.Doctor.PersonID), CanBeNull = true)]
			public Doctor Doctor { get; set; }
		}

		public class PersonDto
		{
			public int    Id;
			public string Name;

			public DoctorDto Doc;
		}

		public class DoctorDto
		{
			public int    PersonId;
			public string Taxonomy;
		}

		[ExpressionMethod("MapToDtoExpr1")]
		public static PersonDto MapToDto(Person376 person)
		{
			return MapToDtoExpr1().Compile()(person);
		}

		[ExpressionMethod("MapToDtoExpr2")]
		public static DoctorDto MapToDto(Doctor doctor)
		{
			return MapToDtoExpr2().Compile()(doctor);
		}

		private static Expression<Func<Person376, PersonDto>> MapToDtoExpr1()
		{
			return x => new PersonDto
			{

				Id   = x.ID,
				Name = x.FirstName,
				Doc  = x.Doctor != null ? MapToDto(x.Doctor) : null
			};
		}

		private static Expression<Func<Doctor, DoctorDto>> MapToDtoExpr2()
		{
			return x => new DoctorDto
			{
				PersonId = x.PersonID,
				Taxonomy = x.Taxonomy
			};
		}

		[Test, DataContextSource]
		public void Issue376(string context)
		{
			using (var db = GetDataContext(context))
			{
				var l = db
					.GetTable<Person376>()
					.Where(_ => _.Doctor.Taxonomy.Length >= 0 || _.Doctor.Taxonomy == null)
					.Select(_ => MapToDto(_)).ToList();

				Assert.IsNotEmpty(l);
				Assert.IsNotEmpty(l.Where(_ => _.Doc == null));
				Assert.IsNotEmpty(l.Where(_ => _.Doc != null));
			}
		}

<<<<<<< HEAD
		[Table("Person", IsColumnAttributeRequired = false)]
		public class Person88
		{
			[SequenceName(ProviderName.Firebird, "PersonID")]
			[Column("PersonID"), Identity, PrimaryKey] public int    ID;
			[NotNull]                                  public string FirstName { get; set; }
			[NotNull]                                  public string LastName;
			[Nullable]                                 public string MiddleName;
			                                           public char   Gender;
		}

		[Test, DataContextSource(TestProvName.SQLiteMs)]
		public void Issue88(string context)
		{
			using (var db = GetDataContext(context))
			{
				var llc = db
					.GetTable<Person88>()
					.Where(_ => _.ID == 1 && _.Gender == 'M');

				var lrc = db
					.GetTable<Person88>()
					.Where(_ => _.ID == 1 && 'M' == _.Gender);

				var gender = 'M';
				var llp = db
					.GetTable<Person88>()
					.Where(_ => _.ID == 1 && _.Gender == gender);

				var lrp = db
					.GetTable<Person88>()
					.Where(_ => _.ID == 1 && gender == _.Gender);

				Assert.IsNotEmpty(llc);
				Assert.IsNotEmpty(lrc);
				Assert.IsNotEmpty(llp);
				Assert.IsNotEmpty(lrp);
			}

		}

=======
		[Test, DataContextSource]
		public void Issue173(string context)
		{
			using (var db = GetDataContext(context))
			using (new AllowMultipleQuery())
			{
				var result =
					from r in db.GetTable<Parent>()
					select new
					{
						id = r.ParentID,
					};
				result = result.Where(_ => _.id == 1);

				var expected =
					from r in Parent
					select new
					{
						id = r.ParentID,
					};
				expected = expected.Where(_ => _.id == 1);

				AreEqual(expected, result);
			}
		}
>>>>>>> ebd88962
	}

}
<|MERGE_RESOLUTION|>--- conflicted
+++ resolved
@@ -1,510 +1,509 @@
-﻿using System;
-using System.Diagnostics;
-using System.Linq;
-using System.Linq.Expressions;
-
-using LinqToDB;
-using LinqToDB.Data;
-using LinqToDB.Mapping;
-
-using NUnit.Framework;
-
-namespace Tests.Linq
-{
-	using Model;
-
-	[TestFixture]
-	public class IssueTests : TestBase
-	{
-		// https://github.com/linq2db/linq2db/issues/38
-		//
-		[Test, DataContextSource(false)]
-		public void Issue38Test(string context)
-		{
-			using (var db = GetDataContext(context))
-			{
-				AreEqual(
-					from a in Child
-					select new { Count = a.GrandChildren.Count() },
-					from a in db.Child
-					select new { Count = a.GrandChildren1.Count() });
-
-				var sql = ((TestDataConnection)db).LastQuery;
-
-				Assert.That(sql, Is.Not.Contains("INNER JOIN"));
-
-				Debug.WriteLine(sql);
-			}
-		}
-
-		// https://github.com/linq2db/linq2db/issues/42
-		//
-		[Test, DataContextSource]
-		public void Issue42Test(string context)
-		{
-			using (var db = GetDataContext(context))
-			{
-				var t1 = db.Types2.First();
-
-				t1.BoolValue = !t1.BoolValue;
-
-				db.Update(t1);
-
-				var t2 = db.Types2.First();
-
-				Assert.That(t2.BoolValue, Is.EqualTo(t1.BoolValue));
-
-				t1.BoolValue = !t1.BoolValue;
-
-				db.Update(t1);
-			}
-		}
-#if !NETSTANDARD
-		// https://github.com/linq2db/linq2db/issues/60
-		//
-		[Test, IncludeDataContextSource(
-			ProviderName.SqlServer2000,
-			ProviderName.SqlServer2005,
-			ProviderName.SqlServer2008,
-			ProviderName.SqlServer2012,
-			ProviderName.SqlServer2014,
-			TestProvName.SqlAzure,
-			ProviderName.SqlCe)]
-		public void Issue60Test(string context)
-		{
-			using (var db = new DataConnection(context))
-			{
-				var sp       = db.DataProvider.GetSchemaProvider();
-				var dbSchema = sp.GetSchema(db);
-
-				var q =
-					from t in dbSchema.Tables
-					from c in t.Columns
-					where c.ColumnType.StartsWith("tinyint") && c.MemberType.StartsWith("sbyte")
-					select c;
-
-				var column = q.FirstOrDefault();
-
-				Assert.That(column, Is.Null);
-			}
-		}
-#endif
-		// https://github.com/linq2db/linq2db/issues/67
-		//
-		[Test, DataContextSource]
-		public void Issue67Test(string context)
-		{
-			using (var db = GetDataContext(context))
-			{
-				AreEqual(
-					from p in Parent
-					join c in Child on p.ParentID equals c.ParentID into ch
-					select new { p.ParentID, count = ch.Count() } into t
-					where t.count > 0
-					select t,
-					from p in db.Parent
-					join c in db.Child on p.ParentID equals c.ParentID into ch
-					select new { p.ParentID, count = ch.Count() } into t
-					where t.count > 0
-					select t);
-			}
-		}
-
-		[Test, DataContextSource()]
- 		public void Issue75Test(string context)
- 		{
- 			using (var db = GetDataContext(context))
- 			{
- 				var result = db.Child.Select(c => new
-				{
- 					c.ChildID,
-					c.ParentID,
-					CountChildren  = db.Child.Count(c2 => c2.ParentID == c.ParentID),
-					CountChildren2 = db.Child.Count(c2 => c2.ParentID == c.ParentID),
-					HasChildren    = db.Child.Any  (c2 => c2.ParentID == c.ParentID),
-					HasChildren2   = db.Child.Any  (c2 => c2.ParentID == c.ParentID),
-					AllChildren    = db.Child.All  (c2 => c2.ParentID == c.ParentID),
-					AllChildrenMin = db.Child.Where(c2 => c2.ParentID == c.ParentID).Min(c2 => c2.ChildID)
- 				});
-
- 				result =
- 					from child in result
- 					join parent in db.Parent on child.ParentID equals parent.ParentID
- 					where parent.Value1 < 7
- 					select child;
-
- 				var expected = Child.Select(c => new
-				{
- 					c.ChildID,
-					c.ParentID,
-					CountChildren  = Child.Count(c2 => c2.ParentID == c.ParentID),
-					CountChildren2 = Child.Count(c2 => c2.ParentID == c.ParentID),
-					HasChildren    = Child.Any  (c2 => c2.ParentID == c.ParentID),
-					HasChildren2   = Child.Any  (c2 => c2.ParentID == c.ParentID),
-					AllChildren    = Child.All  (c2 => c2.ParentID == c.ParentID),
-					AllChildrenMin = Child.Where(c2 => c2.ParentID == c.ParentID).Min(c2 => c2.ChildID)
- 				});
-
- 				expected =
- 					from child in expected
- 					join parent in Parent on child.ParentID equals parent.ParentID
- 					where parent.Value1 < 7
- 					select child;
-
-				AreEqual(expected, result);
- 			}
-		}
-
-		[Test, DataContextSource]
-		public void Issue115Test(string context)
-		{
-			using (var db = GetDataContext(context))
-			{
-				var qs = (from c in db.Child
-						join r in db.Parent on c.ParentID equals r.ParentID
-						where r.ParentID > 4
-						select c
-					)
-					.Union(from c in db.Child
-						join r in db.Parent on c.ParentID equals r.ParentID
-						where r.ParentID <= 4
-						select c
-					);
-
-				var ql = (from c in Child
-						join r in Parent on c.ParentID equals r.ParentID
-						where r.ParentID > 4
-						select c
-					)
-					.Union(from c in Child
-						join r in Parent on c.ParentID equals r.ParentID
-						where r.ParentID <= 4
-						select c
-					);
-
-				AreEqual(ql, qs);
-			}
-		}
-
-
-		[Test, DataContextSource]
-		public void Issue424Test1(string context)
-		{
-			using (var db = GetDataContext(context))
-			{
-				AreEqual(
-					   Parent.Distinct().OrderBy(_ => _.ParentID).Take(1),
-					db.Parent.Distinct().OrderBy(_ => _.ParentID).Take(1)
-					);
-			}
-		}
-
-		[Test, DataContextSource]
-		public void Issue424Test2(string context)
-		{
-			using (var db = GetDataContext(context))
-			{
-				AreEqual(
-					   Parent.Distinct().OrderBy(_ => _.ParentID).Skip(1).Take(1),
-					db.Parent.Distinct().OrderBy(_ => _.ParentID).Skip(1).Take(1)
-					);
-			}
-		}
-
-		// https://github.com/linq2db/linq2db/issues/498
-		//
-		[Test, DataContextSource()]
-		public void Issue498Test(string context)
-		{
-			using (new WithoutJoinOptimization())
-			using (var db = GetDataContext(context))
-			{
-				var q = from x in db.Child
-					//join y in db.GrandChild on new { x.ParentID, x.ChildID } equals new { ParentID = (int)y.ParentID, ChildID = (int)y.ChildID }
-					from y in x.GrandChildren1
-					select x.ParentID;
-
-				var r = from x in q
-					group x by x
-					into g
-					select new { g.Key, Cghildren = g.Count() };
-
-				var qq = from x in Child
-					from y in x.GrandChildren
-					select x.ParentID;
-
-				var rr = from x in qq
-					group x by x
-					into g
-					select new { g.Key, Cghildren = g.Count() };
-
-				AreEqual(rr, r);
-
-				var sql = r.ToString();
-				Assert.Less(0, sql.IndexOf("INNER", 1), sql);
-			}
-		}
-
-
-		[Test, DataContextSource]
-		public void Issue528Test1(string context)
-		{
-			//using (new AllowMultipleQuery())
-			using (var db = GetDataContext(context))
-			{
-				var expected =    Person.GroupBy(_ => _.FirstName).Select(_ => new { _.Key, Data = _.ToList() });
-				var result   = db.Person.GroupBy(_ => _.FirstName).Select(_ => new { _.Key, Data = _.ToList() });
-
-				foreach(var re in result)
-				{
-					var ex = expected.Single(_ => _.Key == re.Key);
-
-					AreEqual(ex.Data, re.Data);
-				}
-			}
-		}
-
-		[Test, DataContextSource]
-		public void Issue528Test2(string context)
-		{
-			//using (new AllowMultipleQuery())
-			using (var db = GetDataContext(context))
-			{
-				var expected =    Person.GroupBy(_ => _.FirstName).Select(_ => new { _.Key, Data = _.ToList() }).ToList();
-				var result   = db.Person.GroupBy(_ => _.FirstName).Select(_ => new { _.Key, Data = _.ToList() }).ToList();
-
-				foreach(var re in result)
-				{
-					var ex = expected.Single(_ => _.Key == re.Key);
-
-					AreEqual(ex.Data, re.Data);
-				}
-			}
-		}
-
-		[Test, DataContextSource]
-		public void Issue528Test3(string context)
-		{
-			//using (new AllowMultipleQuery())
-			using (var db = GetDataContext(context))
-			{
-				var expected =    Person.GroupBy(_ => _.FirstName).Select(_ => new { _.Key, Data = _ });
-				var result   = db.Person.GroupBy(_ => _.FirstName).Select(_ => new { _.Key, Data = _ });
-
-				foreach(var re in result)
-				{
-					var ex = expected.Single(_ => _.Key == re.Key);
-
-					AreEqual(ex.Data.ToList(), re.Data.ToList());
-				}
-			}
-		}
-
-		[Test, DataContextSource]
-		public void Issue508Test(string context)
-		{
-			using (var db = GetDataContext(context))
-			{
-				var query = (
-					from c in db.Child
-					join p in db.Parent on c.ParentID equals p.ParentID
-					where c.ChildID == 11
-					select p.ParentID
-							 ).Union(
-					from c in db.Child
-					where c.ChildID == 11
-					select c.ParentID
-								   );
-				var expected = (
-					from c in Child
-					join p in Parent on c.ParentID equals p.ParentID
-					where c.ChildID == 11
-					select p.ParentID
-							 ).Union(
-					from c in Child
-					where c.ChildID == 11
-					select c.ParentID
-								   );
-
-				AreEqual(expected, query);
-			}
-		}
-
-		public class PersonWrapper
-		{
-			public int    ID;
-			public string FirstName;
-			public string SecondName;
-		}
-
-		[Test, DataContextSource]
-		public void Issue535Test(string context)
-		{
-			using (var db = GetDataContext(context))
-			{
-				var q = from p in db.Person
-						where p.FirstName.StartsWith("J")
-						select new PersonWrapper
-						{
-							ID         = p.ID,
-							FirstName  = p.FirstName,
-							SecondName = p.LastName
-						};
-
-				q = from p in q
-					where p.ID == 1 || p.SecondName == "fail"
-					select p;
-
-				Assert.IsNotNull(q.FirstOrDefault());
-			}
-		}
-
-		[Table(Name = "Person")]
-		public class Person376 //: Person
-		{
-			[SequenceName(ProviderName.Firebird, "PersonID")]
-			[Column("PersonID"), Identity, PrimaryKey]
-			public int ID;
-			[NotNull] public string FirstName { get; set; }
-			[NotNull] public string LastName;
-			[Nullable] public string MiddleName;
-
-
-			[Association(ThisKey = nameof(ID), OtherKey = nameof(Model.Doctor.PersonID), CanBeNull = true)]
-			public Doctor Doctor { get; set; }
-		}
-
-		public class PersonDto
-		{
-			public int    Id;
-			public string Name;
-
-			public DoctorDto Doc;
-		}
-
-		public class DoctorDto
-		{
-			public int    PersonId;
-			public string Taxonomy;
-		}
-
-		[ExpressionMethod("MapToDtoExpr1")]
-		public static PersonDto MapToDto(Person376 person)
-		{
-			return MapToDtoExpr1().Compile()(person);
-		}
-
-		[ExpressionMethod("MapToDtoExpr2")]
-		public static DoctorDto MapToDto(Doctor doctor)
-		{
-			return MapToDtoExpr2().Compile()(doctor);
-		}
-
-		private static Expression<Func<Person376, PersonDto>> MapToDtoExpr1()
-		{
-			return x => new PersonDto
-			{
-
-				Id   = x.ID,
-				Name = x.FirstName,
-				Doc  = x.Doctor != null ? MapToDto(x.Doctor) : null
-			};
-		}
-
-		private static Expression<Func<Doctor, DoctorDto>> MapToDtoExpr2()
-		{
-			return x => new DoctorDto
-			{
-				PersonId = x.PersonID,
-				Taxonomy = x.Taxonomy
-			};
-		}
-
-		[Test, DataContextSource]
-		public void Issue376(string context)
-		{
-			using (var db = GetDataContext(context))
-			{
-				var l = db
-					.GetTable<Person376>()
-					.Where(_ => _.Doctor.Taxonomy.Length >= 0 || _.Doctor.Taxonomy == null)
-					.Select(_ => MapToDto(_)).ToList();
-
-				Assert.IsNotEmpty(l);
-				Assert.IsNotEmpty(l.Where(_ => _.Doc == null));
-				Assert.IsNotEmpty(l.Where(_ => _.Doc != null));
-			}
-		}
-
-<<<<<<< HEAD
-		[Table("Person", IsColumnAttributeRequired = false)]
-		public class Person88
-		{
-			[SequenceName(ProviderName.Firebird, "PersonID")]
-			[Column("PersonID"), Identity, PrimaryKey] public int    ID;
-			[NotNull]                                  public string FirstName { get; set; }
-			[NotNull]                                  public string LastName;
-			[Nullable]                                 public string MiddleName;
-			                                           public char   Gender;
-		}
-
-		[Test, DataContextSource(TestProvName.SQLiteMs)]
-		public void Issue88(string context)
-		{
-			using (var db = GetDataContext(context))
-			{
-				var llc = db
-					.GetTable<Person88>()
-					.Where(_ => _.ID == 1 && _.Gender == 'M');
-
-				var lrc = db
-					.GetTable<Person88>()
-					.Where(_ => _.ID == 1 && 'M' == _.Gender);
-
-				var gender = 'M';
-				var llp = db
-					.GetTable<Person88>()
-					.Where(_ => _.ID == 1 && _.Gender == gender);
-
-				var lrp = db
-					.GetTable<Person88>()
-					.Where(_ => _.ID == 1 && gender == _.Gender);
-
-				Assert.IsNotEmpty(llc);
-				Assert.IsNotEmpty(lrc);
-				Assert.IsNotEmpty(llp);
-				Assert.IsNotEmpty(lrp);
-			}
-
-		}
-
-=======
-		[Test, DataContextSource]
-		public void Issue173(string context)
-		{
-			using (var db = GetDataContext(context))
-			using (new AllowMultipleQuery())
-			{
-				var result =
-					from r in db.GetTable<Parent>()
-					select new
-					{
-						id = r.ParentID,
-					};
-				result = result.Where(_ => _.id == 1);
-
-				var expected =
-					from r in Parent
-					select new
-					{
-						id = r.ParentID,
-					};
-				expected = expected.Where(_ => _.id == 1);
-
-				AreEqual(expected, result);
-			}
-		}
->>>>>>> ebd88962
-	}
-
-}
+﻿using System;
+using System.Diagnostics;
+using System.Linq;
+using System.Linq.Expressions;
+
+using LinqToDB;
+using LinqToDB.Data;
+using LinqToDB.Mapping;
+
+using NUnit.Framework;
+
+namespace Tests.Linq
+{
+	using Model;
+
+	[TestFixture]
+	public class IssueTests : TestBase
+	{
+		// https://github.com/linq2db/linq2db/issues/38
+		//
+		[Test, DataContextSource(false)]
+		public void Issue38Test(string context)
+		{
+			using (var db = GetDataContext(context))
+			{
+				AreEqual(
+					from a in Child
+					select new { Count = a.GrandChildren.Count() },
+					from a in db.Child
+					select new { Count = a.GrandChildren1.Count() });
+
+				var sql = ((TestDataConnection)db).LastQuery;
+
+				Assert.That(sql, Is.Not.Contains("INNER JOIN"));
+
+				Debug.WriteLine(sql);
+			}
+		}
+
+		// https://github.com/linq2db/linq2db/issues/42
+		//
+		[Test, DataContextSource]
+		public void Issue42Test(string context)
+		{
+			using (var db = GetDataContext(context))
+			{
+				var t1 = db.Types2.First();
+
+				t1.BoolValue = !t1.BoolValue;
+
+				db.Update(t1);
+
+				var t2 = db.Types2.First();
+
+				Assert.That(t2.BoolValue, Is.EqualTo(t1.BoolValue));
+
+				t1.BoolValue = !t1.BoolValue;
+
+				db.Update(t1);
+			}
+		}
+#if !NETSTANDARD
+		// https://github.com/linq2db/linq2db/issues/60
+		//
+		[Test, IncludeDataContextSource(
+			ProviderName.SqlServer2000,
+			ProviderName.SqlServer2005,
+			ProviderName.SqlServer2008,
+			ProviderName.SqlServer2012,
+			ProviderName.SqlServer2014,
+			TestProvName.SqlAzure,
+			ProviderName.SqlCe)]
+		public void Issue60Test(string context)
+		{
+			using (var db = new DataConnection(context))
+			{
+				var sp       = db.DataProvider.GetSchemaProvider();
+				var dbSchema = sp.GetSchema(db);
+
+				var q =
+					from t in dbSchema.Tables
+					from c in t.Columns
+					where c.ColumnType.StartsWith("tinyint") && c.MemberType.StartsWith("sbyte")
+					select c;
+
+				var column = q.FirstOrDefault();
+
+				Assert.That(column, Is.Null);
+			}
+		}
+#endif
+		// https://github.com/linq2db/linq2db/issues/67
+		//
+		[Test, DataContextSource]
+		public void Issue67Test(string context)
+		{
+			using (var db = GetDataContext(context))
+			{
+				AreEqual(
+					from p in Parent
+					join c in Child on p.ParentID equals c.ParentID into ch
+					select new { p.ParentID, count = ch.Count() } into t
+					where t.count > 0
+					select t,
+					from p in db.Parent
+					join c in db.Child on p.ParentID equals c.ParentID into ch
+					select new { p.ParentID, count = ch.Count() } into t
+					where t.count > 0
+					select t);
+			}
+		}
+
+		[Test, DataContextSource()]
+ 		public void Issue75Test(string context)
+ 		{
+ 			using (var db = GetDataContext(context))
+ 			{
+ 				var result = db.Child.Select(c => new
+				{
+ 					c.ChildID,
+					c.ParentID,
+					CountChildren  = db.Child.Count(c2 => c2.ParentID == c.ParentID),
+					CountChildren2 = db.Child.Count(c2 => c2.ParentID == c.ParentID),
+					HasChildren    = db.Child.Any  (c2 => c2.ParentID == c.ParentID),
+					HasChildren2   = db.Child.Any  (c2 => c2.ParentID == c.ParentID),
+					AllChildren    = db.Child.All  (c2 => c2.ParentID == c.ParentID),
+					AllChildrenMin = db.Child.Where(c2 => c2.ParentID == c.ParentID).Min(c2 => c2.ChildID)
+ 				});
+
+ 				result =
+ 					from child in result
+ 					join parent in db.Parent on child.ParentID equals parent.ParentID
+ 					where parent.Value1 < 7
+ 					select child;
+
+ 				var expected = Child.Select(c => new
+				{
+ 					c.ChildID,
+					c.ParentID,
+					CountChildren  = Child.Count(c2 => c2.ParentID == c.ParentID),
+					CountChildren2 = Child.Count(c2 => c2.ParentID == c.ParentID),
+					HasChildren    = Child.Any  (c2 => c2.ParentID == c.ParentID),
+					HasChildren2   = Child.Any  (c2 => c2.ParentID == c.ParentID),
+					AllChildren    = Child.All  (c2 => c2.ParentID == c.ParentID),
+					AllChildrenMin = Child.Where(c2 => c2.ParentID == c.ParentID).Min(c2 => c2.ChildID)
+ 				});
+
+ 				expected =
+ 					from child in expected
+ 					join parent in Parent on child.ParentID equals parent.ParentID
+ 					where parent.Value1 < 7
+ 					select child;
+
+				AreEqual(expected, result);
+ 			}
+		}
+
+		[Test, DataContextSource]
+		public void Issue115Test(string context)
+		{
+			using (var db = GetDataContext(context))
+			{
+				var qs = (from c in db.Child
+						join r in db.Parent on c.ParentID equals r.ParentID
+						where r.ParentID > 4
+						select c
+					)
+					.Union(from c in db.Child
+						join r in db.Parent on c.ParentID equals r.ParentID
+						where r.ParentID <= 4
+						select c
+					);
+
+				var ql = (from c in Child
+						join r in Parent on c.ParentID equals r.ParentID
+						where r.ParentID > 4
+						select c
+					)
+					.Union(from c in Child
+						join r in Parent on c.ParentID equals r.ParentID
+						where r.ParentID <= 4
+						select c
+					);
+
+				AreEqual(ql, qs);
+			}
+		}
+
+
+		[Test, DataContextSource]
+		public void Issue424Test1(string context)
+		{
+			using (var db = GetDataContext(context))
+			{
+				AreEqual(
+					   Parent.Distinct().OrderBy(_ => _.ParentID).Take(1),
+					db.Parent.Distinct().OrderBy(_ => _.ParentID).Take(1)
+					);
+			}
+		}
+
+		[Test, DataContextSource]
+		public void Issue424Test2(string context)
+		{
+			using (var db = GetDataContext(context))
+			{
+				AreEqual(
+					   Parent.Distinct().OrderBy(_ => _.ParentID).Skip(1).Take(1),
+					db.Parent.Distinct().OrderBy(_ => _.ParentID).Skip(1).Take(1)
+					);
+			}
+		}
+
+		// https://github.com/linq2db/linq2db/issues/498
+		//
+		[Test, DataContextSource()]
+		public void Issue498Test(string context)
+		{
+			using (new WithoutJoinOptimization())
+			using (var db = GetDataContext(context))
+			{
+				var q = from x in db.Child
+					//join y in db.GrandChild on new { x.ParentID, x.ChildID } equals new { ParentID = (int)y.ParentID, ChildID = (int)y.ChildID }
+					from y in x.GrandChildren1
+					select x.ParentID;
+
+				var r = from x in q
+					group x by x
+					into g
+					select new { g.Key, Cghildren = g.Count() };
+
+				var qq = from x in Child
+					from y in x.GrandChildren
+					select x.ParentID;
+
+				var rr = from x in qq
+					group x by x
+					into g
+					select new { g.Key, Cghildren = g.Count() };
+
+				AreEqual(rr, r);
+
+				var sql = r.ToString();
+				Assert.Less(0, sql.IndexOf("INNER", 1), sql);
+			}
+		}
+
+
+		[Test, DataContextSource]
+		public void Issue528Test1(string context)
+		{
+			//using (new AllowMultipleQuery())
+			using (var db = GetDataContext(context))
+			{
+				var expected =    Person.GroupBy(_ => _.FirstName).Select(_ => new { _.Key, Data = _.ToList() });
+				var result   = db.Person.GroupBy(_ => _.FirstName).Select(_ => new { _.Key, Data = _.ToList() });
+
+				foreach(var re in result)
+				{
+					var ex = expected.Single(_ => _.Key == re.Key);
+
+					AreEqual(ex.Data, re.Data);
+				}
+			}
+		}
+
+		[Test, DataContextSource]
+		public void Issue528Test2(string context)
+		{
+			//using (new AllowMultipleQuery())
+			using (var db = GetDataContext(context))
+			{
+				var expected =    Person.GroupBy(_ => _.FirstName).Select(_ => new { _.Key, Data = _.ToList() }).ToList();
+				var result   = db.Person.GroupBy(_ => _.FirstName).Select(_ => new { _.Key, Data = _.ToList() }).ToList();
+
+				foreach(var re in result)
+				{
+					var ex = expected.Single(_ => _.Key == re.Key);
+
+					AreEqual(ex.Data, re.Data);
+				}
+			}
+		}
+
+		[Test, DataContextSource]
+		public void Issue528Test3(string context)
+		{
+			//using (new AllowMultipleQuery())
+			using (var db = GetDataContext(context))
+			{
+				var expected =    Person.GroupBy(_ => _.FirstName).Select(_ => new { _.Key, Data = _ });
+				var result   = db.Person.GroupBy(_ => _.FirstName).Select(_ => new { _.Key, Data = _ });
+
+				foreach(var re in result)
+				{
+					var ex = expected.Single(_ => _.Key == re.Key);
+
+					AreEqual(ex.Data.ToList(), re.Data.ToList());
+				}
+			}
+		}
+
+		[Test, DataContextSource]
+		public void Issue508Test(string context)
+		{
+			using (var db = GetDataContext(context))
+			{
+				var query = (
+					from c in db.Child
+					join p in db.Parent on c.ParentID equals p.ParentID
+					where c.ChildID == 11
+					select p.ParentID
+							 ).Union(
+					from c in db.Child
+					where c.ChildID == 11
+					select c.ParentID
+								   );
+				var expected = (
+					from c in Child
+					join p in Parent on c.ParentID equals p.ParentID
+					where c.ChildID == 11
+					select p.ParentID
+							 ).Union(
+					from c in Child
+					where c.ChildID == 11
+					select c.ParentID
+								   );
+
+				AreEqual(expected, query);
+			}
+		}
+
+		public class PersonWrapper
+		{
+			public int    ID;
+			public string FirstName;
+			public string SecondName;
+		}
+
+		[Test, DataContextSource]
+		public void Issue535Test(string context)
+		{
+			using (var db = GetDataContext(context))
+			{
+				var q = from p in db.Person
+						where p.FirstName.StartsWith("J")
+						select new PersonWrapper
+						{
+							ID         = p.ID,
+							FirstName  = p.FirstName,
+							SecondName = p.LastName
+						};
+
+				q = from p in q
+					where p.ID == 1 || p.SecondName == "fail"
+					select p;
+
+				Assert.IsNotNull(q.FirstOrDefault());
+			}
+		}
+
+		[Table(Name = "Person")]
+		public class Person376 //: Person
+		{
+			[SequenceName(ProviderName.Firebird, "PersonID")]
+			[Column("PersonID"), Identity, PrimaryKey]
+			public int ID;
+			[NotNull] public string FirstName { get; set; }
+			[NotNull] public string LastName;
+			[Nullable] public string MiddleName;
+
+
+			[Association(ThisKey = nameof(ID), OtherKey = nameof(Model.Doctor.PersonID), CanBeNull = true)]
+			public Doctor Doctor { get; set; }
+		}
+
+		public class PersonDto
+		{
+			public int    Id;
+			public string Name;
+
+			public DoctorDto Doc;
+		}
+
+		public class DoctorDto
+		{
+			public int    PersonId;
+			public string Taxonomy;
+		}
+
+		[ExpressionMethod("MapToDtoExpr1")]
+		public static PersonDto MapToDto(Person376 person)
+		{
+			return MapToDtoExpr1().Compile()(person);
+		}
+
+		[ExpressionMethod("MapToDtoExpr2")]
+		public static DoctorDto MapToDto(Doctor doctor)
+		{
+			return MapToDtoExpr2().Compile()(doctor);
+		}
+
+		private static Expression<Func<Person376, PersonDto>> MapToDtoExpr1()
+		{
+			return x => new PersonDto
+			{
+
+				Id   = x.ID,
+				Name = x.FirstName,
+				Doc  = x.Doctor != null ? MapToDto(x.Doctor) : null
+			};
+		}
+
+		private static Expression<Func<Doctor, DoctorDto>> MapToDtoExpr2()
+		{
+			return x => new DoctorDto
+			{
+				PersonId = x.PersonID,
+				Taxonomy = x.Taxonomy
+			};
+		}
+
+		[Test, DataContextSource]
+		public void Issue376(string context)
+		{
+			using (var db = GetDataContext(context))
+			{
+				var l = db
+					.GetTable<Person376>()
+					.Where(_ => _.Doctor.Taxonomy.Length >= 0 || _.Doctor.Taxonomy == null)
+					.Select(_ => MapToDto(_)).ToList();
+
+				Assert.IsNotEmpty(l);
+				Assert.IsNotEmpty(l.Where(_ => _.Doc == null));
+				Assert.IsNotEmpty(l.Where(_ => _.Doc != null));
+			}
+		}
+
+
+		[Table("Person", IsColumnAttributeRequired = false)]
+		public class Person88
+		{
+			[SequenceName(ProviderName.Firebird, "PersonID")]
+			[Column("PersonID"), Identity, PrimaryKey] public int    ID;
+			[NotNull]                                  public string FirstName { get; set; }
+			[NotNull]                                  public string LastName;
+			[Nullable]                                 public string MiddleName;
+			                                           public char   Gender;
+		}
+
+		[Test, DataContextSource(TestProvName.SQLiteMs)]
+		public void Issue88(string context)
+		{
+			using (var db = GetDataContext(context))
+			{
+				var llc = db
+					.GetTable<Person88>()
+					.Where(_ => _.ID == 1 && _.Gender == 'M');
+
+				var lrc = db
+					.GetTable<Person88>()
+					.Where(_ => _.ID == 1 && 'M' == _.Gender);
+
+				var gender = 'M';
+				var llp = db
+					.GetTable<Person88>()
+					.Where(_ => _.ID == 1 && _.Gender == gender);
+
+				var lrp = db
+					.GetTable<Person88>()
+					.Where(_ => _.ID == 1 && gender == _.Gender);
+
+				Assert.IsNotEmpty(llc);
+				Assert.IsNotEmpty(lrc);
+				Assert.IsNotEmpty(llp);
+				Assert.IsNotEmpty(lrp);
+			}
+
+		}
+
+
+		[Test, DataContextSource]
+		public void Issue173(string context)
+		{
+			using (var db = GetDataContext(context))
+			using (new AllowMultipleQuery())
+			{
+				var result =
+					from r in db.GetTable<Parent>()
+					select new
+					{
+						id = r.ParentID,
+					};
+				result = result.Where(_ => _.id == 1);
+
+				var expected =
+					from r in Parent
+					select new
+					{
+						id = r.ParentID,
+					};
+				expected = expected.Where(_ => _.id == 1);
+
+				AreEqual(expected, result);
+			}
+		}
+	}
+
+}