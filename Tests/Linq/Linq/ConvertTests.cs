﻿using System;
using System.Linq;

using LinqToDB;

using NUnit.Framework;
using Tests.Model;

namespace Tests.Linq
{
	[TestFixture]
	public class ConvertTests : TestBase
	{
		[Test]
		public void Test1([DataSources(ProviderName.SQLiteClassic, ProviderName.SQLiteMS)] string context)
		{
			using (var db = GetDataContext(context))
				Assert.AreEqual(1, (from t in db.Types where t.MoneyValue * t.ID == 1.11m  select t).Single().ID);
		}

		#region Int

		[Test]
		public void ToInt1([DataSources] string context)
		{
			using (var db = GetDataContext(context))
				AreEqual(
					from t in    Types select           Sql.ConvertTo<int>.From(t.MoneyValue),
					from t in db.Types select Sql.AsSql(Sql.ConvertTo<int>.From(t.MoneyValue)));
		}

		[Test]
		public void ToInt2([DataSources] string context)
		{
			using (var db = GetDataContext(context))
				AreEqual(
					from t in    Types select           Sql.Convert<int,decimal>(t.MoneyValue),
					from t in db.Types select Sql.AsSql(Sql.Convert<int,decimal>(t.MoneyValue)));
		}

		[Test]
		public void ToBigInt([DataSources(ProviderName.MySql, TestProvName.MariaDB, TestProvName.MySql57)] string context)
		{
			using (var db = GetDataContext(context))
				AreEqual(
					from t in    Types select Sql.Convert(Sql.BigInt, t.MoneyValue),
					from t in db.Types select Sql.Convert(Sql.BigInt, t.MoneyValue));
		}

		[Test]
		public void ToInt64([DataSources(ProviderName.MySql)] string context)
		{
			using (var db = GetDataContext(context))
				AreEqual(
					from p in from t in    Types select (Int64)t.MoneyValue where p > 0 select p,
					from p in from t in db.Types select (Int64)t.MoneyValue where p > 0 select p);
		}

		[Test]
		public void ConvertToInt64([DataSources(ProviderName.MySql, ProviderName.SQLiteMS)] string context)
		{
			using (var db = GetDataContext(context))
				AreEqual(
					from p in from t in    Types select Convert.ToInt64(t.MoneyValue) where p > 0 select p,
					from p in from t in db.Types select Convert.ToInt64(t.MoneyValue) where p > 0 select p);
		}

		[Test]
		public void ToInt([DataSources] string context)
		{
			using (var db = GetDataContext(context))
				AreEqual(
					from t in    Types select Sql.Convert(Sql.Int, t.MoneyValue),
					from t in db.Types select Sql.Convert(Sql.Int, t.MoneyValue));
		}

		[Test]
		public void ToInt32([DataSources] string context)
		{
			using (var db = GetDataContext(context))
				AreEqual(
					from p in from t in    Types select (Int32)t.MoneyValue where p > 0 select p,
					from p in from t in db.Types select (Int32)t.MoneyValue where p > 0 select p);
		}

		[Test]
		public void ConvertToInt32([DataSources(ProviderName.SQLiteMS)] string context)
		{
			using (var db = GetDataContext(context))
				AreEqual(
					from p in from t in    Types select Convert.ToInt32(t.MoneyValue) where p > 0 select p,
					from p in from t in db.Types select Convert.ToInt32(t.MoneyValue) where p > 0 select p);
		}

		[Test]
		public void ToSmallInt([DataSources] string context)
		{
			using (var db = GetDataContext(context))
				AreEqual(
					from t in    Types select Sql.Convert(Sql.SmallInt, t.MoneyValue),
					from t in db.Types select Sql.Convert(Sql.SmallInt, t.MoneyValue));
		}

		[Test]
		public void ToInt16([DataSources] string context)
		{
			using (var db = GetDataContext(context))
				AreEqual(
					from p in from t in    Types select (Int16)t.MoneyValue where p > 0 select p,
					from p in from t in db.Types select (Int16)t.MoneyValue where p > 0 select p);
		}

		[Test]
		public void ConvertToInt16([DataSources(ProviderName.SQLiteMS)] string context)
		{
			using (var db = GetDataContext(context))
				AreEqual(
					from p in from t in    Types select Convert.ToInt16(t.MoneyValue) where p > 0 select p,
					from p in from t in db.Types select Convert.ToInt16(t.MoneyValue) where p > 0 select p);
		}

		[Test]
		public void ToTinyInt([DataSources] string context)
		{
			using (var db = GetDataContext(context))
				AreEqual(
					from t in    Types select Sql.Convert(Sql.TinyInt, t.MoneyValue),
					from t in db.Types select Sql.Convert(Sql.TinyInt, t.MoneyValue));
		}

		[Test]
		public void ToSByte([DataSources] string context)
		{
			using (var db = GetDataContext(context))
				AreEqual(
					from p in from t in    Types select (sbyte)t.MoneyValue where p > 0 select p,
					from p in from t in db.Types select (sbyte)t.MoneyValue where p > 0 select p);
		}

		[Test]
		public void ConvertToSByte([DataSources(ProviderName.SQLiteMS)] string context)
		{
			using (var db = GetDataContext(context))
				AreEqual(
					from p in from t in    Types select Convert.ToSByte(t.MoneyValue) where p > 0 select p,
					from p in from t in db.Types select Convert.ToSByte(t.MoneyValue) where p > 0 select p);
		}

		#endregion

		#region UInts

		[Test]
		public void ToUInt1([DataSources(ProviderName.MySql)] string context)
		{
			using (var db = GetDataContext(context))
				AreEqual(
					from t in    Types select           Sql.ConvertTo<uint>.From(t.MoneyValue),
					from t in db.Types select Sql.AsSql(Sql.ConvertTo<uint>.From(t.MoneyValue)));
		}

		[Test]
		public void ToUInt2([DataSources(ProviderName.MySql)] string context)
		{
			using (var db = GetDataContext(context))
				AreEqual(
					from t in    Types select           Sql.Convert<uint,decimal>(t.MoneyValue),
					from t in db.Types select Sql.AsSql(Sql.Convert<uint,decimal>(t.MoneyValue)));
		}

		[Test]
		public void ToUInt64([DataSources(ProviderName.MySql)] string context)
		{
			using (var db = GetDataContext(context))
				AreEqual(
					from p in from t in    Types select (UInt64)t.MoneyValue where p > 0 select p,
					from p in from t in db.Types select (UInt64)t.MoneyValue where p > 0 select p);
		}

		[Test]
		public void ConvertToUInt64([DataSources(ProviderName.MySql, ProviderName.SQLiteMS)] string context)
		{
			using (var db = GetDataContext(context))
				AreEqual(
					from p in from t in    Types select Convert.ToUInt64(t.MoneyValue) where p > 0 select p,
					from p in from t in db.Types select Convert.ToUInt64(t.MoneyValue) where p > 0 select p);
		}

		[Test]
		public void ToUInt32([DataSources(ProviderName.MySql)] string context)
		{
			using (var db = GetDataContext(context))
				AreEqual(
					from p in from t in    Types select (UInt32)t.MoneyValue where p > 0 select p,
					from p in from t in db.Types select (UInt32)t.MoneyValue where p > 0 select p);
		}

		[Test]
		public void ConvertToUInt32([DataSources(ProviderName.MySql, ProviderName.SQLiteMS)] string context)
		{
			using (var db = GetDataContext(context))
				AreEqual(
					from p in from t in    Types select Convert.ToUInt32(t.MoneyValue) where p > 0 select p,
					from p in from t in db.Types select Convert.ToUInt32(t.MoneyValue) where p > 0 select p);
		}

		[Test]
		public void ToUInt16([DataSources] string context)
		{
			using (var db = GetDataContext(context))
				AreEqual(
					from p in from t in    Types select (UInt16)t.MoneyValue where p > 0 select p,
					from p in from t in db.Types select (UInt16)t.MoneyValue where p > 0 select p);
		}

		[Test]
		public void ConvertToUInt16([DataSources(ProviderName.SQLiteMS)] string context)
		{
			using (var db = GetDataContext(context))
				AreEqual(
					from p in from t in    Types select Convert.ToUInt16(t.MoneyValue) where p > 0 select p,
					from p in from t in db.Types select Convert.ToUInt16(t.MoneyValue) where p > 0 select p);
		}

		[Test]
		public void ToByte([DataSources] string context)
		{
			using (var db = GetDataContext(context))
				AreEqual(
					from p in from t in    Types select (byte)t.MoneyValue where p > 0 select p,
					from p in from t in db.Types select (byte)t.MoneyValue where p > 0 select p);
		}

		[Test]
		public void ConvertToByte([DataSources(ProviderName.SQLiteMS)] string context)
		{
			using (var db = GetDataContext(context))
				AreEqual(
					from p in from t in    Types select Convert.ToByte(t.MoneyValue) where p > 0 select p,
					from p in from t in db.Types select Convert.ToByte(t.MoneyValue) where p > 0 select p);
		}

		#endregion

		#region Floats

		[Test]
		public void ToDefaultDecimal([DataSources] string context)
		{
			using (var db = GetDataContext(context))
				AreEqual(
					from t in    Types select Sql.Convert(Sql.DefaultDecimal, t.MoneyValue * 1000),
					from t in db.Types select Sql.Convert(Sql.DefaultDecimal, t.MoneyValue * 1000));
		}

		[Test]
		public void ToDecimal1([DataSources] string context)
		{
			using (var db = GetDataContext(context))
				AreEqual(
					from t in    Types select Sql.Convert(Sql.Decimal(10), t.MoneyValue * 1000),
					from t in db.Types select Sql.Convert(Sql.Decimal(10), t.MoneyValue * 1000));
		}

		[Test]
		public void ToDecimal2([DataSources] string context)
		{
			using (var db = GetDataContext(context))
				AreEqual(
					from t in    Types select Sql.Convert(Sql.Decimal(10,4), t.MoneyValue),
					from t in db.Types select Sql.Convert(Sql.Decimal(10,4), t.MoneyValue));
		}

		[Test]
		public void ToDecimal3([DataSources] string context)
		{
			using (var db = GetDataContext(context))
				AreEqual(
					from p in from t in    Types select (decimal)t.MoneyValue where p > 0 select p,
					from p in from t in db.Types select (decimal)t.MoneyValue where p > 0 select p);
		}

		[Test]
		public void ConvertToDecimal([DataSources] string context)
		{
			using (var db = GetDataContext(context))
				AreEqual(
					from p in from t in    Types select Convert.ToDecimal(t.MoneyValue) where p > 0 select p,
					from p in from t in db.Types select Convert.ToDecimal(t.MoneyValue) where p > 0 select p);
		}

		[Test]
		public void ToMoney([DataSources] string context)
		{
			using (var db = GetDataContext(context))
				AreEqual(
					from t in    Types select (int)Sql.Convert(Sql.Money, t.MoneyValue),
					from t in db.Types select (int)Sql.Convert(Sql.Money, t.MoneyValue));
		}

		[Test]
		public void ToSmallMoney([DataSources] string context)
		{
			using (var db = GetDataContext(context))
				AreEqual(
					from t in    Types select (decimal)Sql.Convert(Sql.SmallMoney, t.MoneyValue),
					from t in db.Types select (decimal)Sql.Convert(Sql.SmallMoney, t.MoneyValue));
		}

		[Test]
		public void ToSqlFloat([DataSources] string context)
		{
			using (var db = GetDataContext(context))
				AreEqual(
					from t in    Types select (int)Sql.Convert(Sql.Float, t.MoneyValue),
					from t in db.Types select (int)Sql.Convert(Sql.Float, t.MoneyValue));
		}

		[Test]
		public void ToDouble([DataSources] string context)
		{
			using (var db = GetDataContext(context))
				AreEqual(
					from p in from t in    Types select (int)(Double)t.MoneyValue where p > 0 select p,
					from p in from t in db.Types select (int)(Double)t.MoneyValue where p > 0 select p);
		}

		[Test]
		public void ConvertToDouble([DataSources] string context)
		{
			using (var db = GetDataContext(context))
				AreEqual(
					from p in from t in    Types select Convert.ToDouble(t.MoneyValue) where p > 0 select (int)p,
					from p in from t in db.Types select Convert.ToDouble(t.MoneyValue) where p > 0 select (int)p);
		}

		[Test]
		public void ToSqlReal([DataSources] string context)
		{
			using (var db = GetDataContext(context))
				AreEqual(
					from t in    Types select (int)Sql.Convert(Sql.Real, t.MoneyValue),
					from t in db.Types select (int)Sql.Convert(Sql.Real, t.MoneyValue));
		}

		[Test]
		public void ToSingle([DataSources] string context)
		{
			using (var db = GetDataContext(context))
				AreEqual(
					from p in from t in    Types select (Single)t.MoneyValue where p > 0 select p,
					from p in from t in db.Types select (Single)t.MoneyValue where p > 0 select p);
		}

		[Test]
		public void ConvertToSingle([DataSources] string context)
		{
			using (var db = GetDataContext(context))
				AreEqual(
					from p in from t in    Types select Convert.ToSingle(t.MoneyValue) where p > 0 select (int)p,
					from p in from t in db.Types select Convert.ToSingle(t.MoneyValue) where p > 0 select (int)p);
		}

		#endregion

		#region DateTime

		[Test]
		public void ToSqlDateTime([DataSources] string context)
		{
			using (var db = GetDataContext(context))
				AreEqual(
					from t in    Types select Sql.Convert(Sql.DateTime, t.DateTimeValue.Year + "-01-01 00:20:00"),
					from t in db.Types select Sql.Convert(Sql.DateTime, t.DateTimeValue.Year + "-01-01 00:20:00"));
		}

		[Test]
		public void ToSqlDateTime2([DataSources] string context)
		{
			using (var db = GetDataContext(context))
				AreEqual(
					from t in    Types select Sql.Convert(Sql.DateTime2, t.DateTimeValue.Year + "-01-01 00:20:00"),
					from t in db.Types select Sql.Convert(Sql.DateTime2, t.DateTimeValue.Year + "-01-01 00:20:00"));
		}

		[Test]
		public void ToSqlSmallDateTime([DataSources] string context)
		{
			using (var db = GetDataContext(context))
				AreEqual(
					from t in    Types select Sql.Convert(Sql.SmallDateTime, t.DateTimeValue.Year + "-01-01 00:20:00"),
					from t in db.Types select Sql.Convert(Sql.SmallDateTime, t.DateTimeValue.Year + "-01-01 00:20:00"));
		}

		[Test]
		public void ToSqlDate([DataSources] string context)
		{
			using (var db = GetDataContext(context))
				AreEqual(
					from t in    Types select Sql.Convert(Sql.Date, t.DateTimeValue.Year + "-01-01"),
					from t in db.Types select Sql.Convert(Sql.Date, t.DateTimeValue.Year + "-01-01"));
		}

		// needs debugging, but suspect it fails due to issue 730
		[ActiveIssue(730, Configurations = new[] { ProviderName.Sybase, ProviderName.SybaseManaged }, SkipForNonLinqService = true)]
		[Test]
		public void ToSqlTime([DataSources(
			ProviderName.SQLiteClassic, ProviderName.SQLiteMS, ProviderName.Access)]
			string context)
		{
			using (var db = GetDataContext(context))
				AreEqual(
					from t in    Types select Sql.Convert(Sql.Time, t.DateTimeValue.Hour + ":01:01"),
					from t in db.Types select Sql.Convert(Sql.Time, t.DateTimeValue.Hour + ":01:01"));
		}

		DateTime ToDateTime(DateTimeOffset dto)
		{
			return new DateTime(dto.Year, dto.Month, dto.Day, dto.Hour, dto.Minute, dto.Second);
		}

		[Test]
		public void ToSqlDateTimeOffset([DataSources] string context)
		{
			using (var db = GetDataContext(context))
				AreEqual(
					from t in    Types select ToDateTime(Sql.Convert(Sql.DateTimeOffset, t.DateTimeValue.Year + "-01-01 00:20:00")),
					from t in db.Types select ToDateTime(Sql.Convert(Sql.DateTimeOffset, t.DateTimeValue.Year + "-01-01 00:20:00")));
		}

		[Test]
		public void ToDateTime([DataSources] string context)
		{
			using (var db = GetDataContext(context))
				AreEqual(
					from p in from t in    Types select DateTime.Parse(t.DateTimeValue.Year + "-01-01 00:00:00") where p.Day > 0 select p,
					from p in from t in db.Types select DateTime.Parse(t.DateTimeValue.Year + "-01-01 00:00:00") where p.Day > 0 select p);
		}

		[Test]
		public void ConvertToDateTime([DataSources] string context)
		{
			using (var db = GetDataContext(context))
				AreEqual(
					from p in from t in    Types select Convert.ToDateTime(t.DateTimeValue.Year + "-01-01 00:00:00") where p.Day > 0 select p,
					from p in from t in db.Types select Convert.ToDateTime(t.DateTimeValue.Year + "-01-01 00:00:00") where p.Day > 0 select p);
		}

		#endregion

		#region String

		[Test]
		public void ToChar([DataSources] string context)
		{
			using (var db = GetDataContext(context))
				AreEqual(
					from t in    Types select Sql.Convert(Sql.Char(20), t.MoneyValue).ToInvariantString(),
					from t in db.Types select Sql.Convert(Sql.Char(20), t.MoneyValue).ToInvariantString());
		}

		[Test]
<<<<<<< HEAD
		public void ToDefaultChar([DataSources(
			ProviderName.OracleNative, ProviderName.OracleManaged, ProviderName.Firebird,
			TestProvName.Firebird3, ProviderName.PostgreSQL)]
=======
		public void ToDefaultChar(
			[DataSources(
				ProviderName.OracleNative, ProviderName.OracleManaged,
				ProviderName.Firebird, TestProvName.Firebird3,
				ProviderName.PostgreSQL, ProviderName.PostgreSQL92, ProviderName.PostgreSQL93, ProviderName.PostgreSQL95, TestProvName.PostgreSQL10, TestProvName.PostgreSQL11, TestProvName.PostgreSQLLatest)]
>>>>>>> 1c5390de
			string context)
		{
			using (var db = GetDataContext(context))
				AreEqual(
					from t in    Types select Sql.Convert(Sql.DefaultChar, t.MoneyValue).ToInvariantString(),
					from t in db.Types select Sql.Convert(Sql.DefaultChar, t.MoneyValue).ToInvariantString());
		}

		[Test]
		public void ToVarChar([DataSources] string context)
		{
			using (var db = GetDataContext(context))
				AreEqual(
					from t in    Types select Sql.Convert(Sql.VarChar(20), t.MoneyValue).ToInvariantString(),
					from t in db.Types select Sql.Convert(Sql.VarChar(20), t.MoneyValue).ToInvariantString());
		}

		[Test]
		public void ToDefaultVarChar([DataSources(
			ProviderName.OracleNative, ProviderName.OracleManaged, ProviderName.Firebird,
			TestProvName.Firebird3, ProviderName.PostgreSQL)]
			string context)
		{
			using (var db = GetDataContext(context))
				AreEqual(
					from t in    Types select Sql.Convert(Sql.DefaultVarChar, t.MoneyValue).ToInvariantString(),
					from t in db.Types select Sql.Convert(Sql.DefaultVarChar, t.MoneyValue).ToInvariantString());
		}

		[Test]
		public void ToNChar([DataSources] string context)
		{
			using (var db = GetDataContext(context))
				AreEqual(
					from t in    Types select Sql.Convert(Sql.NChar(20), t.MoneyValue).ToInvariantString(),
					from t in db.Types select Sql.Convert(Sql.NChar(20), t.MoneyValue).ToInvariantString());
		}

		[Test]
<<<<<<< HEAD
		public void ToDefaultNChar([DataSources(
			ProviderName.OracleNative, ProviderName.OracleManaged, ProviderName.Firebird,
			TestProvName.Firebird3, TestProvName.Firebird3, ProviderName.PostgreSQL)]
			string context)
=======
		public void ToDefaultNChar(
			[DataSources(
				ProviderName.OracleNative, ProviderName.OracleManaged,
				ProviderName.Firebird, TestProvName.Firebird3,
				ProviderName.PostgreSQL, ProviderName.PostgreSQL92, ProviderName.PostgreSQL93, ProviderName.PostgreSQL95, TestProvName.PostgreSQL10, TestProvName.PostgreSQL11, TestProvName.PostgreSQLLatest)]
		string context)
>>>>>>> 1c5390de
		{
			using (var db = GetDataContext(context))
				AreEqual(
					from t in    Types select Sql.Convert(Sql.DefaultNChar, t.MoneyValue).ToInvariantString(),
					from t in db.Types select Sql.Convert(Sql.DefaultNChar, t.MoneyValue).ToInvariantString());
		}

		[Test]
		public void ToNVarChar([DataSources] string context)
		{
			using (var db = GetDataContext(context))
				AreEqual(
					from t in    Types select Sql.Convert(Sql.NVarChar(20), t.MoneyValue).ToInvariantString(),
					from t in db.Types select Sql.Convert(Sql.NVarChar(20), t.MoneyValue).ToInvariantString());
		}

		[Test]
		public void ToDefaultNVarChar([DataSources(
			ProviderName.OracleNative, ProviderName.OracleManaged, ProviderName.Firebird,
			TestProvName.Firebird3, ProviderName.PostgreSQL)]
			string context)
		{
			using (var db = GetDataContext(context))
				AreEqual(
					from t in    Types select Sql.Convert(Sql.DefaultNVarChar, t.MoneyValue).ToInvariantString(),
					from t in db.Types select Sql.Convert(Sql.DefaultNVarChar, t.MoneyValue).ToInvariantString());
		}

		[Test]
		public void DecimalToString([DataSources] string context)
		{
			using (var db = GetDataContext(context))
				AreEqual(
					from p in from t in    Types select Convert.ToString(t.MoneyValue) where p.Length > 0 select p.Replace(',', '.').TrimEnd('0', '.'),
					from p in from t in db.Types select Convert.ToString(t.MoneyValue) where p.Length > 0 select p.Replace(',', '.').TrimEnd('0', '.'));
		}

		[Test, Category("WindowsOnly")]
		public void ByteToString([DataSources] string context)
		{
			using (var db = GetDataContext(context))
				AreEqual(
					from p in from t in    Types select ((byte)t.ID).ToString() where p.Length > 0 select p,
					from p in from t in db.Types select ((byte)t.ID).ToString() where p.Length > 0 select p);
		}

		[Test]
		public void GuidToString([DataSources] string context)
		{
			using (var db = GetDataContext(context))
				AreEqual(
					from t in    Types where Sql.ConvertTo<string>.From(t.GuidValue) == "febe3eca-cb5f-40b2-ad39-2979d312afca" select t.GuidValue,
					from t in db.Types where Sql.ConvertTo<string>.From(t.GuidValue) == "febe3eca-cb5f-40b2-ad39-2979d312afca" select t.GuidValue);
		}

		#endregion

		#region Boolean

		[Test]
		public void ToBit1([DataSources] string context)
		{
			using (var db = GetDataContext(context))
				AreEqual(
					from t in
						from t in GetTypes(context)
						where Sql.Convert(Sql.Bit, t.MoneyValue)
						select t
					select t,
					from t in
						from t in db.Types
						where Sql.Convert(Sql.Bit, t.MoneyValue)
						select t
					select t);
		}

		[Test]
		public void ToBit2([DataSources] string context)
		{
			using (var db = GetDataContext(context))
				AreEqual(
					from t in
						from t in GetTypes(context)
						where !Sql.Convert(Sql.Bit, t.MoneyValue - 4.5m)
						select t
					select t
					,
					from t in
						from t in db.Types
						where !Sql.Convert(Sql.Bit, t.MoneyValue - 4.5m)
						select t
					select t);
		}

		[Test]
		public void ConvertToBoolean1([DataSources] string context)
		{
			using (var db = GetDataContext(context))
				AreEqual(
					from p in from t in    Types select Convert.ToBoolean(t.MoneyValue) where p == true select p,
					from p in from t in db.Types select Convert.ToBoolean(t.MoneyValue) where p == true select p);
		}

		[Test]
		public void ConvertToBoolean2([DataSources] string context)
		{
			using (var db = GetDataContext(context))
				AreEqual(
					from p in from t in    Types select Convert.ToBoolean(t.MoneyValue - 4.5m) where !p select p,
					from p in from t in db.Types select Convert.ToBoolean(t.MoneyValue - 4.5m) where !p select p);
		}

		#endregion

		[Test]
		public void ConvertFromOneToAnother([DataSources] string context)
		{
			using (var db = GetDataContext(context))
			{
				var decimalValue = 6579.64648m;
				var floatValue   = 6579.64648f;
				var doubleValue  = 6579.64648d;

				AssertConvert(db, decimalValue, decimalValue);
				AssertConvert(db, decimalValue, floatValue);
				AssertConvert(db, decimalValue, doubleValue);

				AssertConvert(db, floatValue, decimalValue);
				AssertConvert(db, floatValue, floatValue);
				AssertConvert(db, floatValue, doubleValue);

				AssertConvert(db, doubleValue, decimalValue);
				AssertConvert(db, doubleValue, floatValue);
				AssertConvert(db, doubleValue, doubleValue);
			}
		}

		static void AssertConvert<TTo,TFrom>(Model.ITestDataContext db, TTo expected, TFrom value)
		{
			var r = db.Types.Select(_ => ServerConvert<TTo, TFrom>(value)).First();

#if !APPVEYOR
			Console.WriteLine($"Expected {expected} result {r}");
#endif

			Assert.GreaterOrEqual(0.01m,
				Math.Abs(LinqToDB.Common.Convert<TTo, decimal>.From(expected) - LinqToDB.Common.Convert<TTo, decimal>.From(r)));
		}

		//[CLSCompliant(false)]
		[Sql.Function("$Convert$", 1, 2, 0, ServerSideOnly = true)]
		public static TTo ServerConvert<TTo, TFrom>(TFrom obj)
		{
			throw new NotImplementedException();
		}

		[Test]
		public void ConvertDataToDecimal([NorthwindDataContext] string context)
		{
			using (var db = new NorthwindDB(context))
			{
				var actual = (from od in db.OrderDetail
							  select
							  Sql.AsSql(od.UnitPrice * od.Quantity * (decimal)(1 - od.Discount))).ToArray();

				var expected = (from od in db.OrderDetail
								select
								od.UnitPrice * od.Quantity * (decimal)(1 - od.Discount)).ToArray();

				Assert.AreEqual(actual.Length, expected.Length);

				for (var i = 0; i < actual.Length; i++)
				{
					Assert.GreaterOrEqual(0.01m, Math.Abs(actual[i] - expected[i]));
				}
			}
		}

		[Test]
		public void ConvertDataToDecimalNoConvert([NorthwindDataContext] string context)
		{
			using (var db = new NorthwindDB(context))
			{
				var qActual =
					from od in db.OrderDetail
					select
						Sql.NoConvert(od.UnitPrice * od.Quantity * (decimal)(1 - od.Discount));

				var qExpected =
					from od in db.OrderDetail
					select
						Sql.AsSql(od.UnitPrice * od.Quantity * (decimal)(1 - od.Discount));

				var sqlActual   = qActual.  ToString();
				var sqlExpected = qExpected.ToString();

				Assert.That(sqlActual,   Is.Not.Contains   ("Convert").Or.Contains("Cast"));
				Assert.That(sqlExpected, Contains.Substring("Convert").Or.Contains("Cast"));

				var actual   = qActual.  ToArray();
				var expected = qExpected.ToArray();

				Assert.AreEqual(actual.Length, expected.Length);

				for (var i = 0; i < actual.Length; i++)
				{
					Assert.GreaterOrEqual(0.01m, Math.Abs(actual[i] - expected[i]));
				}
			}
		}
	}
}
<|MERGE_RESOLUTION|>--- conflicted
+++ resolved
@@ -1,737 +1,724 @@
-﻿using System;
-using System.Linq;
-
-using LinqToDB;
-
-using NUnit.Framework;
-using Tests.Model;
-
-namespace Tests.Linq
-{
-	[TestFixture]
-	public class ConvertTests : TestBase
-	{
-		[Test]
-		public void Test1([DataSources(ProviderName.SQLiteClassic, ProviderName.SQLiteMS)] string context)
-		{
-			using (var db = GetDataContext(context))
-				Assert.AreEqual(1, (from t in db.Types where t.MoneyValue * t.ID == 1.11m  select t).Single().ID);
-		}
-
-		#region Int
-
-		[Test]
-		public void ToInt1([DataSources] string context)
-		{
-			using (var db = GetDataContext(context))
-				AreEqual(
-					from t in    Types select           Sql.ConvertTo<int>.From(t.MoneyValue),
-					from t in db.Types select Sql.AsSql(Sql.ConvertTo<int>.From(t.MoneyValue)));
-		}
-
-		[Test]
-		public void ToInt2([DataSources] string context)
-		{
-			using (var db = GetDataContext(context))
-				AreEqual(
-					from t in    Types select           Sql.Convert<int,decimal>(t.MoneyValue),
-					from t in db.Types select Sql.AsSql(Sql.Convert<int,decimal>(t.MoneyValue)));
-		}
-
-		[Test]
-		public void ToBigInt([DataSources(ProviderName.MySql, TestProvName.MariaDB, TestProvName.MySql57)] string context)
-		{
-			using (var db = GetDataContext(context))
-				AreEqual(
-					from t in    Types select Sql.Convert(Sql.BigInt, t.MoneyValue),
-					from t in db.Types select Sql.Convert(Sql.BigInt, t.MoneyValue));
-		}
-
-		[Test]
-		public void ToInt64([DataSources(ProviderName.MySql)] string context)
-		{
-			using (var db = GetDataContext(context))
-				AreEqual(
-					from p in from t in    Types select (Int64)t.MoneyValue where p > 0 select p,
-					from p in from t in db.Types select (Int64)t.MoneyValue where p > 0 select p);
-		}
-
-		[Test]
-		public void ConvertToInt64([DataSources(ProviderName.MySql, ProviderName.SQLiteMS)] string context)
-		{
-			using (var db = GetDataContext(context))
-				AreEqual(
-					from p in from t in    Types select Convert.ToInt64(t.MoneyValue) where p > 0 select p,
-					from p in from t in db.Types select Convert.ToInt64(t.MoneyValue) where p > 0 select p);
-		}
-
-		[Test]
-		public void ToInt([DataSources] string context)
-		{
-			using (var db = GetDataContext(context))
-				AreEqual(
-					from t in    Types select Sql.Convert(Sql.Int, t.MoneyValue),
-					from t in db.Types select Sql.Convert(Sql.Int, t.MoneyValue));
-		}
-
-		[Test]
-		public void ToInt32([DataSources] string context)
-		{
-			using (var db = GetDataContext(context))
-				AreEqual(
-					from p in from t in    Types select (Int32)t.MoneyValue where p > 0 select p,
-					from p in from t in db.Types select (Int32)t.MoneyValue where p > 0 select p);
-		}
-
-		[Test]
-		public void ConvertToInt32([DataSources(ProviderName.SQLiteMS)] string context)
-		{
-			using (var db = GetDataContext(context))
-				AreEqual(
-					from p in from t in    Types select Convert.ToInt32(t.MoneyValue) where p > 0 select p,
-					from p in from t in db.Types select Convert.ToInt32(t.MoneyValue) where p > 0 select p);
-		}
-
-		[Test]
-		public void ToSmallInt([DataSources] string context)
-		{
-			using (var db = GetDataContext(context))
-				AreEqual(
-					from t in    Types select Sql.Convert(Sql.SmallInt, t.MoneyValue),
-					from t in db.Types select Sql.Convert(Sql.SmallInt, t.MoneyValue));
-		}
-
-		[Test]
-		public void ToInt16([DataSources] string context)
-		{
-			using (var db = GetDataContext(context))
-				AreEqual(
-					from p in from t in    Types select (Int16)t.MoneyValue where p > 0 select p,
-					from p in from t in db.Types select (Int16)t.MoneyValue where p > 0 select p);
-		}
-
-		[Test]
-		public void ConvertToInt16([DataSources(ProviderName.SQLiteMS)] string context)
-		{
-			using (var db = GetDataContext(context))
-				AreEqual(
-					from p in from t in    Types select Convert.ToInt16(t.MoneyValue) where p > 0 select p,
-					from p in from t in db.Types select Convert.ToInt16(t.MoneyValue) where p > 0 select p);
-		}
-
-		[Test]
-		public void ToTinyInt([DataSources] string context)
-		{
-			using (var db = GetDataContext(context))
-				AreEqual(
-					from t in    Types select Sql.Convert(Sql.TinyInt, t.MoneyValue),
-					from t in db.Types select Sql.Convert(Sql.TinyInt, t.MoneyValue));
-		}
-
-		[Test]
-		public void ToSByte([DataSources] string context)
-		{
-			using (var db = GetDataContext(context))
-				AreEqual(
-					from p in from t in    Types select (sbyte)t.MoneyValue where p > 0 select p,
-					from p in from t in db.Types select (sbyte)t.MoneyValue where p > 0 select p);
-		}
-
-		[Test]
-		public void ConvertToSByte([DataSources(ProviderName.SQLiteMS)] string context)
-		{
-			using (var db = GetDataContext(context))
-				AreEqual(
-					from p in from t in    Types select Convert.ToSByte(t.MoneyValue) where p > 0 select p,
-					from p in from t in db.Types select Convert.ToSByte(t.MoneyValue) where p > 0 select p);
-		}
-
-		#endregion
-
-		#region UInts
-
-		[Test]
-		public void ToUInt1([DataSources(ProviderName.MySql)] string context)
-		{
-			using (var db = GetDataContext(context))
-				AreEqual(
-					from t in    Types select           Sql.ConvertTo<uint>.From(t.MoneyValue),
-					from t in db.Types select Sql.AsSql(Sql.ConvertTo<uint>.From(t.MoneyValue)));
-		}
-
-		[Test]
-		public void ToUInt2([DataSources(ProviderName.MySql)] string context)
-		{
-			using (var db = GetDataContext(context))
-				AreEqual(
-					from t in    Types select           Sql.Convert<uint,decimal>(t.MoneyValue),
-					from t in db.Types select Sql.AsSql(Sql.Convert<uint,decimal>(t.MoneyValue)));
-		}
-
-		[Test]
-		public void ToUInt64([DataSources(ProviderName.MySql)] string context)
-		{
-			using (var db = GetDataContext(context))
-				AreEqual(
-					from p in from t in    Types select (UInt64)t.MoneyValue where p > 0 select p,
-					from p in from t in db.Types select (UInt64)t.MoneyValue where p > 0 select p);
-		}
-
-		[Test]
-		public void ConvertToUInt64([DataSources(ProviderName.MySql, ProviderName.SQLiteMS)] string context)
-		{
-			using (var db = GetDataContext(context))
-				AreEqual(
-					from p in from t in    Types select Convert.ToUInt64(t.MoneyValue) where p > 0 select p,
-					from p in from t in db.Types select Convert.ToUInt64(t.MoneyValue) where p > 0 select p);
-		}
-
-		[Test]
-		public void ToUInt32([DataSources(ProviderName.MySql)] string context)
-		{
-			using (var db = GetDataContext(context))
-				AreEqual(
-					from p in from t in    Types select (UInt32)t.MoneyValue where p > 0 select p,
-					from p in from t in db.Types select (UInt32)t.MoneyValue where p > 0 select p);
-		}
-
-		[Test]
-		public void ConvertToUInt32([DataSources(ProviderName.MySql, ProviderName.SQLiteMS)] string context)
-		{
-			using (var db = GetDataContext(context))
-				AreEqual(
-					from p in from t in    Types select Convert.ToUInt32(t.MoneyValue) where p > 0 select p,
-					from p in from t in db.Types select Convert.ToUInt32(t.MoneyValue) where p > 0 select p);
-		}
-
-		[Test]
-		public void ToUInt16([DataSources] string context)
-		{
-			using (var db = GetDataContext(context))
-				AreEqual(
-					from p in from t in    Types select (UInt16)t.MoneyValue where p > 0 select p,
-					from p in from t in db.Types select (UInt16)t.MoneyValue where p > 0 select p);
-		}
-
-		[Test]
-		public void ConvertToUInt16([DataSources(ProviderName.SQLiteMS)] string context)
-		{
-			using (var db = GetDataContext(context))
-				AreEqual(
-					from p in from t in    Types select Convert.ToUInt16(t.MoneyValue) where p > 0 select p,
-					from p in from t in db.Types select Convert.ToUInt16(t.MoneyValue) where p > 0 select p);
-		}
-
-		[Test]
-		public void ToByte([DataSources] string context)
-		{
-			using (var db = GetDataContext(context))
-				AreEqual(
-					from p in from t in    Types select (byte)t.MoneyValue where p > 0 select p,
-					from p in from t in db.Types select (byte)t.MoneyValue where p > 0 select p);
-		}
-
-		[Test]
-		public void ConvertToByte([DataSources(ProviderName.SQLiteMS)] string context)
-		{
-			using (var db = GetDataContext(context))
-				AreEqual(
-					from p in from t in    Types select Convert.ToByte(t.MoneyValue) where p > 0 select p,
-					from p in from t in db.Types select Convert.ToByte(t.MoneyValue) where p > 0 select p);
-		}
-
-		#endregion
-
-		#region Floats
-
-		[Test]
-		public void ToDefaultDecimal([DataSources] string context)
-		{
-			using (var db = GetDataContext(context))
-				AreEqual(
-					from t in    Types select Sql.Convert(Sql.DefaultDecimal, t.MoneyValue * 1000),
-					from t in db.Types select Sql.Convert(Sql.DefaultDecimal, t.MoneyValue * 1000));
-		}
-
-		[Test]
-		public void ToDecimal1([DataSources] string context)
-		{
-			using (var db = GetDataContext(context))
-				AreEqual(
-					from t in    Types select Sql.Convert(Sql.Decimal(10), t.MoneyValue * 1000),
-					from t in db.Types select Sql.Convert(Sql.Decimal(10), t.MoneyValue * 1000));
-		}
-
-		[Test]
-		public void ToDecimal2([DataSources] string context)
-		{
-			using (var db = GetDataContext(context))
-				AreEqual(
-					from t in    Types select Sql.Convert(Sql.Decimal(10,4), t.MoneyValue),
-					from t in db.Types select Sql.Convert(Sql.Decimal(10,4), t.MoneyValue));
-		}
-
-		[Test]
-		public void ToDecimal3([DataSources] string context)
-		{
-			using (var db = GetDataContext(context))
-				AreEqual(
-					from p in from t in    Types select (decimal)t.MoneyValue where p > 0 select p,
-					from p in from t in db.Types select (decimal)t.MoneyValue where p > 0 select p);
-		}
-
-		[Test]
-		public void ConvertToDecimal([DataSources] string context)
-		{
-			using (var db = GetDataContext(context))
-				AreEqual(
-					from p in from t in    Types select Convert.ToDecimal(t.MoneyValue) where p > 0 select p,
-					from p in from t in db.Types select Convert.ToDecimal(t.MoneyValue) where p > 0 select p);
-		}
-
-		[Test]
-		public void ToMoney([DataSources] string context)
-		{
-			using (var db = GetDataContext(context))
-				AreEqual(
-					from t in    Types select (int)Sql.Convert(Sql.Money, t.MoneyValue),
-					from t in db.Types select (int)Sql.Convert(Sql.Money, t.MoneyValue));
-		}
-
-		[Test]
-		public void ToSmallMoney([DataSources] string context)
-		{
-			using (var db = GetDataContext(context))
-				AreEqual(
-					from t in    Types select (decimal)Sql.Convert(Sql.SmallMoney, t.MoneyValue),
-					from t in db.Types select (decimal)Sql.Convert(Sql.SmallMoney, t.MoneyValue));
-		}
-
-		[Test]
-		public void ToSqlFloat([DataSources] string context)
-		{
-			using (var db = GetDataContext(context))
-				AreEqual(
-					from t in    Types select (int)Sql.Convert(Sql.Float, t.MoneyValue),
-					from t in db.Types select (int)Sql.Convert(Sql.Float, t.MoneyValue));
-		}
-
-		[Test]
-		public void ToDouble([DataSources] string context)
-		{
-			using (var db = GetDataContext(context))
-				AreEqual(
-					from p in from t in    Types select (int)(Double)t.MoneyValue where p > 0 select p,
-					from p in from t in db.Types select (int)(Double)t.MoneyValue where p > 0 select p);
-		}
-
-		[Test]
-		public void ConvertToDouble([DataSources] string context)
-		{
-			using (var db = GetDataContext(context))
-				AreEqual(
-					from p in from t in    Types select Convert.ToDouble(t.MoneyValue) where p > 0 select (int)p,
-					from p in from t in db.Types select Convert.ToDouble(t.MoneyValue) where p > 0 select (int)p);
-		}
-
-		[Test]
-		public void ToSqlReal([DataSources] string context)
-		{
-			using (var db = GetDataContext(context))
-				AreEqual(
-					from t in    Types select (int)Sql.Convert(Sql.Real, t.MoneyValue),
-					from t in db.Types select (int)Sql.Convert(Sql.Real, t.MoneyValue));
-		}
-
-		[Test]
-		public void ToSingle([DataSources] string context)
-		{
-			using (var db = GetDataContext(context))
-				AreEqual(
-					from p in from t in    Types select (Single)t.MoneyValue where p > 0 select p,
-					from p in from t in db.Types select (Single)t.MoneyValue where p > 0 select p);
-		}
-
-		[Test]
-		public void ConvertToSingle([DataSources] string context)
-		{
-			using (var db = GetDataContext(context))
-				AreEqual(
-					from p in from t in    Types select Convert.ToSingle(t.MoneyValue) where p > 0 select (int)p,
-					from p in from t in db.Types select Convert.ToSingle(t.MoneyValue) where p > 0 select (int)p);
-		}
-
-		#endregion
-
-		#region DateTime
-
-		[Test]
-		public void ToSqlDateTime([DataSources] string context)
-		{
-			using (var db = GetDataContext(context))
-				AreEqual(
-					from t in    Types select Sql.Convert(Sql.DateTime, t.DateTimeValue.Year + "-01-01 00:20:00"),
-					from t in db.Types select Sql.Convert(Sql.DateTime, t.DateTimeValue.Year + "-01-01 00:20:00"));
-		}
-
-		[Test]
-		public void ToSqlDateTime2([DataSources] string context)
-		{
-			using (var db = GetDataContext(context))
-				AreEqual(
-					from t in    Types select Sql.Convert(Sql.DateTime2, t.DateTimeValue.Year + "-01-01 00:20:00"),
-					from t in db.Types select Sql.Convert(Sql.DateTime2, t.DateTimeValue.Year + "-01-01 00:20:00"));
-		}
-
-		[Test]
-		public void ToSqlSmallDateTime([DataSources] string context)
-		{
-			using (var db = GetDataContext(context))
-				AreEqual(
-					from t in    Types select Sql.Convert(Sql.SmallDateTime, t.DateTimeValue.Year + "-01-01 00:20:00"),
-					from t in db.Types select Sql.Convert(Sql.SmallDateTime, t.DateTimeValue.Year + "-01-01 00:20:00"));
-		}
-
-		[Test]
-		public void ToSqlDate([DataSources] string context)
-		{
-			using (var db = GetDataContext(context))
-				AreEqual(
-					from t in    Types select Sql.Convert(Sql.Date, t.DateTimeValue.Year + "-01-01"),
-					from t in db.Types select Sql.Convert(Sql.Date, t.DateTimeValue.Year + "-01-01"));
-		}
-
-		// needs debugging, but suspect it fails due to issue 730
-		[ActiveIssue(730, Configurations = new[] { ProviderName.Sybase, ProviderName.SybaseManaged }, SkipForNonLinqService = true)]
-		[Test]
-		public void ToSqlTime([DataSources(
-			ProviderName.SQLiteClassic, ProviderName.SQLiteMS, ProviderName.Access)]
-			string context)
-		{
-			using (var db = GetDataContext(context))
-				AreEqual(
-					from t in    Types select Sql.Convert(Sql.Time, t.DateTimeValue.Hour + ":01:01"),
-					from t in db.Types select Sql.Convert(Sql.Time, t.DateTimeValue.Hour + ":01:01"));
-		}
-
-		DateTime ToDateTime(DateTimeOffset dto)
-		{
-			return new DateTime(dto.Year, dto.Month, dto.Day, dto.Hour, dto.Minute, dto.Second);
-		}
-
-		[Test]
-		public void ToSqlDateTimeOffset([DataSources] string context)
-		{
-			using (var db = GetDataContext(context))
-				AreEqual(
-					from t in    Types select ToDateTime(Sql.Convert(Sql.DateTimeOffset, t.DateTimeValue.Year + "-01-01 00:20:00")),
-					from t in db.Types select ToDateTime(Sql.Convert(Sql.DateTimeOffset, t.DateTimeValue.Year + "-01-01 00:20:00")));
-		}
-
-		[Test]
-		public void ToDateTime([DataSources] string context)
-		{
-			using (var db = GetDataContext(context))
-				AreEqual(
-					from p in from t in    Types select DateTime.Parse(t.DateTimeValue.Year + "-01-01 00:00:00") where p.Day > 0 select p,
-					from p in from t in db.Types select DateTime.Parse(t.DateTimeValue.Year + "-01-01 00:00:00") where p.Day > 0 select p);
-		}
-
-		[Test]
-		public void ConvertToDateTime([DataSources] string context)
-		{
-			using (var db = GetDataContext(context))
-				AreEqual(
-					from p in from t in    Types select Convert.ToDateTime(t.DateTimeValue.Year + "-01-01 00:00:00") where p.Day > 0 select p,
-					from p in from t in db.Types select Convert.ToDateTime(t.DateTimeValue.Year + "-01-01 00:00:00") where p.Day > 0 select p);
-		}
-
-		#endregion
-
-		#region String
-
-		[Test]
-		public void ToChar([DataSources] string context)
-		{
-			using (var db = GetDataContext(context))
-				AreEqual(
-					from t in    Types select Sql.Convert(Sql.Char(20), t.MoneyValue).ToInvariantString(),
-					from t in db.Types select Sql.Convert(Sql.Char(20), t.MoneyValue).ToInvariantString());
-		}
-
-		[Test]
-<<<<<<< HEAD
-		public void ToDefaultChar([DataSources(
-			ProviderName.OracleNative, ProviderName.OracleManaged, ProviderName.Firebird,
-			TestProvName.Firebird3, ProviderName.PostgreSQL)]
-=======
-		public void ToDefaultChar(
-			[DataSources(
-				ProviderName.OracleNative, ProviderName.OracleManaged,
-				ProviderName.Firebird, TestProvName.Firebird3,
-				ProviderName.PostgreSQL, ProviderName.PostgreSQL92, ProviderName.PostgreSQL93, ProviderName.PostgreSQL95, TestProvName.PostgreSQL10, TestProvName.PostgreSQL11, TestProvName.PostgreSQLLatest)]
->>>>>>> 1c5390de
-			string context)
-		{
-			using (var db = GetDataContext(context))
-				AreEqual(
-					from t in    Types select Sql.Convert(Sql.DefaultChar, t.MoneyValue).ToInvariantString(),
-					from t in db.Types select Sql.Convert(Sql.DefaultChar, t.MoneyValue).ToInvariantString());
-		}
-
-		[Test]
-		public void ToVarChar([DataSources] string context)
-		{
-			using (var db = GetDataContext(context))
-				AreEqual(
-					from t in    Types select Sql.Convert(Sql.VarChar(20), t.MoneyValue).ToInvariantString(),
-					from t in db.Types select Sql.Convert(Sql.VarChar(20), t.MoneyValue).ToInvariantString());
-		}
-
-		[Test]
-		public void ToDefaultVarChar([DataSources(
-			ProviderName.OracleNative, ProviderName.OracleManaged, ProviderName.Firebird,
-			TestProvName.Firebird3, ProviderName.PostgreSQL)]
-			string context)
-		{
-			using (var db = GetDataContext(context))
-				AreEqual(
-					from t in    Types select Sql.Convert(Sql.DefaultVarChar, t.MoneyValue).ToInvariantString(),
-					from t in db.Types select Sql.Convert(Sql.DefaultVarChar, t.MoneyValue).ToInvariantString());
-		}
-
-		[Test]
-		public void ToNChar([DataSources] string context)
-		{
-			using (var db = GetDataContext(context))
-				AreEqual(
-					from t in    Types select Sql.Convert(Sql.NChar(20), t.MoneyValue).ToInvariantString(),
-					from t in db.Types select Sql.Convert(Sql.NChar(20), t.MoneyValue).ToInvariantString());
-		}
-
-		[Test]
-<<<<<<< HEAD
-		public void ToDefaultNChar([DataSources(
-			ProviderName.OracleNative, ProviderName.OracleManaged, ProviderName.Firebird,
-			TestProvName.Firebird3, TestProvName.Firebird3, ProviderName.PostgreSQL)]
-			string context)
-=======
-		public void ToDefaultNChar(
-			[DataSources(
-				ProviderName.OracleNative, ProviderName.OracleManaged,
-				ProviderName.Firebird, TestProvName.Firebird3,
-				ProviderName.PostgreSQL, ProviderName.PostgreSQL92, ProviderName.PostgreSQL93, ProviderName.PostgreSQL95, TestProvName.PostgreSQL10, TestProvName.PostgreSQL11, TestProvName.PostgreSQLLatest)]
-		string context)
->>>>>>> 1c5390de
-		{
-			using (var db = GetDataContext(context))
-				AreEqual(
-					from t in    Types select Sql.Convert(Sql.DefaultNChar, t.MoneyValue).ToInvariantString(),
-					from t in db.Types select Sql.Convert(Sql.DefaultNChar, t.MoneyValue).ToInvariantString());
-		}
-
-		[Test]
-		public void ToNVarChar([DataSources] string context)
-		{
-			using (var db = GetDataContext(context))
-				AreEqual(
-					from t in    Types select Sql.Convert(Sql.NVarChar(20), t.MoneyValue).ToInvariantString(),
-					from t in db.Types select Sql.Convert(Sql.NVarChar(20), t.MoneyValue).ToInvariantString());
-		}
-
-		[Test]
-		public void ToDefaultNVarChar([DataSources(
-			ProviderName.OracleNative, ProviderName.OracleManaged, ProviderName.Firebird,
-			TestProvName.Firebird3, ProviderName.PostgreSQL)]
-			string context)
-		{
-			using (var db = GetDataContext(context))
-				AreEqual(
-					from t in    Types select Sql.Convert(Sql.DefaultNVarChar, t.MoneyValue).ToInvariantString(),
-					from t in db.Types select Sql.Convert(Sql.DefaultNVarChar, t.MoneyValue).ToInvariantString());
-		}
-
-		[Test]
-		public void DecimalToString([DataSources] string context)
-		{
-			using (var db = GetDataContext(context))
-				AreEqual(
-					from p in from t in    Types select Convert.ToString(t.MoneyValue) where p.Length > 0 select p.Replace(',', '.').TrimEnd('0', '.'),
-					from p in from t in db.Types select Convert.ToString(t.MoneyValue) where p.Length > 0 select p.Replace(',', '.').TrimEnd('0', '.'));
-		}
-
-		[Test, Category("WindowsOnly")]
-		public void ByteToString([DataSources] string context)
-		{
-			using (var db = GetDataContext(context))
-				AreEqual(
-					from p in from t in    Types select ((byte)t.ID).ToString() where p.Length > 0 select p,
-					from p in from t in db.Types select ((byte)t.ID).ToString() where p.Length > 0 select p);
-		}
-
-		[Test]
-		public void GuidToString([DataSources] string context)
-		{
-			using (var db = GetDataContext(context))
-				AreEqual(
-					from t in    Types where Sql.ConvertTo<string>.From(t.GuidValue) == "febe3eca-cb5f-40b2-ad39-2979d312afca" select t.GuidValue,
-					from t in db.Types where Sql.ConvertTo<string>.From(t.GuidValue) == "febe3eca-cb5f-40b2-ad39-2979d312afca" select t.GuidValue);
-		}
-
-		#endregion
-
-		#region Boolean
-
-		[Test]
-		public void ToBit1([DataSources] string context)
-		{
-			using (var db = GetDataContext(context))
-				AreEqual(
-					from t in
-						from t in GetTypes(context)
-						where Sql.Convert(Sql.Bit, t.MoneyValue)
-						select t
-					select t,
-					from t in
-						from t in db.Types
-						where Sql.Convert(Sql.Bit, t.MoneyValue)
-						select t
-					select t);
-		}
-
-		[Test]
-		public void ToBit2([DataSources] string context)
-		{
-			using (var db = GetDataContext(context))
-				AreEqual(
-					from t in
-						from t in GetTypes(context)
-						where !Sql.Convert(Sql.Bit, t.MoneyValue - 4.5m)
-						select t
-					select t
-					,
-					from t in
-						from t in db.Types
-						where !Sql.Convert(Sql.Bit, t.MoneyValue - 4.5m)
-						select t
-					select t);
-		}
-
-		[Test]
-		public void ConvertToBoolean1([DataSources] string context)
-		{
-			using (var db = GetDataContext(context))
-				AreEqual(
-					from p in from t in    Types select Convert.ToBoolean(t.MoneyValue) where p == true select p,
-					from p in from t in db.Types select Convert.ToBoolean(t.MoneyValue) where p == true select p);
-		}
-
-		[Test]
-		public void ConvertToBoolean2([DataSources] string context)
-		{
-			using (var db = GetDataContext(context))
-				AreEqual(
-					from p in from t in    Types select Convert.ToBoolean(t.MoneyValue - 4.5m) where !p select p,
-					from p in from t in db.Types select Convert.ToBoolean(t.MoneyValue - 4.5m) where !p select p);
-		}
-
-		#endregion
-
-		[Test]
-		public void ConvertFromOneToAnother([DataSources] string context)
-		{
-			using (var db = GetDataContext(context))
-			{
-				var decimalValue = 6579.64648m;
-				var floatValue   = 6579.64648f;
-				var doubleValue  = 6579.64648d;
-
-				AssertConvert(db, decimalValue, decimalValue);
-				AssertConvert(db, decimalValue, floatValue);
-				AssertConvert(db, decimalValue, doubleValue);
-
-				AssertConvert(db, floatValue, decimalValue);
-				AssertConvert(db, floatValue, floatValue);
-				AssertConvert(db, floatValue, doubleValue);
-
-				AssertConvert(db, doubleValue, decimalValue);
-				AssertConvert(db, doubleValue, floatValue);
-				AssertConvert(db, doubleValue, doubleValue);
-			}
-		}
-
-		static void AssertConvert<TTo,TFrom>(Model.ITestDataContext db, TTo expected, TFrom value)
-		{
-			var r = db.Types.Select(_ => ServerConvert<TTo, TFrom>(value)).First();
-
-#if !APPVEYOR
-			Console.WriteLine($"Expected {expected} result {r}");
-#endif
-
-			Assert.GreaterOrEqual(0.01m,
-				Math.Abs(LinqToDB.Common.Convert<TTo, decimal>.From(expected) - LinqToDB.Common.Convert<TTo, decimal>.From(r)));
-		}
-
-		//[CLSCompliant(false)]
-		[Sql.Function("$Convert$", 1, 2, 0, ServerSideOnly = true)]
-		public static TTo ServerConvert<TTo, TFrom>(TFrom obj)
-		{
-			throw new NotImplementedException();
-		}
-
-		[Test]
-		public void ConvertDataToDecimal([NorthwindDataContext] string context)
-		{
-			using (var db = new NorthwindDB(context))
-			{
-				var actual = (from od in db.OrderDetail
-							  select
-							  Sql.AsSql(od.UnitPrice * od.Quantity * (decimal)(1 - od.Discount))).ToArray();
-
-				var expected = (from od in db.OrderDetail
-								select
-								od.UnitPrice * od.Quantity * (decimal)(1 - od.Discount)).ToArray();
-
-				Assert.AreEqual(actual.Length, expected.Length);
-
-				for (var i = 0; i < actual.Length; i++)
-				{
-					Assert.GreaterOrEqual(0.01m, Math.Abs(actual[i] - expected[i]));
-				}
-			}
-		}
-
-		[Test]
-		public void ConvertDataToDecimalNoConvert([NorthwindDataContext] string context)
-		{
-			using (var db = new NorthwindDB(context))
-			{
-				var qActual =
-					from od in db.OrderDetail
-					select
-						Sql.NoConvert(od.UnitPrice * od.Quantity * (decimal)(1 - od.Discount));
-
-				var qExpected =
-					from od in db.OrderDetail
-					select
-						Sql.AsSql(od.UnitPrice * od.Quantity * (decimal)(1 - od.Discount));
-
-				var sqlActual   = qActual.  ToString();
-				var sqlExpected = qExpected.ToString();
-
-				Assert.That(sqlActual,   Is.Not.Contains   ("Convert").Or.Contains("Cast"));
-				Assert.That(sqlExpected, Contains.Substring("Convert").Or.Contains("Cast"));
-
-				var actual   = qActual.  ToArray();
-				var expected = qExpected.ToArray();
-
-				Assert.AreEqual(actual.Length, expected.Length);
-
-				for (var i = 0; i < actual.Length; i++)
-				{
-					Assert.GreaterOrEqual(0.01m, Math.Abs(actual[i] - expected[i]));
-				}
-			}
-		}
-	}
-}
+﻿using System;
+using System.Linq;
+
+using LinqToDB;
+
+using NUnit.Framework;
+using Tests.Model;
+
+namespace Tests.Linq
+{
+	[TestFixture]
+	public class ConvertTests : TestBase
+	{
+		[Test]
+		public void Test1([DataSources(ProviderName.SQLiteClassic, ProviderName.SQLiteMS)] string context)
+		{
+			using (var db = GetDataContext(context))
+				Assert.AreEqual(1, (from t in db.Types where t.MoneyValue * t.ID == 1.11m  select t).Single().ID);
+		}
+
+		#region Int
+
+		[Test]
+		public void ToInt1([DataSources] string context)
+		{
+			using (var db = GetDataContext(context))
+				AreEqual(
+					from t in    Types select           Sql.ConvertTo<int>.From(t.MoneyValue),
+					from t in db.Types select Sql.AsSql(Sql.ConvertTo<int>.From(t.MoneyValue)));
+		}
+
+		[Test]
+		public void ToInt2([DataSources] string context)
+		{
+			using (var db = GetDataContext(context))
+				AreEqual(
+					from t in    Types select           Sql.Convert<int,decimal>(t.MoneyValue),
+					from t in db.Types select Sql.AsSql(Sql.Convert<int,decimal>(t.MoneyValue)));
+		}
+
+		[Test]
+		public void ToBigInt([DataSources(ProviderName.MySql, TestProvName.MariaDB, TestProvName.MySql57)] string context)
+		{
+			using (var db = GetDataContext(context))
+				AreEqual(
+					from t in    Types select Sql.Convert(Sql.BigInt, t.MoneyValue),
+					from t in db.Types select Sql.Convert(Sql.BigInt, t.MoneyValue));
+		}
+
+		[Test]
+		public void ToInt64([DataSources(ProviderName.MySql)] string context)
+		{
+			using (var db = GetDataContext(context))
+				AreEqual(
+					from p in from t in    Types select (Int64)t.MoneyValue where p > 0 select p,
+					from p in from t in db.Types select (Int64)t.MoneyValue where p > 0 select p);
+		}
+
+		[Test]
+		public void ConvertToInt64([DataSources(ProviderName.MySql, ProviderName.SQLiteMS)] string context)
+		{
+			using (var db = GetDataContext(context))
+				AreEqual(
+					from p in from t in    Types select Convert.ToInt64(t.MoneyValue) where p > 0 select p,
+					from p in from t in db.Types select Convert.ToInt64(t.MoneyValue) where p > 0 select p);
+		}
+
+		[Test]
+		public void ToInt([DataSources] string context)
+		{
+			using (var db = GetDataContext(context))
+				AreEqual(
+					from t in    Types select Sql.Convert(Sql.Int, t.MoneyValue),
+					from t in db.Types select Sql.Convert(Sql.Int, t.MoneyValue));
+		}
+
+		[Test]
+		public void ToInt32([DataSources] string context)
+		{
+			using (var db = GetDataContext(context))
+				AreEqual(
+					from p in from t in    Types select (Int32)t.MoneyValue where p > 0 select p,
+					from p in from t in db.Types select (Int32)t.MoneyValue where p > 0 select p);
+		}
+
+		[Test]
+		public void ConvertToInt32([DataSources(ProviderName.SQLiteMS)] string context)
+		{
+			using (var db = GetDataContext(context))
+				AreEqual(
+					from p in from t in    Types select Convert.ToInt32(t.MoneyValue) where p > 0 select p,
+					from p in from t in db.Types select Convert.ToInt32(t.MoneyValue) where p > 0 select p);
+		}
+
+		[Test]
+		public void ToSmallInt([DataSources] string context)
+		{
+			using (var db = GetDataContext(context))
+				AreEqual(
+					from t in    Types select Sql.Convert(Sql.SmallInt, t.MoneyValue),
+					from t in db.Types select Sql.Convert(Sql.SmallInt, t.MoneyValue));
+		}
+
+		[Test]
+		public void ToInt16([DataSources] string context)
+		{
+			using (var db = GetDataContext(context))
+				AreEqual(
+					from p in from t in    Types select (Int16)t.MoneyValue where p > 0 select p,
+					from p in from t in db.Types select (Int16)t.MoneyValue where p > 0 select p);
+		}
+
+		[Test]
+		public void ConvertToInt16([DataSources(ProviderName.SQLiteMS)] string context)
+		{
+			using (var db = GetDataContext(context))
+				AreEqual(
+					from p in from t in    Types select Convert.ToInt16(t.MoneyValue) where p > 0 select p,
+					from p in from t in db.Types select Convert.ToInt16(t.MoneyValue) where p > 0 select p);
+		}
+
+		[Test]
+		public void ToTinyInt([DataSources] string context)
+		{
+			using (var db = GetDataContext(context))
+				AreEqual(
+					from t in    Types select Sql.Convert(Sql.TinyInt, t.MoneyValue),
+					from t in db.Types select Sql.Convert(Sql.TinyInt, t.MoneyValue));
+		}
+
+		[Test]
+		public void ToSByte([DataSources] string context)
+		{
+			using (var db = GetDataContext(context))
+				AreEqual(
+					from p in from t in    Types select (sbyte)t.MoneyValue where p > 0 select p,
+					from p in from t in db.Types select (sbyte)t.MoneyValue where p > 0 select p);
+		}
+
+		[Test]
+		public void ConvertToSByte([DataSources(ProviderName.SQLiteMS)] string context)
+		{
+			using (var db = GetDataContext(context))
+				AreEqual(
+					from p in from t in    Types select Convert.ToSByte(t.MoneyValue) where p > 0 select p,
+					from p in from t in db.Types select Convert.ToSByte(t.MoneyValue) where p > 0 select p);
+		}
+
+		#endregion
+
+		#region UInts
+
+		[Test]
+		public void ToUInt1([DataSources(ProviderName.MySql)] string context)
+		{
+			using (var db = GetDataContext(context))
+				AreEqual(
+					from t in    Types select           Sql.ConvertTo<uint>.From(t.MoneyValue),
+					from t in db.Types select Sql.AsSql(Sql.ConvertTo<uint>.From(t.MoneyValue)));
+		}
+
+		[Test]
+		public void ToUInt2([DataSources(ProviderName.MySql)] string context)
+		{
+			using (var db = GetDataContext(context))
+				AreEqual(
+					from t in    Types select           Sql.Convert<uint,decimal>(t.MoneyValue),
+					from t in db.Types select Sql.AsSql(Sql.Convert<uint,decimal>(t.MoneyValue)));
+		}
+
+		[Test]
+		public void ToUInt64([DataSources(ProviderName.MySql)] string context)
+		{
+			using (var db = GetDataContext(context))
+				AreEqual(
+					from p in from t in    Types select (UInt64)t.MoneyValue where p > 0 select p,
+					from p in from t in db.Types select (UInt64)t.MoneyValue where p > 0 select p);
+		}
+
+		[Test]
+		public void ConvertToUInt64([DataSources(ProviderName.MySql, ProviderName.SQLiteMS)] string context)
+		{
+			using (var db = GetDataContext(context))
+				AreEqual(
+					from p in from t in    Types select Convert.ToUInt64(t.MoneyValue) where p > 0 select p,
+					from p in from t in db.Types select Convert.ToUInt64(t.MoneyValue) where p > 0 select p);
+		}
+
+		[Test]
+		public void ToUInt32([DataSources(ProviderName.MySql)] string context)
+		{
+			using (var db = GetDataContext(context))
+				AreEqual(
+					from p in from t in    Types select (UInt32)t.MoneyValue where p > 0 select p,
+					from p in from t in db.Types select (UInt32)t.MoneyValue where p > 0 select p);
+		}
+
+		[Test]
+		public void ConvertToUInt32([DataSources(ProviderName.MySql, ProviderName.SQLiteMS)] string context)
+		{
+			using (var db = GetDataContext(context))
+				AreEqual(
+					from p in from t in    Types select Convert.ToUInt32(t.MoneyValue) where p > 0 select p,
+					from p in from t in db.Types select Convert.ToUInt32(t.MoneyValue) where p > 0 select p);
+		}
+
+		[Test]
+		public void ToUInt16([DataSources] string context)
+		{
+			using (var db = GetDataContext(context))
+				AreEqual(
+					from p in from t in    Types select (UInt16)t.MoneyValue where p > 0 select p,
+					from p in from t in db.Types select (UInt16)t.MoneyValue where p > 0 select p);
+		}
+
+		[Test]
+		public void ConvertToUInt16([DataSources(ProviderName.SQLiteMS)] string context)
+		{
+			using (var db = GetDataContext(context))
+				AreEqual(
+					from p in from t in    Types select Convert.ToUInt16(t.MoneyValue) where p > 0 select p,
+					from p in from t in db.Types select Convert.ToUInt16(t.MoneyValue) where p > 0 select p);
+		}
+
+		[Test]
+		public void ToByte([DataSources] string context)
+		{
+			using (var db = GetDataContext(context))
+				AreEqual(
+					from p in from t in    Types select (byte)t.MoneyValue where p > 0 select p,
+					from p in from t in db.Types select (byte)t.MoneyValue where p > 0 select p);
+		}
+
+		[Test]
+		public void ConvertToByte([DataSources(ProviderName.SQLiteMS)] string context)
+		{
+			using (var db = GetDataContext(context))
+				AreEqual(
+					from p in from t in    Types select Convert.ToByte(t.MoneyValue) where p > 0 select p,
+					from p in from t in db.Types select Convert.ToByte(t.MoneyValue) where p > 0 select p);
+		}
+
+		#endregion
+
+		#region Floats
+
+		[Test]
+		public void ToDefaultDecimal([DataSources] string context)
+		{
+			using (var db = GetDataContext(context))
+				AreEqual(
+					from t in    Types select Sql.Convert(Sql.DefaultDecimal, t.MoneyValue * 1000),
+					from t in db.Types select Sql.Convert(Sql.DefaultDecimal, t.MoneyValue * 1000));
+		}
+
+		[Test]
+		public void ToDecimal1([DataSources] string context)
+		{
+			using (var db = GetDataContext(context))
+				AreEqual(
+					from t in    Types select Sql.Convert(Sql.Decimal(10), t.MoneyValue * 1000),
+					from t in db.Types select Sql.Convert(Sql.Decimal(10), t.MoneyValue * 1000));
+		}
+
+		[Test]
+		public void ToDecimal2([DataSources] string context)
+		{
+			using (var db = GetDataContext(context))
+				AreEqual(
+					from t in    Types select Sql.Convert(Sql.Decimal(10,4), t.MoneyValue),
+					from t in db.Types select Sql.Convert(Sql.Decimal(10,4), t.MoneyValue));
+		}
+
+		[Test]
+		public void ToDecimal3([DataSources] string context)
+		{
+			using (var db = GetDataContext(context))
+				AreEqual(
+					from p in from t in    Types select (decimal)t.MoneyValue where p > 0 select p,
+					from p in from t in db.Types select (decimal)t.MoneyValue where p > 0 select p);
+		}
+
+		[Test]
+		public void ConvertToDecimal([DataSources] string context)
+		{
+			using (var db = GetDataContext(context))
+				AreEqual(
+					from p in from t in    Types select Convert.ToDecimal(t.MoneyValue) where p > 0 select p,
+					from p in from t in db.Types select Convert.ToDecimal(t.MoneyValue) where p > 0 select p);
+		}
+
+		[Test]
+		public void ToMoney([DataSources] string context)
+		{
+			using (var db = GetDataContext(context))
+				AreEqual(
+					from t in    Types select (int)Sql.Convert(Sql.Money, t.MoneyValue),
+					from t in db.Types select (int)Sql.Convert(Sql.Money, t.MoneyValue));
+		}
+
+		[Test]
+		public void ToSmallMoney([DataSources] string context)
+		{
+			using (var db = GetDataContext(context))
+				AreEqual(
+					from t in    Types select (decimal)Sql.Convert(Sql.SmallMoney, t.MoneyValue),
+					from t in db.Types select (decimal)Sql.Convert(Sql.SmallMoney, t.MoneyValue));
+		}
+
+		[Test]
+		public void ToSqlFloat([DataSources] string context)
+		{
+			using (var db = GetDataContext(context))
+				AreEqual(
+					from t in    Types select (int)Sql.Convert(Sql.Float, t.MoneyValue),
+					from t in db.Types select (int)Sql.Convert(Sql.Float, t.MoneyValue));
+		}
+
+		[Test]
+		public void ToDouble([DataSources] string context)
+		{
+			using (var db = GetDataContext(context))
+				AreEqual(
+					from p in from t in    Types select (int)(Double)t.MoneyValue where p > 0 select p,
+					from p in from t in db.Types select (int)(Double)t.MoneyValue where p > 0 select p);
+		}
+
+		[Test]
+		public void ConvertToDouble([DataSources] string context)
+		{
+			using (var db = GetDataContext(context))
+				AreEqual(
+					from p in from t in    Types select Convert.ToDouble(t.MoneyValue) where p > 0 select (int)p,
+					from p in from t in db.Types select Convert.ToDouble(t.MoneyValue) where p > 0 select (int)p);
+		}
+
+		[Test]
+		public void ToSqlReal([DataSources] string context)
+		{
+			using (var db = GetDataContext(context))
+				AreEqual(
+					from t in    Types select (int)Sql.Convert(Sql.Real, t.MoneyValue),
+					from t in db.Types select (int)Sql.Convert(Sql.Real, t.MoneyValue));
+		}
+
+		[Test]
+		public void ToSingle([DataSources] string context)
+		{
+			using (var db = GetDataContext(context))
+				AreEqual(
+					from p in from t in    Types select (Single)t.MoneyValue where p > 0 select p,
+					from p in from t in db.Types select (Single)t.MoneyValue where p > 0 select p);
+		}
+
+		[Test]
+		public void ConvertToSingle([DataSources] string context)
+		{
+			using (var db = GetDataContext(context))
+				AreEqual(
+					from p in from t in    Types select Convert.ToSingle(t.MoneyValue) where p > 0 select (int)p,
+					from p in from t in db.Types select Convert.ToSingle(t.MoneyValue) where p > 0 select (int)p);
+		}
+
+		#endregion
+
+		#region DateTime
+
+		[Test]
+		public void ToSqlDateTime([DataSources] string context)
+		{
+			using (var db = GetDataContext(context))
+				AreEqual(
+					from t in    Types select Sql.Convert(Sql.DateTime, t.DateTimeValue.Year + "-01-01 00:20:00"),
+					from t in db.Types select Sql.Convert(Sql.DateTime, t.DateTimeValue.Year + "-01-01 00:20:00"));
+		}
+
+		[Test]
+		public void ToSqlDateTime2([DataSources] string context)
+		{
+			using (var db = GetDataContext(context))
+				AreEqual(
+					from t in    Types select Sql.Convert(Sql.DateTime2, t.DateTimeValue.Year + "-01-01 00:20:00"),
+					from t in db.Types select Sql.Convert(Sql.DateTime2, t.DateTimeValue.Year + "-01-01 00:20:00"));
+		}
+
+		[Test]
+		public void ToSqlSmallDateTime([DataSources] string context)
+		{
+			using (var db = GetDataContext(context))
+				AreEqual(
+					from t in    Types select Sql.Convert(Sql.SmallDateTime, t.DateTimeValue.Year + "-01-01 00:20:00"),
+					from t in db.Types select Sql.Convert(Sql.SmallDateTime, t.DateTimeValue.Year + "-01-01 00:20:00"));
+		}
+
+		[Test]
+		public void ToSqlDate([DataSources] string context)
+		{
+			using (var db = GetDataContext(context))
+				AreEqual(
+					from t in    Types select Sql.Convert(Sql.Date, t.DateTimeValue.Year + "-01-01"),
+					from t in db.Types select Sql.Convert(Sql.Date, t.DateTimeValue.Year + "-01-01"));
+		}
+
+		// needs debugging, but suspect it fails due to issue 730
+		[ActiveIssue(730, Configurations = new[] { ProviderName.Sybase, ProviderName.SybaseManaged }, SkipForNonLinqService = true)]
+		[Test]
+		public void ToSqlTime([DataSources(
+			ProviderName.SQLiteClassic, ProviderName.SQLiteMS, ProviderName.Access)]
+			string context)
+		{
+			using (var db = GetDataContext(context))
+				AreEqual(
+					from t in    Types select Sql.Convert(Sql.Time, t.DateTimeValue.Hour + ":01:01"),
+					from t in db.Types select Sql.Convert(Sql.Time, t.DateTimeValue.Hour + ":01:01"));
+		}
+
+		DateTime ToDateTime(DateTimeOffset dto)
+		{
+			return new DateTime(dto.Year, dto.Month, dto.Day, dto.Hour, dto.Minute, dto.Second);
+		}
+
+		[Test]
+		public void ToSqlDateTimeOffset([DataSources] string context)
+		{
+			using (var db = GetDataContext(context))
+				AreEqual(
+					from t in    Types select ToDateTime(Sql.Convert(Sql.DateTimeOffset, t.DateTimeValue.Year + "-01-01 00:20:00")),
+					from t in db.Types select ToDateTime(Sql.Convert(Sql.DateTimeOffset, t.DateTimeValue.Year + "-01-01 00:20:00")));
+		}
+
+		[Test]
+		public void ToDateTime([DataSources] string context)
+		{
+			using (var db = GetDataContext(context))
+				AreEqual(
+					from p in from t in    Types select DateTime.Parse(t.DateTimeValue.Year + "-01-01 00:00:00") where p.Day > 0 select p,
+					from p in from t in db.Types select DateTime.Parse(t.DateTimeValue.Year + "-01-01 00:00:00") where p.Day > 0 select p);
+		}
+
+		[Test]
+		public void ConvertToDateTime([DataSources] string context)
+		{
+			using (var db = GetDataContext(context))
+				AreEqual(
+					from p in from t in    Types select Convert.ToDateTime(t.DateTimeValue.Year + "-01-01 00:00:00") where p.Day > 0 select p,
+					from p in from t in db.Types select Convert.ToDateTime(t.DateTimeValue.Year + "-01-01 00:00:00") where p.Day > 0 select p);
+		}
+
+		#endregion
+
+		#region String
+
+		[Test]
+		public void ToChar([DataSources] string context)
+		{
+			using (var db = GetDataContext(context))
+				AreEqual(
+					from t in    Types select Sql.Convert(Sql.Char(20), t.MoneyValue).ToInvariantString(),
+					from t in db.Types select Sql.Convert(Sql.Char(20), t.MoneyValue).ToInvariantString());
+		}
+
+		[Test]
+		public void ToDefaultChar(
+			[DataSources(
+				ProviderName.OracleNative, ProviderName.OracleManaged,
+				ProviderName.Firebird, TestProvName.Firebird3,
+				ProviderName.PostgreSQL, ProviderName.PostgreSQL92, ProviderName.PostgreSQL93, ProviderName.PostgreSQL95, TestProvName.PostgreSQL10, TestProvName.PostgreSQL11, TestProvName.PostgreSQLLatest)]
+			string context)
+		{
+			using (var db = GetDataContext(context))
+				AreEqual(
+					from t in    Types select Sql.Convert(Sql.DefaultChar, t.MoneyValue).ToInvariantString(),
+					from t in db.Types select Sql.Convert(Sql.DefaultChar, t.MoneyValue).ToInvariantString());
+		}
+
+		[Test]
+		public void ToVarChar([DataSources] string context)
+		{
+			using (var db = GetDataContext(context))
+				AreEqual(
+					from t in    Types select Sql.Convert(Sql.VarChar(20), t.MoneyValue).ToInvariantString(),
+					from t in db.Types select Sql.Convert(Sql.VarChar(20), t.MoneyValue).ToInvariantString());
+		}
+
+		[Test]
+		public void ToDefaultVarChar([DataSources(
+			ProviderName.OracleNative, ProviderName.OracleManaged, ProviderName.Firebird,
+			TestProvName.Firebird3, ProviderName.PostgreSQL)]
+			string context)
+		{
+			using (var db = GetDataContext(context))
+				AreEqual(
+					from t in    Types select Sql.Convert(Sql.DefaultVarChar, t.MoneyValue).ToInvariantString(),
+					from t in db.Types select Sql.Convert(Sql.DefaultVarChar, t.MoneyValue).ToInvariantString());
+		}
+
+		[Test]
+		public void ToNChar([DataSources] string context)
+		{
+			using (var db = GetDataContext(context))
+				AreEqual(
+					from t in    Types select Sql.Convert(Sql.NChar(20), t.MoneyValue).ToInvariantString(),
+					from t in db.Types select Sql.Convert(Sql.NChar(20), t.MoneyValue).ToInvariantString());
+		}
+
+		[Test]
+		public void ToDefaultNChar(
+			[DataSources(
+				ProviderName.OracleNative, ProviderName.OracleManaged,
+				ProviderName.Firebird, TestProvName.Firebird3,
+				ProviderName.PostgreSQL, ProviderName.PostgreSQL92, ProviderName.PostgreSQL93, ProviderName.PostgreSQL95, TestProvName.PostgreSQL10, TestProvName.PostgreSQL11, TestProvName.PostgreSQLLatest)]
+		string context)
+		{
+			using (var db = GetDataContext(context))
+				AreEqual(
+					from t in    Types select Sql.Convert(Sql.DefaultNChar, t.MoneyValue).ToInvariantString(),
+					from t in db.Types select Sql.Convert(Sql.DefaultNChar, t.MoneyValue).ToInvariantString());
+		}
+
+		[Test]
+		public void ToNVarChar([DataSources] string context)
+		{
+			using (var db = GetDataContext(context))
+				AreEqual(
+					from t in    Types select Sql.Convert(Sql.NVarChar(20), t.MoneyValue).ToInvariantString(),
+					from t in db.Types select Sql.Convert(Sql.NVarChar(20), t.MoneyValue).ToInvariantString());
+		}
+
+		[Test]
+		public void ToDefaultNVarChar([DataSources(
+			ProviderName.OracleNative, ProviderName.OracleManaged, ProviderName.Firebird,
+			TestProvName.Firebird3, ProviderName.PostgreSQL)]
+			string context)
+		{
+			using (var db = GetDataContext(context))
+				AreEqual(
+					from t in    Types select Sql.Convert(Sql.DefaultNVarChar, t.MoneyValue).ToInvariantString(),
+					from t in db.Types select Sql.Convert(Sql.DefaultNVarChar, t.MoneyValue).ToInvariantString());
+		}
+
+		[Test]
+		public void DecimalToString([DataSources] string context)
+		{
+			using (var db = GetDataContext(context))
+				AreEqual(
+					from p in from t in    Types select Convert.ToString(t.MoneyValue) where p.Length > 0 select p.Replace(',', '.').TrimEnd('0', '.'),
+					from p in from t in db.Types select Convert.ToString(t.MoneyValue) where p.Length > 0 select p.Replace(',', '.').TrimEnd('0', '.'));
+		}
+
+		[Test, Category("WindowsOnly")]
+		public void ByteToString([DataSources] string context)
+		{
+			using (var db = GetDataContext(context))
+				AreEqual(
+					from p in from t in    Types select ((byte)t.ID).ToString() where p.Length > 0 select p,
+					from p in from t in db.Types select ((byte)t.ID).ToString() where p.Length > 0 select p);
+		}
+
+		[Test]
+		public void GuidToString([DataSources] string context)
+		{
+			using (var db = GetDataContext(context))
+				AreEqual(
+					from t in    Types where Sql.ConvertTo<string>.From(t.GuidValue) == "febe3eca-cb5f-40b2-ad39-2979d312afca" select t.GuidValue,
+					from t in db.Types where Sql.ConvertTo<string>.From(t.GuidValue) == "febe3eca-cb5f-40b2-ad39-2979d312afca" select t.GuidValue);
+		}
+
+		#endregion
+
+		#region Boolean
+
+		[Test]
+		public void ToBit1([DataSources] string context)
+		{
+			using (var db = GetDataContext(context))
+				AreEqual(
+					from t in
+						from t in GetTypes(context)
+						where Sql.Convert(Sql.Bit, t.MoneyValue)
+						select t
+					select t,
+					from t in
+						from t in db.Types
+						where Sql.Convert(Sql.Bit, t.MoneyValue)
+						select t
+					select t);
+		}
+
+		[Test]
+		public void ToBit2([DataSources] string context)
+		{
+			using (var db = GetDataContext(context))
+				AreEqual(
+					from t in
+						from t in GetTypes(context)
+						where !Sql.Convert(Sql.Bit, t.MoneyValue - 4.5m)
+						select t
+					select t
+					,
+					from t in
+						from t in db.Types
+						where !Sql.Convert(Sql.Bit, t.MoneyValue - 4.5m)
+						select t
+					select t);
+		}
+
+		[Test]
+		public void ConvertToBoolean1([DataSources] string context)
+		{
+			using (var db = GetDataContext(context))
+				AreEqual(
+					from p in from t in    Types select Convert.ToBoolean(t.MoneyValue) where p == true select p,
+					from p in from t in db.Types select Convert.ToBoolean(t.MoneyValue) where p == true select p);
+		}
+
+		[Test]
+		public void ConvertToBoolean2([DataSources] string context)
+		{
+			using (var db = GetDataContext(context))
+				AreEqual(
+					from p in from t in    Types select Convert.ToBoolean(t.MoneyValue - 4.5m) where !p select p,
+					from p in from t in db.Types select Convert.ToBoolean(t.MoneyValue - 4.5m) where !p select p);
+		}
+
+		#endregion
+
+		[Test]
+		public void ConvertFromOneToAnother([DataSources] string context)
+		{
+			using (var db = GetDataContext(context))
+			{
+				var decimalValue = 6579.64648m;
+				var floatValue   = 6579.64648f;
+				var doubleValue  = 6579.64648d;
+
+				AssertConvert(db, decimalValue, decimalValue);
+				AssertConvert(db, decimalValue, floatValue);
+				AssertConvert(db, decimalValue, doubleValue);
+
+				AssertConvert(db, floatValue, decimalValue);
+				AssertConvert(db, floatValue, floatValue);
+				AssertConvert(db, floatValue, doubleValue);
+
+				AssertConvert(db, doubleValue, decimalValue);
+				AssertConvert(db, doubleValue, floatValue);
+				AssertConvert(db, doubleValue, doubleValue);
+			}
+		}
+
+		static void AssertConvert<TTo, TFrom>(Model.ITestDataContext db, TTo expected, TFrom value)
+		{
+			var r = db.Types.Select(_ => ServerConvert<TTo, TFrom>(value)).First();
+
+#if !APPVEYOR
+			Console.WriteLine($"Expected {expected} result {r}");
+#endif
+
+			Assert.GreaterOrEqual(0.01m,
+				Math.Abs(LinqToDB.Common.Convert<TTo, decimal>.From(expected) - LinqToDB.Common.Convert<TTo, decimal>.From(r)));
+		}
+
+		//[CLSCompliant(false)]
+		[Sql.Function("$Convert$", 1, 2, 0, ServerSideOnly = true)]
+		public static TTo ServerConvert<TTo, TFrom>(TFrom obj)
+		{
+			throw new NotImplementedException();
+		}
+
+		[Test]
+		public void ConvertDataToDecimal([NorthwindDataContext] string context)
+		{
+			using (var db = new NorthwindDB(context))
+			{
+				var actual = (from od in db.OrderDetail
+							  select
+							  Sql.AsSql(od.UnitPrice * od.Quantity * (decimal)(1 - od.Discount))).ToArray();
+
+				var expected = (from od in db.OrderDetail
+								select
+								od.UnitPrice * od.Quantity * (decimal)(1 - od.Discount)).ToArray();
+
+				Assert.AreEqual(actual.Length, expected.Length);
+
+				for (var i = 0; i < actual.Length; i++)
+				{
+					Assert.GreaterOrEqual(0.01m, Math.Abs(actual[i] - expected[i]));
+				}
+			}
+		}
+
+		[Test]
+		public void ConvertDataToDecimalNoConvert([NorthwindDataContext] string context)
+		{
+			using (var db = new NorthwindDB(context))
+			{
+				var qActual =
+					from od in db.OrderDetail
+					select
+						Sql.NoConvert(od.UnitPrice * od.Quantity * (decimal)(1 - od.Discount));
+
+				var qExpected =
+					from od in db.OrderDetail
+					select
+						Sql.AsSql(od.UnitPrice * od.Quantity * (decimal)(1 - od.Discount));
+
+				var sqlActual   = qActual.  ToString();
+				var sqlExpected = qExpected.ToString();
+
+				Assert.That(sqlActual,   Is.Not.Contains   ("Convert").Or.Contains("Cast"));
+				Assert.That(sqlExpected, Contains.Substring("Convert").Or.Contains("Cast"));
+
+				var actual   = qActual.  ToArray();
+				var expected = qExpected.ToArray();
+
+				Assert.AreEqual(actual.Length, expected.Length);
+
+				for (var i = 0; i < actual.Length; i++)
+				{
+					Assert.GreaterOrEqual(0.01m, Math.Abs(actual[i] - expected[i]));
+				}
+			}
+		}
+	}
+}