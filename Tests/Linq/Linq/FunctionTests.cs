--- conflicted
+++ resolved
@@ -1,488 +1,485 @@
-﻿using System;
-using System.Collections.Generic;
-using System.Linq;
-using System.Linq.Expressions;
-
-using LinqToDB;
-using LinqToDB.Linq;
-using NUnit.Framework;
-
-// ReSharper disable UnusedMember.Local
-
-namespace Tests.Linq
-{
-	using Model;
-
-	[TestFixture]
-	public class FunctionTests : TestBase
-	{
-		[Test, DataContextSource]
-		public void Contains1(string context)
-		{
-			using (var db = GetDataContext(context))
-				AreEqual(
-					from p in    Parent where new[] { 1, 2 }.Contains(p.ParentID) select p,
-					from p in db.Parent where new[] { 1, 2 }.Contains(p.ParentID) select p);
-		}
-
-		[Test, DataContextSource]
-		public void Contains2(string context)
-		{
-			var arr = new[] { 1, 2 };
-
-			using (var db = GetDataContext(context))
-				AreEqual(
-					from p in    Parent where arr.Contains(p.ParentID) select p,
-					from p in db.Parent where arr.Contains(p.ParentID) select p);
-		}
-
-		[Test, DataContextSource]
-		public void Contains3(string context)
-		{
-			var n = 2;
-
-			using (var data = GetDataContext(context))
-				AreEqual(
-					from p in Parent
-					where new[] { 1, n }.Contains(p.ParentID)
-					select p,
-					CompiledQuery.Compile<ITestDataContext, IQueryable<Parent>>(db =>
-						from p in db.Parent
-						where new[] { 1, n }.Contains(p.ParentID)
-						select p)(data));
-		}
-
-		[Test, DataContextSource]
-		public void Contains4(string context)
-		{
-			var arr = new[] { 1, 2 };
-
-			using (var data = GetDataContext(context))
-				AreEqual(
-					from p in Parent
-					where arr.Contains(p.ParentID)
-					select p,
-					CompiledQuery.Compile<ITestDataContext,IQueryable<Parent>>(db =>
-						from p in db.Parent
-						where arr.Contains(p.ParentID)
-						select p)(data));
-		}
-
-		[Test, DataContextSource]
-		public void Contains5(string context)
-		{
-			var arr1 = new[] { 1, 2 };
-			var arr2 = new[] { 1, 2, 4 };
-
-			var expected1 = from p in Parent where arr1.Contains(p.ParentID) select p;
-			var expected2 = from p in Parent where arr2.Contains(p.ParentID) select p;
-
-			using (var data = GetDataContext(context))
-			{
-				var cq = CompiledQuery.Compile<ITestDataContext,int[],IQueryable<Parent>>((db,a) =>
-					from p in db.Parent
-					where a.Contains(p.ParentID)
-					select p);
-
-				AreEqual(expected1, cq(data, arr1));
-				AreEqual(expected2, cq(data, arr2));
-			}
-		}
-
-		[Test, DataContextSource]
-		public void Contains6(string context)
-		{
-			var arr = new List<int> { 1, 2 };
-
-			using (var db = GetDataContext(context))
-				AreEqual(
-					from p in    Parent where arr.Contains(p.ParentID) select p,
-					from p in db.Parent where arr.Contains(p.ParentID) select p);
-		}
-
-		[Test, DataContextSource]
-		public void Contains7(string context)
-		{
-			IEnumerable<int> arr = new[] { 1, 2 };
-
-			using (var db = GetDataContext(context))
-				AreEqual(
-					from p in    Parent where arr.Contains(p.ParentID) select p,
-					from p in db.Parent where arr.Contains(p.ParentID) select p);
-		}
-
-		[Test, DataContextSource]
-		public void ContainsKey1(string context)
-		{
-			var arr = new Dictionary<int,int>
-			{
-				{ 1, 1 },
-				{ 2, 2 },
-			};
-
-			using (var db = GetDataContext(context))
-				AreEqual(
-					from p in    Parent where arr.Keys.Contains(p.ParentID) select p,
-					from p in db.Parent where arr.Keys.Contains(p.ParentID) select p);
-		}
-
-		[Test, DataContextSource]
-		public void ContainsKey2(string context)
-		{
-			var arr = new Dictionary<int,int>
-			{
-				{ 1, 1 },
-				{ 2, 2 },
-			};
-
-			using (var db = GetDataContext(context))
-				AreEqual(
-					from p in    Parent where arr.ContainsKey(p.ParentID) select p,
-					from p in db.Parent where arr.ContainsKey(p.ParentID) select p);
-		}
-
-		[Test, DataContextSource]
-		public void ContainsValue1(string context)
-		{
-			var arr = new Dictionary<int,int>
-			{
-				{ 1, 1 },
-				{ 2, 2 },
-			};
-
-			using (var db = GetDataContext(context))
-				AreEqual(
-					from p in    Parent where arr.Values.Contains(p.ParentID) select p,
-					from p in db.Parent where arr.Values.Contains(p.ParentID) select p);
-		}
-
-		[Test, DataContextSource]
-		public void ContainsValue2(string context)
-		{
-			var arr = new Dictionary<int,int>
-			{
-				{ 1, 1 },
-				{ 2, 2 },
-			};
-
-			using (var db = GetDataContext(context))
-				AreEqual(
-					from p in    Parent where arr.ContainsValue(p.ParentID) select p,
-					from p in db.Parent where arr.ContainsValue(p.ParentID) select p);
-		}
-
-		[Test, DataContextSource]
-		public void ContainsHashSet1(string context)
-		{
-			var arr = new HashSet<int> { 1, 2 };
-
-			using (var db = GetDataContext(context))
-				AreEqual(
-					from p in    Parent where arr.Contains(p.ParentID) select p,
-					from p in db.Parent where arr.Contains(p.ParentID) select p);
-		}
-
-		[Test, DataContextSource]
-		public void EmptyContains1(string context)
-		{
-			using (var db = GetDataContext(context))
-				AreEqual(
-					from p in Parent
-					where new int[0].Contains(p.ParentID) || p.ParentID == 2
-					select p,
-					from p in db.Parent
-					where new int[0].Contains(p.ParentID) || p.ParentID == 2
-					select p);
-		}
-
-		[Test, DataContextSource]
-		public void ContainsString11(string context)
-		{
-			var arr = new List<string> { "John" };
-
-			using (var db = GetDataContext(context))
-				AreEqual(
-					from p in    Person where arr.Contains(p.FirstName) select p,
-					from p in db.Person where arr.Contains(p.FirstName) select p);
-		}
-
-		[Test, DataContextSource]
-		public void ContainsString12(string context)
-		{
-			var nm = "John";
-
-			using (var db = GetDataContext(context))
-				AreEqual(
-					from p in    Person where new List<string> { nm }.Contains(p.FirstName) select p,
-					from p in db.Person where new List<string> { nm }.Contains(p.FirstName) select p);
-		}
-
-		[Test, DataContextSource]
-		public void ContainsString13(string context)
-		{
-			using (var db = GetDataContext(context))
-				AreEqual(
-					from p in    Person where new List<string> { "John" }.Contains(p.FirstName) select p,
-					from p in db.Person where new List<string> { "John" }.Contains(p.FirstName) select p);
-		}
-
-		[Test, DataContextSource]
-		public void ContainsString21(string context)
-		{
-			var arr = new[] { "John" };
-
-			using (var db = GetDataContext(context))
-				AreEqual(
-					from p in    Person where arr.Contains(p.FirstName) select p,
-					from p in db.Person where arr.Contains(p.FirstName) select p);
-		}
-
-		[Test, DataContextSource]
-		public void ContainsString22(string context)
-		{
-			var nm = "John";
-
-			using (var db = GetDataContext(context))
-				AreEqual(
-					from p in    Person where new[] { nm }.Contains(p.FirstName) select p,
-					from p in db.Person where new[] { nm }.Contains(p.FirstName) select p);
-		}
-
-		[Test, DataContextSource]
-		public void ContainsString23(string context)
-		{
-			using (var db = GetDataContext(context))
-				AreEqual(
-					from p in    Person where new[] { "John" }.Contains(p.FirstName) select p,
-					from p in db.Person where new[] { "John" }.Contains(p.FirstName) select p);
-		}
-
-		[Test, DataContextSource]
-		public void Equals1(string context)
-		{
-			using (var db = GetDataContext(context))
-				AreEqual(
-					from p in    Parent where p.ParentID.Equals(2) select p,
-					from p in db.Parent where p.ParentID.Equals(2) select p);
-		}
-
-		[Test, DataContextSource]
-		public void Equals2(string context)
-		{
-			var child = (from ch in Child where ch.ParentID == 2 select ch).First();
-
-			using (var db = GetDataContext(context))
-				AreEqual(
-					from ch in    Child where !ch.Equals(child) select ch,
-					from ch in db.Child where !ch.Equals(child) select ch);
-		}
-
-		[Test, DataContextSource]
-		public void Equals3(string context)
-		{
-			using (var db = GetDataContext(context))
-				AreEqual(
-					from p in    Parent where p.Value1.Equals(null) select p,
-					from p in db.Parent where p.Value1.Equals(null) select p);
-		}
-
-		[Test, NorthwindDataContext]
-		public void Equals4(string context)
-		{
-			using (var db = new NorthwindDB(context))
-			{
-				var dd = GetNorthwindAsList(context);
-				AreEqual(
-					dd.Customer.Where(c => !c.Address.Equals(null)),
-					db.Customer.Where(c => !c.Address.Equals(null)));
-			}
-		}
-
-		[Test, DataContextSource(
-			ProviderName.DB2, ProviderName.Informix, ProviderName.PostgreSQL, ProviderName.SQLiteClassic, ProviderName.SQLiteMS, ProviderName.Access)]
-		public void NewGuid1(string context)
-		{
-			using (var db = GetDataContext(context))
-				AreEqual(
-					from p in    Types where p.GuidValue != Sql.NewGuid() select p.GuidValue,
-					from p in db.Types where p.GuidValue != Sql.NewGuid() select p.GuidValue);
-		}
-
-		[Test, DataContextSource(ProviderName.DB2, ProviderName.Informix, ProviderName.PostgreSQL, ProviderName.SQLiteClassic, ProviderName.SQLiteMS, ProviderName.Access)]
-		public void NewGuid2(string context)
-		{
-			using (var db = GetDataContext(context))
-				Assert.AreNotEqual(Guid.Empty, (from p in db.Types select Sql.NewGuid()).First());
-		}
-
-		[Test, DataContextSource]
-		public void CustomFunc(string context)
-		{
-			Expressions.MapMember<Person>(p => p.FullName(), (Expression<Func<Person,string>>)(p => p.LastName + ", " + p.FirstName));
-
-			using (var db = GetDataContext(context))
-				AreEqual(
-					from p in    Person where p.FullName() == "Pupkin, John" select p.FullName(),
-					from p in db.Person where p.FullName() == "Pupkin, John" select p.FullName());
-		}
-
-		[Test, DataContextSource]
-		public void Count1(string context)
-		{
-			using (var db = GetDataContext(context))
-				Assert.AreEqual(
-					   Child.Count(c => c.ParentID == 1),
-					db.Child.Count(c => c.ParentID == 1));
-		}
-
-		[Test, DataContextSource]
-		public void Sum1(string context)
-		{
-			using (var db = GetDataContext(context))
-				Assert.AreEqual(
-					   Child.Sum(c => c.ParentID),
-					db.Child.Sum(c => c.ParentID));
-		}
-
-		[ExpressionMethod("ChildCountExpression")]
-		public static int ChildCount(Parent parent)
-		{
-			throw new NotSupportedException();
-		}
-
-		static Expression ChildCountExpression()
-		{
-			return
-				(Expression<Func<Parent, int>>)
-				(p => p.Children.Where(c => c.ParentID > 2).Sum(c => c.ParentID * c.ChildID));
-		}
-
-		[Test, DataContextSource]
-		public void Sum2(string context)
-		{
-			using (var db = GetDataContext(context))
-				AreEqual(
-					   Parent.Select(p => p.Children.Where(c => c.ParentID > 2).Sum(c => c.ParentID * c.ChildID)),
-					db.Parent.Select(p => ChildCount(p)));
-		}
-
-		[Test, DataContextSource]
-		public void CustomAggregate(string context)
-		{
-			using (var db = GetDataContext(context))
-				AreEqual(
-					from p in Parent
-					group p by p.ParentID into g
-					select new
-					{
-						sum1 = g.Sum  (i => i.Value1) ?? 0,
-						sum2 = g.Sum  (i => i.Value1) ?? 0,
-					},
-					from p in db.Parent
-					group p by p.ParentID into g
-					select new
-					{
-						sum1 = g.Sum  (i => i.Value1) ?? 0,
-						sum2 = g.MySum(i => i.Value1) ?? 0,
-					});
-		}
-
-		[Test, DataContextSource]
-		public void GetValueOrDefault(string context)
-		{
-			using (var db = GetDataContext(context))
-				AreEqual(
-					from p in    Parent where p.Value1.GetValueOrDefault() > 0 select new { Value = p.Value1.GetValueOrDefault() },
-					from p in db.Parent where p.Value1.GetValueOrDefault() > 0 select new { Value = p.Value1.GetValueOrDefault() });
-		}
-
-		[Test, DataContextSource]
-		public void AsNullTest(string context)
-		{
-			using (var db = GetDataContext(context))
-				AreEqual(
-					from p1 in    Parent
-					from p2 in    Parent
-					where p1.Value1 == p2.Value1
-					select p1,
-					from p1 in db.Parent
-					from p2 in db.Parent
-					where p1.Value1 == p2.Value1
-					select p1);
-		}
-
-		[Test, DataContextSource]
-		public void AsNotNullTest(string context)
-		{
-			using (var db = GetDataContext(context))
-				AreEqual(
-					from p1 in    Parent
-					from p2 in    Parent
-					where p1.Value1 != null && p1.Value1 == p2.Value1
-					select p1,
-					from p1 in db.Parent
-					from p2 in db.Parent
-					where Sql.AsNotNull(p1.Value1) == Sql.AsNotNull(p2.Value1)
-					select p1);
-		}
-
-		[Test, DataContextSource]
-		public void Between1(string context)
-		{
-			using (var db = GetDataContext(context))
-				AreEqual(
-					from p in    Parent
-					where p.Value1.Between(1, 10)
-					select p,
-					from p in db.Parent
-					where p.Value1.Between(1, 10)
-					select p);
-		}
-
-		[Test, DataContextSource]
-		public void Between2(string context)
-		{
-			using (var db = GetDataContext(context))
-				AreEqual(
-					from p in    Parent
-					where p.ParentID.Between(1, 10)
-					select p,
-					from p in db.Parent
-					where p.ParentID.Between(1, 10)
-					select p);
-		}
-
-<<<<<<< HEAD
-		[Test, IncludeDataContextSource(true, ProviderName.SQLiteClassic, ProviderName.SQLiteMS)]
-		public void MatchFtsTest(string context)
-		{
-			using (var db = GetDataContext(context))
-			{
-				var q = from c in db.Types
-					where SqlLite.MatchFts(c, "some*")
-					select c;
-
-				var str = q.ToString();
-				Assert.True(str.Contains(" matches "));
-			}
-		}
-=======
->>>>>>> a7ea370e
-	}
-
-	public static class FunctionExtension
-	{
-		public static string FullName(this Person person)
-		{
-			return person.LastName + ", " + person.FirstName;
-		}
-
-		[Sql.Function("SUM", ServerSideOnly = true, IsAggregate = true, ArgIndices = new[]{0})]
-		public static TItem MySum<TSource,TItem>(this IEnumerable<TSource> src, Expression<Func<TSource,TItem>> value)
-		{
-			throw new InvalidOperationException();
-		}
-
-	}
-
-}
+﻿using System;
+using System.Collections.Generic;
+using System.Linq;
+using System.Linq.Expressions;
+
+using LinqToDB;
+using LinqToDB.Linq;
+using NUnit.Framework;
+
+// ReSharper disable UnusedMember.Local
+
+namespace Tests.Linq
+{
+	using Model;
+
+	[TestFixture]
+	public class FunctionTests : TestBase
+	{
+		[Test, DataContextSource]
+		public void Contains1(string context)
+		{
+			using (var db = GetDataContext(context))
+				AreEqual(
+					from p in    Parent where new[] { 1, 2 }.Contains(p.ParentID) select p,
+					from p in db.Parent where new[] { 1, 2 }.Contains(p.ParentID) select p);
+		}
+
+		[Test, DataContextSource]
+		public void Contains2(string context)
+		{
+			var arr = new[] { 1, 2 };
+
+			using (var db = GetDataContext(context))
+				AreEqual(
+					from p in    Parent where arr.Contains(p.ParentID) select p,
+					from p in db.Parent where arr.Contains(p.ParentID) select p);
+		}
+
+		[Test, DataContextSource]
+		public void Contains3(string context)
+		{
+			var n = 2;
+
+			using (var data = GetDataContext(context))
+				AreEqual(
+					from p in Parent
+					where new[] { 1, n }.Contains(p.ParentID)
+					select p,
+					CompiledQuery.Compile<ITestDataContext, IQueryable<Parent>>(db =>
+						from p in db.Parent
+						where new[] { 1, n }.Contains(p.ParentID)
+						select p)(data));
+		}
+
+		[Test, DataContextSource]
+		public void Contains4(string context)
+		{
+			var arr = new[] { 1, 2 };
+
+			using (var data = GetDataContext(context))
+				AreEqual(
+					from p in Parent
+					where arr.Contains(p.ParentID)
+					select p,
+					CompiledQuery.Compile<ITestDataContext,IQueryable<Parent>>(db =>
+						from p in db.Parent
+						where arr.Contains(p.ParentID)
+						select p)(data));
+		}
+
+		[Test, DataContextSource]
+		public void Contains5(string context)
+		{
+			var arr1 = new[] { 1, 2 };
+			var arr2 = new[] { 1, 2, 4 };
+
+			var expected1 = from p in Parent where arr1.Contains(p.ParentID) select p;
+			var expected2 = from p in Parent where arr2.Contains(p.ParentID) select p;
+
+			using (var data = GetDataContext(context))
+			{
+				var cq = CompiledQuery.Compile<ITestDataContext,int[],IQueryable<Parent>>((db,a) =>
+					from p in db.Parent
+					where a.Contains(p.ParentID)
+					select p);
+
+				AreEqual(expected1, cq(data, arr1));
+				AreEqual(expected2, cq(data, arr2));
+			}
+		}
+
+		[Test, DataContextSource]
+		public void Contains6(string context)
+		{
+			var arr = new List<int> { 1, 2 };
+
+			using (var db = GetDataContext(context))
+				AreEqual(
+					from p in    Parent where arr.Contains(p.ParentID) select p,
+					from p in db.Parent where arr.Contains(p.ParentID) select p);
+		}
+
+		[Test, DataContextSource]
+		public void Contains7(string context)
+		{
+			IEnumerable<int> arr = new[] { 1, 2 };
+
+			using (var db = GetDataContext(context))
+				AreEqual(
+					from p in    Parent where arr.Contains(p.ParentID) select p,
+					from p in db.Parent where arr.Contains(p.ParentID) select p);
+		}
+
+		[Test, DataContextSource]
+		public void ContainsKey1(string context)
+		{
+			var arr = new Dictionary<int,int>
+			{
+				{ 1, 1 },
+				{ 2, 2 },
+			};
+
+			using (var db = GetDataContext(context))
+				AreEqual(
+					from p in    Parent where arr.Keys.Contains(p.ParentID) select p,
+					from p in db.Parent where arr.Keys.Contains(p.ParentID) select p);
+		}
+
+		[Test, DataContextSource]
+		public void ContainsKey2(string context)
+		{
+			var arr = new Dictionary<int,int>
+			{
+				{ 1, 1 },
+				{ 2, 2 },
+			};
+
+			using (var db = GetDataContext(context))
+				AreEqual(
+					from p in    Parent where arr.ContainsKey(p.ParentID) select p,
+					from p in db.Parent where arr.ContainsKey(p.ParentID) select p);
+		}
+
+		[Test, DataContextSource]
+		public void ContainsValue1(string context)
+		{
+			var arr = new Dictionary<int,int>
+			{
+				{ 1, 1 },
+				{ 2, 2 },
+			};
+
+			using (var db = GetDataContext(context))
+				AreEqual(
+					from p in    Parent where arr.Values.Contains(p.ParentID) select p,
+					from p in db.Parent where arr.Values.Contains(p.ParentID) select p);
+		}
+
+		[Test, DataContextSource]
+		public void ContainsValue2(string context)
+		{
+			var arr = new Dictionary<int,int>
+			{
+				{ 1, 1 },
+				{ 2, 2 },
+			};
+
+			using (var db = GetDataContext(context))
+				AreEqual(
+					from p in    Parent where arr.ContainsValue(p.ParentID) select p,
+					from p in db.Parent where arr.ContainsValue(p.ParentID) select p);
+		}
+
+		[Test, DataContextSource]
+		public void ContainsHashSet1(string context)
+		{
+			var arr = new HashSet<int> { 1, 2 };
+
+			using (var db = GetDataContext(context))
+				AreEqual(
+					from p in    Parent where arr.Contains(p.ParentID) select p,
+					from p in db.Parent where arr.Contains(p.ParentID) select p);
+		}
+
+		[Test, DataContextSource]
+		public void EmptyContains1(string context)
+		{
+			using (var db = GetDataContext(context))
+				AreEqual(
+					from p in Parent
+					where new int[0].Contains(p.ParentID) || p.ParentID == 2
+					select p,
+					from p in db.Parent
+					where new int[0].Contains(p.ParentID) || p.ParentID == 2
+					select p);
+		}
+
+		[Test, DataContextSource]
+		public void ContainsString11(string context)
+		{
+			var arr = new List<string> { "John" };
+
+			using (var db = GetDataContext(context))
+				AreEqual(
+					from p in    Person where arr.Contains(p.FirstName) select p,
+					from p in db.Person where arr.Contains(p.FirstName) select p);
+		}
+
+		[Test, DataContextSource]
+		public void ContainsString12(string context)
+		{
+			var nm = "John";
+
+			using (var db = GetDataContext(context))
+				AreEqual(
+					from p in    Person where new List<string> { nm }.Contains(p.FirstName) select p,
+					from p in db.Person where new List<string> { nm }.Contains(p.FirstName) select p);
+		}
+
+		[Test, DataContextSource]
+		public void ContainsString13(string context)
+		{
+			using (var db = GetDataContext(context))
+				AreEqual(
+					from p in    Person where new List<string> { "John" }.Contains(p.FirstName) select p,
+					from p in db.Person where new List<string> { "John" }.Contains(p.FirstName) select p);
+		}
+
+		[Test, DataContextSource]
+		public void ContainsString21(string context)
+		{
+			var arr = new[] { "John" };
+
+			using (var db = GetDataContext(context))
+				AreEqual(
+					from p in    Person where arr.Contains(p.FirstName) select p,
+					from p in db.Person where arr.Contains(p.FirstName) select p);
+		}
+
+		[Test, DataContextSource]
+		public void ContainsString22(string context)
+		{
+			var nm = "John";
+
+			using (var db = GetDataContext(context))
+				AreEqual(
+					from p in    Person where new[] { nm }.Contains(p.FirstName) select p,
+					from p in db.Person where new[] { nm }.Contains(p.FirstName) select p);
+		}
+
+		[Test, DataContextSource]
+		public void ContainsString23(string context)
+		{
+			using (var db = GetDataContext(context))
+				AreEqual(
+					from p in    Person where new[] { "John" }.Contains(p.FirstName) select p,
+					from p in db.Person where new[] { "John" }.Contains(p.FirstName) select p);
+		}
+
+		[Test, DataContextSource]
+		public void Equals1(string context)
+		{
+			using (var db = GetDataContext(context))
+				AreEqual(
+					from p in    Parent where p.ParentID.Equals(2) select p,
+					from p in db.Parent where p.ParentID.Equals(2) select p);
+		}
+
+		[Test, DataContextSource]
+		public void Equals2(string context)
+		{
+			var child = (from ch in Child where ch.ParentID == 2 select ch).First();
+
+			using (var db = GetDataContext(context))
+				AreEqual(
+					from ch in    Child where !ch.Equals(child) select ch,
+					from ch in db.Child where !ch.Equals(child) select ch);
+		}
+
+		[Test, DataContextSource]
+		public void Equals3(string context)
+		{
+			using (var db = GetDataContext(context))
+				AreEqual(
+					from p in    Parent where p.Value1.Equals(null) select p,
+					from p in db.Parent where p.Value1.Equals(null) select p);
+		}
+
+		[Test, NorthwindDataContext]
+		public void Equals4(string context)
+		{
+			using (var db = new NorthwindDB(context))
+			{
+				var dd = GetNorthwindAsList(context);
+				AreEqual(
+					dd.Customer.Where(c => !c.Address.Equals(null)),
+					db.Customer.Where(c => !c.Address.Equals(null)));
+			}
+		}
+
+		[Test, DataContextSource(
+			ProviderName.DB2, ProviderName.Informix, ProviderName.PostgreSQL, ProviderName.SQLiteClassic, ProviderName.SQLiteMS, ProviderName.Access)]
+		public void NewGuid1(string context)
+		{
+			using (var db = GetDataContext(context))
+				AreEqual(
+					from p in    Types where p.GuidValue != Sql.NewGuid() select p.GuidValue,
+					from p in db.Types where p.GuidValue != Sql.NewGuid() select p.GuidValue);
+		}
+
+		[Test, DataContextSource(ProviderName.DB2, ProviderName.Informix, ProviderName.PostgreSQL, ProviderName.SQLiteClassic, ProviderName.SQLiteMS, ProviderName.Access)]
+		public void NewGuid2(string context)
+		{
+			using (var db = GetDataContext(context))
+				Assert.AreNotEqual(Guid.Empty, (from p in db.Types select Sql.NewGuid()).First());
+		}
+
+		[Test, DataContextSource]
+		public void CustomFunc(string context)
+		{
+			Expressions.MapMember<Person>(p => p.FullName(), (Expression<Func<Person,string>>)(p => p.LastName + ", " + p.FirstName));
+
+			using (var db = GetDataContext(context))
+				AreEqual(
+					from p in    Person where p.FullName() == "Pupkin, John" select p.FullName(),
+					from p in db.Person where p.FullName() == "Pupkin, John" select p.FullName());
+		}
+
+		[Test, DataContextSource]
+		public void Count1(string context)
+		{
+			using (var db = GetDataContext(context))
+				Assert.AreEqual(
+					   Child.Count(c => c.ParentID == 1),
+					db.Child.Count(c => c.ParentID == 1));
+		}
+
+		[Test, DataContextSource]
+		public void Sum1(string context)
+		{
+			using (var db = GetDataContext(context))
+				Assert.AreEqual(
+					   Child.Sum(c => c.ParentID),
+					db.Child.Sum(c => c.ParentID));
+		}
+
+		[ExpressionMethod("ChildCountExpression")]
+		public static int ChildCount(Parent parent)
+		{
+			throw new NotSupportedException();
+		}
+
+		static Expression ChildCountExpression()
+		{
+			return
+				(Expression<Func<Parent, int>>)
+				(p => p.Children.Where(c => c.ParentID > 2).Sum(c => c.ParentID * c.ChildID));
+		}
+
+		[Test, DataContextSource]
+		public void Sum2(string context)
+		{
+			using (var db = GetDataContext(context))
+				AreEqual(
+					   Parent.Select(p => p.Children.Where(c => c.ParentID > 2).Sum(c => c.ParentID * c.ChildID)),
+					db.Parent.Select(p => ChildCount(p)));
+		}
+
+		[Test, DataContextSource]
+		public void CustomAggregate(string context)
+		{
+			using (var db = GetDataContext(context))
+				AreEqual(
+					from p in Parent
+					group p by p.ParentID into g
+					select new
+					{
+						sum1 = g.Sum  (i => i.Value1) ?? 0,
+						sum2 = g.Sum  (i => i.Value1) ?? 0,
+					},
+					from p in db.Parent
+					group p by p.ParentID into g
+					select new
+					{
+						sum1 = g.Sum  (i => i.Value1) ?? 0,
+						sum2 = g.MySum(i => i.Value1) ?? 0,
+					});
+		}
+
+		[Test, DataContextSource]
+		public void GetValueOrDefault(string context)
+		{
+			using (var db = GetDataContext(context))
+				AreEqual(
+					from p in    Parent where p.Value1.GetValueOrDefault() > 0 select new { Value = p.Value1.GetValueOrDefault() },
+					from p in db.Parent where p.Value1.GetValueOrDefault() > 0 select new { Value = p.Value1.GetValueOrDefault() });
+		}
+
+		[Test, DataContextSource]
+		public void AsNullTest(string context)
+		{
+			using (var db = GetDataContext(context))
+				AreEqual(
+					from p1 in    Parent
+					from p2 in    Parent
+					where p1.Value1 == p2.Value1
+					select p1,
+					from p1 in db.Parent
+					from p2 in db.Parent
+					where p1.Value1 == p2.Value1
+					select p1);
+		}
+
+		[Test, DataContextSource]
+		public void AsNotNullTest(string context)
+		{
+			using (var db = GetDataContext(context))
+				AreEqual(
+					from p1 in    Parent
+					from p2 in    Parent
+					where p1.Value1 != null && p1.Value1 == p2.Value1
+					select p1,
+					from p1 in db.Parent
+					from p2 in db.Parent
+					where Sql.AsNotNull(p1.Value1) == Sql.AsNotNull(p2.Value1)
+					select p1);
+		}
+
+		[Test, DataContextSource]
+		public void Between1(string context)
+		{
+			using (var db = GetDataContext(context))
+				AreEqual(
+					from p in    Parent
+					where p.Value1.Between(1, 10)
+					select p,
+					from p in db.Parent
+					where p.Value1.Between(1, 10)
+					select p);
+		}
+
+		[Test, DataContextSource]
+		public void Between2(string context)
+		{
+			using (var db = GetDataContext(context))
+				AreEqual(
+					from p in    Parent
+					where p.ParentID.Between(1, 10)
+					select p,
+					from p in db.Parent
+					where p.ParentID.Between(1, 10)
+					select p);
+		}
+
+		[Test, IncludeDataContextSource(true, ProviderName.SQLiteClassic, ProviderName.SQLiteMS)]
+		public void MatchFtsTest(string context)
+		{
+			using (var db = GetDataContext(context))
+			{
+				var q = from c in db.Types
+					where SqlLite.MatchFts(c, "some*")
+					select c;
+
+				var str = q.ToString();
+				Assert.True(str.Contains(" matches "));
+			}
+		}
+	}
+
+	public static class FunctionExtension
+	{
+		public static string FullName(this Person person)
+		{
+			return person.LastName + ", " + person.FirstName;
+		}
+
+		[Sql.Function("SUM", ServerSideOnly = true, IsAggregate = true, ArgIndices = new[]{0})]
+		public static TItem MySum<TSource,TItem>(this IEnumerable<TSource> src, Expression<Func<TSource,TItem>> value)
+		{
+			throw new InvalidOperationException();
+		}
+
+	}
+
+}