--- conflicted
+++ resolved
@@ -18,10 +18,6 @@
 
 namespace Tests.Linq
 {
-<<<<<<< HEAD
-	using System.Data;
-=======
->>>>>>> 27288b31
 	using LinqToDB.Common;
 	using Model;
 
@@ -1074,16 +1070,16 @@
 
 			void CheckResult()
 			{
-				if (includeChild)
-				{
-					result.Child.Should().NotBeNull();
-				}
-				else
-				{
-					result.Child.Should().BeNull();
-
-					((DataConnection)db).LastQuery.Should().NotContain("ChildID");
-				}
+			if (includeChild)
+			{
+				result.Child.Should().NotBeNull();
+			}
+			else
+			{
+				result.Child.Should().BeNull();
+
+				((DataConnection)db).LastQuery.Should().NotContain("ChildID");
+			}
 			}
 
 			CheckResult();
