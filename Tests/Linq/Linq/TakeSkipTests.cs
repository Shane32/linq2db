<<<<<<< HEAD
﻿using System;
using System.Collections.Generic;
using System.Linq;
using System.Threading.Tasks;

using LinqToDB;
using LinqToDB.Mapping;
using NUnit.Framework;

namespace Tests.Linq
{
	using LinqToDB.Linq;
	using Model;

	[TestFixture]
	public class TakeSkipTests : TestBase
	{
		[Test]
		public void Take1([DataSources] string context)
		{
			using (var db = GetDataContext(context))
			{
				for (var i = 2; i <= 3; i++)
					Assert.AreEqual(i, (from ch in db.Child select ch).Take(i).ToList().Count);
			}
		}

		static void TakeParam(ITestDataContext db, int n)
		{
			Assert.AreEqual(n, (from ch in db.Child select ch).Take(n).ToList().Count);
		}

		[Test]
		public void Take2([DataSources] string context)
		{
			using (var db = GetDataContext(context))
				TakeParam(db, 1);
		}

		[Test]
		public void Take3([DataSources] string context)
		{
			using (var db = GetDataContext(context))
				Assert.AreEqual(3, (from ch in db.Child where ch.ChildID > 3 || ch.ChildID < 4 select ch).Take(3).ToList().Count);
		}

		[Test]
		public void Take4([DataSources] string context)
		{
			using (var db = GetDataContext(context))
				Assert.AreEqual(3, (from ch in db.Child where ch.ChildID >= 0 && ch.ChildID <= 100 select ch).Take(3).ToList().Count);
		}

		[Test]
		public void Take5([DataSources] string context)
		{
			using (var db = GetDataContext(context))
				Assert.AreEqual(3, db.Child.Take(3).ToList().Count);
		}

		[Test]
		public void Take6([DataSources] string context)
		{
			using (var db = GetDataContext(context))
			{
				var expected =    Child.OrderBy(c => c.ChildID).Take(3);
				var result   = db.Child.OrderBy(c => c.ChildID).Take(3);
				Assert.IsTrue(result.ToList().SequenceEqual(expected));
			}
		}

		[Test]
		public void Take7([DataSources] string context)
		{
			using (var db = GetDataContext(context))
				Assert.AreEqual(3, db.Child.Take(() => 3).ToList().Count);
		}

		[Test]
		public void Take8([DataSources] string context)
		{
			var n = 3;
			using (var db = GetDataContext(context))
				Assert.AreEqual(3, db.Child.Take(() => n).ToList().Count);
		}

		[Test]
		public void TakeCount([DataSources(TestProvName.AllSybase)] string context)
		{
			using (var db = GetDataContext(context))
				Assert.AreEqual(
					   Child.Take(5).Count(),
					db.Child.Take(5).Count());
		}

		[ActiveIssue(SkipForNonLinqService = true, Details = "SELECT * query", Configurations = new[] { ProviderName.OracleManaged, ProviderName.OracleNative, ProviderName.DB2, ProviderName.SqlServer2005, ProviderName.SqlServer2008 })]
		[Test]
		public void Skip1([DataSources] string context)
		{
			using (var db = GetDataContext(context))
				AreEqual(Child.Skip(3), db.Child.Skip(3));
		}

		[ActiveIssue(SkipForNonLinqService = true, Details = "SELECT * query", Configurations = new[] { ProviderName.OracleManaged, ProviderName.OracleNative, ProviderName.DB2, ProviderName.SqlServer2005, ProviderName.SqlServer2008 })]
		[Test]
		public void Skip2([DataSources] string context)
		{
			using (var db = GetDataContext(context))
				AreEqual(
					(from ch in    Child where ch.ChildID > 3 || ch.ChildID < 4 select ch).Skip(3),
					(from ch in db.Child where ch.ChildID > 3 || ch.ChildID < 4 select ch).Skip(3));
		}

		[ActiveIssue(SkipForNonLinqService = true, Details = "SELECT * query", Configurations = new[] { ProviderName.OracleManaged, ProviderName.OracleNative, ProviderName.DB2, ProviderName.SqlServer2005, ProviderName.SqlServer2008 })]
		[Test]
		public void Skip3([DataSources] string context)
		{
			using (var db = GetDataContext(context))
				AreEqual(
					(from ch in    Child where ch.ChildID >= 0 && ch.ChildID <= 100 select ch).Skip(3),
					(from ch in db.Child where ch.ChildID >= 0 && ch.ChildID <= 100 select ch).Skip(3));
		}

		[ActiveIssue(SkipForNonLinqService = true, Details = "SELECT * query", Configurations = new[] { ProviderName.OracleManaged, ProviderName.OracleNative, ProviderName.DB2, ProviderName.SqlServer2005, ProviderName.SqlServer2008 })]
		[Test]
		public void Skip4([DataSources] string context)
		{
			using (var db = GetDataContext(context))
			{
				var expected = Child.OrderByDescending(c => c.ChildID).Skip(3);
				var result   = db.Child.OrderByDescending(c => c.ChildID).Skip(3);
				Assert.IsTrue(result.ToList().SequenceEqual(expected));
			}
		}

		[ActiveIssue(SkipForNonLinqService = true, Details = "SELECT * query", Configurations = new[] { ProviderName.OracleManaged, ProviderName.OracleNative, ProviderName.DB2, ProviderName.SqlServer2005, ProviderName.SqlServer2008 })]
		[Test]
		public void Skip5([DataSources] string context)
		{
			using (var db = GetDataContext(context))
				AreEqual(
					   Child.OrderByDescending(c => c.ChildID).ThenBy(c => c.ParentID + 1).Skip(3),
					db.Child.OrderByDescending(c => c.ChildID).ThenBy(c => c.ParentID + 1).Skip(3));
		}

		[ActiveIssue(SkipForNonLinqService = true, Details = "SELECT * query", Configurations = new[] { ProviderName.OracleManaged, ProviderName.OracleNative, ProviderName.DB2, ProviderName.SqlServer2005, ProviderName.SqlServer2008 })]
		[Test]
		public void Skip6([DataSources] string context)
		{
			using (var db = GetDataContext(context))
				AreEqual(Child.Skip(3), db.Child.Skip(() => 3));
		}

		[ActiveIssue(SkipForNonLinqService = true, Details = "SELECT * query", Configurations = new[] { ProviderName.OracleManaged, ProviderName.OracleNative, ProviderName.DB2, ProviderName.SqlServer2005, ProviderName.SqlServer2008 })]
		[Test]
		public void Skip7([DataSources] string context)
		{
			var n = 3;
			using (var db = GetDataContext(context))
				AreEqual(Child.Skip(n), db.Child.Skip(() => n));
		}

		[Test]
		public void SkipCount([DataSources(
			ProviderName.SqlServer2000,
			TestProvName.AllSybase,
			TestProvName.AllSQLite,
			ProviderName.Access)]
			string context)
		{
			using (var db = GetDataContext(context))
				Assert.AreEqual(
					   Child.Skip(2).Count(),
					db.Child.Skip(2).Count());
		}

		[ActiveIssue(SkipForNonLinqService = true, Details = "SELECT * query", Configurations = new[] { ProviderName.OracleManaged, ProviderName.OracleNative, ProviderName.DB2, ProviderName.SqlServer2005, ProviderName.SqlServer2008 })]
		[Test]
		public void SkipTake1([DataSources] string context)
		{
			using (var db = GetDataContext(context))
			{
				var expected =    Child.OrderByDescending(c => c.ChildID).Skip(2).Take(5);
				var result   = db.Child.OrderByDescending(c => c.ChildID).Skip(2).Take(5);
				Assert.IsTrue(result.ToList().SequenceEqual(expected));
			}
		}

		[ActiveIssue(SkipForNonLinqService = true, Details = "SELECT * query", Configurations = new[] { ProviderName.OracleManaged, ProviderName.OracleNative, ProviderName.DB2, ProviderName.SqlServer2005, ProviderName.SqlServer2008 })]
		[Test]
		public void SkipTake2([DataSources] string context)
		{
			using (var db = GetDataContext(context))
			{
				var expected =    Child.OrderByDescending(c => c.ChildID).Take(7).Skip(2);
				var result   = db.Child.OrderByDescending(c => c.ChildID).Take(7).Skip(2);
				Assert.IsTrue(result.ToList().SequenceEqual(expected));
			}
		}

		[ActiveIssue(SkipForNonLinqService = true, Details = "SELECT * query", Configurations = new[] { ProviderName.OracleManaged, ProviderName.OracleNative, ProviderName.DB2, ProviderName.SqlServer2005, ProviderName.SqlServer2008 })]
		[Test]
		public void SkipTake3([DataSources] string context)
		{
			using (var db = GetDataContext(context))
			{
				var expected = Child.OrderBy(c => c.ChildID).Skip(1).Take(7).Skip(2);
				var result   = db.Child.OrderBy(c => c.ChildID).Skip(1).Take(7).Skip(2);
				Assert.IsTrue(result.ToList().SequenceEqual(expected));
			}
		}

		[ActiveIssue(
			Configurations = new[]
			{
				ProviderName.DB2,
				TestProvName.AllOracle,
				ProviderName.SqlServer2005,
				ProviderName.SqlServer2008
			},
			SkipForNonLinqService = true,
			Details = "SELECT * query")]
		[Test]
		public void SkipTake4([DataSources(
			TestProvName.AllSQLite,
			ProviderName.SqlServer2000,
			TestProvName.AllSybase,
			ProviderName.Access)]
			string context)
		{
			using (var db = GetDataContext(context))
			{
				var expected =    Child.OrderByDescending(c => c.ChildID).Skip(1).Take(7).OrderBy(c => c.ChildID).Skip(2);
				var result   = db.Child.OrderByDescending(c => c.ChildID).Skip(1).Take(7).OrderBy(c => c.ChildID).Skip(2);
				Assert.IsTrue(result.ToList().SequenceEqual(expected));
			}
		}

		[ActiveIssue(SkipForNonLinqService = true, Details = "SELECT * query", Configurations = new[] { ProviderName.OracleManaged, ProviderName.OracleNative, ProviderName.DB2, ProviderName.SqlServer2005, ProviderName.SqlServer2008 })]
		[Test]
		public void SkipTake5([DataSources] string context)
		{
			using (var db = GetDataContext(context))
			{
				var list = db.Child.Skip(2).Take(5).ToList();
				Assert.AreEqual(5, list.Count);
			}
		}

		void SkipTake6(ITestDataContext db, bool doSkip)
		{
			var q1 = from g in db.GrandChild select g;

			if (doSkip)
				q1 = q1.Skip(12);
			q1 = q1.Take(3);

			var q2 =
				from c in db.Child
				from p in q1
				where c.ParentID == p.ParentID
				select c;

			var q3 = from g in GrandChild select g;

			if (doSkip)
				q3 = q3.Skip(12);
			q3 = q3.Take(3);

			var q4 =
				from c in Child
				from p in q3
				where c.ParentID == p.ParentID
				select c;

			AreEqual(q4, q2);
		}

		[Test]
		public void SkipTake6([DataSources(
			ProviderName.SqlCe, ProviderName.SqlServer2000,
			TestProvName.AllSybase,
			TestProvName.AllSQLite,
			ProviderName.Access)]
			string context)
		{
			using (var db = GetDataContext(context))
			{
				SkipTake6(db, false);
				SkipTake6(db, true);
			}
		}

		[Test]
		public void SkipTakeCount([DataSources(
			ProviderName.SqlCe, ProviderName.SqlServer2000,
			TestProvName.AllSybase,
			TestProvName.AllSQLite,
			ProviderName.Access)]
			string context)
		{
			using (var db = GetDataContext(context))
				Assert.AreEqual(
					   Child.Skip(2).Take(5).Count(),
					db.Child.Skip(2).Take(5).Count());
		}

		[ActiveIssue(SkipForNonLinqService = true, Details = "SELECT * query", Configurations = new[] { ProviderName.OracleManaged, ProviderName.OracleNative, ProviderName.DB2, ProviderName.SqlServer2005, ProviderName.SqlServer2008 })]
		[Test]
		public void SkipFirst([DataSources] string context)
		{
			using (var db = GetDataContext(context))
			{
				var expected = (from p in Parent where p.ParentID > 1 select p).Skip(1).First();
				var result = from p in db.GetTable<Parent>() select p;
				result = from p in result where p.ParentID > 1 select p;
				var b = result.Skip(1).First();

				Assert.AreEqual(expected, b);
			}
		}

		[ActiveIssue(SkipForNonLinqService = true, Details = "SELECT * query", Configurations = new[] { ProviderName.OracleManaged, ProviderName.OracleNative, ProviderName.DB2, ProviderName.SqlServer2005, ProviderName.SqlServer2008 })]
		[Test]
		public void ElementAt1([DataSources] string context)
		{
			using (var db = GetDataContext(context))
				Assert.AreEqual(
					(from p in    Parent where p.ParentID > 1 select p).ElementAt(3),
					(from p in db.Parent where p.ParentID > 1 select p).ElementAt(3));
		}

		[ActiveIssue(SkipForNonLinqService = true, Details = "SELECT * query", Configurations = new[] { ProviderName.OracleManaged, ProviderName.OracleNative, ProviderName.DB2, ProviderName.SqlServer2005, ProviderName.SqlServer2008 })]
		[Test]
		public void ElementAt2([DataSources] string context)
		{
			var n = 3;
			using (var db = GetDataContext(context))
				Assert.AreEqual(
					(from p in    Parent where p.ParentID > 1 select p).ElementAt(n),
					(from p in db.Parent where p.ParentID > 1 select p).ElementAt(() => n));
		}

		[ActiveIssue(SkipForNonLinqService = true, Details = "SELECT * query", Configurations = new[] { ProviderName.OracleManaged, ProviderName.OracleNative, ProviderName.DB2, ProviderName.SqlServer2005, ProviderName.SqlServer2008 })]
		[Test]
		public async Task ElementAt2Async([DataSources] string context)
		{
			var n = 3;
			using (var db = GetDataContext(context))
				Assert.AreEqual(
					      (from p in    Parent where p.ParentID > 1 select p).ElementAt(n),
					await (from p in db.Parent where p.ParentID > 1 select p).ElementAtAsync(() => n));
		}

		[ActiveIssue(SkipForNonLinqService = true, Details = "SELECT * query", Configurations = new[] { ProviderName.OracleManaged, ProviderName.OracleNative, ProviderName.DB2, ProviderName.SqlServer2005, ProviderName.SqlServer2008 })]
		[Test]
		public void ElementAtDefault1([DataSources] string context)
		{
			using (var db = GetDataContext(context))
				Assert.AreEqual(
					(from p in    Parent where p.ParentID > 1 select p).ElementAtOrDefault(3),
					(from p in db.Parent where p.ParentID > 1 select p).ElementAtOrDefault(3));
		}

		[ActiveIssue(SkipForNonLinqService = true, Details = "SELECT * query", Configurations = new[] { ProviderName.OracleManaged, ProviderName.OracleNative, ProviderName.DB2, ProviderName.SqlServer2005, ProviderName.SqlServer2008 })]
		[Test]
		public void ElementAtDefault2([DataSources] string context)
		{
			using (var db = GetDataContext(context))
				Assert.IsNull((from p in db.Parent where p.ParentID > 1 select p).ElementAtOrDefault(300000));
		}

		[ActiveIssue(SkipForNonLinqService = true, Details = "SELECT * query", Configurations = new[] { ProviderName.OracleManaged, ProviderName.OracleNative, ProviderName.DB2, ProviderName.SqlServer2005, ProviderName.SqlServer2008 })]
		[Test]
		public void ElementAtDefault3([DataSources] string context)
		{
			var n = 3;
			using (var db = GetDataContext(context))
				Assert.AreEqual(
					(from p in    Parent where p.ParentID > 1 select p).ElementAtOrDefault(n),
					(from p in db.Parent where p.ParentID > 1 select p).ElementAtOrDefault(() => n));
		}

		[ActiveIssue(SkipForNonLinqService = true, Details = "SELECT * query", Configurations = new[] { ProviderName.OracleManaged, ProviderName.OracleNative, ProviderName.DB2, ProviderName.SqlServer2005, ProviderName.SqlServer2008 })]
		[Test]
		public async Task ElementAtDefault3Async([DataSources] string context)
		{
			var n = 3;
			using (var db = GetDataContext(context))
				Assert.AreEqual(
					      (from p in    Parent where p.ParentID > 1 select p).ElementAtOrDefault(n),
					await (from p in db.Parent where p.ParentID > 1 select p).ElementAtOrDefaultAsync(() => n));
		}

		[ActiveIssue(SkipForNonLinqService = true, Details = "SELECT * query", Configurations = new[] { ProviderName.OracleManaged, ProviderName.OracleNative, ProviderName.DB2, ProviderName.SqlServer2005, ProviderName.SqlServer2008 })]
		[Test]
		public void ElementAtDefault4([DataSources] string context)
		{
			var n = 300000;
			using (var db = GetDataContext(context))
				Assert.IsNull((from p in db.Parent where p.ParentID > 1 select p).ElementAtOrDefault(() => n));
		}

		[ActiveIssue(SkipForNonLinqService = true, Details = "SELECT * query", Configurations = new[] { ProviderName.OracleManaged, ProviderName.OracleNative, ProviderName.DB2, ProviderName.SqlServer2005, ProviderName.SqlServer2008 })]
		[Test]
		public void ElementAtDefault5([DataSources] string context)
		{
			using (var db = GetDataContext(context))
				Assert.AreEqual(
					Person.   OrderBy(p => p.LastName).ElementAtOrDefault(3),
					db.Person.OrderBy(p => p.LastName).ElementAtOrDefault(3));
		}

		[Test]
		public void TakeWithPercent([IncludeDataSources(true, ProviderName.Access, TestProvName.AllSqlServer2005Plus)] string context)
		{
			using (var db = GetDataContext(context))
			{
				var q = db.Person.Take(50, TakeHints.Percent).Select(_ => _);

				Assert.IsNotEmpty(q);

				var qry = q.ToString();
				Assert.That(qry.Contains("PERCENT"));
			}

		}

		[Test]
		public void TakeWithPercent1([IncludeDataSources(ProviderName.Access, TestProvName.AllSqlServer2005Plus)] string context)
		{
			using (var db = GetDataContext(context))
			{
				var q = db.Person.Take(() => 50, TakeHints.Percent).Select(_ => _);

				Assert.IsNotEmpty(q);

				var qry = q.ToString();
				Assert.That(qry.Contains("PERCENT"));
			}

		}

		[Test]
		public void TakeWithTies([IncludeDataSources(TestProvName.AllSqlServer2005Plus)] string context)
		{
			using (var db = GetDataContext(context))
			{
				var q = db.Person.OrderBy(_ => _.FirstName).Take(50, TakeHints.WithTies | TakeHints.Percent).Select(_ => _);

				Assert.IsNotEmpty(q);

				var qry = q.ToString();
				Assert.That(qry.Contains("PERCENT"));
				Assert.That(qry.Contains("WITH"));
			}

		}

		[Test]
		public void TakeWithTies2([IncludeDataSources(TestProvName.AllSqlServer2005Plus)] string context)
		{
			using (var db = GetDataContext(context))
			{
				var q = db.Person.OrderBy(_ => _.FirstName).Take(() => 50, TakeHints.WithTies | TakeHints.Percent).Select(_ => _);

				Assert.IsNotEmpty(q);

				var qry = q.ToString();
				Assert.That(qry.Contains("PERCENT"));
				Assert.That(qry.Contains("WITH"));
			}

		}

		[Test]
		public void SkipTakeWithTies([IncludeDataSources(TestProvName.AllSqlServer2005Plus)] string context)
		{
			using (var db = GetDataContext(context))
			{
				Assert.Throws<LinqException>(() => db.Person.Skip(1).Take(() => 50, TakeHints.WithTies | TakeHints.Percent).Select(_ => _).ToList());

				Assert.Throws<LinqException>(() => db.Person.Take(() => 50, TakeHints.WithTies | TakeHints.Percent).Skip(1).Select(_ => _).ToList());
			}
		}

		[Test]
		public void TakeWithHintsFails([IncludeDataSources(ProviderName.SqlCe, TestProvName.AllSQLite)] string context)
		{
			using (var db = GetDataContext(context))
				Assert.Throws<LinqException>(() => db.Parent.Take(10, TakeHints.Percent).ToList());
		}

		[Test]
		public void TakeSkipJoin([DataSources(TestProvName.AllSybase)]
			string context)
		{
			using (var db = GetDataContext(context))
			{
				var types = db.Types.ToList();

				var q1 =    types.Concat(   types).Take(15);
				var q2 = db.Types.Concat(db.Types).Take(15);

				AreEqual(
					from e in q1
					from p in q1.Where(_ => _.ID == e.ID).DefaultIfEmpty()
					select new {e.ID, p.SmallIntValue},
					from e in q2
					from p in q2.Where(_ => _.ID == e.ID).DefaultIfEmpty()
					select new { e.ID, p.SmallIntValue }
					);
			}
		}

		public class Batch
		{
			[PrimaryKey]
			public int Id { get; set; }
			[Column]
			public string Value { get; set; }

			[Association(ThisKey = "Id", OtherKey = "BatchId", CanBeNull = false)]
			public List<Confirmation> Confirmations { get; set; }
		}

		public class Confirmation
		{
			[Column]
			public int BatchId { get; set; }
			[Column]
			public DateTime Date { get; set; }
		}

		[Test]
		public void FirstOrDefaultInSubQuery([IncludeDataSources(TestProvName.AllSQLite)] string context)
		{
			using (var db = GetDataContext(context))
			{
				using (db.CreateLocalTable(new[]
				{
					new Batch { Id = 1, Value = "V1" },
					new Batch { Id = 2, Value = "V2" },
					new Batch { Id = 3, Value = "V3" }
				}))
				using (db.CreateLocalTable(new[]
				{
					new Confirmation { BatchId = 1, Date = DateTime.Parse("09 Apr 2019 14:30:00 GMT") },
					new Confirmation { BatchId = 2, Date = DateTime.Parse("09 Apr 2019 14:30:20 GMT") },
					new Confirmation { BatchId = 2, Date = DateTime.Parse("09 Apr 2019 14:30:25 GMT") },
					new Confirmation { BatchId = 3, Date = DateTime.Parse("09 Apr 2019 14:30:35 GMT") },
				}))
				{
				
					var query = db.GetTable<Batch>()
							.OrderByDescending(x => x.Id)
							.Select(x => new
							{
								BatchId = x.Id,
								CreationDate = x.Confirmations.FirstOrDefault().Date,
								x.Value
							})
							.Take(2)
							.OrderBy(x => x.BatchId);

					var res = query.ToList();

					Assert.That(res.Count,           Is.EqualTo(2));
					Assert.That(res[0].BatchId,      Is.EqualTo(2));
					Assert.That(res[0].Value,        Is.EqualTo("V2"));
					Assert.That(res[1].BatchId,      Is.EqualTo(3));
					Assert.That(res[1].Value,        Is.EqualTo("V3"));
					Assert.That(res[0].CreationDate, Is.EqualTo(DateTime.Parse("09 Apr 2019 14:30:20 GMT")));
					Assert.That(res[1].CreationDate, Is.EqualTo(DateTime.Parse("09 Apr 2019 14:30:35 GMT")));
				}
			}
		}

	}
}
=======
﻿using System;
using System.Collections.Generic;
using System.Linq;
using System.Threading.Tasks;

using LinqToDB;
using LinqToDB.Mapping;
using NUnit.Framework;

namespace Tests.Linq
{
	using LinqToDB.Linq;
	using Model;

	[TestFixture]
	public class TakeSkipTests : TestBase
	{
		[Test]
		public void Take1([DataSources] string context)
		{
			using (var db = GetDataContext(context))
			{
				for (var i = 2; i <= 3; i++)
					Assert.AreEqual(i, (from ch in db.Child select ch).Take(i).ToList().Count);
			}
		}

		static void TakeParam(ITestDataContext db, int n)
		{
			Assert.AreEqual(n, (from ch in db.Child select ch).Take(n).ToList().Count);
		}

		[Test]
		public void Take2([DataSources] string context)
		{
			using (var db = GetDataContext(context))
				TakeParam(db, 1);
		}

		[Test]
		public void Take3([DataSources] string context)
		{
			using (var db = GetDataContext(context))
				Assert.AreEqual(3, (from ch in db.Child where ch.ChildID > 3 || ch.ChildID < 4 select ch).Take(3).ToList().Count);
		}

		[Test]
		public void Take4([DataSources] string context)
		{
			using (var db = GetDataContext(context))
				Assert.AreEqual(3, (from ch in db.Child where ch.ChildID >= 0 && ch.ChildID <= 100 select ch).Take(3).ToList().Count);
		}

		[Test]
		public void Take5([DataSources] string context)
		{
			using (var db = GetDataContext(context))
				Assert.AreEqual(3, db.Child.Take(3).ToList().Count);
		}

		[Test]
		public void Take6([DataSources] string context)
		{
			using (var db = GetDataContext(context))
			{
				var expected =    Child.OrderBy(c => c.ChildID).Take(3);
				var result   = db.Child.OrderBy(c => c.ChildID).Take(3);
				Assert.IsTrue(result.ToList().SequenceEqual(expected));
			}
		}

		[Test]
		public void Take7([DataSources] string context)
		{
			using (var db = GetDataContext(context))
				Assert.AreEqual(3, db.Child.Take(() => 3).ToList().Count);
		}

		[Test]
		public void Take8([DataSources] string context)
		{
			var n = 3;
			using (var db = GetDataContext(context))
				Assert.AreEqual(3, db.Child.Take(() => n).ToList().Count);
		}

		[Test]
		public void TakeCount([DataSources(TestProvName.AllSybase)] string context)
		{
			using (var db = GetDataContext(context))
				Assert.AreEqual(
					   Child.Take(5).Count(),
					db.Child.Take(5).Count());
		}

		[Test]
		public void Skip1([DataSources] string context)
		{
			using (var db = GetDataContext(context))
				AreEqual(Child.Skip(3), db.Child.Skip(3));
		}

		[Test]
		public void Skip2([DataSources] string context)
		{
			using (var db = GetDataContext(context))
				AreEqual(
					(from ch in    Child where ch.ChildID > 3 || ch.ChildID < 4 select ch).Skip(3),
					(from ch in db.Child where ch.ChildID > 3 || ch.ChildID < 4 select ch).Skip(3));
		}

		[Test]
		public void Skip3([DataSources] string context)
		{
			using (var db = GetDataContext(context))
				AreEqual(
					(from ch in    Child where ch.ChildID >= 0 && ch.ChildID <= 100 select ch).Skip(3),
					(from ch in db.Child where ch.ChildID >= 0 && ch.ChildID <= 100 select ch).Skip(3));
		}

		[Test]
		public void Skip4([DataSources] string context)
		{
			using (var db = GetDataContext(context))
			{
				var expected = Child.OrderByDescending(c => c.ChildID).Skip(3);
				var result   = db.Child.OrderByDescending(c => c.ChildID).Skip(3);
				Assert.IsTrue(result.ToList().SequenceEqual(expected));
			}
		}

		[Test]
		public void Skip5([DataSources] string context)
		{
			using (var db = GetDataContext(context))
				AreEqual(
					   Child.OrderByDescending(c => c.ChildID).ThenBy(c => c.ParentID + 1).Skip(3),
					db.Child.OrderByDescending(c => c.ChildID).ThenBy(c => c.ParentID + 1).Skip(3));
		}

		[Test]
		public void Skip6([DataSources] string context)
		{
			using (var db = GetDataContext(context))
				AreEqual(Child.Skip(3), db.Child.Skip(() => 3));
		}

		[Test]
		public void Skip7([DataSources] string context)
		{
			var n = 3;
			using (var db = GetDataContext(context))
				AreEqual(Child.Skip(n), db.Child.Skip(() => n));
		}

		[Test]
		public void SkipCount([DataSources(
			ProviderName.SqlServer2000,
			TestProvName.AllSybase,
			TestProvName.AllSQLite,
			ProviderName.Access)]
			string context)
		{
			using (var db = GetDataContext(context))
				Assert.AreEqual(
					   Child.Skip(2).Count(),
					db.Child.Skip(2).Count());
		}

		[Test]
		public void SkipTake1([DataSources] string context)
		{
			using (var db = GetDataContext(context))
			{
				var expected =    Child.OrderByDescending(c => c.ChildID).Skip(2).Take(5);
				var result   = db.Child.OrderByDescending(c => c.ChildID).Skip(2).Take(5);
				Assert.IsTrue(result.ToList().SequenceEqual(expected));
			}
		}

		[Test]
		public void SkipTake2([DataSources] string context)
		{
			using (var db = GetDataContext(context))
			{
				var expected =    Child.OrderByDescending(c => c.ChildID).Take(7).Skip(2);
				var result   = db.Child.OrderByDescending(c => c.ChildID).Take(7).Skip(2);
				Assert.IsTrue(result.ToList().SequenceEqual(expected));
			}
		}

		[Test]
		public void SkipTake3([DataSources] string context)
		{
			using (var db = GetDataContext(context))
			{
				var expected = Child.OrderBy(c => c.ChildID).Skip(1).Take(7).Skip(2);
				var result   = db.Child.OrderBy(c => c.ChildID).Skip(1).Take(7).Skip(2);
				Assert.IsTrue(result.ToList().SequenceEqual(expected));
			}
		}

		[Test]
		public void SkipTake4([DataSources(
			TestProvName.AllSQLite,
			ProviderName.SqlServer2000,
			TestProvName.AllSybase,
			ProviderName.Access)]
			string context)
		{
			using (var db = GetDataContext(context))
			{
				var expected =    Child.OrderByDescending(c => c.ChildID).Skip(1).Take(7).OrderBy(c => c.ChildID).Skip(2);
				var result   = db.Child.OrderByDescending(c => c.ChildID).Skip(1).Take(7).OrderBy(c => c.ChildID).Skip(2);
				Assert.IsTrue(result.ToList().SequenceEqual(expected));
			}
		}

		[Test]
		public void SkipTake5([DataSources] string context)
		{
			using (var db = GetDataContext(context))
			{
				var list = db.Child.Skip(2).Take(5).ToList();
				Assert.AreEqual(5, list.Count);
			}
		}

		void SkipTake6(ITestDataContext db, bool doSkip)
		{
			var q1 = from g in db.GrandChild select g;

			if (doSkip)
				q1 = q1.Skip(12);
			q1 = q1.Take(3);

			var q2 =
				from c in db.Child
				from p in q1
				where c.ParentID == p.ParentID
				select c;

			var q3 = from g in GrandChild select g;

			if (doSkip)
				q3 = q3.Skip(12);
			q3 = q3.Take(3);

			var q4 =
				from c in Child
				from p in q3
				where c.ParentID == p.ParentID
				select c;

			AreEqual(q4, q2);
		}

		[Test]
		public void SkipTake6([DataSources(
			ProviderName.SqlCe, ProviderName.SqlServer2000,
			TestProvName.AllSybase,
			TestProvName.AllSQLite,
			ProviderName.Access)]
			string context)
		{
			using (var db = GetDataContext(context))
			{
				SkipTake6(db, false);
				SkipTake6(db, true);
			}
		}

		[Test]
		public void SkipTakeCount([DataSources(
			ProviderName.SqlCe, ProviderName.SqlServer2000,
			TestProvName.AllSybase,
			TestProvName.AllSQLite,
			ProviderName.Access)]
			string context)
		{
			using (var db = GetDataContext(context))
				Assert.AreEqual(
					   Child.Skip(2).Take(5).Count(),
					db.Child.Skip(2).Take(5).Count());
		}

		[Test]
		public void SkipFirst([DataSources] string context)
		{
			using (var db = GetDataContext(context))
			{
				var expected = (from p in Parent where p.ParentID > 1 select p).Skip(1).First();
				var result = from p in db.GetTable<Parent>() select p;
				result = from p in result where p.ParentID > 1 select p;
				var b = result.Skip(1).First();

				Assert.AreEqual(expected, b);
			}
		}

		[Test]
		public void ElementAt1([DataSources] string context)
		{
			using (var db = GetDataContext(context))
				Assert.AreEqual(
					(from p in    Parent where p.ParentID > 1 select p).ElementAt(3),
					(from p in db.Parent where p.ParentID > 1 select p).ElementAt(3));
		}

		[Test]
		public void ElementAt2([DataSources] string context)
		{
			var n = 3;
			using (var db = GetDataContext(context))
				Assert.AreEqual(
					(from p in    Parent where p.ParentID > 1 select p).ElementAt(n),
					(from p in db.Parent where p.ParentID > 1 select p).ElementAt(() => n));
		}

		[Test]
		public async Task ElementAt2Async([DataSources] string context)
		{
			var n = 3;
			using (var db = GetDataContext(context))
				Assert.AreEqual(
					      (from p in    Parent where p.ParentID > 1 select p).ElementAt(n),
					await (from p in db.Parent where p.ParentID > 1 select p).ElementAtAsync(() => n));
		}

		[Test]
		public void ElementAtDefault1([DataSources] string context)
		{
			using (var db = GetDataContext(context))
				Assert.AreEqual(
					(from p in    Parent where p.ParentID > 1 select p).ElementAtOrDefault(3),
					(from p in db.Parent where p.ParentID > 1 select p).ElementAtOrDefault(3));
		}

		[Test]
		public void ElementAtDefault2([DataSources] string context)
		{
			using (var db = GetDataContext(context))
				Assert.IsNull((from p in db.Parent where p.ParentID > 1 select p).ElementAtOrDefault(300000));
		}

		[Test]
		public void ElementAtDefault3([DataSources] string context)
		{
			var n = 3;
			using (var db = GetDataContext(context))
				Assert.AreEqual(
					(from p in    Parent where p.ParentID > 1 select p).ElementAtOrDefault(n),
					(from p in db.Parent where p.ParentID > 1 select p).ElementAtOrDefault(() => n));
		}

		[Test]
		public async Task ElementAtDefault3Async([DataSources] string context)
		{
			var n = 3;
			using (var db = GetDataContext(context))
				Assert.AreEqual(
					      (from p in    Parent where p.ParentID > 1 select p).ElementAtOrDefault(n),
					await (from p in db.Parent where p.ParentID > 1 select p).ElementAtOrDefaultAsync(() => n));
		}

		[Test]
		public void ElementAtDefault4([DataSources] string context)
		{
			var n = 300000;
			using (var db = GetDataContext(context))
				Assert.IsNull((from p in db.Parent where p.ParentID > 1 select p).ElementAtOrDefault(() => n));
		}

		[Test]
		public void ElementAtDefault5([DataSources] string context)
		{
			using (var db = GetDataContext(context))
				Assert.AreEqual(
					Person.   OrderBy(p => p.LastName).ElementAtOrDefault(3),
					db.Person.OrderBy(p => p.LastName).ElementAtOrDefault(3));
		}

		[Test]
		public void TakeWithPercent([IncludeDataSources(true, ProviderName.Access, TestProvName.AllSqlServer2005Plus)] string context)
		{
			using (var db = GetDataContext(context))
			{
				var q = db.Person.Take(50, TakeHints.Percent).Select(_ => _);

				Assert.IsNotEmpty(q);

				var qry = q.ToString();
				Assert.That(qry.Contains("PERCENT"));
			}

		}

		[Test]
		public void TakeWithPercent1([IncludeDataSources(ProviderName.Access, TestProvName.AllSqlServer2005Plus)] string context)
		{
			using (var db = GetDataContext(context))
			{
				var q = db.Person.Take(() => 50, TakeHints.Percent).Select(_ => _);

				Assert.IsNotEmpty(q);

				var qry = q.ToString();
				Assert.That(qry.Contains("PERCENT"));
			}

		}

		[Test]
		public void TakeWithTies([IncludeDataSources(TestProvName.AllSqlServer2005Plus)] string context)
		{
			using (var db = GetDataContext(context))
			{
				var q = db.Person.OrderBy(_ => _.FirstName).Take(50, TakeHints.WithTies | TakeHints.Percent).Select(_ => _);

				Assert.IsNotEmpty(q);

				var qry = q.ToString();
				Assert.That(qry.Contains("PERCENT"));
				Assert.That(qry.Contains("WITH"));
			}

		}

		[Test]
		public void TakeWithTies2([IncludeDataSources(TestProvName.AllSqlServer2005Plus)] string context)
		{
			using (var db = GetDataContext(context))
			{
				var q = db.Person.OrderBy(_ => _.FirstName).Take(() => 50, TakeHints.WithTies | TakeHints.Percent).Select(_ => _);

				Assert.IsNotEmpty(q);

				var qry = q.ToString();
				Assert.That(qry.Contains("PERCENT"));
				Assert.That(qry.Contains("WITH"));
			}

		}

		[Test]
		public void SkipTakeWithTies([IncludeDataSources(TestProvName.AllSqlServer2005Plus)] string context)
		{
			using (var db = GetDataContext(context))
			{
				Assert.Throws<LinqException>(() => db.Person.Skip(1).Take(() => 50, TakeHints.WithTies | TakeHints.Percent).Select(_ => _).ToList());

				Assert.Throws<LinqException>(() => db.Person.Take(() => 50, TakeHints.WithTies | TakeHints.Percent).Skip(1).Select(_ => _).ToList());
			}
		}

		[Test]
		public void TakeWithHintsFails([IncludeDataSources(ProviderName.SqlCe, TestProvName.AllSQLite)] string context)
		{
			using (var db = GetDataContext(context))
				Assert.Throws<LinqException>(() => db.Parent.Take(10, TakeHints.Percent).ToList());
		}

		[Test]
		public void TakeSkipJoin([DataSources(TestProvName.AllSybase)]
			string context)
		{
			using (var db = GetDataContext(context))
			{
				var types = db.Types.ToList();

				var q1 =    types.Concat(   types).Take(15);
				var q2 = db.Types.Concat(db.Types).Take(15);

				AreEqual(
					from e in q1
					from p in q1.Where(_ => _.ID == e.ID).DefaultIfEmpty()
					select new {e.ID, p.SmallIntValue},
					from e in q2
					from p in q2.Where(_ => _.ID == e.ID).DefaultIfEmpty()
					select new { e.ID, p.SmallIntValue }
					);
			}
		}

		public class Batch
		{
			[PrimaryKey]
			public int Id { get; set; }
			[Column]
			public string Value { get; set; }

			[Association(ThisKey = "Id", OtherKey = "BatchId", CanBeNull = false)]
			public List<Confirmation> Confirmations { get; set; }
		}

		public class Confirmation
		{
			[Column]
			public int BatchId { get; set; }
			[Column]
			public DateTime Date { get; set; }
		}

		[Test]
		public void FirstOrDefaultInSubQuery([IncludeDataSources(TestProvName.AllSQLite)] string context)
		{
			using (var db = GetDataContext(context))
			{
				using (db.CreateLocalTable(new[]
				{
					new Batch { Id = 1, Value = "V1" },
					new Batch { Id = 2, Value = "V2" },
					new Batch { Id = 3, Value = "V3" }
				}))
				using (db.CreateLocalTable(new[]
				{
					new Confirmation { BatchId = 1, Date = DateTime.Parse("09 Apr 2019 14:30:00 GMT") },
					new Confirmation { BatchId = 2, Date = DateTime.Parse("09 Apr 2019 14:30:20 GMT") },
					new Confirmation { BatchId = 2, Date = DateTime.Parse("09 Apr 2019 14:30:25 GMT") },
					new Confirmation { BatchId = 3, Date = DateTime.Parse("09 Apr 2019 14:30:35 GMT") },
				}))
				{
				
					var query = db.GetTable<Batch>()
							.OrderByDescending(x => x.Id)
							.Select(x => new
							{
								BatchId = x.Id,
								CreationDate = x.Confirmations.FirstOrDefault().Date,
								x.Value
							})
							.Take(2)
							.OrderBy(x => x.BatchId);

					var res = query.ToList();

					Assert.That(res.Count,           Is.EqualTo(2));
					Assert.That(res[0].BatchId,      Is.EqualTo(2));
					Assert.That(res[0].Value,        Is.EqualTo("V2"));
					Assert.That(res[1].BatchId,      Is.EqualTo(3));
					Assert.That(res[1].Value,        Is.EqualTo("V3"));
					Assert.That(res[0].CreationDate, Is.EqualTo(DateTime.Parse("09 Apr 2019 14:30:20 GMT")));
					Assert.That(res[1].CreationDate, Is.EqualTo(DateTime.Parse("09 Apr 2019 14:30:35 GMT")));
				}
			}
		}

	}
}
>>>>>>> 5e26fa16
<|MERGE_RESOLUTION|>--- conflicted
+++ resolved
@@ -1,4 +1,3 @@
-<<<<<<< HEAD
 ﻿using System;
 using System.Collections.Generic;
 using System.Linq;
@@ -578,555 +577,4 @@
 		}
 
 	}
-}
-=======
-﻿using System;
-using System.Collections.Generic;
-using System.Linq;
-using System.Threading.Tasks;
-
-using LinqToDB;
-using LinqToDB.Mapping;
-using NUnit.Framework;
-
-namespace Tests.Linq
-{
-	using LinqToDB.Linq;
-	using Model;
-
-	[TestFixture]
-	public class TakeSkipTests : TestBase
-	{
-		[Test]
-		public void Take1([DataSources] string context)
-		{
-			using (var db = GetDataContext(context))
-			{
-				for (var i = 2; i <= 3; i++)
-					Assert.AreEqual(i, (from ch in db.Child select ch).Take(i).ToList().Count);
-			}
-		}
-
-		static void TakeParam(ITestDataContext db, int n)
-		{
-			Assert.AreEqual(n, (from ch in db.Child select ch).Take(n).ToList().Count);
-		}
-
-		[Test]
-		public void Take2([DataSources] string context)
-		{
-			using (var db = GetDataContext(context))
-				TakeParam(db, 1);
-		}
-
-		[Test]
-		public void Take3([DataSources] string context)
-		{
-			using (var db = GetDataContext(context))
-				Assert.AreEqual(3, (from ch in db.Child where ch.ChildID > 3 || ch.ChildID < 4 select ch).Take(3).ToList().Count);
-		}
-
-		[Test]
-		public void Take4([DataSources] string context)
-		{
-			using (var db = GetDataContext(context))
-				Assert.AreEqual(3, (from ch in db.Child where ch.ChildID >= 0 && ch.ChildID <= 100 select ch).Take(3).ToList().Count);
-		}
-
-		[Test]
-		public void Take5([DataSources] string context)
-		{
-			using (var db = GetDataContext(context))
-				Assert.AreEqual(3, db.Child.Take(3).ToList().Count);
-		}
-
-		[Test]
-		public void Take6([DataSources] string context)
-		{
-			using (var db = GetDataContext(context))
-			{
-				var expected =    Child.OrderBy(c => c.ChildID).Take(3);
-				var result   = db.Child.OrderBy(c => c.ChildID).Take(3);
-				Assert.IsTrue(result.ToList().SequenceEqual(expected));
-			}
-		}
-
-		[Test]
-		public void Take7([DataSources] string context)
-		{
-			using (var db = GetDataContext(context))
-				Assert.AreEqual(3, db.Child.Take(() => 3).ToList().Count);
-		}
-
-		[Test]
-		public void Take8([DataSources] string context)
-		{
-			var n = 3;
-			using (var db = GetDataContext(context))
-				Assert.AreEqual(3, db.Child.Take(() => n).ToList().Count);
-		}
-
-		[Test]
-		public void TakeCount([DataSources(TestProvName.AllSybase)] string context)
-		{
-			using (var db = GetDataContext(context))
-				Assert.AreEqual(
-					   Child.Take(5).Count(),
-					db.Child.Take(5).Count());
-		}
-
-		[Test]
-		public void Skip1([DataSources] string context)
-		{
-			using (var db = GetDataContext(context))
-				AreEqual(Child.Skip(3), db.Child.Skip(3));
-		}
-
-		[Test]
-		public void Skip2([DataSources] string context)
-		{
-			using (var db = GetDataContext(context))
-				AreEqual(
-					(from ch in    Child where ch.ChildID > 3 || ch.ChildID < 4 select ch).Skip(3),
-					(from ch in db.Child where ch.ChildID > 3 || ch.ChildID < 4 select ch).Skip(3));
-		}
-
-		[Test]
-		public void Skip3([DataSources] string context)
-		{
-			using (var db = GetDataContext(context))
-				AreEqual(
-					(from ch in    Child where ch.ChildID >= 0 && ch.ChildID <= 100 select ch).Skip(3),
-					(from ch in db.Child where ch.ChildID >= 0 && ch.ChildID <= 100 select ch).Skip(3));
-		}
-
-		[Test]
-		public void Skip4([DataSources] string context)
-		{
-			using (var db = GetDataContext(context))
-			{
-				var expected = Child.OrderByDescending(c => c.ChildID).Skip(3);
-				var result   = db.Child.OrderByDescending(c => c.ChildID).Skip(3);
-				Assert.IsTrue(result.ToList().SequenceEqual(expected));
-			}
-		}
-
-		[Test]
-		public void Skip5([DataSources] string context)
-		{
-			using (var db = GetDataContext(context))
-				AreEqual(
-					   Child.OrderByDescending(c => c.ChildID).ThenBy(c => c.ParentID + 1).Skip(3),
-					db.Child.OrderByDescending(c => c.ChildID).ThenBy(c => c.ParentID + 1).Skip(3));
-		}
-
-		[Test]
-		public void Skip6([DataSources] string context)
-		{
-			using (var db = GetDataContext(context))
-				AreEqual(Child.Skip(3), db.Child.Skip(() => 3));
-		}
-
-		[Test]
-		public void Skip7([DataSources] string context)
-		{
-			var n = 3;
-			using (var db = GetDataContext(context))
-				AreEqual(Child.Skip(n), db.Child.Skip(() => n));
-		}
-
-		[Test]
-		public void SkipCount([DataSources(
-			ProviderName.SqlServer2000,
-			TestProvName.AllSybase,
-			TestProvName.AllSQLite,
-			ProviderName.Access)]
-			string context)
-		{
-			using (var db = GetDataContext(context))
-				Assert.AreEqual(
-					   Child.Skip(2).Count(),
-					db.Child.Skip(2).Count());
-		}
-
-		[Test]
-		public void SkipTake1([DataSources] string context)
-		{
-			using (var db = GetDataContext(context))
-			{
-				var expected =    Child.OrderByDescending(c => c.ChildID).Skip(2).Take(5);
-				var result   = db.Child.OrderByDescending(c => c.ChildID).Skip(2).Take(5);
-				Assert.IsTrue(result.ToList().SequenceEqual(expected));
-			}
-		}
-
-		[Test]
-		public void SkipTake2([DataSources] string context)
-		{
-			using (var db = GetDataContext(context))
-			{
-				var expected =    Child.OrderByDescending(c => c.ChildID).Take(7).Skip(2);
-				var result   = db.Child.OrderByDescending(c => c.ChildID).Take(7).Skip(2);
-				Assert.IsTrue(result.ToList().SequenceEqual(expected));
-			}
-		}
-
-		[Test]
-		public void SkipTake3([DataSources] string context)
-		{
-			using (var db = GetDataContext(context))
-			{
-				var expected = Child.OrderBy(c => c.ChildID).Skip(1).Take(7).Skip(2);
-				var result   = db.Child.OrderBy(c => c.ChildID).Skip(1).Take(7).Skip(2);
-				Assert.IsTrue(result.ToList().SequenceEqual(expected));
-			}
-		}
-
-		[Test]
-		public void SkipTake4([DataSources(
-			TestProvName.AllSQLite,
-			ProviderName.SqlServer2000,
-			TestProvName.AllSybase,
-			ProviderName.Access)]
-			string context)
-		{
-			using (var db = GetDataContext(context))
-			{
-				var expected =    Child.OrderByDescending(c => c.ChildID).Skip(1).Take(7).OrderBy(c => c.ChildID).Skip(2);
-				var result   = db.Child.OrderByDescending(c => c.ChildID).Skip(1).Take(7).OrderBy(c => c.ChildID).Skip(2);
-				Assert.IsTrue(result.ToList().SequenceEqual(expected));
-			}
-		}
-
-		[Test]
-		public void SkipTake5([DataSources] string context)
-		{
-			using (var db = GetDataContext(context))
-			{
-				var list = db.Child.Skip(2).Take(5).ToList();
-				Assert.AreEqual(5, list.Count);
-			}
-		}
-
-		void SkipTake6(ITestDataContext db, bool doSkip)
-		{
-			var q1 = from g in db.GrandChild select g;
-
-			if (doSkip)
-				q1 = q1.Skip(12);
-			q1 = q1.Take(3);
-
-			var q2 =
-				from c in db.Child
-				from p in q1
-				where c.ParentID == p.ParentID
-				select c;
-
-			var q3 = from g in GrandChild select g;
-
-			if (doSkip)
-				q3 = q3.Skip(12);
-			q3 = q3.Take(3);
-
-			var q4 =
-				from c in Child
-				from p in q3
-				where c.ParentID == p.ParentID
-				select c;
-
-			AreEqual(q4, q2);
-		}
-
-		[Test]
-		public void SkipTake6([DataSources(
-			ProviderName.SqlCe, ProviderName.SqlServer2000,
-			TestProvName.AllSybase,
-			TestProvName.AllSQLite,
-			ProviderName.Access)]
-			string context)
-		{
-			using (var db = GetDataContext(context))
-			{
-				SkipTake6(db, false);
-				SkipTake6(db, true);
-			}
-		}
-
-		[Test]
-		public void SkipTakeCount([DataSources(
-			ProviderName.SqlCe, ProviderName.SqlServer2000,
-			TestProvName.AllSybase,
-			TestProvName.AllSQLite,
-			ProviderName.Access)]
-			string context)
-		{
-			using (var db = GetDataContext(context))
-				Assert.AreEqual(
-					   Child.Skip(2).Take(5).Count(),
-					db.Child.Skip(2).Take(5).Count());
-		}
-
-		[Test]
-		public void SkipFirst([DataSources] string context)
-		{
-			using (var db = GetDataContext(context))
-			{
-				var expected = (from p in Parent where p.ParentID > 1 select p).Skip(1).First();
-				var result = from p in db.GetTable<Parent>() select p;
-				result = from p in result where p.ParentID > 1 select p;
-				var b = result.Skip(1).First();
-
-				Assert.AreEqual(expected, b);
-			}
-		}
-
-		[Test]
-		public void ElementAt1([DataSources] string context)
-		{
-			using (var db = GetDataContext(context))
-				Assert.AreEqual(
-					(from p in    Parent where p.ParentID > 1 select p).ElementAt(3),
-					(from p in db.Parent where p.ParentID > 1 select p).ElementAt(3));
-		}
-
-		[Test]
-		public void ElementAt2([DataSources] string context)
-		{
-			var n = 3;
-			using (var db = GetDataContext(context))
-				Assert.AreEqual(
-					(from p in    Parent where p.ParentID > 1 select p).ElementAt(n),
-					(from p in db.Parent where p.ParentID > 1 select p).ElementAt(() => n));
-		}
-
-		[Test]
-		public async Task ElementAt2Async([DataSources] string context)
-		{
-			var n = 3;
-			using (var db = GetDataContext(context))
-				Assert.AreEqual(
-					      (from p in    Parent where p.ParentID > 1 select p).ElementAt(n),
-					await (from p in db.Parent where p.ParentID > 1 select p).ElementAtAsync(() => n));
-		}
-
-		[Test]
-		public void ElementAtDefault1([DataSources] string context)
-		{
-			using (var db = GetDataContext(context))
-				Assert.AreEqual(
-					(from p in    Parent where p.ParentID > 1 select p).ElementAtOrDefault(3),
-					(from p in db.Parent where p.ParentID > 1 select p).ElementAtOrDefault(3));
-		}
-
-		[Test]
-		public void ElementAtDefault2([DataSources] string context)
-		{
-			using (var db = GetDataContext(context))
-				Assert.IsNull((from p in db.Parent where p.ParentID > 1 select p).ElementAtOrDefault(300000));
-		}
-
-		[Test]
-		public void ElementAtDefault3([DataSources] string context)
-		{
-			var n = 3;
-			using (var db = GetDataContext(context))
-				Assert.AreEqual(
-					(from p in    Parent where p.ParentID > 1 select p).ElementAtOrDefault(n),
-					(from p in db.Parent where p.ParentID > 1 select p).ElementAtOrDefault(() => n));
-		}
-
-		[Test]
-		public async Task ElementAtDefault3Async([DataSources] string context)
-		{
-			var n = 3;
-			using (var db = GetDataContext(context))
-				Assert.AreEqual(
-					      (from p in    Parent where p.ParentID > 1 select p).ElementAtOrDefault(n),
-					await (from p in db.Parent where p.ParentID > 1 select p).ElementAtOrDefaultAsync(() => n));
-		}
-
-		[Test]
-		public void ElementAtDefault4([DataSources] string context)
-		{
-			var n = 300000;
-			using (var db = GetDataContext(context))
-				Assert.IsNull((from p in db.Parent where p.ParentID > 1 select p).ElementAtOrDefault(() => n));
-		}
-
-		[Test]
-		public void ElementAtDefault5([DataSources] string context)
-		{
-			using (var db = GetDataContext(context))
-				Assert.AreEqual(
-					Person.   OrderBy(p => p.LastName).ElementAtOrDefault(3),
-					db.Person.OrderBy(p => p.LastName).ElementAtOrDefault(3));
-		}
-
-		[Test]
-		public void TakeWithPercent([IncludeDataSources(true, ProviderName.Access, TestProvName.AllSqlServer2005Plus)] string context)
-		{
-			using (var db = GetDataContext(context))
-			{
-				var q = db.Person.Take(50, TakeHints.Percent).Select(_ => _);
-
-				Assert.IsNotEmpty(q);
-
-				var qry = q.ToString();
-				Assert.That(qry.Contains("PERCENT"));
-			}
-
-		}
-
-		[Test]
-		public void TakeWithPercent1([IncludeDataSources(ProviderName.Access, TestProvName.AllSqlServer2005Plus)] string context)
-		{
-			using (var db = GetDataContext(context))
-			{
-				var q = db.Person.Take(() => 50, TakeHints.Percent).Select(_ => _);
-
-				Assert.IsNotEmpty(q);
-
-				var qry = q.ToString();
-				Assert.That(qry.Contains("PERCENT"));
-			}
-
-		}
-
-		[Test]
-		public void TakeWithTies([IncludeDataSources(TestProvName.AllSqlServer2005Plus)] string context)
-		{
-			using (var db = GetDataContext(context))
-			{
-				var q = db.Person.OrderBy(_ => _.FirstName).Take(50, TakeHints.WithTies | TakeHints.Percent).Select(_ => _);
-
-				Assert.IsNotEmpty(q);
-
-				var qry = q.ToString();
-				Assert.That(qry.Contains("PERCENT"));
-				Assert.That(qry.Contains("WITH"));
-			}
-
-		}
-
-		[Test]
-		public void TakeWithTies2([IncludeDataSources(TestProvName.AllSqlServer2005Plus)] string context)
-		{
-			using (var db = GetDataContext(context))
-			{
-				var q = db.Person.OrderBy(_ => _.FirstName).Take(() => 50, TakeHints.WithTies | TakeHints.Percent).Select(_ => _);
-
-				Assert.IsNotEmpty(q);
-
-				var qry = q.ToString();
-				Assert.That(qry.Contains("PERCENT"));
-				Assert.That(qry.Contains("WITH"));
-			}
-
-		}
-
-		[Test]
-		public void SkipTakeWithTies([IncludeDataSources(TestProvName.AllSqlServer2005Plus)] string context)
-		{
-			using (var db = GetDataContext(context))
-			{
-				Assert.Throws<LinqException>(() => db.Person.Skip(1).Take(() => 50, TakeHints.WithTies | TakeHints.Percent).Select(_ => _).ToList());
-
-				Assert.Throws<LinqException>(() => db.Person.Take(() => 50, TakeHints.WithTies | TakeHints.Percent).Skip(1).Select(_ => _).ToList());
-			}
-		}
-
-		[Test]
-		public void TakeWithHintsFails([IncludeDataSources(ProviderName.SqlCe, TestProvName.AllSQLite)] string context)
-		{
-			using (var db = GetDataContext(context))
-				Assert.Throws<LinqException>(() => db.Parent.Take(10, TakeHints.Percent).ToList());
-		}
-
-		[Test]
-		public void TakeSkipJoin([DataSources(TestProvName.AllSybase)]
-			string context)
-		{
-			using (var db = GetDataContext(context))
-			{
-				var types = db.Types.ToList();
-
-				var q1 =    types.Concat(   types).Take(15);
-				var q2 = db.Types.Concat(db.Types).Take(15);
-
-				AreEqual(
-					from e in q1
-					from p in q1.Where(_ => _.ID == e.ID).DefaultIfEmpty()
-					select new {e.ID, p.SmallIntValue},
-					from e in q2
-					from p in q2.Where(_ => _.ID == e.ID).DefaultIfEmpty()
-					select new { e.ID, p.SmallIntValue }
-					);
-			}
-		}
-
-		public class Batch
-		{
-			[PrimaryKey]
-			public int Id { get; set; }
-			[Column]
-			public string Value { get; set; }
-
-			[Association(ThisKey = "Id", OtherKey = "BatchId", CanBeNull = false)]
-			public List<Confirmation> Confirmations { get; set; }
-		}
-
-		public class Confirmation
-		{
-			[Column]
-			public int BatchId { get; set; }
-			[Column]
-			public DateTime Date { get; set; }
-		}
-
-		[Test]
-		public void FirstOrDefaultInSubQuery([IncludeDataSources(TestProvName.AllSQLite)] string context)
-		{
-			using (var db = GetDataContext(context))
-			{
-				using (db.CreateLocalTable(new[]
-				{
-					new Batch { Id = 1, Value = "V1" },
-					new Batch { Id = 2, Value = "V2" },
-					new Batch { Id = 3, Value = "V3" }
-				}))
-				using (db.CreateLocalTable(new[]
-				{
-					new Confirmation { BatchId = 1, Date = DateTime.Parse("09 Apr 2019 14:30:00 GMT") },
-					new Confirmation { BatchId = 2, Date = DateTime.Parse("09 Apr 2019 14:30:20 GMT") },
-					new Confirmation { BatchId = 2, Date = DateTime.Parse("09 Apr 2019 14:30:25 GMT") },
-					new Confirmation { BatchId = 3, Date = DateTime.Parse("09 Apr 2019 14:30:35 GMT") },
-				}))
-				{
-				
-					var query = db.GetTable<Batch>()
-							.OrderByDescending(x => x.Id)
-							.Select(x => new
-							{
-								BatchId = x.Id,
-								CreationDate = x.Confirmations.FirstOrDefault().Date,
-								x.Value
-							})
-							.Take(2)
-							.OrderBy(x => x.BatchId);
-
-					var res = query.ToList();
-
-					Assert.That(res.Count,           Is.EqualTo(2));
-					Assert.That(res[0].BatchId,      Is.EqualTo(2));
-					Assert.That(res[0].Value,        Is.EqualTo("V2"));
-					Assert.That(res[1].BatchId,      Is.EqualTo(3));
-					Assert.That(res[1].Value,        Is.EqualTo("V3"));
-					Assert.That(res[0].CreationDate, Is.EqualTo(DateTime.Parse("09 Apr 2019 14:30:20 GMT")));
-					Assert.That(res[1].CreationDate, Is.EqualTo(DateTime.Parse("09 Apr 2019 14:30:35 GMT")));
-				}
-			}
-		}
-
-	}
-}
->>>>>>> 5e26fa16
+}