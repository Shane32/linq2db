--- conflicted
+++ resolved
@@ -1,4 +1,3 @@
-<<<<<<< HEAD
 ﻿using System;
 using System.Linq;
 
@@ -246,254 +245,4 @@
 		}
 
 	}
-}
-=======
-﻿using System;
-using System.Linq;
-
-using LinqToDB;
-
-using NUnit.Framework;
-
-namespace Tests.Linq
-{
-	[TestFixture]
-	public class ArrayTableTests : TestBase
-	{
-		[Test]
-		public void ApplyJoinArray(
-			[IncludeDataSources(TestProvName.AllSqlServer2008Plus, TestProvName.AllPostgreSQL93Plus)]
-			string context)
-		{
-			var doe = "Doe";
-			using (var db = GetDataContext(context))
-			{
-				for (var i = 0; i < 2; i++)
-				{
-					if (i > 0)
-						doe += i;
-
-					var q =
-						from p in db.Person
-						from n in new[] { p.FirstName, p.LastName, "John", doe }
-						select n;
-
-					var result = q.ToList();
-
-					var expected =
-						from p in Person
-						from n in new[] { p.FirstName, p.LastName, "John", doe }
-						select n;
-
-					AreEqual(expected, result);
-				}
-			}
-		}
-
-		[Test]
-		public void InnerJoinArray([DataSources(ProviderName.Access, ProviderName.DB2, ProviderName.Informix)] string context)
-		{
-			var doe = "Doe";
-			using (var db = GetDataContext(context))
-			{
-				var q =
-					from p in db.Person
-					join n in new[] {"Janet", "Doe", "John", doe}.AsQueryable() on p.LastName equals n
-					select p;
-
-				var result = q.ToList();
-
-				var expected =
-					from p in Person
-					join n in new[] {"Janet", "Doe", "John", doe}.AsQueryable() on p.LastName equals n
-					select p;
-
-				AreEqual(expected, result);
-			}
-		}
-
-		[Test]
-		public void InnerJoinArray2([DataSources(ProviderName.Access, ProviderName.DB2, ProviderName.Informix)] string context)
-		{
-			var doe = "Doe";
-			using (var db = GetDataContext(context))
-			{
-				var q =
-					from p in db.Person
-					join n in new[] {"Janet", "Doe", "John", doe} on p.LastName equals n
-					select p;
-
-				var result = q.ToList();
-
-				var expected =
-					from p in Person
-					join n in new[] {"Janet", "Doe", "John", doe} on p.LastName equals n
-					select p;
-
-				AreEqual(expected, result);
-			}
-		}
-
-		[Test]
-		public void InnerJoinArray3([DataSources(ProviderName.Access, ProviderName.DB2, ProviderName.Informix)] string context)
-		{
-			var doe = "Doe";
-
-			using (var db = GetDataContext(context))
-			{
-				for (var i = 0; i < 2; i++)
-				{
-					if (i > 0)
-						doe += i;
-
-					var q =
-						from p in db.Person
-						join n in new[] {"Janet", "Doe", "John", doe} on p.LastName equals n
-						select p;
-
-					var result = q.ToList();
-
-					var expected =
-						from p in Person
-						join n in new[] {"Janet", "Doe", "John", doe} on p.LastName equals n
-						select p;
-
-					AreEqual(expected, result);
-				}
-			}
-		}
-
-		[Test]
-		public void InnerJoinArray4([DataSources(ProviderName.Access, ProviderName.DB2, ProviderName.Informix)] string context)
-		{
-			var doe = "Doe";
-			var arr = new[] {"Janet", "Doe", "John", doe};
-
-			using (var db = GetDataContext(context))
-			{
-				for (var i = 0; i < 2; i++)
-				{
-					if (i > 0)
-						arr[1] += i;
-
-					var q =
-						from p in db.Person
-						join n in arr on p.LastName equals n
-						select p;
-
-					var result = q.ToList();
-
-					var expected =
-						from p in Person
-						join n in arr on p.LastName equals n
-						select p;
-
-					AreEqual(expected, result);
-				}
-			}
-		}
-
-		[Test]
-		public void InnerJoinArray5([DataSources(ProviderName.Access, ProviderName.DB2, ProviderName.Informix)] string context)
-		{
-			var doe = "Doe";
-
-			using (var db = GetDataContext(context))
-			{
-				var q =
-					from n in new[] {"Janet", "Doe", "John", doe}.AsQueryable(db)
-					join p in db.Person on n equals p.LastName
-					select p;
-
-				var result = q.ToList();
-				var sql    = q.ToString();
-
-				Assert.That(sql, Contains.Substring("JOIN"));
-
-				var expected =
-					from n in new[] {"Janet", "Doe", "John", doe}.AsQueryable()
-					join p in Person on n equals p.LastName
-					select p;
-
-				AreEqual(expected, result);
-			}
-		}
-
-		[Test]
-		public void InnerJoinArray6([DataSources(ProviderName.Access, TestProvName.AllPostgreSQLLess10)] string context)
-		{
-			using (var db = GetDataContext(context))
-			{
-				var q =
-					from p in db.Person
-					join n in new[] { "Doe" } on p.LastName equals n
-					select p;
-
-				var result = q.ToList();
-
-				var expected =
-					from p in Person
-					join n in new[] { "Doe" } on p.LastName equals n
-					select p;
-
-				AreEqual(expected, result);
-			}
-		}
-
-		[ActiveIssue("PosgreSql needs type for literals. We have to rewise literals generation.")]
-		[Test]
-		public void InnerJoinArray6Postgres([IncludeDataSources(TestProvName.AllPostgreSQL)]
-			string context)
-		{
-			using (var db = GetDataContext(context))
-			{
-				var q =
-					from p in db.Person
-					join n in new[] { "Doe" } on p.LastName equals n
-					select p;
-
-				var result = q.ToList();
-
-				var expected =
-					from p in Person
-					join n in new[] { "Doe" } on p.LastName equals n
-					select p;
-
-				AreEqual(expected, result);
-			}
-		}
-
-
-		[ActiveIssue(Details = "It is more complicated and needs analysis")]
-		[Test]
-		public void InnerJoinClassArray([DataSources(ProviderName.Access, ProviderName.DB2, ProviderName.Informix)] string context)
-		{
-			using (var db = GetDataContext(context))
-			{
-				var q =
-					from p in db.Person
-					join n in new[]
-					{
-						new { ID = 1, Name = "Janet" },
-						new { ID = 1, Name = "Doe" },
-					} on p.LastName equals n.Name
-					select p;
-
-				var result = q.ToList();
-
-				var expected =
-					from p in Person
-					join n in new[]
-					{
-						new { ID = 1, Name = "Janet" },
-						new { ID = 1, Name = "Doe" },
-					} on p.LastName equals n.Name
-					select p;
-
-				AreEqual(expected, result);
-			}
-		}
-
-	}
-}
->>>>>>> 5e26fa16
+}