--- conflicted
+++ resolved
@@ -1,4 +1,3 @@
-<<<<<<< HEAD
 ﻿using System;
 using System.Collections.Generic;
 using System.Diagnostics;
@@ -598,605 +597,4 @@
 			return string.IsNullOrEmpty(value);
 		}
 	}
-}
-=======
-﻿using System;
-using System.Collections.Generic;
-using System.Diagnostics;
-using System.Linq;
-using System.Linq.Expressions;
-
-using LinqToDB;
-using LinqToDB.Data;
-using LinqToDB.Mapping;
-
-using NUnit.Framework;
-
-namespace Tests.Linq
-{
-	using Model;
-
-	[TestFixture]
-	public class CommonTests : TestBase
-	{
-		[Test]
-		public void CheckNullTest([IncludeDataSources(TestProvName.AllSqlServer2008Plus)]
-			string context)
-		{
-			using (var db = GetDataContext(context))
-			{
-				var q =
-					from p in db.Parent
-					where p.ParentID == 6
-					select new
-					{
-						Root   = p,
-						ChildA = db.GrandChild.FirstOrDefault(a => a.ParentID == p.ParentID),
-						ChildB = db.Child.     FirstOrDefault(a => a.ParentID == p.ParentID),
-					};
-
-				var list = q.ToList();
-
-				Assert.That(list.Count,     Is.EqualTo(1));
-				Assert.That(list[0].ChildA, Is.Null);
-				Assert.That(list[0].ChildB, Is.Not.Null);
-			}
-		}
-
-		[Test]
-		public void AsQueryable([DataSources] string context)
-		{
-			using (var db = GetDataContext(context))
-				AreEqual(
-					from p in Parent from ch in Child select p,
-					from p in db.Parent from ch in db.Child.AsQueryable() select p);
-		}
-
-		[Test]
-		public void Convert([DataSources] string context)
-		{
-			using (var db = GetDataContext(context))
-				AreEqual(
-					from p in    Parent from ch in                         Child                select p,
-					from p in db.Parent from ch in ((IEnumerable<Child>)db.Child).AsQueryable() select p);
-		}
-
-		[Test]
-		public void NewCondition([DataSources] string context)
-		{
-			using (var db = GetDataContext(context))
-				AreEqual(
-					from p in    Parent select new { Value = p.Value1 != null ? p.Value1 : 100 },
-					from p in db.Parent select new { Value = p.Value1 != null ? p.Value1 : 100 });
-		}
-
-		[Test]
-		public void NewCoalesce([DataSources] string context)
-		{
-			using (var db = GetDataContext(context))
-				AreEqual(
-					from p in    Parent select new { Value = p.Value1 ?? 100 },
-					from p in db.Parent select new { Value = p.Value1 ?? 100 });
-		}
-
-		[Test]
-		public void CoalesceNew([DataSources] string context)
-		{
-			Child ch = null;
-
-			using (var db = GetDataContext(context))
-				AreEqual(
-					from p in    Parent select ch ?? new Child { ParentID = p.ParentID },
-					from p in db.Parent select ch ?? new Child { ParentID = p.ParentID });
-		}
-
-		[Test]
-		public void ScalarCondition([DataSources] string context)
-		{
-			using (var db = GetDataContext(context))
-				AreEqual(
-					from p in    Parent select p.Value1 != null ? p.Value1 : 100,
-					from p in db.Parent select p.Value1 != null ? p.Value1 : 100);
-		}
-
-		[Test]
-		public void ScalarCoalesce([DataSources] string context)
-		{
-			using (var db = GetDataContext(context))
-				AreEqual(
-					from p in    Parent select p.Value1 ?? 100,
-					from p in db.Parent select p.Value1 ?? 100);
-		}
-
-		[Test]
-		public void ExprCoalesce([DataSources] string context)
-		{
-			using (var db = GetDataContext(context))
-				AreEqual(
-					from p in    Parent select (p.Value1 ?? 100) + 50,
-					from p in db.Parent select (p.Value1 ?? 100) + 50);
-		}
-
-		static int GetDefault1()
-		{
-			return 100;
-		}
-
-		[Test]
-		public void ClientCoalesce1([DataSources] string context)
-		{
-			using (var db = GetDataContext(context))
-				AreEqual(
-					from p in    Parent select p.Value1 ?? GetDefault1(),
-					from p in db.Parent select p.Value1 ?? GetDefault1());
-		}
-
-		static int GetDefault2(int n)
-		{
-			return n;
-		}
-
-		[Test]
-		public void ClientCoalesce2([DataSources] string context)
-		{
-			using (var db = GetDataContext(context))
-				AreEqual(
-					from p in    Parent select p.Value1 ?? GetDefault2(p.ParentID),
-					from p in db.Parent select p.Value1 ?? GetDefault2(p.ParentID));
-		}
-
-		[Test]
-		public void CoalesceLike([DataSources] string context)
-		{
-			using (var db = GetDataContext(context))
-				AreEqual(
-					from p in    Person
-					where
-						(p.FirstName == null ? (bool?)null : (bool?)p.FirstName.StartsWith("Jo")) == null ?
-							false :
-							(p.FirstName == null ? (bool?)null : p.FirstName.StartsWith("Jo")).Value
-					select p,
-					from p in db.Person
-					where
-						(p.FirstName == null ? (bool?)null : (bool?)p.FirstName.StartsWith("Jo")) == null ?
-							false :
-							(p.FirstName == null ? (bool?)null : p.FirstName.StartsWith("Jo")).Value
-					select p);
-		}
-
-		[ActiveIssue(Configuration = ProviderName.Informix)]
-		[Test]
-		public void PreferServerFunc1([DataSources] string context)
-		{
-			using (var db = GetDataContext(context))
-				AreEqual(
-					from p in    Person select p.FirstName.Length,
-					from p in db.Person select p.FirstName.Length);
-		}
-
-		[ActiveIssue(Configuration = ProviderName.Informix)]
-		[Test]
-		public void PreferServerFunc2([DataSources] string context)
-		{
-			using (var db = GetDataContext(context))
-				AreEqual(
-					from p in    Person select p.FirstName.Length + "".Length,
-					from p in db.Person select p.FirstName.Length + "".Length);
-		}
-
-		class Test
-		{
-			class Entity
-			{
-				public Test TestField = null;
-			}
-
-			public Test TestClosure(ITestDataContext db)
-			{
-				return db.Person.Select(_ => new Entity { TestField = this }).First().TestField;
-			}
-		}
-
-		[Test]
-		public void ClosureTest([DataSources] string context)
-		{
-			using (var db = GetDataContext(context))
-				Assert.AreNotEqual(
-					new Test().TestClosure(db),
-					new Test().TestClosure(db));
-		}
-
-		[Test]
-		public void ExecuteTest([NorthwindDataContext] string context)
-		{
-			using (var db = new NorthwindDB(context))
-			{
-				var emp = db.Employee;
-
-				Expression<Func<int>> m = () => emp.Count();
-
-				var exp = Expression.Call(((MethodCallExpression)m.Body).Method, emp.Expression);
-
-				var _ = (int)((IQueryable)emp).Provider.Execute(exp);
-			}
-		}
-
-		class MyClass
-		{
-			public int ID;
-
-			public override bool Equals(object obj)
-			{
-				return ((MyClass)obj).ID == ID;
-			}
-
-			public override int GetHashCode()
-			{
-				return ID;
-			}
-		}
-
-		[Test]
-		public void NewObjectTest1([DataSources] string context)
-		{
-			using (var db = GetDataContext(context))
-				AreEqual(
-					from p in Parent
-					select new { ID = new MyClass { ID = p.ParentID } } into p1
-					where p1.ID.ID == 1
-					select p1,
-					from p in db.Parent
-					select new { ID = new MyClass { ID = p.ParentID } } into p1
-					where p1.ID.ID == 1
-					select p1);
-		}
-
-		[Test]
-		public void NewObjectTest2([DataSources] string context)
-		{
-			using (var db = GetDataContext(context))
-				AreEqual(
-					from p in Parent
-					select new { ID = new MyClass { ID = p.ParentID } } into p
-					join j in
-						from c in Child
-						select new { ID = new MyClass { ID = c.ParentID } }
-					on p.ID.ID equals j.ID.ID
-					where p.ID.ID == 1
-					select p,
-					from p in db.Parent
-					select new { ID = new MyClass { ID = p.ParentID } } into p
-					join j in
-						from c in db.Child
-						select new { ID = new MyClass { ID = c.ParentID } }
-					on p.ID.ID equals j.ID.ID
-					where p.ID.ID == 1
-					select p);
-		}
-
-		public ITable<Person> People2(TestDataConnection db)
-		{
-			return db.GetTable<Person>();
-		}
-
-		[Test]
-		public void TableAsMethod()
-		{
-			using (var db = new TestDataConnection())
-			{
-				var q =
-					from d in db.Patient
-					from p in People2(db)
-					select p;
-
-				var _ = q.ToList();
-
-				q =
-					from d in db.Patient
-					from p in People2(db)
-					select p;
-
-				_ = q.ToList();
-			}
-		}
-
-		[Test]
-		public void TableAsExtensionMethod()
-		{
-			using (var db = new TestDataConnection())
-			{
-				var q =
-					from d in db.Patient
-					from p in db.People()
-					select p;
-
-				var _ = q.ToList();
-			}
-		}
-
-		[Test]
-		public void Condition1([DataSources] string context)
-		{
-			using (var db = GetDataContext(context))
-				AreEqual(
-					from p in    Person select new { Name = !string.IsNullOrEmpty(p.FirstName) ? p.FirstName : !string.IsNullOrEmpty(p.MiddleName) ? p.MiddleName : p.LastName },
-					from p in db.Person select new { Name = !string.IsNullOrEmpty(p.FirstName) ? p.FirstName : !string.IsNullOrEmpty(p.MiddleName) ? p.MiddleName : p.LastName });
-		}
-
-		[Test]
-		public void Condition2([DataSources] string context)
-		{
-			using (var db = GetDataContext(context))
-				AreEqual(
-					from p in    Person select new { Name = !p.FirstName.IsNullOrEmpty() ? p.FirstName : !p.MiddleName.IsNullOrEmpty() ? p.MiddleName : p.LastName },
-					from p in db.Person select new { Name = !p.FirstName.IsNullOrEmpty() ? p.FirstName : !p.MiddleName.IsNullOrEmpty() ? p.MiddleName : p.LastName });
-		}
-
-		[Test]
-		public void Concat1([DataSources] string context)
-		{
-			using (var db = GetDataContext(context))
-				AreEqual(
-					from p in    Person where string.Concat(p.FirstName, " I") == "John I" select p.FirstName,
-					from p in db.Person where string.Concat(p.FirstName, " I") == "John I" select p.FirstName);
-		}
-
-		[Test]
-		public void Concat2([DataSources] string context)
-		{
-			using (var db = GetDataContext(context))
-				AreEqual(
-					from p in    Person where string.Concat(p.FirstName, " ", 1) == "John 1" select p.FirstName,
-					from p in db.Person where string.Concat(p.FirstName, " ", 1) == "John 1" select p.FirstName);
-		}
-
-		[Test]
-		public void Concat3([DataSources] string context)
-		{
-			using (var db = GetDataContext(context))
-				AreEqual(
-					from p in    Person where string.Concat(p.FirstName, " ", 1, 2) == "John 12" select p.FirstName,
-					from p in db.Person where string.Concat(p.FirstName, " ", 1, 2) == "John 12" select p.FirstName);
-		}
-
-		enum PersonID
-		{
-			Person1 = 1,
-			Person2 = 2
-		}
-
-		[Test]
-		public void ConvertEnum1([DataSources] string context)
-		{
-			using (var db = GetDataContext(context))
-				AreEqual(
-					from p in    Person where p.ID == (int)PersonID.Person1 select p,
-					from p in db.Person where p.ID == (int)PersonID.Person1 select p);
-		}
-
-		[Test]
-		public void ConvertEnum2([DataSources] string context)
-		{
-			var id = PersonID.Person1;
-
-			using (var db = GetDataContext(context))
-				AreEqual(
-					from p in    Person where p.ID == (int)id select p,
-					from p in db.Person where p.ID == (int)id select p);
-		}
-
-		[Test]
-		public void GroupByUnion1([DataSources] string context)
-		{
-			using (var db = GetDataContext(context))
-				AreEqual(
-					from t in (
-						from c in Child
-						where c.ParentID < 4
-						select new { c.ParentID, ID = c.ChildID })
-					.Concat(
-						from g in GrandChild
-						where g.ParentID >= 4
-						select new { ParentID = g.ParentID ?? 0, ID = g.GrandChildID ?? 0 })
-					group t by t.ParentID into gr
-					select new { ParentID = gr.Key, Sum = gr.Sum(i => i.ID) } into tt
-					where tt.Sum != 0
-					select tt
-					,
-					from t in (
-						from c in db.Child
-						where c.ParentID < 4
-						select new { c.ParentID, ID = c.ChildID })
-					.Concat(
-						from g in db.GrandChild
-						where g.ParentID >= 4
-						select new { ParentID = g.ParentID ?? 0, ID = g.GrandChildID ?? 0 })
-					group t by t.ParentID into gr
-					select new { ParentID = gr.Key, Sum = gr.Sum(i => i.ID) } into tt
-					where tt.Sum != 0
-					select tt);
-		}
-
-		[Test]
-		public void GroupByUnion2([DataSources] string context)
-		{
-			using (var db = GetDataContext(context))
-			{
-				var qe1 =
-					from t in (
-						from c in Child
-						where c.ParentID < 4
-						select new { c.ParentID, ID = c.ChildID })
-					.Concat(
-						from g in GrandChild
-						where g.ParentID >= 4
-						select new { ParentID = g.ParentID ?? 0, ID = g.GrandChildID ?? 0 })
-					group t by t.ParentID into gr
-					select new { ParentID = gr.Key, Sum = gr.Sum(i => i.ID) } into tt
-					where tt.Sum != 0
-					select tt;
-
-				var qe2 =
-					from p in Parent
-						join tt in qe1 on p.ParentID equals tt.ParentID into gr
-						from tt in gr.DefaultIfEmpty()
-					select new { p.ParentID };
-
-				var qr1 =
-					from t in (
-						from c in db.Child
-						where c.ParentID < 4
-						select new { c.ParentID, ID = c.ChildID })
-					.Concat(
-						from g in db.GrandChild
-						where g.ParentID >= 4
-						select new { ParentID = g.ParentID ?? 0, ID = g.GrandChildID ?? 0 })
-					group t by t.ParentID into gr
-					select new { ParentID = gr.Key, Sum = gr.Sum(i => i.ID) } into tt
-					where tt.Sum != 0
-					select tt;
-
-				var qr2 =
-					from p in db.Parent
-						join tt in qr1 on p.ParentID equals tt.ParentID into gr
-						from tt in gr.DefaultIfEmpty()
-					select new { p.ParentID };
-
-				AreEqual(qe2, qr2);
-			}
-		}
-
-		[Test]
-		public void GroupByLeftJoin1([DataSources] string context)
-		{
-			using (var db = GetDataContext(context))
-				AreEqual(
-					from p in Parent
-						join tt in
-							from t in Child
-							group t by t.ParentID into gr
-							select new { ParentID = gr.Key, Sum = gr.Sum(i => i.ChildID) } into tt
-							where tt.Sum != 0
-							select tt
-						on p.ParentID equals tt.ParentID into gr
-						from tt in gr.DefaultIfEmpty()
-					select p.ParentID,
-					from p in db.Parent
-						join tt in
-							from t in db.Child
-							group t by t.ParentID into gr
-							select new { ParentID = gr.Key, Sum = gr.Sum(i => i.ChildID) } into tt
-							where tt.Sum != 0
-							select tt
-						on p.ParentID equals tt.ParentID into gr
-						from tt in gr.DefaultIfEmpty()
-					select p.ParentID);
-		}
-
-		void ProcessItem(ITestDataContext db, int id)
-		{
-			var hashQuery1 = Parent.Where(t => t.ParentID == id);
-
-			var groups1 = Child
-				.Where(p => hashQuery1.Any(e => e.ParentID == p.ParentID))
-				.GroupBy(e => e.ParentID)
-				.Select(g => g.Key);
-
-			var hashQuery2 = db.Parent.Where(t => t.ParentID == id);
-
-			var groups2 = db.Child
-				.Where(p => hashQuery2.Any(e => e.ParentID == p.ParentID))
-				.GroupBy(e => e.ParentID)
-				.Select(g => g.Key);
-
-			AreEqual(groups1, groups2);
-		}
-
-		[Test]
-		public void ParameterTest1([DataSources] string context)
-		{
-			using (var db = GetDataContext(context))
-			{
-				ProcessItem(db, 1);
-				ProcessItem(db, 2);
-			}
-		}
-
-		[Table("Person")]
-		public class PersonTest
-		{
-			[Column("FirstName"), PrimaryKey]
-			public string ID;
-		}
-
-		int _i;
-
-		string GetCustKey()
-		{
-			return ++_i % 2 == 0 ? "John" : null;
-		}
-
-		[Test]
-		public void Issue288Test([DataSources] string context)
-		{
-			_i = 0;
-
-			using (var db = GetDataContext(context))
-			{
-				var test = db.GetTable<PersonTest>().FirstOrDefault(p => p.ID == GetCustKey());
-
-				Assert.That(test, Is.Null);
-			}
-
-			Assert.That(_i, Is.EqualTo(1));
-
-			using (var db = GetDataContext(context))
-			{
-				var test = db.GetTable<PersonTest>().FirstOrDefault(p => p.ID == GetCustKey());
-
-				Assert.That(test, Is.Not.Null);
-			}
-
-			Assert.That(_i, Is.EqualTo(2));
-		}
-
-		class User
-		{
-			public string FirstName;
-			public int?   Status;
-		}
-
-		// https://github.com/linq2db/linq2db/issues/191
-		[Test]
-		public void Issue191Test([DataSources] string context)
-		{
-			using (var db = GetDataContext(context))
-			{
-				string firstName = null;
-				int?   status    = null;
-
-				var str = db.GetTable<User>()
-					.Where(user =>
-						user.Status == status &&
-						(string.IsNullOrEmpty(firstName) || user.FirstName.Contains(firstName)))
-					.ToString();
-
-				Debug.WriteLine(str);
-			}
-		}
-	}
-
-	static class Extender
-	{
-		public static ITable<Person> People(this DataConnection db)
-		{
-			return db.GetTable<Person>();
-		}
-
-		public static bool IsNullOrEmpty(this string value)
-		{
-			return string.IsNullOrEmpty(value);
-		}
-	}
-}
->>>>>>> 5e26fa16
+}