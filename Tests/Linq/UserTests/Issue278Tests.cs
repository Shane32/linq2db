--- conflicted
+++ resolved
@@ -1,349 +1,346 @@
-﻿// mono 5.0.1.1-0xamarin5+debian7b1 crashes on those tests
-// TODO: try to uncomment, when newer version used on Travis
-#if !MONO
-using System;
-using System.Collections;
-using System.Linq;
-using System.Linq.Expressions;
-using System.Threading;
-using System.Threading.Tasks;
-
-using LinqToDB;
-using LinqToDB.Common;
-using LinqToDB.Expressions;
-using LinqToDB.Linq;
-
-using NUnit.Framework;
-using Tests.Model;
-
-namespace Tests.UserTests
-{
-<<<<<<< HEAD
-	using Model;
-=======
->>>>>>> c8e815c4
-
-	[TestFixture]
-	public class Issue278Tests : TestBase
-	{
-		const int TOTAL_QUERIES_PER_RUN = 1000;
-
-		enum CacheMode
-		{
-			CacheEnabled,
-			CacheDisabled,
-			ClearCache,
-			NoCacheScope
-		}
-
-		class Issue278TestData : TestCaseSourceAttribute
-		{
-			public Issue278TestData(CacheMode mode)
-				: base(typeof(Issue278TestData), nameof(TestData), new object[] { mode })
-			{
-			}
-
-			static IEnumerable TestData(CacheMode mode)
-			{
-				foreach (var provider in UserProviders.Where(p => p == TestProvName.NoopProvider))
-					foreach (var cnt in new[] { 1, 2, 5, 10, 20 })
-						foreach (var set in new[]
-						{
-							// linq queries
-							new { Name = "Select",                   Action = new Action<ITestDataContext>[] { Select                                                             } },
-							new { Name = "Insert",                   Action = new Action<ITestDataContext>[] { Insert                                                             } },
-							new { Name = "InsertWithIdentity",       Action = new Action<ITestDataContext>[] { InsertWithIdentity                                                 } },
-							new { Name = "InsertOrUpdate",           Action = new Action<ITestDataContext>[] { InsertOrUpdate                                                     } },
-							new { Name = "Update",                   Action = new Action<ITestDataContext>[] { Update                                                             } },
-							new { Name = "Delete",                   Action = new Action<ITestDataContext>[] { Delete                                                             } },
-							new { Name = "MixedLinq",                Action = new Action<ITestDataContext>[] { Select, Insert, InsertWithIdentity, InsertOrUpdate, Update, Delete } },
-
-							// object queries
-							new { Name = "InsertObject",             Action = new Action<ITestDataContext>[] { InsertObject                                                                             } },
-							new { Name = "InsertWithIdentityObject", Action = new Action<ITestDataContext>[] { InsertWithIdentityObject                                                                 } },
-							new { Name = "InsertOrUpdateObject",     Action = new Action<ITestDataContext>[] { InsertOrUpdateObject                                                                     } },
-							new { Name = "UpdateObject",             Action = new Action<ITestDataContext>[] { UpdateObject                                                                             } },
-							new { Name = "DeleteObject",             Action = new Action<ITestDataContext>[] { DeleteObject                                                                             } },
-							new { Name = "MixedObject",              Action = new Action<ITestDataContext>[] { InsertObject, InsertWithIdentityObject, InsertOrUpdateObject, UpdateObject, DeleteObject } },
-
-							// linq and object queries mixed
-							new { Name = "MixedAll",                 Action = new Action<ITestDataContext>[] { Select, Insert, InsertWithIdentity, InsertOrUpdate, Update, Delete, InsertObject, InsertWithIdentityObject, InsertOrUpdateObject, UpdateObject, DeleteObject } },
-						})
-						{
-							var baseName = $"TestPerformance_set={set.Name}_threads={cnt:00}_cache={mode}";
-							yield return new TestCaseData(provider, cnt, set.Action, baseName) { TestName = baseName };
-						}
-			}
-		}
-
-		[Issue278TestData(CacheMode.CacheEnabled)]
-		public void TestPerformanceWithCache(string context, int threadCount, Action<ITestDataContext>[] actions, string caseName)
-		{
-			var oldValue = Configuration.Linq.DisableQueryCache;
-
-			try
-			{
-				Configuration.Linq.DisableQueryCache = false;
-
-				TestIt(context, caseName, threadCount, actions, CacheMode.CacheEnabled);
-			}
-			finally
-			{
-				Configuration.Linq.DisableQueryCache = oldValue;
-			}
-		}
-
-		[Issue278TestData(CacheMode.CacheDisabled)]
-		public void TestPerformanceWithoutCache(string context, int threadCount, Action<ITestDataContext>[] actions, string caseName)
-		{
-			var oldValue = Configuration.Linq.DisableQueryCache;
-
-			try
-			{
-				Configuration.Linq.DisableQueryCache = true;
-
-				TestIt(context, caseName, threadCount, actions, CacheMode.CacheDisabled);
-			}
-			finally
-			{
-				Configuration.Linq.DisableQueryCache = oldValue;
-			}
-		}
-
-		[Issue278TestData(CacheMode.ClearCache)]
-		public void TestPerformanceWithCacheClear(string context, int threadCount, Action<ITestDataContext>[] actions, string caseName)
-		{
-			var oldValue = Configuration.Linq.DisableQueryCache;
-
-			try
-			{
-				Configuration.Linq.DisableQueryCache = false;
-
-				TestIt(context, caseName, threadCount, actions, CacheMode.ClearCache);
-			}
-			finally
-			{
-				Configuration.Linq.DisableQueryCache = oldValue;
-			}
-		}
-
-		[Issue278TestData(CacheMode.NoCacheScope)]
-		public void TestPerformanceWithNoCacheScope(string context, int threadCount, Action<ITestDataContext>[] actions, string caseName)
-		{
-			var oldValue = Configuration.Linq.DisableQueryCache;
-
-			try
-			{
-				Configuration.Linq.DisableQueryCache = false;
-
-				TestIt(context, caseName, threadCount, actions, CacheMode.NoCacheScope);
-			}
-			finally
-			{
-				Configuration.Linq.DisableQueryCache = oldValue;
-			}
-		}
-
-		[Test]
-		public void TestQueryCacheFull([IncludeDataSources(false, TestProvName.NoopProvider)] string context)
-		{
-			var oldValue = Configuration.Linq.DisableQueryCache;
-
-			var actions = new Action<ITestDataContext>[100];
-
-			var dbParam = Expression.Parameter(typeof(ITestDataContext), "db");
-			var tableMethod = MemberHelper.MethodOf(() => DataExtensions.GetTable<LinqDataTypes2>(null));
-			var table = Expression.Call(tableMethod, dbParam);
-
-			var recordParam = Expression.Parameter(typeof(LinqDataTypes2), "record");
-			var where = MemberHelper.MethodOf(() => Queryable.Where<LinqDataTypes2>(null, (Expression<Func<LinqDataTypes2, bool>>)null));
-
-			var toListMethod = MemberHelper.MethodOf(() => Enumerable.ToList<LinqDataTypes2>(null));
-
-			for (var i = 0; i < actions.Length; i++)
-			{
-				var predicateBody = Expression.Equal(Expression.PropertyOrField(recordParam, "ID"), Expression.Constant(i));
-				var predicate = Expression.Lambda<Func<LinqDataTypes2, bool>>(predicateBody, recordParam);
-				var body = Expression.Call(where, table, predicate);
-
-				body = Expression.Call(toListMethod, body);
-
-				actions[i] = Expression.Lambda<Action<ITestDataContext>>(body, dbParam).Compile();
-			}
-
-			try
-			{
-				Configuration.Linq.DisableQueryCache = false;
-
-				TestIt(context, "TestQueryCacheOverflow", 10, actions, CacheMode.CacheEnabled);
-			}
-			finally
-			{
-				Configuration.Linq.DisableQueryCache = oldValue;
-			}
-		}
-
-		[Test]
-		public void TestQueryCacheOverflow([IncludeDataSources(false, TestProvName.NoopProvider)] string context)
-		{
-			var oldValue = Configuration.Linq.DisableQueryCache;
-
-			var actions = new Action<ITestDataContext>[100 + 50];
-
-			var dbParam = Expression.Parameter(typeof(ITestDataContext), "db");
-			var tableMethod = MemberHelper.MethodOf(() => DataExtensions.GetTable<LinqDataTypes2>(null));
-			var table = Expression.Call(tableMethod, dbParam);
-
-			var recordParam = Expression.Parameter(typeof(LinqDataTypes2), "record");
-			var where = MemberHelper.MethodOf(() => Queryable.Where<LinqDataTypes2>(null, (Expression<Func<LinqDataTypes2, bool>>)null));
-
-			var toListMethod = MemberHelper.MethodOf(() => Enumerable.ToList<LinqDataTypes2>(null));
-
-			for (var i = 0; i < actions.Length; i++)
-			{
-				var predicateBody = Expression.Equal(Expression.PropertyOrField(recordParam, "ID"), Expression.Constant(i));
-				var predicate = Expression.Lambda<Func<LinqDataTypes2, bool>>(predicateBody, recordParam);
-				var body = Expression.Call(where, table, predicate);
-
-				body = Expression.Call(toListMethod, body);
-
-				actions[i] = Expression.Lambda<Action<ITestDataContext>>(body, dbParam).Compile();
-			}
-
-			try
-			{
-				Configuration.Linq.DisableQueryCache = false;
-
-				TestIt(context, "TestQueryCacheOverflow", 10, actions, CacheMode.CacheEnabled);
-			}
-			finally
-			{
-				Configuration.Linq.DisableQueryCache = oldValue;
-			}
-		}
-
-		private void TestIt(string context, string caseName, int threadCount, Action<ITestDataContext>[] actions, CacheMode mode)
-		{
-#if !NETSTANDARD1_6
-			ThreadPool.GetMaxThreads(out var workerThreads, out var iocpThreads);
-
-			if (workerThreads < threadCount)
-				ThreadPool.SetMaxThreads(threadCount, iocpThreads);
-#endif
-
-			var start = DateTimeOffset.Now;
-
-			using (new DisableLogging())
-				Parallel.ForEach(Enumerable.Range(1, threadCount), _ =>
-				{
-					var rnd = new Random();
-
-					using (var db = GetDataContext(context))
-						for (var i = 0; i < TOTAL_QUERIES_PER_RUN / threadCount; i++)
-						{
-							if (mode == CacheMode.ClearCache)
-								Query<LinqDataTypes2>.ClearCache();
-
-							if (mode == CacheMode.NoCacheScope && (rnd.Next() % 2 == 0))
-								using (NoLinqCache.Scope())
-									actions[rnd.Next() % actions.Length](db);
-							else
-								actions[rnd.Next() % actions.Length](db);
-						}
-				});
-
-			// precision of this approach is more than enough for this test
-			var runTime = DateTimeOffset.Now - start;
-
-			//_results.Add(caseName, runTime);
-		}
-
-		[OneTimeTearDown]
-		public void WriteResults()
-		{
-			// debug output
-			//var sb = new StringBuilder();
-			//foreach (var key in _results.Keys.OrderBy(_ => _))
-			//{
-			//	sb.AppendFormat("{0}: {1}", key, _results[key]).AppendLine();
-			//}
-
-			//File.WriteAllText(@"c:\1\testrun.txt", sb.ToString());
-
-			//_results.Clear();
-		}
-
-		private static void Select(ITestDataContext db)
-		{
-			db.Types2.Where(_ => _.ID == 100500).ToList();
-		}
-
-		private static void Delete(ITestDataContext db)
-		{
-			db.Types2.Delete(_ => _.ID != 100500);
-		}
-
-		private static void Insert(ITestDataContext db)
-		{
-			db.Types2.Insert(() => new LinqDataTypes2()
-			{
-				DateTimeValue = DateTime.Now
-			});
-		}
-
-		private static void InsertWithIdentity(ITestDataContext db)
-		{
-			db.Types2.InsertWithIdentity(() => new LinqDataTypes2()
-			{
-				DateTimeValue = DateTime.Now
-			});
-		}
-
-		private static void InsertOrUpdate(ITestDataContext db)
-		{
-			db.Types2.InsertOrUpdate(() => new LinqDataTypes2()
-			{
-				ID = 100500,
-				DateTimeValue = DateTime.Now
-			}, r => new LinqDataTypes2()
-			{
-				DateTimeValue = DateTime.Now
-			});
-		}
-
-		private static void Update(ITestDataContext db)
-		{
-			db.Types2.Update(_ => new LinqDataTypes2()
-			{
-				ID = 100500,
-				DateTimeValue = DateTime.Now
-			});
-		}
-
-		private static void DeleteObject(ITestDataContext db)
-		{
-			db.Delete(new LinqDataTypes2());
-		}
-
-		private static void InsertObject(ITestDataContext db)
-		{
-			db.Insert(new LinqDataTypes2());
-		}
-
-		private static void InsertWithIdentityObject(ITestDataContext db)
-		{
-			db.InsertWithIdentity(new LinqDataTypes2());
-		}
-
-		private static void InsertOrUpdateObject(ITestDataContext db)
-		{
-			db.InsertOrReplace(new LinqDataTypes2());
-		}
-
-		private static void UpdateObject(ITestDataContext db)
-		{
-			db.Update(new LinqDataTypes2());
-		}
-	}
-}
-#endif+﻿// mono 5.0.1.1-0xamarin5+debian7b1 crashes on those tests
+// TODO: try to uncomment, when newer version used on Travis
+#if !MONO
+using System;
+using System.Collections;
+using System.Linq;
+using System.Linq.Expressions;
+using System.Threading;
+using System.Threading.Tasks;
+
+using LinqToDB;
+using LinqToDB.Common;
+using LinqToDB.Expressions;
+using LinqToDB.Linq;
+
+using NUnit.Framework;
+using Tests.Model;
+
+namespace Tests.UserTests
+{
+	using Model;
+
+	[TestFixture]
+	public class Issue278Tests : TestBase
+	{
+		const int TOTAL_QUERIES_PER_RUN = 1000;
+
+		enum CacheMode
+		{
+			CacheEnabled,
+			CacheDisabled,
+			ClearCache,
+			NoCacheScope
+		}
+
+		class Issue278TestData : TestCaseSourceAttribute
+		{
+			public Issue278TestData(CacheMode mode)
+				: base(typeof(Issue278TestData), nameof(TestData), new object[] { mode })
+			{
+			}
+
+			static IEnumerable TestData(CacheMode mode)
+			{
+				foreach (var provider in UserProviders.Where(p => p == TestProvName.NoopProvider))
+					foreach (var cnt in new[] { 1, 2, 5, 10, 20 })
+						foreach (var set in new[]
+						{
+							// linq queries
+							new { Name = "Select",                   Action = new Action<ITestDataContext>[] { Select                                                             } },
+							new { Name = "Insert",                   Action = new Action<ITestDataContext>[] { Insert                                                             } },
+							new { Name = "InsertWithIdentity",       Action = new Action<ITestDataContext>[] { InsertWithIdentity                                                 } },
+							new { Name = "InsertOrUpdate",           Action = new Action<ITestDataContext>[] { InsertOrUpdate                                                     } },
+							new { Name = "Update",                   Action = new Action<ITestDataContext>[] { Update                                                             } },
+							new { Name = "Delete",                   Action = new Action<ITestDataContext>[] { Delete                                                             } },
+							new { Name = "MixedLinq",                Action = new Action<ITestDataContext>[] { Select, Insert, InsertWithIdentity, InsertOrUpdate, Update, Delete } },
+
+							// object queries
+							new { Name = "InsertObject",             Action = new Action<ITestDataContext>[] { InsertObject                                                                             } },
+							new { Name = "InsertWithIdentityObject", Action = new Action<ITestDataContext>[] { InsertWithIdentityObject                                                                 } },
+							new { Name = "InsertOrUpdateObject",     Action = new Action<ITestDataContext>[] { InsertOrUpdateObject                                                                     } },
+							new { Name = "UpdateObject",             Action = new Action<ITestDataContext>[] { UpdateObject                                                                             } },
+							new { Name = "DeleteObject",             Action = new Action<ITestDataContext>[] { DeleteObject                                                                             } },
+							new { Name = "MixedObject",              Action = new Action<ITestDataContext>[] { InsertObject, InsertWithIdentityObject, InsertOrUpdateObject, UpdateObject, DeleteObject } },
+
+							// linq and object queries mixed
+							new { Name = "MixedAll",                 Action = new Action<ITestDataContext>[] { Select, Insert, InsertWithIdentity, InsertOrUpdate, Update, Delete, InsertObject, InsertWithIdentityObject, InsertOrUpdateObject, UpdateObject, DeleteObject } },
+						})
+						{
+							var baseName = $"TestPerformance_set={set.Name}_threads={cnt:00}_cache={mode}";
+							yield return new TestCaseData(provider, cnt, set.Action, baseName) { TestName = baseName };
+						}
+			}
+		}
+
+		[Issue278TestData(CacheMode.CacheEnabled)]
+		public void TestPerformanceWithCache(string context, int threadCount, Action<ITestDataContext>[] actions, string caseName)
+		{
+			var oldValue = Configuration.Linq.DisableQueryCache;
+
+			try
+			{
+				Configuration.Linq.DisableQueryCache = false;
+
+				TestIt(context, caseName, threadCount, actions, CacheMode.CacheEnabled);
+			}
+			finally
+			{
+				Configuration.Linq.DisableQueryCache = oldValue;
+			}
+		}
+
+		[Issue278TestData(CacheMode.CacheDisabled)]
+		public void TestPerformanceWithoutCache(string context, int threadCount, Action<ITestDataContext>[] actions, string caseName)
+		{
+			var oldValue = Configuration.Linq.DisableQueryCache;
+
+			try
+			{
+				Configuration.Linq.DisableQueryCache = true;
+
+				TestIt(context, caseName, threadCount, actions, CacheMode.CacheDisabled);
+			}
+			finally
+			{
+				Configuration.Linq.DisableQueryCache = oldValue;
+			}
+		}
+
+		[Issue278TestData(CacheMode.ClearCache)]
+		public void TestPerformanceWithCacheClear(string context, int threadCount, Action<ITestDataContext>[] actions, string caseName)
+		{
+			var oldValue = Configuration.Linq.DisableQueryCache;
+
+			try
+			{
+				Configuration.Linq.DisableQueryCache = false;
+
+				TestIt(context, caseName, threadCount, actions, CacheMode.ClearCache);
+			}
+			finally
+			{
+				Configuration.Linq.DisableQueryCache = oldValue;
+			}
+		}
+
+		[Issue278TestData(CacheMode.NoCacheScope)]
+		public void TestPerformanceWithNoCacheScope(string context, int threadCount, Action<ITestDataContext>[] actions, string caseName)
+		{
+			var oldValue = Configuration.Linq.DisableQueryCache;
+
+			try
+			{
+				Configuration.Linq.DisableQueryCache = false;
+
+				TestIt(context, caseName, threadCount, actions, CacheMode.NoCacheScope);
+			}
+			finally
+			{
+				Configuration.Linq.DisableQueryCache = oldValue;
+			}
+		}
+
+		[Test]
+		public void TestQueryCacheFull([IncludeDataSources(false, TestProvName.NoopProvider)] string context)
+		{
+			var oldValue = Configuration.Linq.DisableQueryCache;
+
+			var actions = new Action<ITestDataContext>[100];
+
+			var dbParam = Expression.Parameter(typeof(ITestDataContext), "db");
+			var tableMethod = MemberHelper.MethodOf(() => DataExtensions.GetTable<LinqDataTypes2>(null));
+			var table = Expression.Call(tableMethod, dbParam);
+
+			var recordParam = Expression.Parameter(typeof(LinqDataTypes2), "record");
+			var where = MemberHelper.MethodOf(() => Queryable.Where<LinqDataTypes2>(null, (Expression<Func<LinqDataTypes2, bool>>)null));
+
+			var toListMethod = MemberHelper.MethodOf(() => Enumerable.ToList<LinqDataTypes2>(null));
+
+			for (var i = 0; i < actions.Length; i++)
+			{
+				var predicateBody = Expression.Equal(Expression.PropertyOrField(recordParam, "ID"), Expression.Constant(i));
+				var predicate = Expression.Lambda<Func<LinqDataTypes2, bool>>(predicateBody, recordParam);
+				var body = Expression.Call(where, table, predicate);
+
+				body = Expression.Call(toListMethod, body);
+
+				actions[i] = Expression.Lambda<Action<ITestDataContext>>(body, dbParam).Compile();
+			}
+
+			try
+			{
+				Configuration.Linq.DisableQueryCache = false;
+
+				TestIt(context, "TestQueryCacheOverflow", 10, actions, CacheMode.CacheEnabled);
+			}
+			finally
+			{
+				Configuration.Linq.DisableQueryCache = oldValue;
+			}
+		}
+
+		[Test]
+		public void TestQueryCacheOverflow([IncludeDataSources(false, TestProvName.NoopProvider)] string context)
+		{
+			var oldValue = Configuration.Linq.DisableQueryCache;
+
+			var actions = new Action<ITestDataContext>[100 + 50];
+
+			var dbParam = Expression.Parameter(typeof(ITestDataContext), "db");
+			var tableMethod = MemberHelper.MethodOf(() => DataExtensions.GetTable<LinqDataTypes2>(null));
+			var table = Expression.Call(tableMethod, dbParam);
+
+			var recordParam = Expression.Parameter(typeof(LinqDataTypes2), "record");
+			var where = MemberHelper.MethodOf(() => Queryable.Where<LinqDataTypes2>(null, (Expression<Func<LinqDataTypes2, bool>>)null));
+
+			var toListMethod = MemberHelper.MethodOf(() => Enumerable.ToList<LinqDataTypes2>(null));
+
+			for (var i = 0; i < actions.Length; i++)
+			{
+				var predicateBody = Expression.Equal(Expression.PropertyOrField(recordParam, "ID"), Expression.Constant(i));
+				var predicate = Expression.Lambda<Func<LinqDataTypes2, bool>>(predicateBody, recordParam);
+				var body = Expression.Call(where, table, predicate);
+
+				body = Expression.Call(toListMethod, body);
+
+				actions[i] = Expression.Lambda<Action<ITestDataContext>>(body, dbParam).Compile();
+			}
+
+			try
+			{
+				Configuration.Linq.DisableQueryCache = false;
+
+				TestIt(context, "TestQueryCacheOverflow", 10, actions, CacheMode.CacheEnabled);
+			}
+			finally
+			{
+				Configuration.Linq.DisableQueryCache = oldValue;
+			}
+		}
+
+		private void TestIt(string context, string caseName, int threadCount, Action<ITestDataContext>[] actions, CacheMode mode)
+		{
+#if !NETSTANDARD1_6
+			ThreadPool.GetMaxThreads(out var workerThreads, out var iocpThreads);
+
+			if (workerThreads < threadCount)
+				ThreadPool.SetMaxThreads(threadCount, iocpThreads);
+#endif
+
+			var start = DateTimeOffset.Now;
+
+			using (new DisableLogging())
+				Parallel.ForEach(Enumerable.Range(1, threadCount), _ =>
+				{
+					var rnd = new Random();
+
+					using (var db = GetDataContext(context))
+						for (var i = 0; i < TOTAL_QUERIES_PER_RUN / threadCount; i++)
+						{
+							if (mode == CacheMode.ClearCache)
+								Query<LinqDataTypes2>.ClearCache();
+
+							if (mode == CacheMode.NoCacheScope && (rnd.Next() % 2 == 0))
+								using (NoLinqCache.Scope())
+									actions[rnd.Next() % actions.Length](db);
+							else
+								actions[rnd.Next() % actions.Length](db);
+						}
+				});
+
+			// precision of this approach is more than enough for this test
+			var runTime = DateTimeOffset.Now - start;
+
+			//_results.Add(caseName, runTime);
+		}
+
+		[OneTimeTearDown]
+		public void WriteResults()
+		{
+			// debug output
+			//var sb = new StringBuilder();
+			//foreach (var key in _results.Keys.OrderBy(_ => _))
+			//{
+			//	sb.AppendFormat("{0}: {1}", key, _results[key]).AppendLine();
+			//}
+
+			//File.WriteAllText(@"c:\1\testrun.txt", sb.ToString());
+
+			//_results.Clear();
+		}
+
+		private static void Select(ITestDataContext db)
+		{
+			db.Types2.Where(_ => _.ID == 100500).ToList();
+		}
+
+		private static void Delete(ITestDataContext db)
+		{
+			db.Types2.Delete(_ => _.ID != 100500);
+		}
+
+		private static void Insert(ITestDataContext db)
+		{
+			db.Types2.Insert(() => new LinqDataTypes2()
+			{
+				DateTimeValue = DateTime.Now
+			});
+		}
+
+		private static void InsertWithIdentity(ITestDataContext db)
+		{
+			db.Types2.InsertWithIdentity(() => new LinqDataTypes2()
+			{
+				DateTimeValue = DateTime.Now
+			});
+		}
+
+		private static void InsertOrUpdate(ITestDataContext db)
+		{
+			db.Types2.InsertOrUpdate(() => new LinqDataTypes2()
+			{
+				ID = 100500,
+				DateTimeValue = DateTime.Now
+			}, r => new LinqDataTypes2()
+			{
+				DateTimeValue = DateTime.Now
+			});
+		}
+
+		private static void Update(ITestDataContext db)
+		{
+			db.Types2.Update(_ => new LinqDataTypes2()
+			{
+				ID = 100500,
+				DateTimeValue = DateTime.Now
+			});
+		}
+
+		private static void DeleteObject(ITestDataContext db)
+		{
+			db.Delete(new LinqDataTypes2());
+		}
+
+		private static void InsertObject(ITestDataContext db)
+		{
+			db.Insert(new LinqDataTypes2());
+		}
+
+		private static void InsertWithIdentityObject(ITestDataContext db)
+		{
+			db.InsertWithIdentity(new LinqDataTypes2());
+		}
+
+		private static void InsertOrUpdateObject(ITestDataContext db)
+		{
+			db.InsertOrReplace(new LinqDataTypes2());
+		}
+
+		private static void UpdateObject(ITestDataContext db)
+		{
+			db.Update(new LinqDataTypes2());
+		}
+	}
+}
+#endif