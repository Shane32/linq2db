﻿using System.Linq;

using LinqToDB;

using NUnit.Framework;

namespace Tests.UserTests
{
	[TestFixture]
	public class Issue356Tests : TestBase
	{
		[Test]
<<<<<<< HEAD
		public void Test1([DataSources(ProviderName.Sybase, ProviderName.PostgreSQL)] string context)
=======
		public void Test1(
			[DataSources(
				ProviderName.Sybase,
				ProviderName.PostgreSQL, ProviderName.PostgreSQL92, ProviderName.PostgreSQL93, ProviderName.PostgreSQL95, TestProvName.PostgreSQL11, TestProvName.PostgreSQLLatest)]
			string context)
>>>>>>> 1c5390de
		{
			using (var db = GetDataContext(context))
			{
				var resultUnion = db.Child.Union(db.Child).Distinct();
				var result = db.Parent
					.SelectMany(x => resultUnion.Where(c => c.ParentID == x.ParentID).Select(z => new {x.ParentID, z.ChildID}))
					.Take(10);

				var expectedUnion = Child.Union(Child).Distinct();
				var expected = Parent
					.SelectMany(x => expectedUnion.Where(c => c.ParentID == x.ParentID).Select(z => new {x.ParentID, z.ChildID}))
					.Take(10);

				AreEqual(expected, result, src => src.OrderBy(_ => _.ParentID).ThenBy(_ => _.ChildID));
			}
		}

		[Test]
		public void Test2([DataSources(
			ProviderName.Sybase, ProviderName.SybaseManaged, ProviderName.Access)]
			string context)
		{
			using (var db = GetDataContext(context))
			{
				var resultUnion = db.Child.Union(db.Child).OrderBy(_ => _.ParentID).Take(10);
				var result = db.Parent
					.SelectMany(x => resultUnion.Where(c => c.ParentID == x.ParentID).Select(z => new {x.ParentID, z.ChildID}))
					.OrderBy(_ => _.ParentID)
					.Take(10);

				var expectedUnion = Child.Union(Child).OrderBy(_ => _.ParentID).Take(10);
				var expected = Parent
					.SelectMany(x => expectedUnion.Where(c => c.ParentID == x.ParentID).Select(z => new {x.ParentID, z.ChildID}))
					.OrderBy(_ => _.ParentID)
					.Take(10);

				AreEqual(expected, result);
			}
		}

		[Test]
		public void Test3([DataSources(true,
				ProviderName.Access, ProviderName.SqlServer2000, ProviderName.Sybase, ProviderName.SybaseManaged)]
			string context)
		{
			using (var db = GetDataContext(context))
			{
				var resultUnion = db.Child.Union(db.Child).OrderBy(_ => _.ParentID).Skip(10).Take(10);
				var result = db.Parent
					.SelectMany(x => resultUnion.Where(c => c.ParentID == x.ParentID).Select(z => new {x.ParentID, z.ChildID}))
					.OrderBy(_ => _.ParentID)
					.Take(10);

				var expectedUnion = Child.Union(Child).OrderBy(_ => _.ParentID).Skip(10).Take(10);
				var expected = Parent
					.SelectMany(x => expectedUnion.Where(c => c.ParentID == x.ParentID).Select(z => new {x.ParentID, z.ChildID}))
					.OrderBy(_ => _.ParentID)
					.Take(10);

				AreEqual(expected, result);
			}
		}
	}
}<|MERGE_RESOLUTION|>--- conflicted
+++ resolved
@@ -1,85 +1,81 @@
-﻿using System.Linq;
-
-using LinqToDB;
-
-using NUnit.Framework;
-
-namespace Tests.UserTests
-{
-	[TestFixture]
-	public class Issue356Tests : TestBase
-	{
-		[Test]
-<<<<<<< HEAD
-		public void Test1([DataSources(ProviderName.Sybase, ProviderName.PostgreSQL)] string context)
-=======
-		public void Test1(
-			[DataSources(
-				ProviderName.Sybase,
-				ProviderName.PostgreSQL, ProviderName.PostgreSQL92, ProviderName.PostgreSQL93, ProviderName.PostgreSQL95, TestProvName.PostgreSQL11, TestProvName.PostgreSQLLatest)]
-			string context)
->>>>>>> 1c5390de
-		{
-			using (var db = GetDataContext(context))
-			{
-				var resultUnion = db.Child.Union(db.Child).Distinct();
-				var result = db.Parent
-					.SelectMany(x => resultUnion.Where(c => c.ParentID == x.ParentID).Select(z => new {x.ParentID, z.ChildID}))
-					.Take(10);
-
-				var expectedUnion = Child.Union(Child).Distinct();
-				var expected = Parent
-					.SelectMany(x => expectedUnion.Where(c => c.ParentID == x.ParentID).Select(z => new {x.ParentID, z.ChildID}))
-					.Take(10);
-
-				AreEqual(expected, result, src => src.OrderBy(_ => _.ParentID).ThenBy(_ => _.ChildID));
-			}
-		}
-
-		[Test]
-		public void Test2([DataSources(
-			ProviderName.Sybase, ProviderName.SybaseManaged, ProviderName.Access)]
-			string context)
-		{
-			using (var db = GetDataContext(context))
-			{
-				var resultUnion = db.Child.Union(db.Child).OrderBy(_ => _.ParentID).Take(10);
-				var result = db.Parent
-					.SelectMany(x => resultUnion.Where(c => c.ParentID == x.ParentID).Select(z => new {x.ParentID, z.ChildID}))
-					.OrderBy(_ => _.ParentID)
-					.Take(10);
-
-				var expectedUnion = Child.Union(Child).OrderBy(_ => _.ParentID).Take(10);
-				var expected = Parent
-					.SelectMany(x => expectedUnion.Where(c => c.ParentID == x.ParentID).Select(z => new {x.ParentID, z.ChildID}))
-					.OrderBy(_ => _.ParentID)
-					.Take(10);
-
-				AreEqual(expected, result);
-			}
-		}
-
-		[Test]
-		public void Test3([DataSources(true,
-				ProviderName.Access, ProviderName.SqlServer2000, ProviderName.Sybase, ProviderName.SybaseManaged)]
-			string context)
-		{
-			using (var db = GetDataContext(context))
-			{
-				var resultUnion = db.Child.Union(db.Child).OrderBy(_ => _.ParentID).Skip(10).Take(10);
-				var result = db.Parent
-					.SelectMany(x => resultUnion.Where(c => c.ParentID == x.ParentID).Select(z => new {x.ParentID, z.ChildID}))
-					.OrderBy(_ => _.ParentID)
-					.Take(10);
-
-				var expectedUnion = Child.Union(Child).OrderBy(_ => _.ParentID).Skip(10).Take(10);
-				var expected = Parent
-					.SelectMany(x => expectedUnion.Where(c => c.ParentID == x.ParentID).Select(z => new {x.ParentID, z.ChildID}))
-					.OrderBy(_ => _.ParentID)
-					.Take(10);
-
-				AreEqual(expected, result);
-			}
-		}
-	}
-}+﻿using System.Linq;
+
+using LinqToDB;
+
+using NUnit.Framework;
+
+namespace Tests.UserTests
+{
+	[TestFixture]
+	public class Issue356Tests : TestBase
+	{
+		[Test]
+		public void Test1(
+			[DataSources(
+				ProviderName.Sybase,
+				ProviderName.PostgreSQL, ProviderName.PostgreSQL92, ProviderName.PostgreSQL93, ProviderName.PostgreSQL95, TestProvName.PostgreSQL11, TestProvName.PostgreSQLLatest)]
+			string context)
+		{
+			using (var db = GetDataContext(context))
+			{
+				var resultUnion = db.Child.Union(db.Child).Distinct();
+				var result = db.Parent
+					.SelectMany(x => resultUnion.Where(c => c.ParentID == x.ParentID).Select(z => new {x.ParentID, z.ChildID}))
+					.Take(10);
+
+				var expectedUnion = Child.Union(Child).Distinct();
+				var expected = Parent
+					.SelectMany(x => expectedUnion.Where(c => c.ParentID == x.ParentID).Select(z => new {x.ParentID, z.ChildID}))
+					.Take(10);
+
+				AreEqual(expected, result, src => src.OrderBy(_ => _.ParentID).ThenBy(_ => _.ChildID));
+			}
+		}
+
+		[Test]
+		public void Test2([DataSources(
+			ProviderName.Sybase, ProviderName.SybaseManaged, ProviderName.Access)]
+			string context)
+		{
+			using (var db = GetDataContext(context))
+			{
+				var resultUnion = db.Child.Union(db.Child).OrderBy(_ => _.ParentID).Take(10);
+				var result = db.Parent
+					.SelectMany(x => resultUnion.Where(c => c.ParentID == x.ParentID).Select(z => new {x.ParentID, z.ChildID}))
+					.OrderBy(_ => _.ParentID)
+					.Take(10);
+
+				var expectedUnion = Child.Union(Child).OrderBy(_ => _.ParentID).Take(10);
+				var expected = Parent
+					.SelectMany(x => expectedUnion.Where(c => c.ParentID == x.ParentID).Select(z => new {x.ParentID, z.ChildID}))
+					.OrderBy(_ => _.ParentID)
+					.Take(10);
+
+				AreEqual(expected, result);
+			}
+		}
+
+		[Test]
+		public void Test3([DataSources(true,
+				ProviderName.Access, ProviderName.SqlServer2000, ProviderName.Sybase, ProviderName.SybaseManaged)]
+			string context)
+		{
+			using (var db = GetDataContext(context))
+			{
+				var resultUnion = db.Child.Union(db.Child).OrderBy(_ => _.ParentID).Skip(10).Take(10);
+				var result = db.Parent
+					.SelectMany(x => resultUnion.Where(c => c.ParentID == x.ParentID).Select(z => new {x.ParentID, z.ChildID}))
+					.OrderBy(_ => _.ParentID)
+					.Take(10);
+
+				var expectedUnion = Child.Union(Child).OrderBy(_ => _.ParentID).Skip(10).Take(10);
+				var expected = Parent
+					.SelectMany(x => expectedUnion.Where(c => c.ParentID == x.ParentID).Select(z => new {x.ParentID, z.ChildID}))
+					.OrderBy(_ => _.ParentID)
+					.Take(10);
+
+				AreEqual(expected, result);
+			}
+		}
+	}
+}