﻿-- This file defines data providers loaded by default for all users.
-- Copy this file as UserDataProviders.txt and uncomment providers you need to work on.
-- UserDataProviders.txt is in .gitignore and it is not committed to the repository.

<<<<<<< HEAD
!SQLiteMs       * Data Source=Database\TestData.sqlite      * SQLite
SQLite.Data     * Data Source=Database\Data\TestData.sqlite * SQLite
NorthwindSqlite * Data Source=Database\Northwind.sqlite     * SQLite
=======
SQLiteMs    * Data Source=Database\TestData.sqlite      * SQLite
SQLite.Data * Data Source=Database\Data\TestData.sqlite * SQLite
NorthwindSqliteMs * Data Source=Database\Northwind.sqlite    * SQLite
>>>>>>> 901cfc8a

--DB2
--Firebird
--Informix
--SqlServer
--SqlServer.2000
--SqlServer.2005
--SqlServer.2008
--SqlServer.2012
--SqlServer.2014
--SqlAzure.2012  * Server=tcp:----.database.windows.net,1433;Database=TestData;User ID=TestUser@----;Password=;Trusted_Connection=False;Encrypt=True;
--SapHana        * Server=hanahost----:port;Current Schema=TEST;UserID=Test;Password=TestPassword;
--MySql
--Oracle.Native
--Oracle.Managed
--PostgreSQL
--Sybase
--Northwind<|MERGE_RESOLUTION|>--- conflicted
+++ resolved
@@ -1,31 +1,25 @@
-﻿-- This file defines data providers loaded by default for all users.
--- Copy this file as UserDataProviders.txt and uncomment providers you need to work on.
--- UserDataProviders.txt is in .gitignore and it is not committed to the repository.
-
-<<<<<<< HEAD
-!SQLiteMs       * Data Source=Database\TestData.sqlite      * SQLite
-SQLite.Data     * Data Source=Database\Data\TestData.sqlite * SQLite
-NorthwindSqlite * Data Source=Database\Northwind.sqlite     * SQLite
-=======
-SQLiteMs    * Data Source=Database\TestData.sqlite      * SQLite
-SQLite.Data * Data Source=Database\Data\TestData.sqlite * SQLite
-NorthwindSqliteMs * Data Source=Database\Northwind.sqlite    * SQLite
->>>>>>> 901cfc8a
-
---DB2
---Firebird
---Informix
---SqlServer
---SqlServer.2000
---SqlServer.2005
---SqlServer.2008
---SqlServer.2012
---SqlServer.2014
---SqlAzure.2012  * Server=tcp:----.database.windows.net,1433;Database=TestData;User ID=TestUser@----;Password=;Trusted_Connection=False;Encrypt=True;
---SapHana        * Server=hanahost----:port;Current Schema=TEST;UserID=Test;Password=TestPassword;
---MySql
---Oracle.Native
---Oracle.Managed
---PostgreSQL
---Sybase
---Northwind+﻿-- This file defines data providers loaded by default for all users.
+-- Copy this file as UserDataProviders.txt and uncomment providers you need to work on.
+-- UserDataProviders.txt is in .gitignore and it is not committed to the repository.
+
+!SQLiteMs         * Data Source=Database\TestData.sqlite      * SQLite
+SQLite.Data       * Data Source=Database\Data\TestData.sqlite * SQLite
+NorthwindSqliteMs * Data Source=Database\Northwind.sqlite     * SQLite
+
+--DB2
+--Firebird
+--Informix
+--SqlServer
+--SqlServer.2000
+--SqlServer.2005
+--SqlServer.2008
+--SqlServer.2012
+--SqlServer.2014
+--SqlAzure.2012  * Server=tcp:----.database.windows.net,1433;Database=TestData;User ID=TestUser@----;Password=;Trusted_Connection=False;Encrypt=True;
+--SapHana        * Server=hanahost----:port;Current Schema=TEST;UserID=Test;Password=TestPassword;
+--MySql
+--Oracle.Native
+--Oracle.Managed
+--PostgreSQL
+--Sybase
+--Northwind