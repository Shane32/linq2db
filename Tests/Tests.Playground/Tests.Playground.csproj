﻿<Project Sdk="Microsoft.NET.Sdk">

	<PropertyGroup>
		<TargetFramework>net462</TargetFramework>
		<PlatformTarget>x86</PlatformTarget>
		<Platforms>AnyCPU;x86</Platforms>
		<AssemblyName>linq2db.Tests.Playground</AssemblyName>
		<SignAssembly>true</SignAssembly>
		<AssemblyOriginatorKeyFile>..\..\Build\linq2db.snk</AssemblyOriginatorKeyFile>
		<LangVersion>latest</LangVersion>
	</PropertyGroup>

<!--
	<ItemGroup>
		<Compile Include="..\Linq\Create\CreateData.cs" Link="CreateData.cs" />
	</ItemGroup>
-->

<<<<<<< HEAD
  <ItemGroup>

    <ProjectReference Include="..\..\Source\LinqToDB\LinqToDB.csproj" />
    <ProjectReference Include="..\Base\Tests.Base.csproj" />
    <ProjectReference Include="..\Model\Tests.Model.csproj" />

    <Reference Include="Microsoft.CSharp" />
    <Reference Include="System" />
    <Reference Include="System.Configuration" />
    <Reference Include="System.Core" />
    <Reference Include="System.Data.DataSetExtensions" />
    <Reference Include="System.Data.Linq" />
    <Reference Include="System.Data.Services" />
    <Reference Include="System.ServiceModel" />
    <Reference Include="System.Web.Services" />
    <Reference Include="System.Xml.Linq" />
    <Reference Include="System.Data" />
    <Reference Include="System.Xml" />
    <Reference Include="System.Runtime.Serialization" />
    <Reference Include="System.Windows.Forms" />

    <None Update="SqlServerTypes\x64\msvcr120.dll">
      <CopyToOutputDirectory>PreserveNewest</CopyToOutputDirectory>
    </None>
    <None Update="SqlServerTypes\x64\SqlServerSpatial140.dll">
      <CopyToOutputDirectory>PreserveNewest</CopyToOutputDirectory>
    </None>
    <None Update="SqlServerTypes\x86\msvcr120.dll">
      <CopyToOutputDirectory>PreserveNewest</CopyToOutputDirectory>
    </None>
    <None Update="SqlServerTypes\x86\SqlServerSpatial140.dll">
      <CopyToOutputDirectory>PreserveNewest</CopyToOutputDirectory>
    </None>

    <None Update="x64\**\*">
      <Link>x64/%(FileName)%(Extension)</Link>
      <CopyToOutputDirectory>PreserveNewest</CopyToOutputDirectory>
    </None>
    <None Update="x86\**\*">
      <Link>x86/%(FileName)%(Extension)</Link>
      <CopyToOutputDirectory>PreserveNewest</CopyToOutputDirectory>
    </None>
    <None Update="x86\sqlite3.dll">
      <Link>sqlite3.dll</Link>
      <CopyToOutputDirectory>PreserveNewest</CopyToOutputDirectory>
    </None>

    <Reference Include="IBM.Data.DB2">
      <HintPath>..\..\Redist\IBM\IBM.Data.DB2.dll</HintPath>
    </Reference>
    <Reference Include="IBM.Data.Informix">
      <HintPath>..\..\Redist\IBM\IBM.Data.Informix.dll</HintPath>
    </Reference>

    <None Include="..\..\Data\*">
        <Link>Database/%(FileName)%(Extension)</Link>
        <CopyToOutputDirectory>PreserveNewest</CopyToOutputDirectory>
    </None>
    <None Include="..\..\Data\Create Scripts\*">
        <Link>Database/Create Scripts/%(FileName)%(Extension)</Link>
        <CopyToOutputDirectory>PreserveNewest</CopyToOutputDirectory>
    </None>
    <Compile Include="..\Linq\Create\CreateData.cs" Link="CreateData.cs" />

    <!--
    <PackageReference Include="Oracle.DataAccess.x86" Version="2.112.1.0" />
    -->
    <PackageReference Include="Oracle.ManagedDataAccess" Version="12.2.1100" />
    <PackageReference Include="Microsoft.SqlServer.Compact" Version="4.0.8876.1" />
    <PackageReference Include="Microsoft.SqlServer.Types" Version="14.0.314.76" />
    <PackageReference Include="MiniProfiler" Version="3.2.0.157" />
    <PackageReference Include="Microsoft.Data.SQLite" Version="1.1.1" />
    <PackageReference Include="System.Data.SQLite.Core" Version="1.0.108" />
    <PackageReference Include="Microsoft.Data.SQLite" Version="2.0.1" />

    <PackageReference Include="AdoNetCore.AseClient" Version="0.10.1" />

    <PackageReference Include="System.Collections.Immutable" Version="1.4.0" />
    <PackageReference Include="Appveyor.TestLogger" Version="2.0.0" />
    <PackageReference Include="Microsoft.NET.Test.Sdk" Version="15.7.0" Condition=" '$(TargetFramework)' != 'net40' " />
    <PackageReference Include="Newtonsoft.Json" Version="11.0.2" />
    <PackageReference Include="NUnit" Version="3.11.0" />
    <PackageReference Include="NUnit3TestAdapter" Version="3.10.0" />
    <PackageReference Include="FirebirdSql.Data.FirebirdClient" Version="5.12.1" />
    <PackageReference Include="Npgsql" Version="3.2.7" />
    <PackageReference Include="Mono.Cecil" Version="0.10.0" />
    <PackageReference Include="MySql.Data" Version="6.10.6" />
    <PackageReference Include="Humanizer.Core" Version="2.2.0" />
    <PackageReference Include="System.Data.SqlClient" Version="4.5.1" />


  </ItemGroup>



=======
	<ItemGroup>

		<ProjectReference Include="..\..\Source\LinqToDB\LinqToDB.csproj" />
		<ProjectReference Include="..\Base\Tests.Base.csproj" />
		<ProjectReference Include="..\Model\Tests.Model.csproj" />

		<Reference Include="Microsoft.CSharp" />
		<Reference Include="System" />
		<Reference Include="System.Configuration" />
		<Reference Include="System.Core" />
		<Reference Include="System.Data.DataSetExtensions" />
		<Reference Include="System.Data.Linq" />
		<Reference Include="System.Data.Services" />
		<Reference Include="System.ServiceModel" />
		<Reference Include="System.Web.Services" />
		<Reference Include="System.Xml.Linq" />
		<Reference Include="System.Data" />
		<Reference Include="System.Xml" />
		<Reference Include="System.Runtime.Serialization" />
		<Reference Include="System.Windows.Forms" />

		<None Update="SqlServerTypes\x64\msvcr120.dll">
			<CopyToOutputDirectory>PreserveNewest</CopyToOutputDirectory>
		</None>
		<None Update="SqlServerTypes\x64\SqlServerSpatial140.dll">
			<CopyToOutputDirectory>PreserveNewest</CopyToOutputDirectory>
		</None>
		<None Update="SqlServerTypes\x86\msvcr120.dll">
			<CopyToOutputDirectory>PreserveNewest</CopyToOutputDirectory>
		</None>
		<None Update="SqlServerTypes\x86\SqlServerSpatial140.dll">
			<CopyToOutputDirectory>PreserveNewest</CopyToOutputDirectory>
		</None>

		<None Update="x64\**\*">
			<Link>x64/%(FileName)%(Extension)</Link>
			<CopyToOutputDirectory>PreserveNewest</CopyToOutputDirectory>
		</None>
		<None Update="x86\**\*">
			<Link>x86/%(FileName)%(Extension)</Link>
			<CopyToOutputDirectory>PreserveNewest</CopyToOutputDirectory>
		</None>
		<None Update="x86\sqlite3.dll">
			<Link>sqlite3.dll</Link>
			<CopyToOutputDirectory>PreserveNewest</CopyToOutputDirectory>
		</None>

		<Reference Include="IBM.Data.DB2">
			<HintPath>..\..\Redist\IBM\IBM.Data.DB2.dll</HintPath>
		</Reference>
		<Reference Include="IBM.Data.Informix">
			<HintPath>..\..\Redist\IBM\IBM.Data.Informix.dll</HintPath>
		</Reference>

		<None Include="..\..\Data\*">
			<Link>Database/%(FileName)%(Extension)</Link>
			<CopyToOutputDirectory>PreserveNewest</CopyToOutputDirectory>
		</None>
		<None Include="..\..\Data\Create Scripts\*">
			<Link>Database/Create Scripts/%(FileName)%(Extension)</Link>
			<CopyToOutputDirectory>PreserveNewest</CopyToOutputDirectory>
		</None>
		<Compile Include="..\Linq\Infrastructure\ActiveIssueConfigurationTests.cs" Link="ActiveIssueConfigurationTests.cs" />

		<!--
		<PackageReference Include="Oracle.DataAccess.x86" Version="2.112.1.0" />
		-->
		<PackageReference Include="Oracle.ManagedDataAccess" Version="12.2.1100" />
		<PackageReference Include="Microsoft.SqlServer.Compact" Version="4.0.8876.1" />
		<PackageReference Include="Microsoft.SqlServer.Types" Version="14.0.314.76" />
		<PackageReference Include="MiniProfiler" Version="3.2.0.157" />
		<PackageReference Include="Microsoft.Data.SQLite" Version="1.1.1" />
		<PackageReference Include="System.Data.SQLite.Core" Version="1.0.108" />
		<PackageReference Include="Microsoft.Data.SQLite" Version="2.0.1" />

		<PackageReference Include="AdoNetCore.AseClient" Version="0.10.1" />

		<PackageReference Include="System.Collections.Immutable" Version="1.4.0" />
		<PackageReference Include="Appveyor.TestLogger" Version="2.0.0" />
		<PackageReference Include="Microsoft.NET.Test.Sdk" Version="15.7.0" />
		<PackageReference Include="Newtonsoft.Json" Version="11.0.2" />
		<PackageReference Include="NUnit" Version="3.11.0" />
		<PackageReference Include="NUnit3TestAdapter" Version="3.12.0" />
		<PackageReference Include="FirebirdSql.Data.FirebirdClient" Version="5.12.1" />
		<PackageReference Include="Npgsql" Version="3.2.7" />
		<PackageReference Include="Mono.Cecil" Version="0.10.0" />
		<PackageReference Include="MySql.Data" Version="8.0.13" />
		<PackageReference Include="Humanizer.Core" Version="2.2.0" />
		<PackageReference Include="System.Data.SqlClient" Version="4.5.1" />
	</ItemGroup>
>>>>>>> 312c44b8
</Project>
<|MERGE_RESOLUTION|>--- conflicted
+++ resolved
@@ -1,207 +1,109 @@
-﻿<Project Sdk="Microsoft.NET.Sdk">
-
-	<PropertyGroup>
-		<TargetFramework>net462</TargetFramework>
-		<PlatformTarget>x86</PlatformTarget>
-		<Platforms>AnyCPU;x86</Platforms>
-		<AssemblyName>linq2db.Tests.Playground</AssemblyName>
-		<SignAssembly>true</SignAssembly>
-		<AssemblyOriginatorKeyFile>..\..\Build\linq2db.snk</AssemblyOriginatorKeyFile>
-		<LangVersion>latest</LangVersion>
-	</PropertyGroup>
-
-<!--
-	<ItemGroup>
-		<Compile Include="..\Linq\Create\CreateData.cs" Link="CreateData.cs" />
-	</ItemGroup>
--->
-
-<<<<<<< HEAD
-  <ItemGroup>
-
-    <ProjectReference Include="..\..\Source\LinqToDB\LinqToDB.csproj" />
-    <ProjectReference Include="..\Base\Tests.Base.csproj" />
-    <ProjectReference Include="..\Model\Tests.Model.csproj" />
-
-    <Reference Include="Microsoft.CSharp" />
-    <Reference Include="System" />
-    <Reference Include="System.Configuration" />
-    <Reference Include="System.Core" />
-    <Reference Include="System.Data.DataSetExtensions" />
-    <Reference Include="System.Data.Linq" />
-    <Reference Include="System.Data.Services" />
-    <Reference Include="System.ServiceModel" />
-    <Reference Include="System.Web.Services" />
-    <Reference Include="System.Xml.Linq" />
-    <Reference Include="System.Data" />
-    <Reference Include="System.Xml" />
-    <Reference Include="System.Runtime.Serialization" />
-    <Reference Include="System.Windows.Forms" />
-
-    <None Update="SqlServerTypes\x64\msvcr120.dll">
-      <CopyToOutputDirectory>PreserveNewest</CopyToOutputDirectory>
-    </None>
-    <None Update="SqlServerTypes\x64\SqlServerSpatial140.dll">
-      <CopyToOutputDirectory>PreserveNewest</CopyToOutputDirectory>
-    </None>
-    <None Update="SqlServerTypes\x86\msvcr120.dll">
-      <CopyToOutputDirectory>PreserveNewest</CopyToOutputDirectory>
-    </None>
-    <None Update="SqlServerTypes\x86\SqlServerSpatial140.dll">
-      <CopyToOutputDirectory>PreserveNewest</CopyToOutputDirectory>
-    </None>
-
-    <None Update="x64\**\*">
-      <Link>x64/%(FileName)%(Extension)</Link>
-      <CopyToOutputDirectory>PreserveNewest</CopyToOutputDirectory>
-    </None>
-    <None Update="x86\**\*">
-      <Link>x86/%(FileName)%(Extension)</Link>
-      <CopyToOutputDirectory>PreserveNewest</CopyToOutputDirectory>
-    </None>
-    <None Update="x86\sqlite3.dll">
-      <Link>sqlite3.dll</Link>
-      <CopyToOutputDirectory>PreserveNewest</CopyToOutputDirectory>
-    </None>
-
-    <Reference Include="IBM.Data.DB2">
-      <HintPath>..\..\Redist\IBM\IBM.Data.DB2.dll</HintPath>
-    </Reference>
-    <Reference Include="IBM.Data.Informix">
-      <HintPath>..\..\Redist\IBM\IBM.Data.Informix.dll</HintPath>
-    </Reference>
-
-    <None Include="..\..\Data\*">
-        <Link>Database/%(FileName)%(Extension)</Link>
-        <CopyToOutputDirectory>PreserveNewest</CopyToOutputDirectory>
-    </None>
-    <None Include="..\..\Data\Create Scripts\*">
-        <Link>Database/Create Scripts/%(FileName)%(Extension)</Link>
-        <CopyToOutputDirectory>PreserveNewest</CopyToOutputDirectory>
-    </None>
-    <Compile Include="..\Linq\Create\CreateData.cs" Link="CreateData.cs" />
-
-    <!--
-    <PackageReference Include="Oracle.DataAccess.x86" Version="2.112.1.0" />
-    -->
-    <PackageReference Include="Oracle.ManagedDataAccess" Version="12.2.1100" />
-    <PackageReference Include="Microsoft.SqlServer.Compact" Version="4.0.8876.1" />
-    <PackageReference Include="Microsoft.SqlServer.Types" Version="14.0.314.76" />
-    <PackageReference Include="MiniProfiler" Version="3.2.0.157" />
-    <PackageReference Include="Microsoft.Data.SQLite" Version="1.1.1" />
-    <PackageReference Include="System.Data.SQLite.Core" Version="1.0.108" />
-    <PackageReference Include="Microsoft.Data.SQLite" Version="2.0.1" />
-
-    <PackageReference Include="AdoNetCore.AseClient" Version="0.10.1" />
-
-    <PackageReference Include="System.Collections.Immutable" Version="1.4.0" />
-    <PackageReference Include="Appveyor.TestLogger" Version="2.0.0" />
-    <PackageReference Include="Microsoft.NET.Test.Sdk" Version="15.7.0" Condition=" '$(TargetFramework)' != 'net40' " />
-    <PackageReference Include="Newtonsoft.Json" Version="11.0.2" />
-    <PackageReference Include="NUnit" Version="3.11.0" />
-    <PackageReference Include="NUnit3TestAdapter" Version="3.10.0" />
-    <PackageReference Include="FirebirdSql.Data.FirebirdClient" Version="5.12.1" />
-    <PackageReference Include="Npgsql" Version="3.2.7" />
-    <PackageReference Include="Mono.Cecil" Version="0.10.0" />
-    <PackageReference Include="MySql.Data" Version="6.10.6" />
-    <PackageReference Include="Humanizer.Core" Version="2.2.0" />
-    <PackageReference Include="System.Data.SqlClient" Version="4.5.1" />
-
-
-  </ItemGroup>
-
-
-
-=======
-	<ItemGroup>
-
-		<ProjectReference Include="..\..\Source\LinqToDB\LinqToDB.csproj" />
-		<ProjectReference Include="..\Base\Tests.Base.csproj" />
-		<ProjectReference Include="..\Model\Tests.Model.csproj" />
-
-		<Reference Include="Microsoft.CSharp" />
-		<Reference Include="System" />
-		<Reference Include="System.Configuration" />
-		<Reference Include="System.Core" />
-		<Reference Include="System.Data.DataSetExtensions" />
-		<Reference Include="System.Data.Linq" />
-		<Reference Include="System.Data.Services" />
-		<Reference Include="System.ServiceModel" />
-		<Reference Include="System.Web.Services" />
-		<Reference Include="System.Xml.Linq" />
-		<Reference Include="System.Data" />
-		<Reference Include="System.Xml" />
-		<Reference Include="System.Runtime.Serialization" />
-		<Reference Include="System.Windows.Forms" />
-
-		<None Update="SqlServerTypes\x64\msvcr120.dll">
-			<CopyToOutputDirectory>PreserveNewest</CopyToOutputDirectory>
-		</None>
-		<None Update="SqlServerTypes\x64\SqlServerSpatial140.dll">
-			<CopyToOutputDirectory>PreserveNewest</CopyToOutputDirectory>
-		</None>
-		<None Update="SqlServerTypes\x86\msvcr120.dll">
-			<CopyToOutputDirectory>PreserveNewest</CopyToOutputDirectory>
-		</None>
-		<None Update="SqlServerTypes\x86\SqlServerSpatial140.dll">
-			<CopyToOutputDirectory>PreserveNewest</CopyToOutputDirectory>
-		</None>
-
-		<None Update="x64\**\*">
-			<Link>x64/%(FileName)%(Extension)</Link>
-			<CopyToOutputDirectory>PreserveNewest</CopyToOutputDirectory>
-		</None>
-		<None Update="x86\**\*">
-			<Link>x86/%(FileName)%(Extension)</Link>
-			<CopyToOutputDirectory>PreserveNewest</CopyToOutputDirectory>
-		</None>
-		<None Update="x86\sqlite3.dll">
-			<Link>sqlite3.dll</Link>
-			<CopyToOutputDirectory>PreserveNewest</CopyToOutputDirectory>
-		</None>
-
-		<Reference Include="IBM.Data.DB2">
-			<HintPath>..\..\Redist\IBM\IBM.Data.DB2.dll</HintPath>
-		</Reference>
-		<Reference Include="IBM.Data.Informix">
-			<HintPath>..\..\Redist\IBM\IBM.Data.Informix.dll</HintPath>
-		</Reference>
-
-		<None Include="..\..\Data\*">
-			<Link>Database/%(FileName)%(Extension)</Link>
-			<CopyToOutputDirectory>PreserveNewest</CopyToOutputDirectory>
-		</None>
-		<None Include="..\..\Data\Create Scripts\*">
-			<Link>Database/Create Scripts/%(FileName)%(Extension)</Link>
-			<CopyToOutputDirectory>PreserveNewest</CopyToOutputDirectory>
-		</None>
-		<Compile Include="..\Linq\Infrastructure\ActiveIssueConfigurationTests.cs" Link="ActiveIssueConfigurationTests.cs" />
-
-		<!--
-		<PackageReference Include="Oracle.DataAccess.x86" Version="2.112.1.0" />
-		-->
-		<PackageReference Include="Oracle.ManagedDataAccess" Version="12.2.1100" />
-		<PackageReference Include="Microsoft.SqlServer.Compact" Version="4.0.8876.1" />
-		<PackageReference Include="Microsoft.SqlServer.Types" Version="14.0.314.76" />
-		<PackageReference Include="MiniProfiler" Version="3.2.0.157" />
-		<PackageReference Include="Microsoft.Data.SQLite" Version="1.1.1" />
-		<PackageReference Include="System.Data.SQLite.Core" Version="1.0.108" />
-		<PackageReference Include="Microsoft.Data.SQLite" Version="2.0.1" />
-
-		<PackageReference Include="AdoNetCore.AseClient" Version="0.10.1" />
-
-		<PackageReference Include="System.Collections.Immutable" Version="1.4.0" />
-		<PackageReference Include="Appveyor.TestLogger" Version="2.0.0" />
-		<PackageReference Include="Microsoft.NET.Test.Sdk" Version="15.7.0" />
-		<PackageReference Include="Newtonsoft.Json" Version="11.0.2" />
-		<PackageReference Include="NUnit" Version="3.11.0" />
-		<PackageReference Include="NUnit3TestAdapter" Version="3.12.0" />
-		<PackageReference Include="FirebirdSql.Data.FirebirdClient" Version="5.12.1" />
-		<PackageReference Include="Npgsql" Version="3.2.7" />
-		<PackageReference Include="Mono.Cecil" Version="0.10.0" />
-		<PackageReference Include="MySql.Data" Version="8.0.13" />
-		<PackageReference Include="Humanizer.Core" Version="2.2.0" />
-		<PackageReference Include="System.Data.SqlClient" Version="4.5.1" />
-	</ItemGroup>
->>>>>>> 312c44b8
-</Project>
+﻿<Project Sdk="Microsoft.NET.Sdk">
+
+  <PropertyGroup>
+    <TargetFramework>net462</TargetFramework>
+    <PlatformTarget>x86</PlatformTarget>
+    <Platforms>AnyCPU;x86</Platforms>
+    <AssemblyName>linq2db.Tests.Playground</AssemblyName>
+    <SignAssembly>true</SignAssembly>
+    <AssemblyOriginatorKeyFile>..\..\Build\linq2db.snk</AssemblyOriginatorKeyFile>
+    <LangVersion>latest</LangVersion>
+  </PropertyGroup>
+
+<!--
+  <ItemGroup>
+    <Compile Include="..\Linq\Create\CreateData.cs" Link="CreateData.cs" />
+  </ItemGroup>
+-->
+
+  <ItemGroup>
+
+    <ProjectReference Include="..\..\Source\LinqToDB\LinqToDB.csproj" />
+    <ProjectReference Include="..\Base\Tests.Base.csproj" />
+    <ProjectReference Include="..\Model\Tests.Model.csproj" />
+
+    <Reference Include="Microsoft.CSharp" />
+    <Reference Include="System" />
+    <Reference Include="System.Configuration" />
+    <Reference Include="System.Core" />
+    <Reference Include="System.Data.DataSetExtensions" />
+    <Reference Include="System.Data.Linq" />
+    <Reference Include="System.Data.Services" />
+    <Reference Include="System.ServiceModel" />
+    <Reference Include="System.Web.Services" />
+    <Reference Include="System.Xml.Linq" />
+    <Reference Include="System.Data" />
+    <Reference Include="System.Xml" />
+    <Reference Include="System.Runtime.Serialization" />
+    <Reference Include="System.Windows.Forms" />
+
+    <None Update="SqlServerTypes\x64\msvcr120.dll">
+      <CopyToOutputDirectory>PreserveNewest</CopyToOutputDirectory>
+    </None>
+    <None Update="SqlServerTypes\x64\SqlServerSpatial140.dll">
+      <CopyToOutputDirectory>PreserveNewest</CopyToOutputDirectory>
+    </None>
+    <None Update="SqlServerTypes\x86\msvcr120.dll">
+      <CopyToOutputDirectory>PreserveNewest</CopyToOutputDirectory>
+    </None>
+    <None Update="SqlServerTypes\x86\SqlServerSpatial140.dll">
+      <CopyToOutputDirectory>PreserveNewest</CopyToOutputDirectory>
+    </None>
+
+    <None Update="x64\**\*">
+      <Link>x64/%(FileName)%(Extension)</Link>
+      <CopyToOutputDirectory>PreserveNewest</CopyToOutputDirectory>
+    </None>
+    <None Update="x86\**\*">
+      <Link>x86/%(FileName)%(Extension)</Link>
+      <CopyToOutputDirectory>PreserveNewest</CopyToOutputDirectory>
+    </None>
+    <None Update="x86\sqlite3.dll">
+      <Link>sqlite3.dll</Link>
+      <CopyToOutputDirectory>PreserveNewest</CopyToOutputDirectory>
+    </None>
+
+    <Reference Include="IBM.Data.DB2">
+      <HintPath>..\..\Redist\IBM\IBM.Data.DB2.dll</HintPath>
+    </Reference>
+    <Reference Include="IBM.Data.Informix">
+      <HintPath>..\..\Redist\IBM\IBM.Data.Informix.dll</HintPath>
+    </Reference>
+
+    <None Include="..\..\Data\*">
+        <Link>Database/%(FileName)%(Extension)</Link>
+        <CopyToOutputDirectory>PreserveNewest</CopyToOutputDirectory>
+    </None>
+    <None Include="..\..\Data\Create Scripts\*">
+        <Link>Database/Create Scripts/%(FileName)%(Extension)</Link>
+        <CopyToOutputDirectory>PreserveNewest</CopyToOutputDirectory>
+    </None>
+		<Compile Include="..\Linq\Infrastructure\ActiveIssueConfigurationTests.cs" Link="ActiveIssueConfigurationTests.cs" />
+
+    <!--
+    <PackageReference Include="Oracle.DataAccess.x86" Version="2.112.1.0" />
+    -->
+    <PackageReference Include="Oracle.ManagedDataAccess" Version="12.2.1100" />
+    <PackageReference Include="Microsoft.SqlServer.Compact" Version="4.0.8876.1" />
+    <PackageReference Include="Microsoft.SqlServer.Types" Version="14.0.314.76" />
+    <PackageReference Include="MiniProfiler" Version="3.2.0.157" />
+    <PackageReference Include="Microsoft.Data.SQLite" Version="1.1.1" />
+    <PackageReference Include="System.Data.SQLite.Core" Version="1.0.108" />
+    <PackageReference Include="Microsoft.Data.SQLite" Version="2.0.1" />
+
+    <PackageReference Include="AdoNetCore.AseClient" Version="0.10.1" />
+
+    <PackageReference Include="System.Collections.Immutable" Version="1.4.0" />
+    <PackageReference Include="Appveyor.TestLogger" Version="2.0.0" />
+		<PackageReference Include="Microsoft.NET.Test.Sdk" Version="15.7.0" />
+    <PackageReference Include="Newtonsoft.Json" Version="11.0.2" />
+    <PackageReference Include="NUnit" Version="3.11.0" />
+		<PackageReference Include="NUnit3TestAdapter" Version="3.12.0" />
+    <PackageReference Include="FirebirdSql.Data.FirebirdClient" Version="5.12.1" />
+    <PackageReference Include="Npgsql" Version="3.2.7" />
+    <PackageReference Include="Mono.Cecil" Version="0.10.0" />
+		<PackageReference Include="MySql.Data" Version="8.0.13" />
+    <PackageReference Include="Humanizer.Core" Version="2.2.0" />
+    <PackageReference Include="System.Data.SqlClient" Version="4.5.1" />
+  </ItemGroup>
+</Project>