﻿using System;
using System.Collections;
using System.Collections.Generic;
using System.Data;
using System.Linq;
using System.Linq.Expressions;
using System.Reflection;
using System.Threading;

namespace LinqToDB.Linq.Builder
{
	using LinqToDB.Expressions;
	using Extensions;
	using Mapping;

	partial class ExpressionBuilder
	{
		#region BuildExpression

		readonly HashSet<Expression>                    _skippedExpressions   = new HashSet<Expression>();
		readonly Dictionary<Expression,UnaryExpression> _convertedExpressions = new Dictionary<Expression,UnaryExpression>();

		public Expression BuildExpression(IBuildContext context, Expression expression, bool enforceServerSide)
		{
			var newExpr = expression.Transform(expr => TransformExpression(context, expr, enforceServerSide));
			return newExpr;
		}

		TransformInfo TransformExpression(IBuildContext context, Expression expr, bool enforceServerSide)
		{
			if (_skippedExpressions.Contains(expr))
				return new TransformInfo(expr, true);

			if (expr.Find(IsNoneSqlMember) != null)
				return new TransformInfo(expr);

			switch (expr.NodeType)
			{
				case ExpressionType.Convert       :
				case ExpressionType.ConvertChecked:
					{
						if (expr.Type == typeof(object))
							break;

						var cex = (UnaryExpression)expr;

						_convertedExpressions.Add(cex.Operand, cex);

						var nex = BuildExpression(context, cex.Operand, enforceServerSide);

						if (nex.Type != cex.Type)
							nex = cex.Update(nex);

						var ret = new TransformInfo(nex, true);

						_convertedExpressions.Remove(cex.Operand);

						return ret;
					}

				case ExpressionType.MemberAccess:
					{
						if (IsServerSideOnly(expr) || PreferServerSide(expr, enforceServerSide))
							return new TransformInfo(BuildSql(context, expr));

						var ma = (MemberExpression)expr;

						var l  = Expressions.ConvertMember(MappingSchema, ma.Expression == null ? null : ma.Expression.Type, ma.Member);
						if (l != null)
						{
							// In Grouping KeyContext we have to perform calculation on server side
							if (Contexts.Any(c => c is GroupByBuilder.KeyContext))
								return new TransformInfo(BuildSql(context, expr));
							break;
						}

						if (ma.Member.IsNullableValueMember())
							break;

						if (ma.Member.IsNullableHasValueMember())
						{
							Expression e = Expression.NotEqual(
								ma.Expression, Expression.Constant(null, ma.Expression.Type));

							return new TransformInfo(
								BuildExpression(
									context,
									ma.Expression.Type.IsPrimitiveEx() ?
										Expression.Call(
											MemberHelper.MethodOf(() => Sql.AsSql(true)),
											e) :
										e, enforceServerSide),
								true);
						}

						var ctx = GetContext(context, ma);

						if (ctx != null)
						{
							if (ma.Type.IsGenericTypeEx() && typeof(IEnumerable<>).IsSameOrParentOf(ma.Type))
							{
								var res = ctx.IsExpression(ma, 0, RequestFor.Association);

								if (res.Result)
								{
									var table = (TableBuilder.AssociatedTableContext)res.Context;
									if (table.IsList)
									{
										var mexpr = GetMultipleQueryExpression(context, MappingSchema, ma, new HashSet<ParameterExpression>());
										return new TransformInfo(BuildExpression(context, mexpr, enforceServerSide));
									}
								}
							}

							return new TransformInfo(ctx.BuildExpression(ma, 0, enforceServerSide));
						}

						var ex = ma.Expression;

						while (ex is MemberExpression)
							ex = ((MemberExpression)ex).Expression;

						if (ex is MethodCallExpression)
						{
							var ce = (MethodCallExpression)ex;

							if (IsSubQuery(context, ce))
							{
								if (!IsMultipleQuery(ce))
								{
									var info = GetSubQueryContext(context, ce);
									var par  = Expression.Parameter(ex.Type);
									var bex  = info.Context.BuildExpression(ma.Transform(e => e == ex ? par : e), 0, enforceServerSide);

									if (bex != null)
										return new TransformInfo(bex);
								}
							}
						}

						ex = ma.Expression;

						if (ex != null && ex.NodeType == ExpressionType.Constant)
						{
							// field = localVariable
							//
							var c = _expressionAccessors[ex];
							return new TransformInfo(Expression.MakeMemberAccess(Expression.Convert(c, ex.Type), ma.Member));
						}

						break;
					}

				case ExpressionType.Parameter:
					{
						if (expr == ParametersParam)
							break;

						var ctx = GetContext(context, expr);

						if (ctx != null)
							return new TransformInfo(ctx.BuildExpression(expr, 0, enforceServerSide));

						break;
					}

				case ExpressionType.Constant:
					{
						if (expr.Type.IsConstantable())
							break;

						if (_expressionAccessors.ContainsKey(expr))
							return new TransformInfo(Expression.Convert(_expressionAccessors[expr], expr.Type));

						break;
					}

				case ExpressionType.Coalesce:

					if (expr.Type == typeof(string) && MappingSchema.GetDefaultValue(typeof(string)) != null)
						return new TransformInfo(BuildSql(context, expr));

					if (CanBeTranslatedToSql(context, ConvertExpression(expr), true))
						return new TransformInfo(BuildSql(context, expr));

					break;

				case ExpressionType.Conditional:

					if (CanBeTranslatedToSql(context, ConvertExpression(expr), true))
						return new TransformInfo(BuildSql(context, expr));
					break;

				case ExpressionType.Call:
					{
						var ce = (MethodCallExpression)expr;

						if (IsGroupJoinSource(context, ce))
						{
							foreach (var arg in ce.Arguments.Skip(1))
								if (!_skippedExpressions.Contains(arg))
									_skippedExpressions.Add(arg);

							if (IsSubQuery(context, ce))
							{
								if (ce.IsQueryable())
								//if (!typeof(IEnumerable).IsSameOrParentOf(expr.Type) || expr.Type == typeof(string) || expr.Type.IsArray)
								{
									var ctx = GetContext(context, expr);

									if (ctx != null)
										return new TransformInfo(ctx.BuildExpression(expr, 0, enforceServerSide));
								}
							}

<<<<<<< HEAD
							if (ce.IsAssociation(MappingSchema))
							{
								var ctx = GetContext(context, ce);
								if (ctx == null)
									throw new InvalidOperationException();

								return new TransformInfo(ctx.BuildExpression(ce, 0));
							}

							if ((_buildMultipleQueryExpressions == null || !_buildMultipleQueryExpressions.Contains(ce)) && IsSubQuery(context, ce))
							{
								if (IsMultipleQuery(ce))
									return new TransformInfo(BuildMultipleQuery(context, ce));
=======
							break;
						}
>>>>>>> 60fb2eb5

						if ((_buildMultipleQueryExpressions == null || !_buildMultipleQueryExpressions.Contains(ce)) && IsSubQuery(context, ce))
						{
							if (IsMultipleQuery(ce))
								return new TransformInfo(BuildMultipleQuery(context, ce, enforceServerSide));

							return new TransformInfo(GetSubQueryExpression(context, ce, enforceServerSide));
						}

						if (IsServerSideOnly(expr) || PreferServerSide(expr, enforceServerSide))
							return new TransformInfo(BuildSql(context, expr));
					}

					break;
			}

			if (EnforceServerSide(context))
			{
				switch (expr.NodeType)
				{
					case ExpressionType.MemberInit :
					case ExpressionType.New        :
					case ExpressionType.Convert    :
						break;

					default                        :
						if (CanBeCompiled(expr))
							break;
						return new TransformInfo(BuildSql(context, expr));
				}
			}

			return new TransformInfo(expr);
		}

		static bool IsMultipleQuery(MethodCallExpression ce)
		{
			return typeof(IEnumerable).IsSameOrParentOf(ce.Type) && ce.Type != typeof(string) && !ce.Type.IsArray;
		}

		class SubQueryContextInfo
		{
			public MethodCallExpression Method;
			public IBuildContext        Context;
			public Expression           Expression;
		}

		readonly Dictionary<IBuildContext,List<SubQueryContextInfo>> _buildContextCache = new Dictionary<IBuildContext,List<SubQueryContextInfo>>();

		SubQueryContextInfo GetSubQueryContext(IBuildContext context, MethodCallExpression expr)
		{
			List<SubQueryContextInfo> sbi;

			if (!_buildContextCache.TryGetValue(context, out sbi))
				_buildContextCache[context] = sbi = new List<SubQueryContextInfo>();

			foreach (var item in sbi)
			{
				if (expr.EqualsTo(item.Method, new Dictionary<Expression,QueryableAccessor>()))
					return item;
			}

			var ctx = GetSubQuery(context, expr);

			var info = new SubQueryContextInfo { Method = expr, Context = ctx };

			sbi.Add(info);

			return info;
		}

		public Expression GetSubQueryExpression(IBuildContext context, MethodCallExpression expr, bool enforceServerSide)
		{
			var info = GetSubQueryContext(context, expr);
			return info.Expression ?? (info.Expression = info.Context.BuildExpression(null, 0, enforceServerSide));
		}

		static bool EnforceServerSide(IBuildContext context)
		{
			return context.SelectQuery.Select.IsDistinct;
		}

		#endregion

		#region BuildSql

		Expression BuildSql(IBuildContext context, Expression expression)
		{
			var sqlex = ConvertToSqlExpression(context, expression);
			var idx   = context.SelectQuery.Select.Add(sqlex);

			idx = context.ConvertToParentIndex(idx, context);

			var field = BuildSql(expression, idx);

			return field;
		}

		public Expression BuildSql(Expression expression, int idx)
		{
			UnaryExpression cex;

			var type = expression.Type;

			if (_convertedExpressions.TryGetValue(expression, out cex))
			{
				if (cex.Type.IsNullable() && !type.IsNullable() && type.IsSameOrParentOf(cex.Type.ToNullableUnderlying()))
					type = cex.Type;
			}

			return BuildSql(type, idx);
		}

		public Expression BuildSql(Type type, int idx)
		{
			return new ConvertFromDataReaderExpression(type, idx, DataReaderLocal, DataContext);
		}

		#endregion

		#region IsNonSqlMember

		bool IsNoneSqlMember(Expression expr)
		{
			switch (expr.NodeType)
			{
				case ExpressionType.MemberAccess:
					{
						var me = (MemberExpression)expr;

						var om = (
							from c in Contexts.OfType<TableBuilder.TableContext>()
							where c.ObjectType == me.Member.DeclaringType
							select c.EntityDescriptor
						).FirstOrDefault();

						return om != null && om.Associations.All(a => !a.MemberInfo.EqualsTo(me.Member)) && om[me.Member.Name] == null;
					}
			}

			return false;
		}

		#endregion

		#region PreferServerSide

		bool PreferServerSide(Expression expr, bool enforceServerSide)
		{
			switch (expr.NodeType)
			{
				case ExpressionType.MemberAccess:
					{
						var pi = (MemberExpression)expr;
						var l  = Expressions.ConvertMember(MappingSchema, pi.Expression == null ? null : pi.Expression.Type, pi.Member);

						if (l != null)
						{
							var info = l.Body.Unwrap();

							if (l.Parameters.Count == 1 && pi.Expression != null)
								info = info.Transform(wpi => wpi == l.Parameters[0] ? pi.Expression : wpi);

							return info.Find(e => PreferServerSide(e, enforceServerSide)) != null;
						}

						var attr = GetExpressionAttribute(pi.Member);
						return attr != null && (attr.PreferServerSide || enforceServerSide) && !CanBeCompiled(expr);
					}

				case ExpressionType.Call:
					{
						var pi = (MethodCallExpression)expr;
						var l  = Expressions.ConvertMember(MappingSchema, pi.Object == null ? null : pi.Object.Type, pi.Method);

						if (l != null)
							return l.Body.Unwrap().Find(e => PreferServerSide(e, enforceServerSide)) != null;

						var attr = GetExpressionAttribute(pi.Method);
						return attr != null && (attr.PreferServerSide || enforceServerSide) && !CanBeCompiled(expr);
					}
			}

			return false;
		}

		#endregion

		#region Build Mapper

		public Expression BuildBlock(Expression expression)
		{
			if (IsBlockDisable || BlockExpressions.Count == 0)
				return expression;

			BlockExpressions.Add(expression);

			expression = Expression.Block(BlockVariables, BlockExpressions);

			while (BlockVariables.  Count > 1) BlockVariables.  RemoveAt(BlockVariables.  Count - 1);
			while (BlockExpressions.Count > 1) BlockExpressions.RemoveAt(BlockExpressions.Count - 1);

			return expression;
		}

		public ParameterExpression BuildVariable(Expression expr, string name = null)
		{
			if (name == null)
				name = expr.Type.Name + Interlocked.Increment(ref VarIndex);

			var variable = Expression.Variable(
				expr.Type,
				name.IndexOf('<') >= 0 ? null : name);

			BlockVariables.  Add(variable);
			BlockExpressions.Add(Expression.Assign(variable, expr));

			return variable;
		}

		public Expression<Func<IQueryRunner,IDataContext,IDataReader,Expression,object[],T>> BuildMapper<T>(Expression expr)
		{
			var type = typeof(T);

			if (expr.Type != type)
				expr = Expression.Convert(expr, type);

			var mapper = Expression.Lambda<Func<IQueryRunner,IDataContext,IDataReader,Expression,object[],T>>(
				BuildBlock(expr), new []
				{
					QueryRunnerParam,
					DataContextParam,
					DataReaderParam,
					ExpressionParam,
					ParametersParam
				});

			return mapper;
		}

		#endregion

		#region BuildMultipleQuery

		interface IMultipleQueryHelper
		{
			Expression GetSubquery(
				ExpressionBuilder       builder,
				Expression              expression,
				ParameterExpression     paramArray,
				IEnumerable<Expression> parameters);
		}

		class MultipleQueryHelper<TRet> : IMultipleQueryHelper
		{
			public Expression GetSubquery(
				ExpressionBuilder       builder,
				Expression              expression,
				ParameterExpression     paramArray,
				IEnumerable<Expression> parameters)
			{
				var lambda      = Expression.Lambda<Func<IDataContext,object[],TRet>>(
					expression,
					Expression.Parameter(typeof(IDataContext), "ctx"),
					paramArray);
				var queryReader = CompiledQuery.Compile(lambda);

				return Expression.Call(
					null,
					MemberHelper.MethodOf(() => ExecuteSubQuery(null, null, null)),
						DataContextParam,
						Expression.NewArrayInit(typeof(object), parameters),
						Expression.Constant(queryReader)
					);
			}

			static TRet ExecuteSubQuery(
				IDataContext                     dataContext,
				object[]                         parameters,
				Func<IDataContext,object[],TRet> queryReader)
			{
				var db = dataContext.Clone(true);

				db.CloseAfterUse = true;

				return queryReader(db, parameters);
			}
		}

		static readonly MethodInfo _whereMethodInfo =
			MemberHelper.MethodOf(() => LinqExtensions.Where<int,int,object>(null,null)).GetGenericMethodDefinition();

		static Expression GetMultipleQueryExpression(IBuildContext context, MappingSchema mappingSchema, Expression expression, HashSet<ParameterExpression> parameters)
		{
			if (!Common.Configuration.Linq.AllowMultipleQuery)
				throw new LinqException("Multiple queries are not allowed. Set the 'LinqToDB.Common.Configuration.Linq.AllowMultipleQuery' flag to 'true' to allow multiple queries.");

			expression.Visit(e =>
			{
				if (e.NodeType == ExpressionType.Lambda)
					foreach (var p in ((LambdaExpression)e).Parameters)
						parameters.Add(p);
			});

			// Convert associations.
			//
			return expression.Transform(e =>
			{
				switch (e.NodeType)
				{
					case ExpressionType.MemberAccess :
						{
							var root = e.GetRootObject(mappingSchema);

							if (root != null &&
								root.NodeType == ExpressionType.Parameter &&
								!parameters.Contains((ParameterExpression)root))
							{
								var res = context.IsExpression(e, 0, RequestFor.Association);

								if (res.Result)
								{
									var table = (TableBuilder.AssociatedTableContext)res.Context;

									if (table.IsList)
									{
										var ttype  = typeof(Table<>).MakeGenericType(table.ObjectType);
										var tbl    = Activator.CreateInstance(ttype, context.Builder.DataContext);
										var method = e == expression ?
											MemberHelper.MethodOf<IEnumerable<bool>>(n => n.Where(a => a)).GetGenericMethodDefinition().MakeGenericMethod(table.ObjectType) :
											_whereMethodInfo.MakeGenericMethod(e.Type, table.ObjectType, ttype);

										var me = (MemberExpression)e;
										var op = Expression.Parameter(table.ObjectType, "t");

										parameters.Add(op);

										Expression ex = null;

										for (var i = 0; i < table.Association.ThisKey.Length; i++)
										{
											var field1 = table.ParentAssociation.SqlTable.Fields[table.Association.ThisKey [i]];
											var field2 = table.                  SqlTable.Fields[table.Association.OtherKey[i]];

											var ma1 = Expression.MakeMemberAccess(op,            field2.ColumnDescriptor.MemberInfo);
											var ma2 = Expression.MakeMemberAccess(me.Expression, field1.ColumnDescriptor.MemberInfo);

											var ee = Equal(mappingSchema, ma1, ma2);

											ex = ex == null ? ee : Expression.AndAlso(ex, ee);
										}

										var expr = Expression.Call(null, method, Expression.Constant(tbl), Expression.Lambda(ex, op));

										if (e == expression)
										{
											expr = Expression.Call(
												MemberHelper.MethodOf<IEnumerable<int>>(n => n.ToList()).GetGenericMethodDefinition().MakeGenericMethod(table.ObjectType),
												expr);
										}

										return expr;
									}
								}
							}

							break;
						}
				}

				return e;
			});
		}

		HashSet<Expression> _buildMultipleQueryExpressions;

		public Expression BuildMultipleQuery(IBuildContext context, Expression expression, bool enforceServerSide)
		{
			var parameters = new HashSet<ParameterExpression>();

			expression = GetMultipleQueryExpression(context, MappingSchema, expression, parameters);

			var paramex = Expression.Parameter(typeof(object[]), "ps");
			var parms   = new List<Expression>();

			// Convert parameters.
			//
			expression = expression.Transform(e =>
			{
				var root = e.GetRootObject(MappingSchema);

				if (root != null &&
					root.NodeType == ExpressionType.Parameter &&
					!parameters.Contains((ParameterExpression)root))
				{
					if (_buildMultipleQueryExpressions == null)
						_buildMultipleQueryExpressions = new HashSet<Expression>();

					_buildMultipleQueryExpressions.Add(e);

					var ex = Expression.Convert(BuildExpression(context, e, enforceServerSide), typeof(object));

					_buildMultipleQueryExpressions.Remove(e);

					parms.Add(ex);

					return Expression.Convert(
						Expression.ArrayIndex(paramex, Expression.Constant(parms.Count - 1)),
						e.Type);
				}

				return e;
			});

			var sqtype = typeof(MultipleQueryHelper<>).MakeGenericType(expression.Type);
			var helper = (IMultipleQueryHelper)Activator.CreateInstance(sqtype);

			return helper.GetSubquery(this, expression, paramex, parms);
		}

		#endregion
	}
}
<|MERGE_RESOLUTION|>--- conflicted
+++ resolved
@@ -1,656 +1,649 @@
-﻿using System;
-using System.Collections;
-using System.Collections.Generic;
-using System.Data;
-using System.Linq;
-using System.Linq.Expressions;
-using System.Reflection;
-using System.Threading;
-
-namespace LinqToDB.Linq.Builder
-{
-	using LinqToDB.Expressions;
-	using Extensions;
-	using Mapping;
-
-	partial class ExpressionBuilder
-	{
-		#region BuildExpression
-
-		readonly HashSet<Expression>                    _skippedExpressions   = new HashSet<Expression>();
-		readonly Dictionary<Expression,UnaryExpression> _convertedExpressions = new Dictionary<Expression,UnaryExpression>();
-
-		public Expression BuildExpression(IBuildContext context, Expression expression, bool enforceServerSide)
-		{
-			var newExpr = expression.Transform(expr => TransformExpression(context, expr, enforceServerSide));
-			return newExpr;
-		}
-
-		TransformInfo TransformExpression(IBuildContext context, Expression expr, bool enforceServerSide)
-		{
-			if (_skippedExpressions.Contains(expr))
-				return new TransformInfo(expr, true);
-
-			if (expr.Find(IsNoneSqlMember) != null)
-				return new TransformInfo(expr);
-
-			switch (expr.NodeType)
-			{
-				case ExpressionType.Convert       :
-				case ExpressionType.ConvertChecked:
-					{
-						if (expr.Type == typeof(object))
-							break;
-
-						var cex = (UnaryExpression)expr;
-
-						_convertedExpressions.Add(cex.Operand, cex);
-
-						var nex = BuildExpression(context, cex.Operand, enforceServerSide);
-
-						if (nex.Type != cex.Type)
-							nex = cex.Update(nex);
-
-						var ret = new TransformInfo(nex, true);
-
-						_convertedExpressions.Remove(cex.Operand);
-
-						return ret;
-					}
-
-				case ExpressionType.MemberAccess:
-					{
-						if (IsServerSideOnly(expr) || PreferServerSide(expr, enforceServerSide))
-							return new TransformInfo(BuildSql(context, expr));
-
-						var ma = (MemberExpression)expr;
-
-						var l  = Expressions.ConvertMember(MappingSchema, ma.Expression == null ? null : ma.Expression.Type, ma.Member);
-						if (l != null)
-						{
-							// In Grouping KeyContext we have to perform calculation on server side
-							if (Contexts.Any(c => c is GroupByBuilder.KeyContext))
-								return new TransformInfo(BuildSql(context, expr));
-							break;
-						}
-
-						if (ma.Member.IsNullableValueMember())
-							break;
-
-						if (ma.Member.IsNullableHasValueMember())
-						{
-							Expression e = Expression.NotEqual(
-								ma.Expression, Expression.Constant(null, ma.Expression.Type));
-
-							return new TransformInfo(
-								BuildExpression(
-									context,
-									ma.Expression.Type.IsPrimitiveEx() ?
-										Expression.Call(
-											MemberHelper.MethodOf(() => Sql.AsSql(true)),
-											e) :
-										e, enforceServerSide),
-								true);
-						}
-
-						var ctx = GetContext(context, ma);
-
-						if (ctx != null)
-						{
-							if (ma.Type.IsGenericTypeEx() && typeof(IEnumerable<>).IsSameOrParentOf(ma.Type))
-							{
-								var res = ctx.IsExpression(ma, 0, RequestFor.Association);
-
-								if (res.Result)
-								{
-									var table = (TableBuilder.AssociatedTableContext)res.Context;
-									if (table.IsList)
-									{
-										var mexpr = GetMultipleQueryExpression(context, MappingSchema, ma, new HashSet<ParameterExpression>());
-										return new TransformInfo(BuildExpression(context, mexpr, enforceServerSide));
-									}
-								}
-							}
-
-							return new TransformInfo(ctx.BuildExpression(ma, 0, enforceServerSide));
-						}
-
-						var ex = ma.Expression;
-
-						while (ex is MemberExpression)
-							ex = ((MemberExpression)ex).Expression;
-
-						if (ex is MethodCallExpression)
-						{
-							var ce = (MethodCallExpression)ex;
-
-							if (IsSubQuery(context, ce))
-							{
-								if (!IsMultipleQuery(ce))
-								{
-									var info = GetSubQueryContext(context, ce);
-									var par  = Expression.Parameter(ex.Type);
-									var bex  = info.Context.BuildExpression(ma.Transform(e => e == ex ? par : e), 0, enforceServerSide);
-
-									if (bex != null)
-										return new TransformInfo(bex);
-								}
-							}
-						}
-
-						ex = ma.Expression;
-
-						if (ex != null && ex.NodeType == ExpressionType.Constant)
-						{
-							// field = localVariable
-							//
-							var c = _expressionAccessors[ex];
-							return new TransformInfo(Expression.MakeMemberAccess(Expression.Convert(c, ex.Type), ma.Member));
-						}
-
-						break;
-					}
-
-				case ExpressionType.Parameter:
-					{
-						if (expr == ParametersParam)
-							break;
-
-						var ctx = GetContext(context, expr);
-
-						if (ctx != null)
-							return new TransformInfo(ctx.BuildExpression(expr, 0, enforceServerSide));
-
-						break;
-					}
-
-				case ExpressionType.Constant:
-					{
-						if (expr.Type.IsConstantable())
-							break;
-
-						if (_expressionAccessors.ContainsKey(expr))
-							return new TransformInfo(Expression.Convert(_expressionAccessors[expr], expr.Type));
-
-						break;
-					}
-
-				case ExpressionType.Coalesce:
-
-					if (expr.Type == typeof(string) && MappingSchema.GetDefaultValue(typeof(string)) != null)
-						return new TransformInfo(BuildSql(context, expr));
-
-					if (CanBeTranslatedToSql(context, ConvertExpression(expr), true))
-						return new TransformInfo(BuildSql(context, expr));
-
-					break;
-
-				case ExpressionType.Conditional:
-
-					if (CanBeTranslatedToSql(context, ConvertExpression(expr), true))
-						return new TransformInfo(BuildSql(context, expr));
-					break;
-
-				case ExpressionType.Call:
-					{
-						var ce = (MethodCallExpression)expr;
-
-						if (IsGroupJoinSource(context, ce))
-						{
-							foreach (var arg in ce.Arguments.Skip(1))
-								if (!_skippedExpressions.Contains(arg))
-									_skippedExpressions.Add(arg);
-
-							if (IsSubQuery(context, ce))
-							{
-								if (ce.IsQueryable())
-								//if (!typeof(IEnumerable).IsSameOrParentOf(expr.Type) || expr.Type == typeof(string) || expr.Type.IsArray)
-								{
-									var ctx = GetContext(context, expr);
-
-									if (ctx != null)
-										return new TransformInfo(ctx.BuildExpression(expr, 0, enforceServerSide));
-								}
-							}
-
-<<<<<<< HEAD
-							if (ce.IsAssociation(MappingSchema))
-							{
-								var ctx = GetContext(context, ce);
-								if (ctx == null)
-									throw new InvalidOperationException();
-
-								return new TransformInfo(ctx.BuildExpression(ce, 0));
-							}
-
-							if ((_buildMultipleQueryExpressions == null || !_buildMultipleQueryExpressions.Contains(ce)) && IsSubQuery(context, ce))
-							{
-								if (IsMultipleQuery(ce))
-									return new TransformInfo(BuildMultipleQuery(context, ce));
-=======
-							break;
-						}
->>>>>>> 60fb2eb5
-
-						if ((_buildMultipleQueryExpressions == null || !_buildMultipleQueryExpressions.Contains(ce)) && IsSubQuery(context, ce))
-						{
-							if (IsMultipleQuery(ce))
-								return new TransformInfo(BuildMultipleQuery(context, ce, enforceServerSide));
-
-							return new TransformInfo(GetSubQueryExpression(context, ce, enforceServerSide));
-						}
-
-						if (IsServerSideOnly(expr) || PreferServerSide(expr, enforceServerSide))
-							return new TransformInfo(BuildSql(context, expr));
-					}
-
-					break;
-			}
-
-			if (EnforceServerSide(context))
-			{
-				switch (expr.NodeType)
-				{
-					case ExpressionType.MemberInit :
-					case ExpressionType.New        :
-					case ExpressionType.Convert    :
-						break;
-
-					default                        :
-						if (CanBeCompiled(expr))
-							break;
-						return new TransformInfo(BuildSql(context, expr));
-				}
-			}
-
-			return new TransformInfo(expr);
-		}
-
-		static bool IsMultipleQuery(MethodCallExpression ce)
-		{
-			return typeof(IEnumerable).IsSameOrParentOf(ce.Type) && ce.Type != typeof(string) && !ce.Type.IsArray;
-		}
-
-		class SubQueryContextInfo
-		{
-			public MethodCallExpression Method;
-			public IBuildContext        Context;
-			public Expression           Expression;
-		}
-
-		readonly Dictionary<IBuildContext,List<SubQueryContextInfo>> _buildContextCache = new Dictionary<IBuildContext,List<SubQueryContextInfo>>();
-
-		SubQueryContextInfo GetSubQueryContext(IBuildContext context, MethodCallExpression expr)
-		{
-			List<SubQueryContextInfo> sbi;
-
-			if (!_buildContextCache.TryGetValue(context, out sbi))
-				_buildContextCache[context] = sbi = new List<SubQueryContextInfo>();
-
-			foreach (var item in sbi)
-			{
-				if (expr.EqualsTo(item.Method, new Dictionary<Expression,QueryableAccessor>()))
-					return item;
-			}
-
-			var ctx = GetSubQuery(context, expr);
-
-			var info = new SubQueryContextInfo { Method = expr, Context = ctx };
-
-			sbi.Add(info);
-
-			return info;
-		}
-
-		public Expression GetSubQueryExpression(IBuildContext context, MethodCallExpression expr, bool enforceServerSide)
-		{
-			var info = GetSubQueryContext(context, expr);
-			return info.Expression ?? (info.Expression = info.Context.BuildExpression(null, 0, enforceServerSide));
-		}
-
-		static bool EnforceServerSide(IBuildContext context)
-		{
-			return context.SelectQuery.Select.IsDistinct;
-		}
-
-		#endregion
-
-		#region BuildSql
-
-		Expression BuildSql(IBuildContext context, Expression expression)
-		{
-			var sqlex = ConvertToSqlExpression(context, expression);
-			var idx   = context.SelectQuery.Select.Add(sqlex);
-
-			idx = context.ConvertToParentIndex(idx, context);
-
-			var field = BuildSql(expression, idx);
-
-			return field;
-		}
-
-		public Expression BuildSql(Expression expression, int idx)
-		{
-			UnaryExpression cex;
-
-			var type = expression.Type;
-
-			if (_convertedExpressions.TryGetValue(expression, out cex))
-			{
-				if (cex.Type.IsNullable() && !type.IsNullable() && type.IsSameOrParentOf(cex.Type.ToNullableUnderlying()))
-					type = cex.Type;
-			}
-
-			return BuildSql(type, idx);
-		}
-
-		public Expression BuildSql(Type type, int idx)
-		{
-			return new ConvertFromDataReaderExpression(type, idx, DataReaderLocal, DataContext);
-		}
-
-		#endregion
-
-		#region IsNonSqlMember
-
-		bool IsNoneSqlMember(Expression expr)
-		{
-			switch (expr.NodeType)
-			{
-				case ExpressionType.MemberAccess:
-					{
-						var me = (MemberExpression)expr;
-
-						var om = (
-							from c in Contexts.OfType<TableBuilder.TableContext>()
-							where c.ObjectType == me.Member.DeclaringType
-							select c.EntityDescriptor
-						).FirstOrDefault();
-
-						return om != null && om.Associations.All(a => !a.MemberInfo.EqualsTo(me.Member)) && om[me.Member.Name] == null;
-					}
-			}
-
-			return false;
-		}
-
-		#endregion
-
-		#region PreferServerSide
-
-		bool PreferServerSide(Expression expr, bool enforceServerSide)
-		{
-			switch (expr.NodeType)
-			{
-				case ExpressionType.MemberAccess:
-					{
-						var pi = (MemberExpression)expr;
-						var l  = Expressions.ConvertMember(MappingSchema, pi.Expression == null ? null : pi.Expression.Type, pi.Member);
-
-						if (l != null)
-						{
-							var info = l.Body.Unwrap();
-
-							if (l.Parameters.Count == 1 && pi.Expression != null)
-								info = info.Transform(wpi => wpi == l.Parameters[0] ? pi.Expression : wpi);
-
-							return info.Find(e => PreferServerSide(e, enforceServerSide)) != null;
-						}
-
-						var attr = GetExpressionAttribute(pi.Member);
-						return attr != null && (attr.PreferServerSide || enforceServerSide) && !CanBeCompiled(expr);
-					}
-
-				case ExpressionType.Call:
-					{
-						var pi = (MethodCallExpression)expr;
-						var l  = Expressions.ConvertMember(MappingSchema, pi.Object == null ? null : pi.Object.Type, pi.Method);
-
-						if (l != null)
-							return l.Body.Unwrap().Find(e => PreferServerSide(e, enforceServerSide)) != null;
-
-						var attr = GetExpressionAttribute(pi.Method);
-						return attr != null && (attr.PreferServerSide || enforceServerSide) && !CanBeCompiled(expr);
-					}
-			}
-
-			return false;
-		}
-
-		#endregion
-
-		#region Build Mapper
-
-		public Expression BuildBlock(Expression expression)
-		{
-			if (IsBlockDisable || BlockExpressions.Count == 0)
-				return expression;
-
-			BlockExpressions.Add(expression);
-
-			expression = Expression.Block(BlockVariables, BlockExpressions);
-
-			while (BlockVariables.  Count > 1) BlockVariables.  RemoveAt(BlockVariables.  Count - 1);
-			while (BlockExpressions.Count > 1) BlockExpressions.RemoveAt(BlockExpressions.Count - 1);
-
-			return expression;
-		}
-
-		public ParameterExpression BuildVariable(Expression expr, string name = null)
-		{
-			if (name == null)
-				name = expr.Type.Name + Interlocked.Increment(ref VarIndex);
-
-			var variable = Expression.Variable(
-				expr.Type,
-				name.IndexOf('<') >= 0 ? null : name);
-
-			BlockVariables.  Add(variable);
-			BlockExpressions.Add(Expression.Assign(variable, expr));
-
-			return variable;
-		}
-
-		public Expression<Func<IQueryRunner,IDataContext,IDataReader,Expression,object[],T>> BuildMapper<T>(Expression expr)
-		{
-			var type = typeof(T);
-
-			if (expr.Type != type)
-				expr = Expression.Convert(expr, type);
-
-			var mapper = Expression.Lambda<Func<IQueryRunner,IDataContext,IDataReader,Expression,object[],T>>(
-				BuildBlock(expr), new []
-				{
-					QueryRunnerParam,
-					DataContextParam,
-					DataReaderParam,
-					ExpressionParam,
-					ParametersParam
-				});
-
-			return mapper;
-		}
-
-		#endregion
-
-		#region BuildMultipleQuery
-
-		interface IMultipleQueryHelper
-		{
-			Expression GetSubquery(
-				ExpressionBuilder       builder,
-				Expression              expression,
-				ParameterExpression     paramArray,
-				IEnumerable<Expression> parameters);
-		}
-
-		class MultipleQueryHelper<TRet> : IMultipleQueryHelper
-		{
-			public Expression GetSubquery(
-				ExpressionBuilder       builder,
-				Expression              expression,
-				ParameterExpression     paramArray,
-				IEnumerable<Expression> parameters)
-			{
-				var lambda      = Expression.Lambda<Func<IDataContext,object[],TRet>>(
-					expression,
-					Expression.Parameter(typeof(IDataContext), "ctx"),
-					paramArray);
-				var queryReader = CompiledQuery.Compile(lambda);
-
-				return Expression.Call(
-					null,
-					MemberHelper.MethodOf(() => ExecuteSubQuery(null, null, null)),
-						DataContextParam,
-						Expression.NewArrayInit(typeof(object), parameters),
-						Expression.Constant(queryReader)
-					);
-			}
-
-			static TRet ExecuteSubQuery(
-				IDataContext                     dataContext,
-				object[]                         parameters,
-				Func<IDataContext,object[],TRet> queryReader)
-			{
-				var db = dataContext.Clone(true);
-
-				db.CloseAfterUse = true;
-
-				return queryReader(db, parameters);
-			}
-		}
-
-		static readonly MethodInfo _whereMethodInfo =
-			MemberHelper.MethodOf(() => LinqExtensions.Where<int,int,object>(null,null)).GetGenericMethodDefinition();
-
-		static Expression GetMultipleQueryExpression(IBuildContext context, MappingSchema mappingSchema, Expression expression, HashSet<ParameterExpression> parameters)
-		{
-			if (!Common.Configuration.Linq.AllowMultipleQuery)
-				throw new LinqException("Multiple queries are not allowed. Set the 'LinqToDB.Common.Configuration.Linq.AllowMultipleQuery' flag to 'true' to allow multiple queries.");
-
-			expression.Visit(e =>
-			{
-				if (e.NodeType == ExpressionType.Lambda)
-					foreach (var p in ((LambdaExpression)e).Parameters)
-						parameters.Add(p);
-			});
-
-			// Convert associations.
-			//
-			return expression.Transform(e =>
-			{
-				switch (e.NodeType)
-				{
-					case ExpressionType.MemberAccess :
-						{
-							var root = e.GetRootObject(mappingSchema);
-
-							if (root != null &&
-								root.NodeType == ExpressionType.Parameter &&
-								!parameters.Contains((ParameterExpression)root))
-							{
-								var res = context.IsExpression(e, 0, RequestFor.Association);
-
-								if (res.Result)
-								{
-									var table = (TableBuilder.AssociatedTableContext)res.Context;
-
-									if (table.IsList)
-									{
-										var ttype  = typeof(Table<>).MakeGenericType(table.ObjectType);
-										var tbl    = Activator.CreateInstance(ttype, context.Builder.DataContext);
-										var method = e == expression ?
-											MemberHelper.MethodOf<IEnumerable<bool>>(n => n.Where(a => a)).GetGenericMethodDefinition().MakeGenericMethod(table.ObjectType) :
-											_whereMethodInfo.MakeGenericMethod(e.Type, table.ObjectType, ttype);
-
-										var me = (MemberExpression)e;
-										var op = Expression.Parameter(table.ObjectType, "t");
-
-										parameters.Add(op);
-
-										Expression ex = null;
-
-										for (var i = 0; i < table.Association.ThisKey.Length; i++)
-										{
-											var field1 = table.ParentAssociation.SqlTable.Fields[table.Association.ThisKey [i]];
-											var field2 = table.                  SqlTable.Fields[table.Association.OtherKey[i]];
-
-											var ma1 = Expression.MakeMemberAccess(op,            field2.ColumnDescriptor.MemberInfo);
-											var ma2 = Expression.MakeMemberAccess(me.Expression, field1.ColumnDescriptor.MemberInfo);
-
-											var ee = Equal(mappingSchema, ma1, ma2);
-
-											ex = ex == null ? ee : Expression.AndAlso(ex, ee);
-										}
-
-										var expr = Expression.Call(null, method, Expression.Constant(tbl), Expression.Lambda(ex, op));
-
-										if (e == expression)
-										{
-											expr = Expression.Call(
-												MemberHelper.MethodOf<IEnumerable<int>>(n => n.ToList()).GetGenericMethodDefinition().MakeGenericMethod(table.ObjectType),
-												expr);
-										}
-
-										return expr;
-									}
-								}
-							}
-
-							break;
-						}
-				}
-
-				return e;
-			});
-		}
-
-		HashSet<Expression> _buildMultipleQueryExpressions;
-
-		public Expression BuildMultipleQuery(IBuildContext context, Expression expression, bool enforceServerSide)
-		{
-			var parameters = new HashSet<ParameterExpression>();
-
-			expression = GetMultipleQueryExpression(context, MappingSchema, expression, parameters);
-
-			var paramex = Expression.Parameter(typeof(object[]), "ps");
-			var parms   = new List<Expression>();
-
-			// Convert parameters.
-			//
-			expression = expression.Transform(e =>
-			{
-				var root = e.GetRootObject(MappingSchema);
-
-				if (root != null &&
-					root.NodeType == ExpressionType.Parameter &&
-					!parameters.Contains((ParameterExpression)root))
-				{
-					if (_buildMultipleQueryExpressions == null)
-						_buildMultipleQueryExpressions = new HashSet<Expression>();
-
-					_buildMultipleQueryExpressions.Add(e);
-
-					var ex = Expression.Convert(BuildExpression(context, e, enforceServerSide), typeof(object));
-
-					_buildMultipleQueryExpressions.Remove(e);
-
-					parms.Add(ex);
-
-					return Expression.Convert(
-						Expression.ArrayIndex(paramex, Expression.Constant(parms.Count - 1)),
-						e.Type);
-				}
-
-				return e;
-			});
-
-			var sqtype = typeof(MultipleQueryHelper<>).MakeGenericType(expression.Type);
-			var helper = (IMultipleQueryHelper)Activator.CreateInstance(sqtype);
-
-			return helper.GetSubquery(this, expression, paramex, parms);
-		}
-
-		#endregion
-	}
-}
+﻿using System;
+using System.Collections;
+using System.Collections.Generic;
+using System.Data;
+using System.Linq;
+using System.Linq.Expressions;
+using System.Reflection;
+using System.Threading;
+
+namespace LinqToDB.Linq.Builder
+{
+	using LinqToDB.Expressions;
+	using Extensions;
+	using Mapping;
+
+	partial class ExpressionBuilder
+	{
+		#region BuildExpression
+
+		readonly HashSet<Expression>                    _skippedExpressions   = new HashSet<Expression>();
+		readonly Dictionary<Expression,UnaryExpression> _convertedExpressions = new Dictionary<Expression,UnaryExpression>();
+
+		public Expression BuildExpression(IBuildContext context, Expression expression, bool enforceServerSide)
+		{
+			var newExpr = expression.Transform(expr => TransformExpression(context, expr, enforceServerSide));
+			return newExpr;
+		}
+
+		TransformInfo TransformExpression(IBuildContext context, Expression expr, bool enforceServerSide)
+		{
+			if (_skippedExpressions.Contains(expr))
+				return new TransformInfo(expr, true);
+
+			if (expr.Find(IsNoneSqlMember) != null)
+				return new TransformInfo(expr);
+
+			switch (expr.NodeType)
+			{
+				case ExpressionType.Convert       :
+				case ExpressionType.ConvertChecked:
+					{
+						if (expr.Type == typeof(object))
+							break;
+
+						var cex = (UnaryExpression)expr;
+
+						_convertedExpressions.Add(cex.Operand, cex);
+
+						var nex = BuildExpression(context, cex.Operand, enforceServerSide);
+
+						if (nex.Type != cex.Type)
+							nex = cex.Update(nex);
+
+						var ret = new TransformInfo(nex, true);
+
+						_convertedExpressions.Remove(cex.Operand);
+
+						return ret;
+					}
+
+				case ExpressionType.MemberAccess:
+					{
+						if (IsServerSideOnly(expr) || PreferServerSide(expr, enforceServerSide))
+							return new TransformInfo(BuildSql(context, expr));
+
+						var ma = (MemberExpression)expr;
+
+						var l  = Expressions.ConvertMember(MappingSchema, ma.Expression == null ? null : ma.Expression.Type, ma.Member);
+						if (l != null)
+						{
+							// In Grouping KeyContext we have to perform calculation on server side
+							if (Contexts.Any(c => c is GroupByBuilder.KeyContext))
+								return new TransformInfo(BuildSql(context, expr));
+							break;
+						}
+
+						if (ma.Member.IsNullableValueMember())
+							break;
+
+						if (ma.Member.IsNullableHasValueMember())
+						{
+							Expression e = Expression.NotEqual(
+								ma.Expression, Expression.Constant(null, ma.Expression.Type));
+
+							return new TransformInfo(
+								BuildExpression(
+									context,
+									ma.Expression.Type.IsPrimitiveEx() ?
+										Expression.Call(
+											MemberHelper.MethodOf(() => Sql.AsSql(true)),
+											e) :
+										e, enforceServerSide),
+								true);
+						}
+
+						var ctx = GetContext(context, ma);
+
+						if (ctx != null)
+						{
+							if (ma.Type.IsGenericTypeEx() && typeof(IEnumerable<>).IsSameOrParentOf(ma.Type))
+							{
+								var res = ctx.IsExpression(ma, 0, RequestFor.Association);
+
+								if (res.Result)
+								{
+									var table = (TableBuilder.AssociatedTableContext)res.Context;
+									if (table.IsList)
+									{
+										var mexpr = GetMultipleQueryExpression(context, MappingSchema, ma, new HashSet<ParameterExpression>());
+										return new TransformInfo(BuildExpression(context, mexpr, enforceServerSide));
+									}
+								}
+							}
+
+							return new TransformInfo(ctx.BuildExpression(ma, 0, enforceServerSide));
+						}
+
+						var ex = ma.Expression;
+
+						while (ex is MemberExpression)
+							ex = ((MemberExpression)ex).Expression;
+
+						if (ex is MethodCallExpression)
+						{
+							var ce = (MethodCallExpression)ex;
+
+							if (IsSubQuery(context, ce))
+							{
+								if (!IsMultipleQuery(ce))
+								{
+									var info = GetSubQueryContext(context, ce);
+									var par  = Expression.Parameter(ex.Type);
+									var bex  = info.Context.BuildExpression(ma.Transform(e => e == ex ? par : e), 0, enforceServerSide);
+
+									if (bex != null)
+										return new TransformInfo(bex);
+								}
+							}
+						}
+
+						ex = ma.Expression;
+
+						if (ex != null && ex.NodeType == ExpressionType.Constant)
+						{
+							// field = localVariable
+							//
+							var c = _expressionAccessors[ex];
+							return new TransformInfo(Expression.MakeMemberAccess(Expression.Convert(c, ex.Type), ma.Member));
+						}
+
+						break;
+					}
+
+				case ExpressionType.Parameter:
+					{
+						if (expr == ParametersParam)
+							break;
+
+						var ctx = GetContext(context, expr);
+
+						if (ctx != null)
+							return new TransformInfo(ctx.BuildExpression(expr, 0, enforceServerSide));
+
+						break;
+					}
+
+				case ExpressionType.Constant:
+					{
+						if (expr.Type.IsConstantable())
+							break;
+
+						if (_expressionAccessors.ContainsKey(expr))
+							return new TransformInfo(Expression.Convert(_expressionAccessors[expr], expr.Type));
+
+						break;
+					}
+
+				case ExpressionType.Coalesce:
+
+					if (expr.Type == typeof(string) && MappingSchema.GetDefaultValue(typeof(string)) != null)
+						return new TransformInfo(BuildSql(context, expr));
+
+					if (CanBeTranslatedToSql(context, ConvertExpression(expr), true))
+						return new TransformInfo(BuildSql(context, expr));
+
+					break;
+
+				case ExpressionType.Conditional:
+
+					if (CanBeTranslatedToSql(context, ConvertExpression(expr), true))
+						return new TransformInfo(BuildSql(context, expr));
+					break;
+
+				case ExpressionType.Call:
+					{
+						var ce = (MethodCallExpression)expr;
+
+						if (IsGroupJoinSource(context, ce))
+						{
+							foreach (var arg in ce.Arguments.Skip(1))
+								if (!_skippedExpressions.Contains(arg))
+									_skippedExpressions.Add(arg);
+
+							if (IsSubQuery(context, ce))
+							{
+								if (ce.IsQueryable())
+								//if (!typeof(IEnumerable).IsSameOrParentOf(expr.Type) || expr.Type == typeof(string) || expr.Type.IsArray)
+								{
+									var ctx = GetContext(context, expr);
+
+									if (ctx != null)
+										return new TransformInfo(ctx.BuildExpression(expr, 0, enforceServerSide));
+								}
+							}
+
+							if (ce.IsAssociation(MappingSchema))
+							{
+								var ctx = GetContext(context, ce);
+								if (ctx == null)
+									throw new InvalidOperationException();
+							break;
+						}
+
+								return new TransformInfo(ctx.BuildExpression(ce, 0));
+							}
+
+
+						if ((_buildMultipleQueryExpressions == null || !_buildMultipleQueryExpressions.Contains(ce)) && IsSubQuery(context, ce))
+						{
+							if (IsMultipleQuery(ce))
+								return new TransformInfo(BuildMultipleQuery(context, ce, enforceServerSide));
+
+							return new TransformInfo(GetSubQueryExpression(context, ce, enforceServerSide));
+						}
+
+						if (IsServerSideOnly(expr) || PreferServerSide(expr, enforceServerSide))
+							return new TransformInfo(BuildSql(context, expr));
+					}
+
+					break;
+			}
+
+			if (EnforceServerSide(context))
+			{
+				switch (expr.NodeType)
+				{
+					case ExpressionType.MemberInit :
+					case ExpressionType.New        :
+					case ExpressionType.Convert    :
+						break;
+
+					default                        :
+						if (CanBeCompiled(expr))
+							break;
+						return new TransformInfo(BuildSql(context, expr));
+				}
+			}
+
+			return new TransformInfo(expr);
+		}
+
+		static bool IsMultipleQuery(MethodCallExpression ce)
+		{
+			return typeof(IEnumerable).IsSameOrParentOf(ce.Type) && ce.Type != typeof(string) && !ce.Type.IsArray;
+		}
+
+		class SubQueryContextInfo
+		{
+			public MethodCallExpression Method;
+			public IBuildContext        Context;
+			public Expression           Expression;
+		}
+
+		readonly Dictionary<IBuildContext,List<SubQueryContextInfo>> _buildContextCache = new Dictionary<IBuildContext,List<SubQueryContextInfo>>();
+
+		SubQueryContextInfo GetSubQueryContext(IBuildContext context, MethodCallExpression expr)
+		{
+			List<SubQueryContextInfo> sbi;
+
+			if (!_buildContextCache.TryGetValue(context, out sbi))
+				_buildContextCache[context] = sbi = new List<SubQueryContextInfo>();
+
+			foreach (var item in sbi)
+			{
+				if (expr.EqualsTo(item.Method, new Dictionary<Expression,QueryableAccessor>()))
+					return item;
+			}
+
+			var ctx = GetSubQuery(context, expr);
+
+			var info = new SubQueryContextInfo { Method = expr, Context = ctx };
+
+			sbi.Add(info);
+
+			return info;
+		}
+
+		public Expression GetSubQueryExpression(IBuildContext context, MethodCallExpression expr, bool enforceServerSide)
+		{
+			var info = GetSubQueryContext(context, expr);
+			return info.Expression ?? (info.Expression = info.Context.BuildExpression(null, 0, enforceServerSide));
+		}
+
+		static bool EnforceServerSide(IBuildContext context)
+		{
+			return context.SelectQuery.Select.IsDistinct;
+		}
+
+		#endregion
+
+		#region BuildSql
+
+		Expression BuildSql(IBuildContext context, Expression expression)
+		{
+			var sqlex = ConvertToSqlExpression(context, expression);
+			var idx   = context.SelectQuery.Select.Add(sqlex);
+
+			idx = context.ConvertToParentIndex(idx, context);
+
+			var field = BuildSql(expression, idx);
+
+			return field;
+		}
+
+		public Expression BuildSql(Expression expression, int idx)
+		{
+			UnaryExpression cex;
+
+			var type = expression.Type;
+
+			if (_convertedExpressions.TryGetValue(expression, out cex))
+			{
+				if (cex.Type.IsNullable() && !type.IsNullable() && type.IsSameOrParentOf(cex.Type.ToNullableUnderlying()))
+					type = cex.Type;
+			}
+
+			return BuildSql(type, idx);
+		}
+
+		public Expression BuildSql(Type type, int idx)
+		{
+			return new ConvertFromDataReaderExpression(type, idx, DataReaderLocal, DataContext);
+		}
+
+		#endregion
+
+		#region IsNonSqlMember
+
+		bool IsNoneSqlMember(Expression expr)
+		{
+			switch (expr.NodeType)
+			{
+				case ExpressionType.MemberAccess:
+					{
+						var me = (MemberExpression)expr;
+
+						var om = (
+							from c in Contexts.OfType<TableBuilder.TableContext>()
+							where c.ObjectType == me.Member.DeclaringType
+							select c.EntityDescriptor
+						).FirstOrDefault();
+
+						return om != null && om.Associations.All(a => !a.MemberInfo.EqualsTo(me.Member)) && om[me.Member.Name] == null;
+					}
+			}
+
+			return false;
+		}
+
+		#endregion
+
+		#region PreferServerSide
+
+		bool PreferServerSide(Expression expr, bool enforceServerSide)
+		{
+			switch (expr.NodeType)
+			{
+				case ExpressionType.MemberAccess:
+					{
+						var pi = (MemberExpression)expr;
+						var l  = Expressions.ConvertMember(MappingSchema, pi.Expression == null ? null : pi.Expression.Type, pi.Member);
+
+						if (l != null)
+						{
+							var info = l.Body.Unwrap();
+
+							if (l.Parameters.Count == 1 && pi.Expression != null)
+								info = info.Transform(wpi => wpi == l.Parameters[0] ? pi.Expression : wpi);
+
+							return info.Find(e => PreferServerSide(e, enforceServerSide)) != null;
+						}
+
+						var attr = GetExpressionAttribute(pi.Member);
+						return attr != null && (attr.PreferServerSide || enforceServerSide) && !CanBeCompiled(expr);
+					}
+
+				case ExpressionType.Call:
+					{
+						var pi = (MethodCallExpression)expr;
+						var l  = Expressions.ConvertMember(MappingSchema, pi.Object == null ? null : pi.Object.Type, pi.Method);
+
+						if (l != null)
+							return l.Body.Unwrap().Find(e => PreferServerSide(e, enforceServerSide)) != null;
+
+						var attr = GetExpressionAttribute(pi.Method);
+						return attr != null && (attr.PreferServerSide || enforceServerSide) && !CanBeCompiled(expr);
+					}
+			}
+
+			return false;
+		}
+
+		#endregion
+
+		#region Build Mapper
+
+		public Expression BuildBlock(Expression expression)
+		{
+			if (IsBlockDisable || BlockExpressions.Count == 0)
+				return expression;
+
+			BlockExpressions.Add(expression);
+
+			expression = Expression.Block(BlockVariables, BlockExpressions);
+
+			while (BlockVariables.  Count > 1) BlockVariables.  RemoveAt(BlockVariables.  Count - 1);
+			while (BlockExpressions.Count > 1) BlockExpressions.RemoveAt(BlockExpressions.Count - 1);
+
+			return expression;
+		}
+
+		public ParameterExpression BuildVariable(Expression expr, string name = null)
+		{
+			if (name == null)
+				name = expr.Type.Name + Interlocked.Increment(ref VarIndex);
+
+			var variable = Expression.Variable(
+				expr.Type,
+				name.IndexOf('<') >= 0 ? null : name);
+
+			BlockVariables.  Add(variable);
+			BlockExpressions.Add(Expression.Assign(variable, expr));
+
+			return variable;
+		}
+
+		public Expression<Func<IQueryRunner,IDataContext,IDataReader,Expression,object[],T>> BuildMapper<T>(Expression expr)
+		{
+			var type = typeof(T);
+
+			if (expr.Type != type)
+				expr = Expression.Convert(expr, type);
+
+			var mapper = Expression.Lambda<Func<IQueryRunner,IDataContext,IDataReader,Expression,object[],T>>(
+				BuildBlock(expr), new []
+				{
+					QueryRunnerParam,
+					DataContextParam,
+					DataReaderParam,
+					ExpressionParam,
+					ParametersParam
+				});
+
+			return mapper;
+		}
+
+		#endregion
+
+		#region BuildMultipleQuery
+
+		interface IMultipleQueryHelper
+		{
+			Expression GetSubquery(
+				ExpressionBuilder       builder,
+				Expression              expression,
+				ParameterExpression     paramArray,
+				IEnumerable<Expression> parameters);
+		}
+
+		class MultipleQueryHelper<TRet> : IMultipleQueryHelper
+		{
+			public Expression GetSubquery(
+				ExpressionBuilder       builder,
+				Expression              expression,
+				ParameterExpression     paramArray,
+				IEnumerable<Expression> parameters)
+			{
+				var lambda      = Expression.Lambda<Func<IDataContext,object[],TRet>>(
+					expression,
+					Expression.Parameter(typeof(IDataContext), "ctx"),
+					paramArray);
+				var queryReader = CompiledQuery.Compile(lambda);
+
+				return Expression.Call(
+					null,
+					MemberHelper.MethodOf(() => ExecuteSubQuery(null, null, null)),
+						DataContextParam,
+						Expression.NewArrayInit(typeof(object), parameters),
+						Expression.Constant(queryReader)
+					);
+			}
+
+			static TRet ExecuteSubQuery(
+				IDataContext                     dataContext,
+				object[]                         parameters,
+				Func<IDataContext,object[],TRet> queryReader)
+			{
+				var db = dataContext.Clone(true);
+
+				db.CloseAfterUse = true;
+
+				return queryReader(db, parameters);
+			}
+		}
+
+		static readonly MethodInfo _whereMethodInfo =
+			MemberHelper.MethodOf(() => LinqExtensions.Where<int,int,object>(null,null)).GetGenericMethodDefinition();
+
+		static Expression GetMultipleQueryExpression(IBuildContext context, MappingSchema mappingSchema, Expression expression, HashSet<ParameterExpression> parameters)
+		{
+			if (!Common.Configuration.Linq.AllowMultipleQuery)
+				throw new LinqException("Multiple queries are not allowed. Set the 'LinqToDB.Common.Configuration.Linq.AllowMultipleQuery' flag to 'true' to allow multiple queries.");
+
+			expression.Visit(e =>
+			{
+				if (e.NodeType == ExpressionType.Lambda)
+					foreach (var p in ((LambdaExpression)e).Parameters)
+						parameters.Add(p);
+			});
+
+			// Convert associations.
+			//
+			return expression.Transform(e =>
+			{
+				switch (e.NodeType)
+				{
+					case ExpressionType.MemberAccess :
+						{
+							var root = e.GetRootObject(mappingSchema);
+
+							if (root != null &&
+								root.NodeType == ExpressionType.Parameter &&
+								!parameters.Contains((ParameterExpression)root))
+							{
+								var res = context.IsExpression(e, 0, RequestFor.Association);
+
+								if (res.Result)
+								{
+									var table = (TableBuilder.AssociatedTableContext)res.Context;
+
+									if (table.IsList)
+									{
+										var ttype  = typeof(Table<>).MakeGenericType(table.ObjectType);
+										var tbl    = Activator.CreateInstance(ttype, context.Builder.DataContext);
+										var method = e == expression ?
+											MemberHelper.MethodOf<IEnumerable<bool>>(n => n.Where(a => a)).GetGenericMethodDefinition().MakeGenericMethod(table.ObjectType) :
+											_whereMethodInfo.MakeGenericMethod(e.Type, table.ObjectType, ttype);
+
+										var me = (MemberExpression)e;
+										var op = Expression.Parameter(table.ObjectType, "t");
+
+										parameters.Add(op);
+
+										Expression ex = null;
+
+										for (var i = 0; i < table.Association.ThisKey.Length; i++)
+										{
+											var field1 = table.ParentAssociation.SqlTable.Fields[table.Association.ThisKey [i]];
+											var field2 = table.                  SqlTable.Fields[table.Association.OtherKey[i]];
+
+											var ma1 = Expression.MakeMemberAccess(op,            field2.ColumnDescriptor.MemberInfo);
+											var ma2 = Expression.MakeMemberAccess(me.Expression, field1.ColumnDescriptor.MemberInfo);
+
+											var ee = Equal(mappingSchema, ma1, ma2);
+
+											ex = ex == null ? ee : Expression.AndAlso(ex, ee);
+										}
+
+										var expr = Expression.Call(null, method, Expression.Constant(tbl), Expression.Lambda(ex, op));
+
+										if (e == expression)
+										{
+											expr = Expression.Call(
+												MemberHelper.MethodOf<IEnumerable<int>>(n => n.ToList()).GetGenericMethodDefinition().MakeGenericMethod(table.ObjectType),
+												expr);
+										}
+
+										return expr;
+									}
+								}
+							}
+
+							break;
+						}
+				}
+
+				return e;
+			});
+		}
+
+		HashSet<Expression> _buildMultipleQueryExpressions;
+
+		public Expression BuildMultipleQuery(IBuildContext context, Expression expression, bool enforceServerSide)
+		{
+			var parameters = new HashSet<ParameterExpression>();
+
+			expression = GetMultipleQueryExpression(context, MappingSchema, expression, parameters);
+
+			var paramex = Expression.Parameter(typeof(object[]), "ps");
+			var parms   = new List<Expression>();
+
+			// Convert parameters.
+			//
+			expression = expression.Transform(e =>
+			{
+				var root = e.GetRootObject(MappingSchema);
+
+				if (root != null &&
+					root.NodeType == ExpressionType.Parameter &&
+					!parameters.Contains((ParameterExpression)root))
+				{
+					if (_buildMultipleQueryExpressions == null)
+						_buildMultipleQueryExpressions = new HashSet<Expression>();
+
+					_buildMultipleQueryExpressions.Add(e);
+
+					var ex = Expression.Convert(BuildExpression(context, e, enforceServerSide), typeof(object));
+
+					_buildMultipleQueryExpressions.Remove(e);
+
+					parms.Add(ex);
+
+					return Expression.Convert(
+						Expression.ArrayIndex(paramex, Expression.Constant(parms.Count - 1)),
+						e.Type);
+				}
+
+				return e;
+			});
+
+			var sqtype = typeof(MultipleQueryHelper<>).MakeGenericType(expression.Type);
+			var helper = (IMultipleQueryHelper)Activator.CreateInstance(sqtype);
+
+			return helper.GetSubquery(this, expression, paramex, parms);
+		}
+
+		#endregion
+	}
+}