﻿using System;
using System.Collections.Generic;
using System.Data;
using System.Linq;
using System.Text;

namespace LinqToDB.DataProvider.Oracle
{
	using Data;
<<<<<<< HEAD
=======
	using Mapping;
>>>>>>> e183d5b0
	using SqlProvider;

	class OracleBulkCopy : BasicBulkCopy
	{
		public OracleBulkCopy(OracleDataProvider dataProvider, Type connectionType)
		{
			_dataProvider   = dataProvider;
			_connectionType = connectionType;
		}

		readonly OracleDataProvider _dataProvider;
		readonly Type               _connectionType;

		Func<IDbConnection,int,IDisposable> _bulkCopyCreator;
		Func<int,string,object>             _columnMappingCreator;
		Action<object,Action<object>>       _bulkCopySubscriber;

		protected override BulkCopyRowsCopied ProviderSpecificCopy<T>(
			[JetBrains.Annotations.NotNull] DataConnection dataConnection,
			BulkCopyOptions options,
			IEnumerable<T>  source)
		{
			if (dataConnection == null) throw new ArgumentNullException("dataConnection");

<<<<<<< HEAD
			var sqlBuilder = _dataProvider.CreateSqlBuilder();
=======
			var sqlBuilder = dataConnection.DataProvider.CreateSqlBuilder();
>>>>>>> e183d5b0
			var descriptor = dataConnection.MappingSchema.GetEntityDescriptor(typeof(T));
			var tableName  = GetTableName(sqlBuilder, descriptor);

			if (dataConnection.Transaction == null)
			{
				if (_bulkCopyCreator == null)
				{
					var clientNamespace    = OracleTools.AssemblyName + ".Client.";
					var bulkCopyType       = _connectionType.Assembly.GetType(clientNamespace + "OracleBulkCopy",              false);
					var bulkCopyOptionType = _connectionType.Assembly.GetType(clientNamespace + "OracleBulkCopyOptions",       false);
					var columnMappingType  = _connectionType.Assembly.GetType(clientNamespace + "OracleBulkCopyColumnMapping", false);

					if (bulkCopyType != null)
					{
						_bulkCopyCreator      = CreateBulkCopyCreator(_connectionType, bulkCopyType, bulkCopyOptionType);
						_columnMappingCreator = CreateColumnMappingCreator(columnMappingType);
					}
				}

				if (_bulkCopyCreator != null)
				{
					var columns = descriptor.Columns.Where(c => !c.SkipOnInsert).ToList();
					var rd      = new BulkCopyReader(_dataProvider, columns, source);
					var rc      = new BulkCopyRowsCopied();

					var bcOptions = 0; // Default

					if (options.UseInternalTransaction == true) bcOptions |= 1; // UseInternalTransaction = 1,

					using (var bc = _bulkCopyCreator(dataConnection.Connection, bcOptions))
					{
						dynamic dbc = bc;

						var notifyAfter = options.NotifyAfter == 0 && options.MaxBatchSize.HasValue ?
							options.MaxBatchSize.Value : options.NotifyAfter;

						if (notifyAfter != 0 && options.RowsCopiedCallback != null)
						{
							if (_bulkCopySubscriber == null)
								_bulkCopySubscriber = CreateBulkCopySubscriber(bc, "OracleRowsCopied");

							dbc.NotifyAfter = notifyAfter;

							_bulkCopySubscriber(bc, arg =>
							{
								dynamic darg = arg;
								rc.RowsCopied = darg.RowsCopied;
								options.RowsCopiedCallback(rc);
								if (rc.Abort)
									darg.Abort = true;
							});
						}

						if (options.MaxBatchSize.   HasValue) dbc.BatchSize       = options.MaxBatchSize.   Value;
						if (options.BulkCopyTimeout.HasValue) dbc.BulkCopyTimeout = options.BulkCopyTimeout.Value;

						dbc.DestinationTableName = tableName;

						for (var i = 0; i < columns.Count; i++)
							dbc.ColumnMappings.Add((dynamic)_columnMappingCreator(i, columns[i].ColumnName));

						dbc.WriteToServer(rd);
					}

					rc.RowsCopied = rd.Count;

					return rc;
				}
			}

			return MultipleRowsCopy(dataConnection, options, source);
		}

		protected override BulkCopyRowsCopied MultipleRowsCopy<T>(
			DataConnection dataConnection, BulkCopyOptions options, IEnumerable<T> source)
		{
<<<<<<< HEAD
			var sqlBuilder = _dataProvider.CreateSqlBuilder();
			var descriptor = dataConnection.MappingSchema.GetEntityDescriptor(typeof(T));
			var tableName  = GetTableName(sqlBuilder, descriptor);
			var rowsCopied = new BulkCopyRowsCopied();
			var sb         = new StringBuilder();
			var buildValue = BasicSqlBuilder.GetBuildValue(sqlBuilder, sb);
			var columns    = descriptor.Columns.Where(c => !c.SkipOnInsert).ToArray();
			var pname      = sqlBuilder.Convert("p", ConvertType.NameToQueryParameter).ToString();

			sb.AppendLine("INSERT ALL");

			var headerLen    = sb.Length;
			var currentCount = 0;
			var batchSize    = options.MaxBatchSize ?? 1000;

			if (batchSize <= 0)
				batchSize = 1000;

			var parms = new List<DataParameter>();
			var pidx = 0;

			foreach (var item in source)
			{
				sb.AppendFormat("\tINTO {0} (", tableName);

				foreach (var column in columns)
					sb
						.Append(sqlBuilder.Convert(column.ColumnName, ConvertType.NameToQueryField))
						.Append(", ");

				sb.Length -= 2;

				sb.Append(") VALUES (");

				foreach (var column in columns)
				{
					var value = column.GetValue(item);

					if (value == null)
					{
						sb.Append("NULL");
					}
					else
						switch (Type.GetTypeCode(value.GetType()))
						{
							case TypeCode.DBNull:
								sb.Append("NULL");
								break;

							case TypeCode.String:
								var isString = false;

								switch (column.DataType)
								{
									case DataType.NVarChar  :
									case DataType.Char      :
									case DataType.VarChar   :
									case DataType.NChar     :
									case DataType.Undefined :
										isString = true;
										break;
								}

								if (isString) goto case TypeCode.Int32;
								goto default;

							case TypeCode.Boolean  :
							case TypeCode.Char     :
							case TypeCode.SByte    :
							case TypeCode.Byte     :
							case TypeCode.Int16    :
							case TypeCode.UInt16   :
							case TypeCode.Int32    :
							case TypeCode.UInt32   :
							case TypeCode.Int64    :
							case TypeCode.UInt64   :
							case TypeCode.Single   :
							case TypeCode.Double   :
							case TypeCode.Decimal  :
							case TypeCode.DateTime :
								//SetParameter(dataParam, "", column.DataType, value);

								buildValue(value);
								break;

							default:
								var name = pname + ++pidx;

								sb.Append(name);
								parms.Add(new DataParameter("p" + pidx, value, column.DataType));

								break;
						}

					sb.Append(",");
				}

				sb.Length--;
				sb.AppendLine(")");

				rowsCopied.RowsCopied++;
				currentCount++;

				if (currentCount >= batchSize || parms.Count > 100000 || sb.Length > 100000)
				{
					sb.AppendLine("SELECT * FROM dual");

					dataConnection.Execute(sb.AppendLine().ToString(), parms.ToArray());

					if (options.RowsCopiedCallback != null)
					{
						options.RowsCopiedCallback(rowsCopied);

						if (rowsCopied.Abort)
							return rowsCopied;
					}

					parms.Clear();
					pidx         = 0;
					currentCount = 0;
					sb.Length    = headerLen;
				}
			}

			if (currentCount > 0)
			{
				sb.AppendLine("SELECT * FROM dual");

				dataConnection.Execute(sb.ToString(), parms.ToArray());
				sb.Length = headerLen;

				if (options.RowsCopiedCallback != null)
					options.RowsCopiedCallback(rowsCopied);
			}

			return rowsCopied;
=======
			var helper = new MultipleRowsHelper<T>(dataConnection, options, false);

			helper.StringBuilder.AppendLine("INSERT ALL");
			helper.SetHeader();

			foreach (var item in source)
			{
				helper.StringBuilder.AppendFormat("\tINTO {0} (", helper.TableName);

				foreach (var column in helper.Columns)
					helper.StringBuilder
						.Append(helper.SqlBuilder.Convert(column.ColumnName, ConvertType.NameToQueryField))
						.Append(", ");

				helper.StringBuilder.Length -= 2;

				helper.StringBuilder.Append(") VALUES (");
				helper.BuildColumns(item);
				helper.StringBuilder.AppendLine(")");

				helper.RowsCopied.RowsCopied++;
				helper.CurrentCount++;

				if (helper.CurrentCount >= helper.BatchSize || helper.Parameters.Count > 10000 || helper.StringBuilder.Length > 100000)
				{
					helper.StringBuilder.AppendLine("SELECT * FROM dual");
					if (!helper.Execute())
						return helper.RowsCopied;
				}
			}

			if (helper.CurrentCount > 0)
			{
				helper.StringBuilder.AppendLine("SELECT * FROM dual");
				helper.Execute();
			}

			return helper.RowsCopied;
>>>>>>> e183d5b0
		}
	}
}
<|MERGE_RESOLUTION|>--- conflicted
+++ resolved
@@ -1,298 +1,152 @@
-﻿using System;
-using System.Collections.Generic;
-using System.Data;
-using System.Linq;
-using System.Text;
-
-namespace LinqToDB.DataProvider.Oracle
-{
-	using Data;
-<<<<<<< HEAD
-=======
-	using Mapping;
->>>>>>> e183d5b0
-	using SqlProvider;
-
-	class OracleBulkCopy : BasicBulkCopy
-	{
-		public OracleBulkCopy(OracleDataProvider dataProvider, Type connectionType)
-		{
-			_dataProvider   = dataProvider;
-			_connectionType = connectionType;
-		}
-
-		readonly OracleDataProvider _dataProvider;
-		readonly Type               _connectionType;
-
-		Func<IDbConnection,int,IDisposable> _bulkCopyCreator;
-		Func<int,string,object>             _columnMappingCreator;
-		Action<object,Action<object>>       _bulkCopySubscriber;
-
-		protected override BulkCopyRowsCopied ProviderSpecificCopy<T>(
-			[JetBrains.Annotations.NotNull] DataConnection dataConnection,
-			BulkCopyOptions options,
-			IEnumerable<T>  source)
-		{
-			if (dataConnection == null) throw new ArgumentNullException("dataConnection");
-
-<<<<<<< HEAD
-			var sqlBuilder = _dataProvider.CreateSqlBuilder();
-=======
-			var sqlBuilder = dataConnection.DataProvider.CreateSqlBuilder();
->>>>>>> e183d5b0
-			var descriptor = dataConnection.MappingSchema.GetEntityDescriptor(typeof(T));
-			var tableName  = GetTableName(sqlBuilder, descriptor);
-
-			if (dataConnection.Transaction == null)
-			{
-				if (_bulkCopyCreator == null)
-				{
-					var clientNamespace    = OracleTools.AssemblyName + ".Client.";
-					var bulkCopyType       = _connectionType.Assembly.GetType(clientNamespace + "OracleBulkCopy",              false);
-					var bulkCopyOptionType = _connectionType.Assembly.GetType(clientNamespace + "OracleBulkCopyOptions",       false);
-					var columnMappingType  = _connectionType.Assembly.GetType(clientNamespace + "OracleBulkCopyColumnMapping", false);
-
-					if (bulkCopyType != null)
-					{
-						_bulkCopyCreator      = CreateBulkCopyCreator(_connectionType, bulkCopyType, bulkCopyOptionType);
-						_columnMappingCreator = CreateColumnMappingCreator(columnMappingType);
-					}
-				}
-
-				if (_bulkCopyCreator != null)
-				{
-					var columns = descriptor.Columns.Where(c => !c.SkipOnInsert).ToList();
-					var rd      = new BulkCopyReader(_dataProvider, columns, source);
-					var rc      = new BulkCopyRowsCopied();
-
-					var bcOptions = 0; // Default
-
-					if (options.UseInternalTransaction == true) bcOptions |= 1; // UseInternalTransaction = 1,
-
-					using (var bc = _bulkCopyCreator(dataConnection.Connection, bcOptions))
-					{
-						dynamic dbc = bc;
-
-						var notifyAfter = options.NotifyAfter == 0 && options.MaxBatchSize.HasValue ?
-							options.MaxBatchSize.Value : options.NotifyAfter;
-
-						if (notifyAfter != 0 && options.RowsCopiedCallback != null)
-						{
-							if (_bulkCopySubscriber == null)
-								_bulkCopySubscriber = CreateBulkCopySubscriber(bc, "OracleRowsCopied");
-
-							dbc.NotifyAfter = notifyAfter;
-
-							_bulkCopySubscriber(bc, arg =>
-							{
-								dynamic darg = arg;
-								rc.RowsCopied = darg.RowsCopied;
-								options.RowsCopiedCallback(rc);
-								if (rc.Abort)
-									darg.Abort = true;
-							});
-						}
-
-						if (options.MaxBatchSize.   HasValue) dbc.BatchSize       = options.MaxBatchSize.   Value;
-						if (options.BulkCopyTimeout.HasValue) dbc.BulkCopyTimeout = options.BulkCopyTimeout.Value;
-
-						dbc.DestinationTableName = tableName;
-
-						for (var i = 0; i < columns.Count; i++)
-							dbc.ColumnMappings.Add((dynamic)_columnMappingCreator(i, columns[i].ColumnName));
-
-						dbc.WriteToServer(rd);
-					}
-
-					rc.RowsCopied = rd.Count;
-
-					return rc;
-				}
-			}
-
-			return MultipleRowsCopy(dataConnection, options, source);
-		}
-
-		protected override BulkCopyRowsCopied MultipleRowsCopy<T>(
-			DataConnection dataConnection, BulkCopyOptions options, IEnumerable<T> source)
-		{
-<<<<<<< HEAD
-			var sqlBuilder = _dataProvider.CreateSqlBuilder();
-			var descriptor = dataConnection.MappingSchema.GetEntityDescriptor(typeof(T));
-			var tableName  = GetTableName(sqlBuilder, descriptor);
-			var rowsCopied = new BulkCopyRowsCopied();
-			var sb         = new StringBuilder();
-			var buildValue = BasicSqlBuilder.GetBuildValue(sqlBuilder, sb);
-			var columns    = descriptor.Columns.Where(c => !c.SkipOnInsert).ToArray();
-			var pname      = sqlBuilder.Convert("p", ConvertType.NameToQueryParameter).ToString();
-
-			sb.AppendLine("INSERT ALL");
-
-			var headerLen    = sb.Length;
-			var currentCount = 0;
-			var batchSize    = options.MaxBatchSize ?? 1000;
-
-			if (batchSize <= 0)
-				batchSize = 1000;
-
-			var parms = new List<DataParameter>();
-			var pidx = 0;
-
-			foreach (var item in source)
-			{
-				sb.AppendFormat("\tINTO {0} (", tableName);
-
-				foreach (var column in columns)
-					sb
-						.Append(sqlBuilder.Convert(column.ColumnName, ConvertType.NameToQueryField))
-						.Append(", ");
-
-				sb.Length -= 2;
-
-				sb.Append(") VALUES (");
-
-				foreach (var column in columns)
-				{
-					var value = column.GetValue(item);
-
-					if (value == null)
-					{
-						sb.Append("NULL");
-					}
-					else
-						switch (Type.GetTypeCode(value.GetType()))
-						{
-							case TypeCode.DBNull:
-								sb.Append("NULL");
-								break;
-
-							case TypeCode.String:
-								var isString = false;
-
-								switch (column.DataType)
-								{
-									case DataType.NVarChar  :
-									case DataType.Char      :
-									case DataType.VarChar   :
-									case DataType.NChar     :
-									case DataType.Undefined :
-										isString = true;
-										break;
-								}
-
-								if (isString) goto case TypeCode.Int32;
-								goto default;
-
-							case TypeCode.Boolean  :
-							case TypeCode.Char     :
-							case TypeCode.SByte    :
-							case TypeCode.Byte     :
-							case TypeCode.Int16    :
-							case TypeCode.UInt16   :
-							case TypeCode.Int32    :
-							case TypeCode.UInt32   :
-							case TypeCode.Int64    :
-							case TypeCode.UInt64   :
-							case TypeCode.Single   :
-							case TypeCode.Double   :
-							case TypeCode.Decimal  :
-							case TypeCode.DateTime :
-								//SetParameter(dataParam, "", column.DataType, value);
-
-								buildValue(value);
-								break;
-
-							default:
-								var name = pname + ++pidx;
-
-								sb.Append(name);
-								parms.Add(new DataParameter("p" + pidx, value, column.DataType));
-
-								break;
-						}
-
-					sb.Append(",");
-				}
-
-				sb.Length--;
-				sb.AppendLine(")");
-
-				rowsCopied.RowsCopied++;
-				currentCount++;
-
-				if (currentCount >= batchSize || parms.Count > 100000 || sb.Length > 100000)
-				{
-					sb.AppendLine("SELECT * FROM dual");
-
-					dataConnection.Execute(sb.AppendLine().ToString(), parms.ToArray());
-
-					if (options.RowsCopiedCallback != null)
-					{
-						options.RowsCopiedCallback(rowsCopied);
-
-						if (rowsCopied.Abort)
-							return rowsCopied;
-					}
-
-					parms.Clear();
-					pidx         = 0;
-					currentCount = 0;
-					sb.Length    = headerLen;
-				}
-			}
-
-			if (currentCount > 0)
-			{
-				sb.AppendLine("SELECT * FROM dual");
-
-				dataConnection.Execute(sb.ToString(), parms.ToArray());
-				sb.Length = headerLen;
-
-				if (options.RowsCopiedCallback != null)
-					options.RowsCopiedCallback(rowsCopied);
-			}
-
-			return rowsCopied;
-=======
-			var helper = new MultipleRowsHelper<T>(dataConnection, options, false);
-
-			helper.StringBuilder.AppendLine("INSERT ALL");
-			helper.SetHeader();
-
-			foreach (var item in source)
-			{
-				helper.StringBuilder.AppendFormat("\tINTO {0} (", helper.TableName);
-
-				foreach (var column in helper.Columns)
-					helper.StringBuilder
-						.Append(helper.SqlBuilder.Convert(column.ColumnName, ConvertType.NameToQueryField))
-						.Append(", ");
-
-				helper.StringBuilder.Length -= 2;
-
-				helper.StringBuilder.Append(") VALUES (");
-				helper.BuildColumns(item);
-				helper.StringBuilder.AppendLine(")");
-
-				helper.RowsCopied.RowsCopied++;
-				helper.CurrentCount++;
-
-				if (helper.CurrentCount >= helper.BatchSize || helper.Parameters.Count > 10000 || helper.StringBuilder.Length > 100000)
-				{
-					helper.StringBuilder.AppendLine("SELECT * FROM dual");
-					if (!helper.Execute())
-						return helper.RowsCopied;
-				}
-			}
-
-			if (helper.CurrentCount > 0)
-			{
-				helper.StringBuilder.AppendLine("SELECT * FROM dual");
-				helper.Execute();
-			}
-
-			return helper.RowsCopied;
->>>>>>> e183d5b0
-		}
-	}
-}
+﻿using System;
+using System.Collections.Generic;
+using System.Data;
+using System.Linq;
+using System.Text;
+
+namespace LinqToDB.DataProvider.Oracle
+{
+	using Data;
+	using Mapping;
+	using SqlProvider;
+
+	class OracleBulkCopy : BasicBulkCopy
+	{
+		public OracleBulkCopy(OracleDataProvider dataProvider, Type connectionType)
+		{
+			_dataProvider   = dataProvider;
+			_connectionType = connectionType;
+		}
+
+		readonly OracleDataProvider _dataProvider;
+		readonly Type               _connectionType;
+
+		Func<IDbConnection,int,IDisposable> _bulkCopyCreator;
+		Func<int,string,object>             _columnMappingCreator;
+		Action<object,Action<object>>       _bulkCopySubscriber;
+
+		protected override BulkCopyRowsCopied ProviderSpecificCopy<T>(
+			[JetBrains.Annotations.NotNull] DataConnection dataConnection,
+			BulkCopyOptions options,
+			IEnumerable<T>  source)
+		{
+			if (dataConnection == null) throw new ArgumentNullException("dataConnection");
+
+			var sqlBuilder = dataConnection.DataProvider.CreateSqlBuilder();
+			var descriptor = dataConnection.MappingSchema.GetEntityDescriptor(typeof(T));
+			var tableName  = GetTableName(sqlBuilder, descriptor);
+
+			if (dataConnection.Transaction == null)
+			{
+				if (_bulkCopyCreator == null)
+				{
+					var clientNamespace    = OracleTools.AssemblyName + ".Client.";
+					var bulkCopyType       = _connectionType.Assembly.GetType(clientNamespace + "OracleBulkCopy",              false);
+					var bulkCopyOptionType = _connectionType.Assembly.GetType(clientNamespace + "OracleBulkCopyOptions",       false);
+					var columnMappingType  = _connectionType.Assembly.GetType(clientNamespace + "OracleBulkCopyColumnMapping", false);
+
+					if (bulkCopyType != null)
+					{
+						_bulkCopyCreator      = CreateBulkCopyCreator(_connectionType, bulkCopyType, bulkCopyOptionType);
+						_columnMappingCreator = CreateColumnMappingCreator(columnMappingType);
+					}
+				}
+
+				if (_bulkCopyCreator != null)
+				{
+					var columns = descriptor.Columns.Where(c => !c.SkipOnInsert).ToList();
+					var rd      = new BulkCopyReader(_dataProvider, columns, source);
+					var rc      = new BulkCopyRowsCopied();
+
+					var bcOptions = 0; // Default
+
+					if (options.UseInternalTransaction == true) bcOptions |= 1; // UseInternalTransaction = 1,
+
+					using (var bc = _bulkCopyCreator(dataConnection.Connection, bcOptions))
+					{
+						dynamic dbc = bc;
+
+						var notifyAfter = options.NotifyAfter == 0 && options.MaxBatchSize.HasValue ?
+							options.MaxBatchSize.Value : options.NotifyAfter;
+
+						if (notifyAfter != 0 && options.RowsCopiedCallback != null)
+						{
+							if (_bulkCopySubscriber == null)
+								_bulkCopySubscriber = CreateBulkCopySubscriber(bc, "OracleRowsCopied");
+
+							dbc.NotifyAfter = notifyAfter;
+
+							_bulkCopySubscriber(bc, arg =>
+							{
+								dynamic darg = arg;
+								rc.RowsCopied = darg.RowsCopied;
+								options.RowsCopiedCallback(rc);
+								if (rc.Abort)
+									darg.Abort = true;
+							});
+						}
+
+						if (options.MaxBatchSize.   HasValue) dbc.BatchSize       = options.MaxBatchSize.   Value;
+						if (options.BulkCopyTimeout.HasValue) dbc.BulkCopyTimeout = options.BulkCopyTimeout.Value;
+
+						dbc.DestinationTableName = tableName;
+
+						for (var i = 0; i < columns.Count; i++)
+							dbc.ColumnMappings.Add((dynamic)_columnMappingCreator(i, columns[i].ColumnName));
+
+						dbc.WriteToServer(rd);
+					}
+
+					rc.RowsCopied = rd.Count;
+
+					return rc;
+				}
+			}
+
+			return MultipleRowsCopy(dataConnection, options, source);
+		}
+
+		protected override BulkCopyRowsCopied MultipleRowsCopy<T>(
+			DataConnection dataConnection, BulkCopyOptions options, IEnumerable<T> source)
+		{
+			var helper = new MultipleRowsHelper<T>(dataConnection, options, false);
+
+			helper.StringBuilder.AppendLine("INSERT ALL");
+			helper.SetHeader();
+
+			foreach (var item in source)
+			{
+				helper.StringBuilder.AppendFormat("\tINTO {0} (", helper.TableName);
+
+				foreach (var column in helper.Columns)
+					helper.StringBuilder
+						.Append(helper.SqlBuilder.Convert(column.ColumnName, ConvertType.NameToQueryField))
+						.Append(", ");
+
+				helper.StringBuilder.Length -= 2;
+
+				helper.StringBuilder.Append(") VALUES (");
+				helper.BuildColumns(item);
+				helper.StringBuilder.AppendLine(")");
+
+				helper.RowsCopied.RowsCopied++;
+				helper.CurrentCount++;
+
+				if (helper.CurrentCount >= helper.BatchSize || helper.Parameters.Count > 10000 || helper.StringBuilder.Length > 100000)
+				{
+					helper.StringBuilder.AppendLine("SELECT * FROM dual");
+					if (!helper.Execute())
+						return helper.RowsCopied;
+				}
+			}
+
+			if (helper.CurrentCount > 0)
+			{
+				helper.StringBuilder.AppendLine("SELECT * FROM dual");
+				helper.Execute();
+			}
+
+			return helper.RowsCopied;
+		}
+	}
+}