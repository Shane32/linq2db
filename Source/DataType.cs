--- conflicted
+++ resolved
@@ -1,259 +1,256 @@
-﻿using System;
-
-namespace LinqToDB
-{
-	/// <summary>
-	/// List of data types, supported by linq2db.
-	/// Provider-level support depends on database capabilities and current implementation
-	/// support level and could vary for different providers.
-	/// </summary>
-	public enum DataType
-	{
-		/// <summary>
-		/// Undefined data type.
-		/// </summary>
-		Undefined = 0,
-
-		/// <summary>
-		/// A fixed-length stream of non-Unicode characters ranging between 1 and 8,000 characters.
-		/// </summary>
-		Char,
-
-		/// <summary>
-		/// A variable-length stream of non-Unicode characters ranging between 1 and 8,000 characters.
-		/// Use VarChar when the database column is varchar(max).
-		/// </summary>
-		VarChar,
-
-		/// <summary>
-		/// A variable-length stream of non-Unicode data with a maximum length of 2 31 -1 (or 2,147,483,647) characters.
-		/// </summary>
-		Text,
-
-		/// <summary>
-		/// A fixed-length stream of Unicode characters ranging between 1 and 4,000 characters.
-		/// </summary>
-		NChar,
-
-		/// <summary>
-		/// A variable-length stream of Unicode characters ranging between 1 and 4,000 characters.
-		/// Implicit conversion fails if the string is greater than 4,000 characters.
-<<<<<<< HEAD
-		/// Oracle: We need NVarChar2 in order to insert UTF8 string values. The default Odp VarChar2 dbtype doesnt work
-		/// with UTF8 values. Note : Microsoft oracle client uses NVarChar value by default.
-		/// 
-		/// Same as VARCHAR2 except that the column stores values in the  National CS , ie you can store values in Bangla 
-		/// if your National CS is BN8BSCII .If the National CS is of fixed width CS (all characters are represented by
-		///  a fixed byte ,say 2 bytes for JA16EUCFIXED) , then NVARCHAR2(30) stores 30 Characters.
-		/// Varchar2 works with 8 bit characters where as Nvarchar2 works ith 16 bit characters.
-		/// If you have to store data other than english prefer Nvarchar2 or viceversa.
-		/// 
-		/// NCHAR and NVARCHAR2 are Unicode datatypes that store Unicode character data. The character set of NCHAR and 
-		/// NVARCHAR2 datatypes can only be either AL16UTF16 or UTF8 and is specified at database creation time as the 
-		/// national character set. AL16UTF16 and UTF8 are both Unicode encoding. The NCHAR datatype stores fixed-length 
-		/// character strings that correspond to the national character set.The NVARCHAR2 datatype stores variable length 
-		/// character strings. When you create a table with an NCHAR or NVARCHAR2 column, the maximum size specified is 
-		/// always in character length semantics. Character length semantics is the default and only length semantics for
-		///  NCHAR or NVARCHAR2. For example, if national character set is UTF8, then the following statement defines the
-		///  maximum byte length of 90 bytes: CREATE TABLE tab1 (col1 NCHAR(30)); This statement creates a column with 
-		/// maximum character length of 30. The maximum byte length is the multiple of the maximum character length and 
-		/// the maximum number of bytes in each character.
-		/// The maximum length of an NVARCHAR2 column is 4000 bytes. It can hold up to 4000 characters. The actual data
-		///  is subject to the maximum byte limit of 4000. The two size constraints must be satisfied simultaneously at run time.
-=======
->>>>>>> 8f9f4ed7
-		/// </summary>
-		NVarChar,
-
-		/// <summary>
-		/// A variable-length stream of Unicode data with a maximum length of 2 30 - 1 (or 1,073,741,823) characters.
-		/// </summary>
-		NText,
-
-		/// <summary>
-		/// A fixed-length stream of binary data ranging between 1 and 8,000 bytes.
-		/// </summary>
-		Binary,
-
-		/// <summary>
-		/// A variable-length stream of binary data ranging between 1 and 8,000 bytes.
-		/// Implicit conversion fails if the byte array is greater than 8,000 bytes.
-		/// </summary>
-		VarBinary,
-
-		/// <summary>
-		/// Binary large object.
-		/// </summary>
-		Blob,
-
-		/// <summary>
-		/// A variable-length stream of binary data ranging from 0 to 2 31 -1 (or 2,147,483,647) bytes.
-		/// </summary>
-		Image,
-
-		/// <summary>
-		/// A simple type representing Boolean values of true or false.
-		/// </summary>
-		Boolean,
-
-		/// <summary>
-		/// A globally unique identifier (or GUID).
-		/// </summary>
-		Guid,
-
-		/// <summary>
-		/// An integral type representing signed 8-bit integers with values between -128 and 127.
-		/// </summary>
-		SByte,
-
-		/// <summary>
-		/// An integral type representing signed 16-bit integers with values between -32768 and 32767.
-		/// </summary>
-		Int16,
-
-		/// <summary>
-		/// An integral type representing signed 32-bit integers with values between -2147483648 and 2147483647.
-		/// </summary>
-		Int32,
-
-		/// <summary>
-		/// An integral type representing signed 64-bit integers with values between -9223372036854775808 and 9223372036854775807.
-		/// </summary>
-		Int64,
-
-		/// <summary>
-		/// An 8-bit unsigned integer ranging in value from 0 to 255.
-		/// </summary>
-		Byte,
-
-		/// <summary>
-		/// An integral type representing unsigned 16-bit integers with values between 0 and 65535.
-		/// </summary>
-		UInt16,
-
-		/// <summary>
-		/// An integral type representing unsigned 32-bit integers with values between 0 and 4294967295.
-		/// </summary>
-		UInt32,
-
-		/// <summary>
-		/// An integral type representing unsigned 64-bit integers with values between 0 and 18446744073709551615.
-		/// </summary>
-		UInt64,
-
-		/// <summary>
-		/// A floating point number within the range of -3.40E +38 through 3.40E +38.
-		/// </summary>
-		Single,
-
-		/// <summary>
-		/// A floating point number within the range of -1.79E +308 through 1.79E +308.
-		/// </summary>
-		Double,
-
-		/// <summary>
-		/// A simple type representing values with fixed precision and scale numbers.
-		/// When maximum precision is used, valid values are from -10^38+1 through 10^38-1.
-		/// </summary>
-		Decimal,
-
-		/// <summary>
-		/// A currency value ranging from -2 63 (or -9,223,372,036,854,775,808) to 2 63 -1 (or +9,223,372,036,854,775,807)
-		/// with an accuracy to a ten-thousandth of a currency unit.
-		/// </summary>
-		Money,
-
-		/// <summary>
-		/// A currency value ranging from -214,748.3648 to +214,748.3647 with an accuracy to a ten-thousandth of a currency unit.
-		/// </summary>
-		SmallMoney,
-
-		/// <summary>
-		/// A type representing a date value.
-		/// </summary>
-		Date,
-
-		/// <summary>
-		/// A type representing a time value.
-		/// </summary>
-		Time,
-
-		/// <summary>
-		/// Date and time data ranging in value from January 1, 1753 to December 31, 9999 to an accuracy of 3.33 milliseconds.
-		/// </summary>
-		DateTime,
-
-		/// <summary>
-		/// Date and time data.
-		/// Date value range is from January 1,1 AD through December 31, 9999 AD.
-		/// Time value range is 00:00:00 through 23:59:59.9999999 with an accuracy of 100 nanoseconds.
-		/// </summary>
-		DateTime2,
-
-		/// <summary>
-		/// Date and time data ranging in value from January 1, 1900 to June 6, 2079 to an accuracy of one minute.
-		/// </summary>
-		SmallDateTime,
-
-		/// <summary>
-		/// Date and time data with time zone awareness.
-		/// Date value range is from January 1,1 AD through December 31, 9999 AD.
-		/// Time value range is 00:00:00 through 23:59:59.9999999 with an accuracy of 100 nanoseconds.
-		/// Time zone value range is -14:00 through +14:00.
-		/// </summary>
-		DateTimeOffset,
-
-		/// <summary>
-		/// Array of type Byte.
-		/// Automatically generated binary numbers, which are guaranteed to be unique within a database.
-		/// timestamp is used typically as a mechanism for version-stamping table rows. The storage size is 8 bytes.
-		/// </summary>
-		Timestamp,
-
-		/// <summary>
-		/// An XML value. Obtain the XML as a string using the GetValue method or Value property,
-		/// or as an XmlReader by calling the CreateReader method.
-		/// </summary>
-		Xml,
-
-		/// <summary>
-		/// A general type representing any reference or value type not explicitly represented by another DataType value.
-		/// </summary>
-		Variant,
-
-		/// <summary>
-		/// A variable-length numeric value.
-		/// </summary>
-		VarNumeric,
-
-		/// <summary>
-		/// A SQL Server 2005 user-defined type (UDT).
-		/// </summary>
-		Udt,
-
-		/// <summary>
-		/// Array of bits.
-		/// </summary>
-		BitArray,
-
-		/// <summary>
-		/// Dictionary type for key-value pairs.
-		/// </summary>
-		Dictionary,
-
-		/// <summary>
-		/// Result set (for example OracleDbType.RefCursor).
-		/// </summary>
-		Cursor,
-
-		/// <summary>
-		/// Json type utilized in postgres provider.
-		/// </summary>
-		Json,
-
-		/// <summary>
-		/// Binary type utilized postgres provider (jsonb).
-		/// </summary>
-		BinaryJson
-	}
-}
+﻿using System;
+
+namespace LinqToDB
+{
+	/// <summary>
+	/// List of data types, supported by linq2db.
+	/// Provider-level support depends on database capabilities and current implementation
+	/// support level and could vary for different providers.
+	/// </summary>
+	public enum DataType
+	{
+		/// <summary>
+		/// Undefined data type.
+		/// </summary>
+		Undefined = 0,
+
+		/// <summary>
+		/// A fixed-length stream of non-Unicode characters ranging between 1 and 8,000 characters.
+		/// </summary>
+		Char,
+
+		/// <summary>
+		/// A variable-length stream of non-Unicode characters ranging between 1 and 8,000 characters.
+		/// Use VarChar when the database column is varchar(max).
+		/// </summary>
+		VarChar,
+
+		/// <summary>
+		/// A variable-length stream of non-Unicode data with a maximum length of 2 31 -1 (or 2,147,483,647) characters.
+		/// </summary>
+		Text,
+
+		/// <summary>
+		/// A fixed-length stream of Unicode characters ranging between 1 and 4,000 characters.
+		/// </summary>
+		NChar,
+
+		/// <summary>
+		/// A variable-length stream of Unicode characters ranging between 1 and 4,000 characters.
+		/// Implicit conversion fails if the string is greater than 4,000 characters.
+		/// Oracle: We need NVarChar2 in order to insert UTF8 string values. The default Odp VarChar2 dbtype doesnt work
+		/// with UTF8 values. Note : Microsoft oracle client uses NVarChar value by default.
+		/// 
+		/// Same as VARCHAR2 except that the column stores values in the  National CS , ie you can store values in Bangla 
+		/// if your National CS is BN8BSCII .If the National CS is of fixed width CS (all characters are represented by
+		///  a fixed byte ,say 2 bytes for JA16EUCFIXED) , then NVARCHAR2(30) stores 30 Characters.
+		/// Varchar2 works with 8 bit characters where as Nvarchar2 works ith 16 bit characters.
+		/// If you have to store data other than english prefer Nvarchar2 or viceversa.
+		/// 
+		/// NCHAR and NVARCHAR2 are Unicode datatypes that store Unicode character data. The character set of NCHAR and 
+		/// NVARCHAR2 datatypes can only be either AL16UTF16 or UTF8 and is specified at database creation time as the 
+		/// national character set. AL16UTF16 and UTF8 are both Unicode encoding. The NCHAR datatype stores fixed-length 
+		/// character strings that correspond to the national character set.The NVARCHAR2 datatype stores variable length 
+		/// character strings. When you create a table with an NCHAR or NVARCHAR2 column, the maximum size specified is 
+		/// always in character length semantics. Character length semantics is the default and only length semantics for
+		///  NCHAR or NVARCHAR2. For example, if national character set is UTF8, then the following statement defines the
+		///  maximum byte length of 90 bytes: CREATE TABLE tab1 (col1 NCHAR(30)); This statement creates a column with 
+		/// maximum character length of 30. The maximum byte length is the multiple of the maximum character length and 
+		/// the maximum number of bytes in each character.
+		/// The maximum length of an NVARCHAR2 column is 4000 bytes. It can hold up to 4000 characters. The actual data
+		///  is subject to the maximum byte limit of 4000. The two size constraints must be satisfied simultaneously at run time.
+		/// </summary>
+		NVarChar,
+
+		/// <summary>
+		/// A variable-length stream of Unicode data with a maximum length of 2 30 - 1 (or 1,073,741,823) characters.
+		/// </summary>
+		NText,
+
+		/// <summary>
+		/// A fixed-length stream of binary data ranging between 1 and 8,000 bytes.
+		/// </summary>
+		Binary,
+
+		/// <summary>
+		/// A variable-length stream of binary data ranging between 1 and 8,000 bytes.
+		/// Implicit conversion fails if the byte array is greater than 8,000 bytes.
+		/// </summary>
+		VarBinary,
+
+		/// <summary>
+		/// Binary large object.
+		/// </summary>
+		Blob,
+
+		/// <summary>
+		/// A variable-length stream of binary data ranging from 0 to 2 31 -1 (or 2,147,483,647) bytes.
+		/// </summary>
+		Image,
+
+		/// <summary>
+		/// A simple type representing Boolean values of true or false.
+		/// </summary>
+		Boolean,
+
+		/// <summary>
+		/// A globally unique identifier (or GUID).
+		/// </summary>
+		Guid,
+
+		/// <summary>
+		/// An integral type representing signed 8-bit integers with values between -128 and 127.
+		/// </summary>
+		SByte,
+
+		/// <summary>
+		/// An integral type representing signed 16-bit integers with values between -32768 and 32767.
+		/// </summary>
+		Int16,
+
+		/// <summary>
+		/// An integral type representing signed 32-bit integers with values between -2147483648 and 2147483647.
+		/// </summary>
+		Int32,
+
+		/// <summary>
+		/// An integral type representing signed 64-bit integers with values between -9223372036854775808 and 9223372036854775807.
+		/// </summary>
+		Int64,
+
+		/// <summary>
+		/// An 8-bit unsigned integer ranging in value from 0 to 255.
+		/// </summary>
+		Byte,
+
+		/// <summary>
+		/// An integral type representing unsigned 16-bit integers with values between 0 and 65535.
+		/// </summary>
+		UInt16,
+
+		/// <summary>
+		/// An integral type representing unsigned 32-bit integers with values between 0 and 4294967295.
+		/// </summary>
+		UInt32,
+
+		/// <summary>
+		/// An integral type representing unsigned 64-bit integers with values between 0 and 18446744073709551615.
+		/// </summary>
+		UInt64,
+
+		/// <summary>
+		/// A floating point number within the range of -3.40E +38 through 3.40E +38.
+		/// </summary>
+		Single,
+
+		/// <summary>
+		/// A floating point number within the range of -1.79E +308 through 1.79E +308.
+		/// </summary>
+		Double,
+
+		/// <summary>
+		/// A simple type representing values with fixed precision and scale numbers.
+		/// When maximum precision is used, valid values are from -10^38+1 through 10^38-1.
+		/// </summary>
+		Decimal,
+
+		/// <summary>
+		/// A currency value ranging from -2 63 (or -9,223,372,036,854,775,808) to 2 63 -1 (or +9,223,372,036,854,775,807)
+		/// with an accuracy to a ten-thousandth of a currency unit.
+		/// </summary>
+		Money,
+
+		/// <summary>
+		/// A currency value ranging from -214,748.3648 to +214,748.3647 with an accuracy to a ten-thousandth of a currency unit.
+		/// </summary>
+		SmallMoney,
+
+		/// <summary>
+		/// A type representing a date value.
+		/// </summary>
+		Date,
+
+		/// <summary>
+		/// A type representing a time value.
+		/// </summary>
+		Time,
+
+		/// <summary>
+		/// Date and time data ranging in value from January 1, 1753 to December 31, 9999 to an accuracy of 3.33 milliseconds.
+		/// </summary>
+		DateTime,
+
+		/// <summary>
+		/// Date and time data.
+		/// Date value range is from January 1,1 AD through December 31, 9999 AD.
+		/// Time value range is 00:00:00 through 23:59:59.9999999 with an accuracy of 100 nanoseconds.
+		/// </summary>
+		DateTime2,
+
+		/// <summary>
+		/// Date and time data ranging in value from January 1, 1900 to June 6, 2079 to an accuracy of one minute.
+		/// </summary>
+		SmallDateTime,
+
+		/// <summary>
+		/// Date and time data with time zone awareness.
+		/// Date value range is from January 1,1 AD through December 31, 9999 AD.
+		/// Time value range is 00:00:00 through 23:59:59.9999999 with an accuracy of 100 nanoseconds.
+		/// Time zone value range is -14:00 through +14:00.
+		/// </summary>
+		DateTimeOffset,
+
+		/// <summary>
+		/// Array of type Byte.
+		/// Automatically generated binary numbers, which are guaranteed to be unique within a database.
+		/// timestamp is used typically as a mechanism for version-stamping table rows. The storage size is 8 bytes.
+		/// </summary>
+		Timestamp,
+
+		/// <summary>
+		/// An XML value. Obtain the XML as a string using the GetValue method or Value property,
+		/// or as an XmlReader by calling the CreateReader method.
+		/// </summary>
+		Xml,
+
+		/// <summary>
+		/// A general type representing any reference or value type not explicitly represented by another DataType value.
+		/// </summary>
+		Variant,
+
+		/// <summary>
+		/// A variable-length numeric value.
+		/// </summary>
+		VarNumeric,
+
+		/// <summary>
+		/// A SQL Server 2005 user-defined type (UDT).
+		/// </summary>
+		Udt,
+
+		/// <summary>
+		/// Array of bits.
+		/// </summary>
+		BitArray,
+
+		/// <summary>
+		/// Dictionary type for key-value pairs.
+		/// </summary>
+		Dictionary,
+
+		/// <summary>
+		/// Result set (for example OracleDbType.RefCursor).
+		/// </summary>
+		Cursor,
+
+		/// <summary>
+		/// Json type utilized in postgres provider.
+		/// </summary>
+		Json,
+
+		/// <summary>
+		/// Binary type utilized postgres provider (jsonb).
+		/// </summary>
+		BinaryJson
+	}
+}