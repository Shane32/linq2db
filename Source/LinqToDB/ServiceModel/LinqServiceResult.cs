<<<<<<< HEAD
﻿using System;
using System.Collections.Generic;

namespace LinqToDB.ServiceModel
{
	public class LinqServiceResult
	{
		public int            FieldCount   { get; set; }
		public int            RowCount     { get; set; }
		public Guid           QueryID      { get; set; }
		public string[]       FieldNames   { get; set; }
		public Type[]         FieldTypes   { get; set; }
		public List<string[]> Data         { get; set; }
	}
}
=======
﻿using System;
using System.Collections.Generic;

namespace LinqToDB.ServiceModel
{
	public class LinqServiceResult
	{
		public int            FieldCount   { get; set; }
		public int            RowCount     { get; set; }
		public Guid           QueryID      { get; set; }
		public string[]       FieldNames   { get; set; }
		public Type[]         FieldTypes   { get; set; }
		public Type[]         VaryingTypes { get; set; }
		public List<string[]> Data         { get; set; }
	}
}
>>>>>>> 5e26fa16
<|MERGE_RESOLUTION|>--- conflicted
+++ resolved
@@ -1,4 +1,3 @@
-<<<<<<< HEAD
 ﻿using System;
 using System.Collections.Generic;
 
@@ -13,22 +12,4 @@
 		public Type[]         FieldTypes   { get; set; }
 		public List<string[]> Data         { get; set; }
 	}
-}
-=======
-﻿using System;
-using System.Collections.Generic;
-
-namespace LinqToDB.ServiceModel
-{
-	public class LinqServiceResult
-	{
-		public int            FieldCount   { get; set; }
-		public int            RowCount     { get; set; }
-		public Guid           QueryID      { get; set; }
-		public string[]       FieldNames   { get; set; }
-		public Type[]         FieldTypes   { get; set; }
-		public Type[]         VaryingTypes { get; set; }
-		public List<string[]> Data         { get; set; }
-	}
-}
->>>>>>> 5e26fa16
+}