﻿#if NETFRAMEWORK
using System;
using System.Collections.Concurrent;
using System.Collections.Generic;
using System.Linq.Expressions;
using System.Reflection;
using System.Threading.Tasks;

using JetBrains.Annotations;

namespace LinqToDB.ServiceModel
{
<<<<<<< HEAD
	using Common;
	using DataProvider;
	using Expressions;
	using Extensions;
=======
	using System.Data.Common;
	using Expressions;
	using Extensions;
	using LinqToDB.Common;
	using LinqToDB.Interceptors;
>>>>>>> 1a11b812
	using Mapping;
	using SqlProvider;

	[PublicAPI]
	public abstract partial class RemoteDataContextBase : IDataContext
	{
		public string? Configuration { get; set; }

		class ConfigurationInfo
		{
			public LinqServiceInfo LinqServiceInfo = null!;
			public MappingSchema   MappingSchema   = null!;
		}

		static readonly ConcurrentDictionary<string,ConfigurationInfo> _configurations = new();

		class RemoteMappingSchema : MappingSchema
		{
			public RemoteMappingSchema(string configuration, MappingSchema mappingSchema)
				: base(configuration, mappingSchema)
			{
			}
		}

		ConfigurationInfo? _configurationInfo;

		ConfigurationInfo GetConfigurationInfo()
		{
			if (_configurationInfo == null && !_configurations.TryGetValue(Configuration ?? "", out _configurationInfo))
			{
				var client = GetClient();

				try
				{
					var info = client.GetInfo(Configuration);
					var type = Type.GetType(info.MappingSchemaType)!;
					var ms   = new RemoteMappingSchema(ContextIDPrefix, (MappingSchema)Activator.CreateInstance(type));

					_configurationInfo = new ConfigurationInfo
					{
						LinqServiceInfo = info,
						MappingSchema   = ms,
					};
				}
				finally
				{
					(client as IDisposable)?.Dispose();
				}
			}

			return _configurationInfo;
		}

		protected abstract ILinqClient  GetClient();
		protected abstract IDataContext Clone    ();
		protected abstract string       ContextIDPrefix { get; }

		string?            _contextID;
		string IDataContext.ContextID => _contextID ??= GetConfigurationInfo().MappingSchema.ConfigurationList[0];

		private MappingSchema? _mappingSchema;
		public  MappingSchema   MappingSchema
		{
			get => _mappingSchema ??= GetConfigurationInfo().MappingSchema;
			set
			{
				_mappingSchema = value;
				_serializationMappingSchema = new SerializationMappingSchema(_mappingSchema);
			}
		}

		private  MappingSchema? _serializationMappingSchema;
		internal MappingSchema   SerializationMappingSchema => _serializationMappingSchema ??= new SerializationMappingSchema(MappingSchema);

		public  bool InlineParameters { get; set; }
		public  bool CloseAfterUse    { get; set; }


		private List<string>? _queryHints;
		public  List<string>   QueryHints => _queryHints ??= new List<string>();

		private List<string>? _nextQueryHints;
		public  List<string>   NextQueryHints => _nextQueryHints ??= new List<string>();

		private        Type? _sqlProviderType;
		public virtual Type   SqlProviderType
		{
			get
			{
				if (_sqlProviderType == null)
				{
					var type = GetConfigurationInfo().LinqServiceInfo.SqlBuilderType;
					_sqlProviderType = Type.GetType(type)!;
				}

				return _sqlProviderType;
			}

			set => _sqlProviderType = value;
		}

		private        Type? _sqlOptimizerType;
		public virtual Type   SqlOptimizerType
		{
			get
			{
				if (_sqlOptimizerType == null)
				{
					var type = GetConfigurationInfo().LinqServiceInfo.SqlOptimizerType;
					_sqlOptimizerType = Type.GetType(type)!;
				}

				return _sqlOptimizerType;
			}

			set => _sqlOptimizerType = value;
		}

		SqlProviderFlags IDataContext.SqlProviderFlags      => GetConfigurationInfo().LinqServiceInfo.SqlProviderFlags;
		TableOptions     IDataContext.SupportedTableOptions => GetConfigurationInfo().LinqServiceInfo.SupportedTableOptions;

		Type IDataContext.DataReaderType => typeof(ServiceModelDataReader);

		Expression IDataContext.GetReaderExpression(DbDataReader reader, int idx, Expression readerExpression, Type toType)
		{
			var dataType   = reader.GetFieldType(idx);
			var methodInfo = GetReaderMethodInfo(dataType);

			Expression ex = Expression.Call(readerExpression, methodInfo, ExpressionInstances.Int32Array(idx));

			if (ex.Type != dataType)
				ex = Expression.Convert(ex, dataType);

			return ex;
		}

		static MethodInfo GetReaderMethodInfo(Type type)
		{
			switch (type.ToNullableUnderlying().GetTypeCodeEx())
			{
				case TypeCode.Boolean  : return MemberHelper.MethodOf<DbDataReader>(r => r.GetBoolean (0));
				case TypeCode.Byte     : return MemberHelper.MethodOf<DbDataReader>(r => r.GetByte    (0));
				case TypeCode.Char     : return MemberHelper.MethodOf<DbDataReader>(r => r.GetChar    (0));
				case TypeCode.Int16    : return MemberHelper.MethodOf<DbDataReader>(r => r.GetInt16   (0));
				case TypeCode.Int32    : return MemberHelper.MethodOf<DbDataReader>(r => r.GetInt32   (0));
				case TypeCode.Int64    : return MemberHelper.MethodOf<DbDataReader>(r => r.GetInt64   (0));
				case TypeCode.Single   : return MemberHelper.MethodOf<DbDataReader>(r => r.GetFloat   (0));
				case TypeCode.Double   : return MemberHelper.MethodOf<DbDataReader>(r => r.GetDouble  (0));
				case TypeCode.String   : return MemberHelper.MethodOf<DbDataReader>(r => r.GetString  (0));
				case TypeCode.Decimal  : return MemberHelper.MethodOf<DbDataReader>(r => r.GetDecimal (0));
				case TypeCode.DateTime : return MemberHelper.MethodOf<DbDataReader>(r => r.GetDateTime(0));
			}

			if (type == typeof(Guid))
				return MemberHelper.MethodOf<DbDataReader>(r => r.GetGuid(0));

			return MemberHelper.MethodOf<DbDataReader>(dr => dr.GetValue(0));
		}

		bool? IDataContext.IsDBNullAllowed(DbDataReader reader, int idx)
		{
			return null;
		}

		static readonly Dictionary<Tuple<Type, SqlProviderFlags>, Func<ISqlBuilder>> _sqlBuilders = new ();

		Func<ISqlBuilder>? _createSqlProvider;

		Func<ISqlBuilder> IDataContext.CreateSqlProvider
		{
			get
			{
				if (_createSqlProvider == null)
				{
					var type = SqlProviderType;
					var key  = Tuple.Create(type, ((IDataContext)this).SqlProviderFlags);

					if (!_sqlBuilders.TryGetValue(key, out _createSqlProvider))
						lock (_sqlProviderType!)
							if (!_sqlBuilders.TryGetValue(key, out _createSqlProvider))
								_sqlBuilders.Add(key, _createSqlProvider =
									Expression.Lambda<Func<ISqlBuilder>>(
										Expression.New(
											type.GetConstructor(new[]
											{
												typeof(IDataProvider),
												typeof(MappingSchema),
												typeof(ISqlOptimizer),
												typeof(SqlProviderFlags)
											}) ?? throw new InvalidOperationException($"Constructor for type '{type.Name}' not found."),
											new Expression[]
											{
												Expression.Constant(null, typeof(IDataProvider)),
												Expression.Constant(((IDataContext)this).MappingSchema),
												Expression.Constant(GetSqlOptimizer()),
												Expression.Constant(((IDataContext)this).SqlProviderFlags)
											})).CompileExpression());
				}

				return _createSqlProvider;
			}
		}

		static readonly Dictionary<Tuple<Type, SqlProviderFlags>, Func<ISqlOptimizer>> _sqlOptimizers = new ();

		Func<ISqlOptimizer>? _getSqlOptimizer;

		public Func<ISqlOptimizer> GetSqlOptimizer
		{
			get
			{
				if (_getSqlOptimizer == null)
				{
					var type = SqlOptimizerType;
					var key  = Tuple.Create(type, ((IDataContext)this).SqlProviderFlags);

					if (!_sqlOptimizers.TryGetValue(key, out _getSqlOptimizer))
						lock (_sqlOptimizerType!)
							if (!_sqlOptimizers.TryGetValue(key, out _getSqlOptimizer))
								_sqlOptimizers.Add(key, _getSqlOptimizer =
									Expression.Lambda<Func<ISqlOptimizer>>(
											Expression.New(
												type.GetConstructor(new[] {typeof(SqlProviderFlags)}) ??
												throw new InvalidOperationException(
													$"Constructor for type '{type.Name}' not found."),
												Expression.Constant(((IDataContext)this).SqlProviderFlags)))
										.CompileExpression());
				}

				return _getSqlOptimizer;
			}
		}

		List<string>? _queryBatch;
		int           _batchCounter;

		public void BeginBatch()
		{
			_batchCounter++;

			if (_queryBatch == null)
				_queryBatch = new List<string>();
		}

		public void CommitBatch()
		{
			if (_batchCounter == 0)
				throw new InvalidOperationException();

			_batchCounter--;

			if (_batchCounter == 0)
			{
				var client = GetClient();

				try
				{
					var data = LinqServiceSerializer.Serialize(SerializationMappingSchema, _queryBatch!.ToArray());
					client.ExecuteBatch(Configuration, data);
				}
				finally
				{
					(client as IDisposable)?.Dispose();
					_queryBatch = null;
				}
			}
		}

		public async Task CommitBatchAsync()
		{
			if (_batchCounter == 0)
				throw new InvalidOperationException();

			_batchCounter--;

			if (_batchCounter == 0)
			{
				var client = GetClient();

				try
				{
					var data = LinqServiceSerializer.Serialize(SerializationMappingSchema, _queryBatch!.ToArray());
					await client.ExecuteBatchAsync(Configuration, data).ConfigureAwait(Common.Configuration.ContinueOnCapturedContext);
				}
				finally
				{
					(client as IDisposable)?.Dispose();
					_queryBatch = null;
				}
			}
		}

		IDataContext IDataContext.Clone(bool forNestedQuery)
		{
			ThrowOnDisposed();

			var ctx = Clone();

			if (_contextInterceptors != null)
				ctx.AddInterceptor(_contextInterceptors.Clone());

			return ctx;
		}

		protected bool Disposed { get; private set; }

		protected void ThrowOnDisposed()
		{
			if (Disposed)
				throw new ObjectDisposedException("RemoteDataContext", "IDataContext is disposed, see https://github.com/linq2db/linq2db/wiki/Managing-data-connection");
		}

		void IDataContext.Close()
		{
			if (_contextInterceptors != null)
				_contextInterceptors.Apply((interceptor, arg) => interceptor.OnClosing(arg), new DataContextEventData(this));

			if (_contextInterceptors != null)
				_contextInterceptors.Apply((interceptor, arg) => interceptor.OnClosed(arg), new DataContextEventData(this));
		}

		async Task IDataContext.CloseAsync()
		{
			if (_contextInterceptors != null)
				await _contextInterceptors.Apply((interceptor, arg) => interceptor.OnClosingAsync(arg), new DataContextEventData(this))
					.ConfigureAwait(Common.Configuration.ContinueOnCapturedContext);

			if (_contextInterceptors != null)
				await _contextInterceptors.Apply((interceptor, arg) => interceptor.OnClosedAsync(arg), new DataContextEventData(this))
					.ConfigureAwait(Common.Configuration.ContinueOnCapturedContext);
		}

		public virtual void Dispose()
		{
			Disposed = true;

			((IDataContext)this).Close();
		}

#if !NATIVE_ASYNC
		public virtual Task DisposeAsync()
		{
			Disposed = true;

			return ((IDataContext)this).CloseAsync();
		}
#else
		public virtual ValueTask DisposeAsync()
		{
			Disposed = true;

			return new ValueTask(((IDataContext)this).CloseAsync());
		}
#endif

	}
}
#endif<|MERGE_RESOLUTION|>--- conflicted
+++ resolved
@@ -1,5 +1,6 @@
 ﻿#if NETFRAMEWORK
 using System;
+using System.Data.Common;
 using System.Collections.Concurrent;
 using System.Collections.Generic;
 using System.Linq.Expressions;
@@ -10,18 +11,11 @@
 
 namespace LinqToDB.ServiceModel
 {
-<<<<<<< HEAD
 	using Common;
 	using DataProvider;
 	using Expressions;
 	using Extensions;
-=======
-	using System.Data.Common;
-	using Expressions;
-	using Extensions;
-	using LinqToDB.Common;
-	using LinqToDB.Interceptors;
->>>>>>> 1a11b812
+	using Interceptors;
 	using Mapping;
 	using SqlProvider;
 
