--- conflicted
+++ resolved
@@ -1,4 +1,3 @@
-<<<<<<< HEAD
 ﻿using System;
 using System.ServiceModel;
 using System.ServiceModel.Channels;
@@ -83,91 +82,4 @@
 
 		#endregion
 	}
-}
-=======
-﻿using System;
-using System.ServiceModel;
-using System.ServiceModel.Channels;
-
-using JetBrains.Annotations;
-
-namespace LinqToDB.ServiceModel
-{
-	public class ServiceModelDataContext : RemoteDataContextBase
-	{
-		#region Init
-
-		ServiceModelDataContext()
-		{
-		}
-
-		public ServiceModelDataContext([NotNull] string endpointConfigurationName)
-			: this()
-		{
-			_endpointConfigurationName = endpointConfigurationName ?? throw new ArgumentNullException(nameof(endpointConfigurationName));
-		}
-
-		public ServiceModelDataContext([NotNull] string endpointConfigurationName, [NotNull] string remoteAddress)
-			: this()
-		{
-			_endpointConfigurationName = endpointConfigurationName ?? throw new ArgumentNullException(nameof(endpointConfigurationName));
-			_remoteAddress             = remoteAddress ?? throw new ArgumentNullException(nameof(remoteAddress));
-		}
-
-		public ServiceModelDataContext([NotNull] string endpointConfigurationName, [NotNull] EndpointAddress endpointAddress)
-			: this()
-		{
-			_endpointConfigurationName = endpointConfigurationName ?? throw new ArgumentNullException(nameof(endpointConfigurationName));
-			_endpointAddress           = endpointAddress           ?? throw new ArgumentNullException(nameof(endpointAddress));
-		}
-
-		public ServiceModelDataContext([NotNull] Binding binding, [NotNull] EndpointAddress endpointAddress)
-			: this()
-		{
-			Binding          = binding         ?? throw new ArgumentNullException(nameof(binding));
-			_endpointAddress = endpointAddress ?? throw new ArgumentNullException(nameof(endpointAddress));
-		}
-
-		string          _endpointConfigurationName;
-		string          _remoteAddress;
-		EndpointAddress _endpointAddress;
-
-		public Binding Binding { get; private set; }
-
-		#endregion
-
-		#region Overrides
-
-		protected override ILinqClient GetClient()
-		{
-			if (Binding != null)
-				return new LinqServiceClient(Binding, _endpointAddress);
-
-			if (_endpointAddress != null)
-				return new LinqServiceClient(_endpointConfigurationName, _endpointAddress);
-
-			if (_remoteAddress != null)
-				return new LinqServiceClient(_endpointConfigurationName, _remoteAddress);
-
-			return new LinqServiceClient(_endpointConfigurationName);
-		}
-
-		protected override IDataContext Clone()
-		{
-			return new ServiceModelDataContext
-			{
-				MappingSchema              = MappingSchema,
-				Configuration              = Configuration,
-				Binding                    = Binding,
-				_endpointConfigurationName = _endpointConfigurationName,
-				_remoteAddress             = _remoteAddress,
-				_endpointAddress           = _endpointAddress,
-			};
-		}
-
-		protected override string ContextIDPrefix => "LinqService";
-
-		#endregion
-	}
-}
->>>>>>> 5e26fa16
+}