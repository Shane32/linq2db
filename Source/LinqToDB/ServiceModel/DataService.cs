<<<<<<< HEAD
﻿using System;
using System.Collections.Generic;
using System.Data.Services.Providers;
using System.Linq;
using System.Linq.Expressions;

namespace LinqToDB.ServiceModel
{
	using Extensions;
	using Linq;
	using LinqToDB.Common;
	using Mapping;
	using SqlQuery;

	public class DataService<T> : System.Data.Services.DataService<T>, IServiceProvider
		where T : IDataContext
	{
		#region Init

		public DataService()
		{
			if (_defaultMetadata == null)
				_defaultMetadata = Tuple.Create(default(T), new MetadataInfo(MappingSchema.Default));

			_metadata = new MetadataProvider(_defaultMetadata.Item2);
			_query    = new QueryProvider   (_defaultMetadata.Item2);
			_update   = new UpdateProvider  (_defaultMetadata.Item2, _metadata, _query);
		}

		static Tuple<T,MetadataInfo> _defaultMetadata;

		public DataService(MappingSchema mappingSchema)
		{
			lock (_cache)
			{
				if (!_cache.TryGetValue(mappingSchema, out var data))
					data = Tuple.Create(default(T), new MetadataInfo(mappingSchema));

				_metadata = new MetadataProvider(data.Item2);
				_query    = new QueryProvider   (data.Item2);
				_update   = new UpdateProvider  (data.Item2, _metadata, _query);
			}
		}

		static readonly Dictionary<MappingSchema,Tuple<T,MetadataInfo>> _cache =
			new Dictionary<MappingSchema,Tuple<T,MetadataInfo>>();

		readonly MetadataProvider _metadata;
		readonly QueryProvider    _query;
		readonly UpdateProvider   _update;

		#endregion

		#region Public Members

		public object GetService(Type serviceType)
		{
			if (serviceType == typeof(IDataServiceMetadataProvider)) return _metadata;
			if (serviceType == typeof(IDataServiceQueryProvider))    return _query;
			if (serviceType == typeof(IDataServiceUpdateProvider))   return _update;

			return null;
		}

		#endregion

		#region MetadataInfo

		class TypeInfo
		{
			public ResourceType     Type;
			public SqlTable         Table;
			public EntityDescriptor Mapper;
		}

		class MetadataInfo
		{
			public MetadataInfo(MappingSchema mappingSchema)
			{
				_mappingSchema = mappingSchema;
				LoadMetadata();
			}

			readonly MappingSchema _mappingSchema;

			public readonly Dictionary<Type,TypeInfo>                  TypeDic     = new Dictionary<Type,TypeInfo>();
			public readonly Dictionary<string,ResourceType>            Types       = new Dictionary<string,ResourceType>();
			public readonly Dictionary<string,ResourceSet>             Sets        = new Dictionary<string,ResourceSet>();
			public readonly Dictionary<string,Func<object,IQueryable>> RootGetters = new Dictionary<string,Func<object,IQueryable>>();

			void LoadMetadata()
			{
				var n = 0;
				var list =
				(
					from p in typeof(T).GetProperties()
					let t   = p.PropertyType
					where typeof(ITable<>).IsSameOrParentOf(t)
					let tt  = t.GetGenericArguments()[0]
					let tbl = new SqlTable(_mappingSchema, tt)
					where tbl.Fields.Values.Any(f => f.IsPrimaryKey)
					let m   = _mappingSchema.GetEntityDescriptor(tt)
					select new
					{
						p.Name,
						ID     = n++,
						Type   = tt,
						Table  = tbl,
						Mapper = m
					}
				).ToList();

				var baseTypes = new Dictionary<Type,Type>();

				foreach (var item in list)
					foreach (var m in item.Mapper.InheritanceMapping)
						if (!baseTypes.ContainsKey(m.Type))
							baseTypes.Add(m.Type, item.Type);

				list.Sort((x,y) =>
				{
					if (baseTypes.TryGetValue(x.Type, out var baseType))
						if (y.Type == baseType)
							return 1;

					if (baseTypes.TryGetValue(y.Type, out baseType))
						if (x.Type == baseType)
							return -1;

					return x.ID - y.ID;
				});

				foreach (var item in list)
				{
					baseTypes.TryGetValue(item.Type, out var baseType);

					var type = GetTypeInfo(item.Type, baseType, item.Table, item.Mapper);
					var set  = new ResourceSet(item.Name, type.Type);

					set.SetReadOnly();

					Sets.Add(set.Name, set);
				}

				foreach (var item in list)
				{
					foreach (var m in item.Mapper.InheritanceMapping)
					{
						if (!TypeDic.ContainsKey(m.Type))
						{
							GetTypeInfo(
								m.Type,
								item.Type,
								new SqlTable(_mappingSchema, item.Type),
								_mappingSchema.GetEntityDescriptor(item.Type));
						}
					}
				}
			}

			TypeInfo GetTypeInfo(Type type, Type baseType, SqlTable table, EntityDescriptor mapper)
			{
				if (!TypeDic.TryGetValue(type, out var typeInfo))
				{
					var baseInfo = baseType != null ? TypeDic[baseType] : null;

					typeInfo = new TypeInfo
					{
						Type   = new ResourceType(
							type,
							ResourceTypeKind.EntityType,
							baseInfo?.Type,
							type.Namespace,
							type.Name,
							type.IsAbstract),
						Table  = table,
						Mapper = mapper,
					};

					foreach (var field in table.Fields.Values)
					{
						if (baseType != null && baseInfo.Table.Fields.ContainsKey(field.Name))
							continue;

						var kind  = ResourcePropertyKind.Primitive;
						var ptype = ResourceType.GetPrimitiveResourceType(field.SystemType);

						if (baseType == null && field.IsPrimaryKey)
							kind |= ResourcePropertyKind.Key;

						var p = new ResourceProperty(field.Name, kind, ptype);

						typeInfo.Type.AddProperty(p);
					}

					typeInfo.Type.SetReadOnly();

					Types.  Add(typeInfo.Type.FullName, typeInfo.Type);
					TypeDic.Add(type, typeInfo);
				}

				return typeInfo;
			}

			public object CreateInstance(Type type)
			{
				return TypeDic[type].Mapper.TypeAccessor.CreateInstance();
			}
		}

		#endregion

		#region MetadataProvider

		class MetadataProvider : IDataServiceMetadataProvider
		{
			public MetadataProvider(MetadataInfo data)
			{
				_data = data;
			}

			readonly MetadataInfo _data;

			public bool TryResolveResourceSet(string name, out ResourceSet resourceSet)
			{
				return _data.Sets.TryGetValue(name, out resourceSet);
			}

			public ResourceAssociationSet GetResourceAssociationSet(ResourceSet resourceSet, ResourceType resourceType, ResourceProperty resourceProperty)
			{
				throw new NotImplementedException();
			}

			public bool TryResolveResourceType(string name, out ResourceType resourceType)
			{
				return _data.Types.TryGetValue(name, out resourceType);
			}

			public IEnumerable<ResourceType> GetDerivedTypes(ResourceType resourceType)
			{
				return _data.TypeDic[resourceType.InstanceType].Mapper.InheritanceMapping.Select(m => _data.TypeDic[m.Type].Type);
			}

			public bool HasDerivedTypes(ResourceType resourceType)
			{
				return _data.TypeDic[resourceType.InstanceType].Mapper.InheritanceMapping.Count > 0;
			}

			public bool TryResolveServiceOperation(string name, out ServiceOperation serviceOperation)
			{
				serviceOperation = null;
				return false;
			}

			public string                        ContainerNamespace => typeof(T).Namespace;
			public string                        ContainerName      => typeof(T).Name;
			public IEnumerable<ResourceSet>      ResourceSets       => _data.Sets.Values;
			public IEnumerable<ResourceType>     Types              => _data.Types.Values;
			public IEnumerable<ServiceOperation> ServiceOperations  => Enumerable.Empty<ServiceOperation>();
		}

		#endregion

		#region QueryProvider

		class QueryProvider : IDataServiceQueryProvider
		{
			public QueryProvider(MetadataInfo data)
			{
				_data = data;
			}

			readonly MetadataInfo _data;

			public IQueryable GetQueryRootForResourceSet(ResourceSet resourceSet)
			{
				Func<object,IQueryable> func;

				lock (_data.RootGetters)
				{
					if (!_data.RootGetters.TryGetValue(resourceSet.Name, out func))
					{
						var p = Expression.Parameter(typeof(object), "p");
						var l = Expression.Lambda<Func<object,IQueryable>>(
							Expression.PropertyOrField(
								Expression.Convert(p, typeof(T)),
								resourceSet.Name),
							p);

						func = l.CompileExpression();

						_data.RootGetters.Add(resourceSet.Name, func);
					}
				}

				return func(CurrentDataSource);
			}

			public ResourceType GetResourceType(object target)
			{
				return _data.TypeDic[target.GetType()].Type;
			}

			public object GetPropertyValue(object target, ResourceProperty resourceProperty)
			{
				throw new NotImplementedException();
			}

			public object GetOpenPropertyValue(object target, string propertyName)
			{
				throw new NotImplementedException();
			}

			public IEnumerable<KeyValuePair<string,object>> GetOpenPropertyValues(object target)
			{
				throw new NotImplementedException();
			}

			public object InvokeServiceOperation(ServiceOperation serviceOperation, object[] parameters)
			{
				throw new NotImplementedException();
			}

			public object CurrentDataSource         { get; set; }
			public bool   IsNullPropagationRequired => true;
		}

		#endregion

		#region UpdateProvider

		abstract class ResourceAction
		{
			public object Resource;

			public class Create : ResourceAction {}
			public class Delete : ResourceAction {}
			public class Reset  : ResourceAction {}

			public class Update : ResourceAction
			{
				public string Property;
				public object Value;
			}
		}

		class UpdateProvider : IDataServiceUpdateProvider
		{
			#region Init

			public UpdateProvider(MetadataInfo data, MetadataProvider metadata, QueryProvider query)
			{
				_data     = data;
				_metadata = metadata;
				_query    = query;
			}

			readonly MetadataInfo         _data;
			readonly MetadataProvider     _metadata;
			readonly QueryProvider        _query;
			readonly List<ResourceAction> _actions = new List<ResourceAction>();

			#endregion

			#region IDataServiceUpdateProvider

			public void SetConcurrencyValues(object resourceCookie, bool? checkForEquality, IEnumerable<KeyValuePair<string,object>> concurrencyValues)
			{
				throw new NotImplementedException();
			}

			public void AddReferenceToCollection(object targetResource, string propertyName, object resourceToBeAdded)
			{
				throw new NotImplementedException();
			}

			public void ClearChanges()
			{
				_actions.Clear();
			}

			public object CreateResource(string containerName, string fullTypeName)
			{
				if (_metadata.TryResolveResourceType(fullTypeName, out var type))
				{
					var resource = _data.CreateInstance(type.InstanceType);
					_actions.Add(new ResourceAction.Create { Resource = resource });
					return resource;
				}

				throw new Exception($"Type '{fullTypeName}' not found");
			}

			public void DeleteResource(object targetResource)
			{
				_actions.Add(new ResourceAction.Delete { Resource = targetResource });
			}

			public object GetResource(IQueryable query, string fullTypeName)
			{
				object resource = null;

				foreach (var item in query)
				{
					if (resource != null)
						throw new LinqException("Resource not uniquely identified");
					resource = item;
				}

				return resource;
			}

			public object GetValue(object targetResource, string propertyName)
			{
				var m = _data.TypeDic[targetResource.GetType()].Mapper;
				return m[propertyName].MemberAccessor.GetValue(targetResource);
			}

			public void RemoveReferenceFromCollection(object targetResource, string propertyName, object resourceToBeRemoved)
			{
				throw new NotImplementedException();
			}

			public object ResetResource(object resource)
			{
				_actions.Add(new ResourceAction.Reset { Resource = resource });
				return resource;
			}

			public object ResolveResource(object resource)
			{
				return resource;
			}

			public void SaveChanges()
			{
				throw new NotImplementedException();
			}

			public void SetReference(object targetResource, string propertyName, object propertyValue)
			{
				throw new NotImplementedException();
			}

			public void SetValue(object targetResource, string propertyName, object propertyValue)
			{
				var m = _data.TypeDic[targetResource.GetType()].Mapper;

				m[propertyName].MemberAccessor.SetValue(targetResource, propertyValue);

				_actions.Add(new ResourceAction.Update { Resource = targetResource, Property = propertyName, Value = propertyValue });
			}

			#endregion
		}

		#endregion
	}
}
=======
﻿using System;
using System.Collections.Generic;
using System.Data.Services.Providers;
using System.Linq;
using System.Linq.Expressions;

namespace LinqToDB.ServiceModel
{
	using Extensions;
	using Linq;
	using Mapping;
	using SqlQuery;

	public class DataService<T> : System.Data.Services.DataService<T>, IServiceProvider
		where T : IDataContext
	{
		#region Init

		public DataService()
		{
			if (_defaultMetadata == null)
				_defaultMetadata = Tuple.Create(default(T), new MetadataInfo(MappingSchema.Default));

			_metadata = new MetadataProvider(_defaultMetadata.Item2);
			_query    = new QueryProvider   (_defaultMetadata.Item2);
			_update   = new UpdateProvider  (_defaultMetadata.Item2, _metadata, _query);
		}

		static Tuple<T,MetadataInfo> _defaultMetadata;

		public DataService(MappingSchema mappingSchema)
		{
			lock (_cache)
			{
				if (!_cache.TryGetValue(mappingSchema, out var data))
					data = Tuple.Create(default(T), new MetadataInfo(mappingSchema));

				_metadata = new MetadataProvider(data.Item2);
				_query    = new QueryProvider   (data.Item2);
				_update   = new UpdateProvider  (data.Item2, _metadata, _query);
			}
		}

		static readonly Dictionary<MappingSchema,Tuple<T,MetadataInfo>> _cache =
			new Dictionary<MappingSchema,Tuple<T,MetadataInfo>>();

		readonly MetadataProvider _metadata;
		readonly QueryProvider    _query;
		readonly UpdateProvider   _update;

		#endregion

		#region Public Members

		public object GetService(Type serviceType)
		{
			if (serviceType == typeof(IDataServiceMetadataProvider)) return _metadata;
			if (serviceType == typeof(IDataServiceQueryProvider))    return _query;
			if (serviceType == typeof(IDataServiceUpdateProvider))   return _update;

			return null;
		}

		#endregion

		#region MetadataInfo

		class TypeInfo
		{
			public ResourceType     Type;
			public SqlTable         Table;
			public EntityDescriptor Mapper;
		}

		class MetadataInfo
		{
			public MetadataInfo(MappingSchema mappingSchema)
			{
				_mappingSchema = mappingSchema;
				LoadMetadata();
			}

			readonly MappingSchema _mappingSchema;

			public readonly Dictionary<Type,TypeInfo>                  TypeDic     = new Dictionary<Type,TypeInfo>();
			public readonly Dictionary<string,ResourceType>            Types       = new Dictionary<string,ResourceType>();
			public readonly Dictionary<string,ResourceSet>             Sets        = new Dictionary<string,ResourceSet>();
			public readonly Dictionary<string,Func<object,IQueryable>> RootGetters = new Dictionary<string,Func<object,IQueryable>>();

			void LoadMetadata()
			{
				var n = 0;
				var list =
				(
					from p in typeof(T).GetProperties()
					let t   = p.PropertyType
					where typeof(ITable<>).IsSameOrParentOf(t)
					let tt  = t.GetGenericArguments()[0]
					let tbl = new SqlTable(_mappingSchema, tt)
					where tbl.Fields.Values.Any(f => f.IsPrimaryKey)
					let m   = _mappingSchema.GetEntityDescriptor(tt)
					select new
					{
						p.Name,
						ID     = n++,
						Type   = tt,
						Table  = tbl,
						Mapper = m
					}
				).ToList();

				var baseTypes = new Dictionary<Type,Type>();

				foreach (var item in list)
					foreach (var m in item.Mapper.InheritanceMapping)
						if (!baseTypes.ContainsKey(m.Type))
							baseTypes.Add(m.Type, item.Type);

				list.Sort((x,y) =>
				{
					if (baseTypes.TryGetValue(x.Type, out var baseType))
						if (y.Type == baseType)
							return 1;

					if (baseTypes.TryGetValue(y.Type, out baseType))
						if (x.Type == baseType)
							return -1;

					return x.ID - y.ID;
				});

				foreach (var item in list)
				{
					baseTypes.TryGetValue(item.Type, out var baseType);

					var type = GetTypeInfo(item.Type, baseType, item.Table, item.Mapper);
					var set  = new ResourceSet(item.Name, type.Type);

					set.SetReadOnly();

					Sets.Add(set.Name, set);
				}

				foreach (var item in list)
				{
					foreach (var m in item.Mapper.InheritanceMapping)
					{
						if (!TypeDic.ContainsKey(m.Type))
						{
							GetTypeInfo(
								m.Type,
								item.Type,
								new SqlTable(_mappingSchema, item.Type),
								_mappingSchema.GetEntityDescriptor(item.Type));
						}
					}
				}
			}

			TypeInfo GetTypeInfo(Type type, Type baseType, SqlTable table, EntityDescriptor mapper)
			{
				if (!TypeDic.TryGetValue(type, out var typeInfo))
				{
					var baseInfo = baseType != null ? TypeDic[baseType] : null;

					typeInfo = new TypeInfo
					{
						Type   = new ResourceType(
							type,
							ResourceTypeKind.EntityType,
							baseInfo?.Type,
							type.Namespace,
							type.Name,
							type.IsAbstract),
						Table  = table,
						Mapper = mapper,
					};

					foreach (var field in table.Fields.Values)
					{
						if (baseType != null && baseInfo.Table.Fields.ContainsKey(field.Name))
							continue;

						var kind  = ResourcePropertyKind.Primitive;
						var ptype = ResourceType.GetPrimitiveResourceType(field.SystemType);

						if (baseType == null && field.IsPrimaryKey)
							kind |= ResourcePropertyKind.Key;

						var p = new ResourceProperty(field.Name, kind, ptype);

						typeInfo.Type.AddProperty(p);
					}

					typeInfo.Type.SetReadOnly();

					Types.  Add(typeInfo.Type.FullName, typeInfo.Type);
					TypeDic.Add(type, typeInfo);
				}

				return typeInfo;
			}

			public object CreateInstance(Type type)
			{
				return TypeDic[type].Mapper.TypeAccessor.CreateInstance();
			}
		}

		#endregion

		#region MetadataProvider

		class MetadataProvider : IDataServiceMetadataProvider
		{
			public MetadataProvider(MetadataInfo data)
			{
				_data = data;
			}

			readonly MetadataInfo _data;

			public bool TryResolveResourceSet(string name, out ResourceSet resourceSet)
			{
				return _data.Sets.TryGetValue(name, out resourceSet);
			}

			public ResourceAssociationSet GetResourceAssociationSet(ResourceSet resourceSet, ResourceType resourceType, ResourceProperty resourceProperty)
			{
				throw new NotImplementedException();
			}

			public bool TryResolveResourceType(string name, out ResourceType resourceType)
			{
				return _data.Types.TryGetValue(name, out resourceType);
			}

			public IEnumerable<ResourceType> GetDerivedTypes(ResourceType resourceType)
			{
				return _data.TypeDic[resourceType.InstanceType].Mapper.InheritanceMapping.Select(m => _data.TypeDic[m.Type].Type);
			}

			public bool HasDerivedTypes(ResourceType resourceType)
			{
				return _data.TypeDic[resourceType.InstanceType].Mapper.InheritanceMapping.Count > 0;
			}

			public bool TryResolveServiceOperation(string name, out ServiceOperation serviceOperation)
			{
				serviceOperation = null;
				return false;
			}

			public string                        ContainerNamespace => typeof(T).Namespace;
			public string                        ContainerName      => typeof(T).Name;
			public IEnumerable<ResourceSet>      ResourceSets       => _data.Sets.Values;
			public IEnumerable<ResourceType>     Types              => _data.Types.Values;
			public IEnumerable<ServiceOperation> ServiceOperations  => Enumerable.Empty<ServiceOperation>();
		}

		#endregion

		#region QueryProvider

		class QueryProvider : IDataServiceQueryProvider
		{
			public QueryProvider(MetadataInfo data)
			{
				_data = data;
			}

			readonly MetadataInfo _data;

			public IQueryable GetQueryRootForResourceSet(ResourceSet resourceSet)
			{
				Func<object,IQueryable> func;

				lock (_data.RootGetters)
				{
					if (!_data.RootGetters.TryGetValue(resourceSet.Name, out func))
					{
						var p = Expression.Parameter(typeof(object), "p");
						var l = Expression.Lambda<Func<object,IQueryable>>(
							Expression.PropertyOrField(
								Expression.Convert(p, typeof(T)),
								resourceSet.Name),
							p);

						func = l.Compile();

						_data.RootGetters.Add(resourceSet.Name, func);
					}
				}

				return func(CurrentDataSource);
			}

			public ResourceType GetResourceType(object target)
			{
				return _data.TypeDic[target.GetType()].Type;
			}

			public object GetPropertyValue(object target, ResourceProperty resourceProperty)
			{
				throw new NotImplementedException();
			}

			public object GetOpenPropertyValue(object target, string propertyName)
			{
				throw new NotImplementedException();
			}

			public IEnumerable<KeyValuePair<string,object>> GetOpenPropertyValues(object target)
			{
				throw new NotImplementedException();
			}

			public object InvokeServiceOperation(ServiceOperation serviceOperation, object[] parameters)
			{
				throw new NotImplementedException();
			}

			public object CurrentDataSource         { get; set; }
			public bool   IsNullPropagationRequired => true;
		}

		#endregion

		#region UpdateProvider

		abstract class ResourceAction
		{
			public object Resource;

			public class Create : ResourceAction {}
			public class Delete : ResourceAction {}
			public class Reset  : ResourceAction {}

			public class Update : ResourceAction
			{
				public string Property;
				public object Value;
			}
		}

		class UpdateProvider : IDataServiceUpdateProvider
		{
			#region Init

			public UpdateProvider(MetadataInfo data, MetadataProvider metadata, QueryProvider query)
			{
				_data     = data;
				_metadata = metadata;
				_query    = query;
			}

			readonly MetadataInfo         _data;
			readonly MetadataProvider     _metadata;
			readonly QueryProvider        _query;
			readonly List<ResourceAction> _actions = new List<ResourceAction>();

			#endregion

			#region IDataServiceUpdateProvider

			public void SetConcurrencyValues(object resourceCookie, bool? checkForEquality, IEnumerable<KeyValuePair<string,object>> concurrencyValues)
			{
				throw new NotImplementedException();
			}

			public void AddReferenceToCollection(object targetResource, string propertyName, object resourceToBeAdded)
			{
				throw new NotImplementedException();
			}

			public void ClearChanges()
			{
				_actions.Clear();
			}

			public object CreateResource(string containerName, string fullTypeName)
			{
				if (_metadata.TryResolveResourceType(fullTypeName, out var type))
				{
					var resource = _data.CreateInstance(type.InstanceType);
					_actions.Add(new ResourceAction.Create { Resource = resource });
					return resource;
				}

				throw new Exception($"Type '{fullTypeName}' not found");
			}

			public void DeleteResource(object targetResource)
			{
				_actions.Add(new ResourceAction.Delete { Resource = targetResource });
			}

			public object GetResource(IQueryable query, string fullTypeName)
			{
				object resource = null;

				foreach (var item in query)
				{
					if (resource != null)
						throw new LinqException("Resource not uniquely identified");
					resource = item;
				}

				return resource;
			}

			public object GetValue(object targetResource, string propertyName)
			{
				var m = _data.TypeDic[targetResource.GetType()].Mapper;
				return m[propertyName].MemberAccessor.GetValue(targetResource);
			}

			public void RemoveReferenceFromCollection(object targetResource, string propertyName, object resourceToBeRemoved)
			{
				throw new NotImplementedException();
			}

			public object ResetResource(object resource)
			{
				_actions.Add(new ResourceAction.Reset { Resource = resource });
				return resource;
			}

			public object ResolveResource(object resource)
			{
				return resource;
			}

			public void SaveChanges()
			{
				throw new NotImplementedException();
			}

			public void SetReference(object targetResource, string propertyName, object propertyValue)
			{
				throw new NotImplementedException();
			}

			public void SetValue(object targetResource, string propertyName, object propertyValue)
			{
				var m = _data.TypeDic[targetResource.GetType()].Mapper;

				m[propertyName].MemberAccessor.SetValue(targetResource, propertyValue);

				_actions.Add(new ResourceAction.Update { Resource = targetResource, Property = propertyName, Value = propertyValue });
			}

			#endregion
		}

		#endregion
	}
}
>>>>>>> cea1db19
<|MERGE_RESOLUTION|>--- conflicted
+++ resolved
@@ -1,4 +1,3 @@
-<<<<<<< HEAD
 ﻿using System;
 using System.Collections.Generic;
 using System.Data.Services.Providers;
@@ -457,464 +456,4 @@
 
 		#endregion
 	}
-}
-=======
-﻿using System;
-using System.Collections.Generic;
-using System.Data.Services.Providers;
-using System.Linq;
-using System.Linq.Expressions;
-
-namespace LinqToDB.ServiceModel
-{
-	using Extensions;
-	using Linq;
-	using Mapping;
-	using SqlQuery;
-
-	public class DataService<T> : System.Data.Services.DataService<T>, IServiceProvider
-		where T : IDataContext
-	{
-		#region Init
-
-		public DataService()
-		{
-			if (_defaultMetadata == null)
-				_defaultMetadata = Tuple.Create(default(T), new MetadataInfo(MappingSchema.Default));
-
-			_metadata = new MetadataProvider(_defaultMetadata.Item2);
-			_query    = new QueryProvider   (_defaultMetadata.Item2);
-			_update   = new UpdateProvider  (_defaultMetadata.Item2, _metadata, _query);
-		}
-
-		static Tuple<T,MetadataInfo> _defaultMetadata;
-
-		public DataService(MappingSchema mappingSchema)
-		{
-			lock (_cache)
-			{
-				if (!_cache.TryGetValue(mappingSchema, out var data))
-					data = Tuple.Create(default(T), new MetadataInfo(mappingSchema));
-
-				_metadata = new MetadataProvider(data.Item2);
-				_query    = new QueryProvider   (data.Item2);
-				_update   = new UpdateProvider  (data.Item2, _metadata, _query);
-			}
-		}
-
-		static readonly Dictionary<MappingSchema,Tuple<T,MetadataInfo>> _cache =
-			new Dictionary<MappingSchema,Tuple<T,MetadataInfo>>();
-
-		readonly MetadataProvider _metadata;
-		readonly QueryProvider    _query;
-		readonly UpdateProvider   _update;
-
-		#endregion
-
-		#region Public Members
-
-		public object GetService(Type serviceType)
-		{
-			if (serviceType == typeof(IDataServiceMetadataProvider)) return _metadata;
-			if (serviceType == typeof(IDataServiceQueryProvider))    return _query;
-			if (serviceType == typeof(IDataServiceUpdateProvider))   return _update;
-
-			return null;
-		}
-
-		#endregion
-
-		#region MetadataInfo
-
-		class TypeInfo
-		{
-			public ResourceType     Type;
-			public SqlTable         Table;
-			public EntityDescriptor Mapper;
-		}
-
-		class MetadataInfo
-		{
-			public MetadataInfo(MappingSchema mappingSchema)
-			{
-				_mappingSchema = mappingSchema;
-				LoadMetadata();
-			}
-
-			readonly MappingSchema _mappingSchema;
-
-			public readonly Dictionary<Type,TypeInfo>                  TypeDic     = new Dictionary<Type,TypeInfo>();
-			public readonly Dictionary<string,ResourceType>            Types       = new Dictionary<string,ResourceType>();
-			public readonly Dictionary<string,ResourceSet>             Sets        = new Dictionary<string,ResourceSet>();
-			public readonly Dictionary<string,Func<object,IQueryable>> RootGetters = new Dictionary<string,Func<object,IQueryable>>();
-
-			void LoadMetadata()
-			{
-				var n = 0;
-				var list =
-				(
-					from p in typeof(T).GetProperties()
-					let t   = p.PropertyType
-					where typeof(ITable<>).IsSameOrParentOf(t)
-					let tt  = t.GetGenericArguments()[0]
-					let tbl = new SqlTable(_mappingSchema, tt)
-					where tbl.Fields.Values.Any(f => f.IsPrimaryKey)
-					let m   = _mappingSchema.GetEntityDescriptor(tt)
-					select new
-					{
-						p.Name,
-						ID     = n++,
-						Type   = tt,
-						Table  = tbl,
-						Mapper = m
-					}
-				).ToList();
-
-				var baseTypes = new Dictionary<Type,Type>();
-
-				foreach (var item in list)
-					foreach (var m in item.Mapper.InheritanceMapping)
-						if (!baseTypes.ContainsKey(m.Type))
-							baseTypes.Add(m.Type, item.Type);
-
-				list.Sort((x,y) =>
-				{
-					if (baseTypes.TryGetValue(x.Type, out var baseType))
-						if (y.Type == baseType)
-							return 1;
-
-					if (baseTypes.TryGetValue(y.Type, out baseType))
-						if (x.Type == baseType)
-							return -1;
-
-					return x.ID - y.ID;
-				});
-
-				foreach (var item in list)
-				{
-					baseTypes.TryGetValue(item.Type, out var baseType);
-
-					var type = GetTypeInfo(item.Type, baseType, item.Table, item.Mapper);
-					var set  = new ResourceSet(item.Name, type.Type);
-
-					set.SetReadOnly();
-
-					Sets.Add(set.Name, set);
-				}
-
-				foreach (var item in list)
-				{
-					foreach (var m in item.Mapper.InheritanceMapping)
-					{
-						if (!TypeDic.ContainsKey(m.Type))
-						{
-							GetTypeInfo(
-								m.Type,
-								item.Type,
-								new SqlTable(_mappingSchema, item.Type),
-								_mappingSchema.GetEntityDescriptor(item.Type));
-						}
-					}
-				}
-			}
-
-			TypeInfo GetTypeInfo(Type type, Type baseType, SqlTable table, EntityDescriptor mapper)
-			{
-				if (!TypeDic.TryGetValue(type, out var typeInfo))
-				{
-					var baseInfo = baseType != null ? TypeDic[baseType] : null;
-
-					typeInfo = new TypeInfo
-					{
-						Type   = new ResourceType(
-							type,
-							ResourceTypeKind.EntityType,
-							baseInfo?.Type,
-							type.Namespace,
-							type.Name,
-							type.IsAbstract),
-						Table  = table,
-						Mapper = mapper,
-					};
-
-					foreach (var field in table.Fields.Values)
-					{
-						if (baseType != null && baseInfo.Table.Fields.ContainsKey(field.Name))
-							continue;
-
-						var kind  = ResourcePropertyKind.Primitive;
-						var ptype = ResourceType.GetPrimitiveResourceType(field.SystemType);
-
-						if (baseType == null && field.IsPrimaryKey)
-							kind |= ResourcePropertyKind.Key;
-
-						var p = new ResourceProperty(field.Name, kind, ptype);
-
-						typeInfo.Type.AddProperty(p);
-					}
-
-					typeInfo.Type.SetReadOnly();
-
-					Types.  Add(typeInfo.Type.FullName, typeInfo.Type);
-					TypeDic.Add(type, typeInfo);
-				}
-
-				return typeInfo;
-			}
-
-			public object CreateInstance(Type type)
-			{
-				return TypeDic[type].Mapper.TypeAccessor.CreateInstance();
-			}
-		}
-
-		#endregion
-
-		#region MetadataProvider
-
-		class MetadataProvider : IDataServiceMetadataProvider
-		{
-			public MetadataProvider(MetadataInfo data)
-			{
-				_data = data;
-			}
-
-			readonly MetadataInfo _data;
-
-			public bool TryResolveResourceSet(string name, out ResourceSet resourceSet)
-			{
-				return _data.Sets.TryGetValue(name, out resourceSet);
-			}
-
-			public ResourceAssociationSet GetResourceAssociationSet(ResourceSet resourceSet, ResourceType resourceType, ResourceProperty resourceProperty)
-			{
-				throw new NotImplementedException();
-			}
-
-			public bool TryResolveResourceType(string name, out ResourceType resourceType)
-			{
-				return _data.Types.TryGetValue(name, out resourceType);
-			}
-
-			public IEnumerable<ResourceType> GetDerivedTypes(ResourceType resourceType)
-			{
-				return _data.TypeDic[resourceType.InstanceType].Mapper.InheritanceMapping.Select(m => _data.TypeDic[m.Type].Type);
-			}
-
-			public bool HasDerivedTypes(ResourceType resourceType)
-			{
-				return _data.TypeDic[resourceType.InstanceType].Mapper.InheritanceMapping.Count > 0;
-			}
-
-			public bool TryResolveServiceOperation(string name, out ServiceOperation serviceOperation)
-			{
-				serviceOperation = null;
-				return false;
-			}
-
-			public string                        ContainerNamespace => typeof(T).Namespace;
-			public string                        ContainerName      => typeof(T).Name;
-			public IEnumerable<ResourceSet>      ResourceSets       => _data.Sets.Values;
-			public IEnumerable<ResourceType>     Types              => _data.Types.Values;
-			public IEnumerable<ServiceOperation> ServiceOperations  => Enumerable.Empty<ServiceOperation>();
-		}
-
-		#endregion
-
-		#region QueryProvider
-
-		class QueryProvider : IDataServiceQueryProvider
-		{
-			public QueryProvider(MetadataInfo data)
-			{
-				_data = data;
-			}
-
-			readonly MetadataInfo _data;
-
-			public IQueryable GetQueryRootForResourceSet(ResourceSet resourceSet)
-			{
-				Func<object,IQueryable> func;
-
-				lock (_data.RootGetters)
-				{
-					if (!_data.RootGetters.TryGetValue(resourceSet.Name, out func))
-					{
-						var p = Expression.Parameter(typeof(object), "p");
-						var l = Expression.Lambda<Func<object,IQueryable>>(
-							Expression.PropertyOrField(
-								Expression.Convert(p, typeof(T)),
-								resourceSet.Name),
-							p);
-
-						func = l.Compile();
-
-						_data.RootGetters.Add(resourceSet.Name, func);
-					}
-				}
-
-				return func(CurrentDataSource);
-			}
-
-			public ResourceType GetResourceType(object target)
-			{
-				return _data.TypeDic[target.GetType()].Type;
-			}
-
-			public object GetPropertyValue(object target, ResourceProperty resourceProperty)
-			{
-				throw new NotImplementedException();
-			}
-
-			public object GetOpenPropertyValue(object target, string propertyName)
-			{
-				throw new NotImplementedException();
-			}
-
-			public IEnumerable<KeyValuePair<string,object>> GetOpenPropertyValues(object target)
-			{
-				throw new NotImplementedException();
-			}
-
-			public object InvokeServiceOperation(ServiceOperation serviceOperation, object[] parameters)
-			{
-				throw new NotImplementedException();
-			}
-
-			public object CurrentDataSource         { get; set; }
-			public bool   IsNullPropagationRequired => true;
-		}
-
-		#endregion
-
-		#region UpdateProvider
-
-		abstract class ResourceAction
-		{
-			public object Resource;
-
-			public class Create : ResourceAction {}
-			public class Delete : ResourceAction {}
-			public class Reset  : ResourceAction {}
-
-			public class Update : ResourceAction
-			{
-				public string Property;
-				public object Value;
-			}
-		}
-
-		class UpdateProvider : IDataServiceUpdateProvider
-		{
-			#region Init
-
-			public UpdateProvider(MetadataInfo data, MetadataProvider metadata, QueryProvider query)
-			{
-				_data     = data;
-				_metadata = metadata;
-				_query    = query;
-			}
-
-			readonly MetadataInfo         _data;
-			readonly MetadataProvider     _metadata;
-			readonly QueryProvider        _query;
-			readonly List<ResourceAction> _actions = new List<ResourceAction>();
-
-			#endregion
-
-			#region IDataServiceUpdateProvider
-
-			public void SetConcurrencyValues(object resourceCookie, bool? checkForEquality, IEnumerable<KeyValuePair<string,object>> concurrencyValues)
-			{
-				throw new NotImplementedException();
-			}
-
-			public void AddReferenceToCollection(object targetResource, string propertyName, object resourceToBeAdded)
-			{
-				throw new NotImplementedException();
-			}
-
-			public void ClearChanges()
-			{
-				_actions.Clear();
-			}
-
-			public object CreateResource(string containerName, string fullTypeName)
-			{
-				if (_metadata.TryResolveResourceType(fullTypeName, out var type))
-				{
-					var resource = _data.CreateInstance(type.InstanceType);
-					_actions.Add(new ResourceAction.Create { Resource = resource });
-					return resource;
-				}
-
-				throw new Exception($"Type '{fullTypeName}' not found");
-			}
-
-			public void DeleteResource(object targetResource)
-			{
-				_actions.Add(new ResourceAction.Delete { Resource = targetResource });
-			}
-
-			public object GetResource(IQueryable query, string fullTypeName)
-			{
-				object resource = null;
-
-				foreach (var item in query)
-				{
-					if (resource != null)
-						throw new LinqException("Resource not uniquely identified");
-					resource = item;
-				}
-
-				return resource;
-			}
-
-			public object GetValue(object targetResource, string propertyName)
-			{
-				var m = _data.TypeDic[targetResource.GetType()].Mapper;
-				return m[propertyName].MemberAccessor.GetValue(targetResource);
-			}
-
-			public void RemoveReferenceFromCollection(object targetResource, string propertyName, object resourceToBeRemoved)
-			{
-				throw new NotImplementedException();
-			}
-
-			public object ResetResource(object resource)
-			{
-				_actions.Add(new ResourceAction.Reset { Resource = resource });
-				return resource;
-			}
-
-			public object ResolveResource(object resource)
-			{
-				return resource;
-			}
-
-			public void SaveChanges()
-			{
-				throw new NotImplementedException();
-			}
-
-			public void SetReference(object targetResource, string propertyName, object propertyValue)
-			{
-				throw new NotImplementedException();
-			}
-
-			public void SetValue(object targetResource, string propertyName, object propertyValue)
-			{
-				var m = _data.TypeDic[targetResource.GetType()].Mapper;
-
-				m[propertyName].MemberAccessor.SetValue(targetResource, propertyValue);
-
-				_actions.Add(new ResourceAction.Update { Resource = targetResource, Property = propertyName, Value = propertyValue });
-			}
-
-			#endregion
-		}
-
-		#endregion
-	}
-}
->>>>>>> cea1db19
+}