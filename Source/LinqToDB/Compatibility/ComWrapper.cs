--- conflicted
+++ resolved
@@ -57,11 +57,7 @@
 
 		public override bool TryGetMember(GetMemberBinder binder, out object? result)
 		{
-<<<<<<< HEAD
-			result = _instance.GetType().InvokeMember(binder.Name, BindingFlags.GetProperty, Type.DefaultBinder, _instance, []);
-=======
-			result = _instance.GetType().InvokeMember(binder.Name, BindingFlags.GetProperty, Type.DefaultBinder, _instance, Array<object?>.Empty, null, CultureInfo.InvariantCulture, null);
->>>>>>> 4120b637
+			result = _instance.GetType().InvokeMember(binder.Name, BindingFlags.GetProperty, Type.DefaultBinder, _instance, [], null, CultureInfo.InvariantCulture, null);
 
 			return true;
 		}
