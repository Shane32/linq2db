﻿using System;
using System.Data;
using System.Data.Common;
using System.Diagnostics;
using System.Threading;
using System.Threading.Tasks;

namespace LinqToDB.Data
{
	using Async;
	using DbCommandProcessor;
	using LinqToDB.DataProvider;
	using RetryPolicy;

	public partial class DataConnection
	{
		/// <summary>
		/// Starts new transaction asynchronously for current connection with default isolation level. If connection already has transaction, it will be rolled back.
		/// </summary>
		/// <param name="cancellationToken">Asynchronous operation cancellation token.</param>
		/// <returns>Database transaction object.</returns>
		public virtual async Task<DataConnectionTransaction> BeginTransactionAsync(CancellationToken cancellationToken = default)
		{
			await EnsureConnectionAsync(cancellationToken).ConfigureAwait(Common.Configuration.ContinueOnCapturedContext);

			// If transaction is open, we dispose it, it will rollback all changes.
			//
			if (TransactionAsync != null) await TransactionAsync.DisposeAsync().ConfigureAwait(Common.Configuration.ContinueOnCapturedContext);

			// Create new transaction object.
			//
			TransactionAsync = await _connection!.BeginTransactionAsync(cancellationToken).ConfigureAwait(Common.Configuration.ContinueOnCapturedContext);

			_closeTransaction = true;

			// If the active command exists.
			//
			if (_command != null)
				_command.Transaction = (DbTransaction?)Transaction;

			return new DataConnectionTransaction(this);
		}

		/// <summary>
		/// Starts new transaction asynchronously for current connection with specified isolation level. If connection already have transaction, it will be rolled back.
		/// </summary>
		/// <param name="isolationLevel">Transaction isolation level.</param>
		/// <param name="cancellationToken">Asynchronous operation cancellation token.</param>
		/// <returns>Database transaction object.</returns>
		public virtual async Task<DataConnectionTransaction> BeginTransactionAsync(IsolationLevel isolationLevel, CancellationToken cancellationToken = default)
		{
			await EnsureConnectionAsync(cancellationToken).ConfigureAwait(Common.Configuration.ContinueOnCapturedContext);

			// If transaction is open, we dispose it, it will rollback all changes.
			//
			if (TransactionAsync != null) await TransactionAsync.DisposeAsync().ConfigureAwait(Common.Configuration.ContinueOnCapturedContext);

			// Create new transaction object.
			//
			TransactionAsync = await _connection!.BeginTransactionAsync(isolationLevel, cancellationToken).ConfigureAwait(Common.Configuration.ContinueOnCapturedContext);

			_closeTransaction = true;

			// If the active command exists.
			//
			if (_command != null)
				_command.Transaction = (DbTransaction?)Transaction;

			return new DataConnectionTransaction(this);
		}

		/// <summary>
		/// Ensure that database connection opened. If opened connection missing, it will be opened asynchronously.
		/// </summary>
		/// <param name="cancellationToken">Asynchronous operation cancellation token.</param>
		/// <returns>Async operation task.</returns>
		public async Task EnsureConnectionAsync(CancellationToken cancellationToken = default)
		{
			CheckAndThrowOnDisposed();

			if (_connection == null)
			{
				IDbConnection connection;
				if (_connectionFactory != null)
					connection = _connectionFactory();
				else
					connection = DataProvider.CreateConnection(ConnectionString!);

				_connection = AsyncFactory.Create(connection);

				if (RetryPolicy != null)
					_connection = new RetryingDbConnection(this, _connection, RetryPolicy);
			}

			if (_connection.State == ConnectionState.Closed)
			{
				try
				{
					var task = OnBeforeConnectionOpenAsync?.Invoke(this, _connection.Connection, cancellationToken);
					if (task != null)
						await task.ConfigureAwait(Common.Configuration.ContinueOnCapturedContext);

					await _connection.OpenAsync(cancellationToken).ConfigureAwait(Common.Configuration.ContinueOnCapturedContext);

					_closeConnection = true;

					task = OnConnectionOpenedAsync?.Invoke(this, _connection.Connection, cancellationToken);
					if (task != null)
						await task.ConfigureAwait(Common.Configuration.ContinueOnCapturedContext);
				}
				catch (Exception ex)
				{
					if (TraceSwitchConnection.TraceError)
					{
						OnTraceConnection(new TraceInfo(this, TraceInfoStep.Error, TraceOperation.Open, true)
						{
							TraceLevel = TraceLevel.Error,
							StartTime  = DateTime.UtcNow,
							Exception  = ex,
						});
					}

					throw;
				}
			}
		}

		/// <summary>
		/// Commits started (if any) transaction, associated with connection.
		/// If underlying provider doesn't support asynchonous commit, it will be performed synchonously.
		/// </summary>
		/// <param name="cancellationToken">Asynchronous operation cancellation token.</param>
		/// <returns>Asynchronous operation completion task.</returns>
		public virtual async Task CommitTransactionAsync(CancellationToken cancellationToken = default)
		{
			if (TransactionAsync != null)
			{
				await TransactionAsync.CommitAsync(cancellationToken).ConfigureAwait(Common.Configuration.ContinueOnCapturedContext);

				if (_closeTransaction)
				{
					await TransactionAsync.DisposeAsync().ConfigureAwait(Common.Configuration.ContinueOnCapturedContext);
					TransactionAsync = null;

					if (_command != null)
						_command.Transaction = null;
				}
			}
		}

		/// <summary>
		/// Rollbacks started (if any) transaction, associated with connection.
		/// If underlying provider doesn't support asynchonous commit, it will be performed synchonously.
		/// </summary>
		/// <param name="cancellationToken">Asynchronous operation cancellation token.</param>
		/// <returns>Asynchronous operation completion task.</returns>
		public virtual async Task RollbackTransactionAsync(CancellationToken cancellationToken = default)
		{
			if (TransactionAsync != null)
			{
				await TransactionAsync.RollbackAsync(cancellationToken).ConfigureAwait(Common.Configuration.ContinueOnCapturedContext);

				if (_closeTransaction)
				{
					await TransactionAsync.DisposeAsync().ConfigureAwait(Common.Configuration.ContinueOnCapturedContext);
					TransactionAsync = null;

					if (_command != null)
						_command.Transaction = null;
				}
			}
		}

		[Obsolete("Use parameter-less CloseAsync() call")]
		public Task CloseAsync(CancellationToken cancellationToken)
		{
			return CloseAsync();
		}

		/// <summary>
		/// Closes and dispose associated underlying database transaction/connection asynchronously.
		/// </summary>
		/// <returns>Asynchronous operation completion task.</returns>
		public virtual async Task CloseAsync()
		{
			OnClosing?.Invoke(this, EventArgs.Empty);

			DisposeCommand();

			if (TransactionAsync != null && _closeTransaction)
			{
				await TransactionAsync.DisposeAsync().ConfigureAwait(Common.Configuration.ContinueOnCapturedContext);
				TransactionAsync = null;
			}

			if (_connection != null)
			{
				if (_disposeConnection)
				{
					await _connection.DisposeAsync().ConfigureAwait(Common.Configuration.ContinueOnCapturedContext);
					_connection = null;
				}
				else if (_closeConnection)
					await _connection.CloseAsync().ConfigureAwait(Common.Configuration.ContinueOnCapturedContext);
			}

			OnClosed?.Invoke(this, EventArgs.Empty);
		}

		[Obsolete("Use parameter-less DisposeAsync() call")]
		public Task DisposeAsync(CancellationToken cancellationToken)
		{
#if NATIVE_ASYNC
			return DisposeAsync().AsTask();
#else
			return DisposeAsync();
#endif
		}

		/// <summary>
		/// Disposes connection asynchronously.
		/// </summary>
		/// <returns>Asynchronous operation completion task.</returns>
#if NATIVE_ASYNC
		public async ValueTask DisposeAsync()
#else
		public async Task DisposeAsync()
#endif
		{
			Disposed = true;
			await CloseAsync().ConfigureAwait(Common.Configuration.ContinueOnCapturedContext);
		}

#region ExecuteNonQueryAsync

		protected virtual Task<int> ExecuteNonQueryAsync(IDbCommand command, CancellationToken cancellationToken)
		{
			return ((DbCommand)CurrentCommand!).ExecuteNonQueryExtAsync(cancellationToken);
		}

		internal async Task<int> ExecuteNonQueryAsync(CancellationToken cancellationToken)
		{
			if (TraceSwitchConnection.Level == TraceLevel.Off)
				using (DataProvider.ExecuteScope(this))
					return await ExecuteNonQueryAsync(CurrentCommand!, cancellationToken).ConfigureAwait(Common.Configuration.ContinueOnCapturedContext);

			var now = DateTime.UtcNow;
			var sw  = Stopwatch.StartNew();

			if (TraceSwitchConnection.TraceInfo)
			{
				OnTraceConnection(new TraceInfo(this, TraceInfoStep.BeforeExecute, TraceOperation.ExecuteNonQuery, true)
				{
					TraceLevel     = TraceLevel.Info,
					StartTime      = now,
<<<<<<< HEAD
					Command        = CurrentCommand,
					IsAsync        = true,
=======
					Command        = GetCurrentCommand(),
>>>>>>> 8664c0cf
				});
			}

			try
			{
				int ret;
				using (DataProvider.ExecuteScope(this))
					ret = await ExecuteNonQueryAsync(CurrentCommand!, cancellationToken).ConfigureAwait(Common.Configuration.ContinueOnCapturedContext);

				if (TraceSwitchConnection.TraceInfo)
				{
					OnTraceConnection(new TraceInfo(this, TraceInfoStep.AfterExecute, TraceOperation.ExecuteNonQuery, true)
					{
						TraceLevel      = TraceLevel.Info,
						Command         = CurrentCommand,
						StartTime       = now,
						ExecutionTime   = sw.Elapsed,
						RecordsAffected = ret,
					});
				}

				return ret;
			}
			catch (Exception ex)
			{
				if (TraceSwitchConnection.TraceError)
				{
					OnTraceConnection(new TraceInfo(this, TraceInfoStep.Error, TraceOperation.ExecuteNonQuery, true)
					{
						TraceLevel     = TraceLevel.Error,
						Command        = CurrentCommand,
						StartTime      = now,
						ExecutionTime  = sw.Elapsed,
						Exception      = ex,
					});
				}

				throw;
			}
		}

#endregion

#region ExecuteScalarAsync

		protected virtual Task<object?> ExecuteScalarAsync(IDbCommand command, CancellationToken cancellationToken)
		{
			return ((DbCommand)CurrentCommand!).ExecuteScalarExtAsync(cancellationToken);
		}

		internal async Task<object?> ExecuteScalarAsync(CancellationToken cancellationToken)
		{
			if (TraceSwitchConnection.Level == TraceLevel.Off)
				using (DataProvider.ExecuteScope(this))
					return await ExecuteScalarAsync(CurrentCommand!, cancellationToken).ConfigureAwait(Common.Configuration.ContinueOnCapturedContext);

			var now = DateTime.UtcNow;
			var sw  = Stopwatch.StartNew();

			if (TraceSwitchConnection.TraceInfo)
			{
				OnTraceConnection(new TraceInfo(this, TraceInfoStep.BeforeExecute, TraceOperation.ExecuteScalar, true)
				{
					TraceLevel     = TraceLevel.Info,
					Command        = CurrentCommand,
					StartTime      = now,
				});
			}

			try
			{
				object? ret;
				using (DataProvider.ExecuteScope(this))
					ret = await ExecuteScalarAsync(CurrentCommand!, cancellationToken).ConfigureAwait(Common.Configuration.ContinueOnCapturedContext);

				if (TraceSwitchConnection.TraceInfo)
				{
					OnTraceConnection(new TraceInfo(this, TraceInfoStep.AfterExecute, TraceOperation.ExecuteScalar, true)
					{
						TraceLevel      = TraceLevel.Info,
						Command         = CurrentCommand,
						StartTime       = now,
						ExecutionTime   = sw.Elapsed,
					});
				}

				return ret;
			}
			catch (Exception ex)
			{
				if (TraceSwitchConnection.TraceError)
				{
					OnTraceConnection(new TraceInfo(this, TraceInfoStep.Error, TraceOperation.ExecuteScalar, true)
					{
						TraceLevel     = TraceLevel.Error,
						Command        = CurrentCommand,
						StartTime      = now,
						ExecutionTime  = sw.Elapsed,
						Exception      = ex,
					});
				}

				throw;
			}
		}

#endregion

#region ExecuteReaderAsync

		protected virtual async Task<DataReaderWrapper> ExecuteReaderAsync(
			IDbCommand        command,
			CommandBehavior   commandBehavior,
			CancellationToken cancellationToken)
		{
			var dr      = await ((DbCommand)CurrentCommand!).ExecuteReaderExtAsync(commandBehavior, cancellationToken).ConfigureAwait(Common.Configuration.ContinueOnCapturedContext);
			var wrapper = new DataReaderWrapper(this, dr, (DbCommand?)CurrentCommand!);
			_command    = null;

			return wrapper;
		}

		internal async Task<DataReaderWrapper> ExecuteDataReaderAsync(
			CommandBehavior commandBehavior,
			CancellationToken cancellationToken)
		{
			if (TraceSwitchConnection.Level == TraceLevel.Off)
				using (DataProvider.ExecuteScope(this))
					return await ExecuteReaderAsync(CurrentCommand!, commandBehavior, cancellationToken)
						.ConfigureAwait(Common.Configuration.ContinueOnCapturedContext);

			var now = DateTime.UtcNow;
			var sw  = Stopwatch.StartNew();

			if (TraceSwitchConnection.TraceInfo)
			{
				OnTraceConnection(new TraceInfo(this, TraceInfoStep.BeforeExecute, TraceOperation.ExecuteReader, true)
				{
					TraceLevel     = TraceLevel.Info,
					Command        = CurrentCommand,
					StartTime      = now,
				});
			}

			try
			{
				DataReaderWrapper ret;

				using (DataProvider.ExecuteScope(this))
					ret = await ExecuteReaderAsync(CurrentCommand!, commandBehavior, cancellationToken)
						.ConfigureAwait(Common.Configuration.ContinueOnCapturedContext);

				if (TraceSwitchConnection.TraceInfo)
				{
					OnTraceConnection(new TraceInfo(this, TraceInfoStep.AfterExecute, TraceOperation.ExecuteReader, true)
					{
						TraceLevel     = TraceLevel.Info,
						Command        = ret.Command,
						StartTime      = now,
						ExecutionTime  = sw.Elapsed,
					});
				}

				return ret;
			}
			catch (Exception ex)
			{
				if (TraceSwitchConnection.TraceError)
				{
					OnTraceConnection(new TraceInfo(this, TraceInfoStep.Error, TraceOperation.ExecuteReader, true)
					{
						TraceLevel     = TraceLevel.Error,
						Command        = CurrentCommand,
						StartTime      = now,
						ExecutionTime  = sw.Elapsed,
						Exception      = ex,
					});
				}

				throw;
			}
		}

#endregion
	}
}<|MERGE_RESOLUTION|>--- conflicted
+++ resolved
@@ -114,9 +114,9 @@
 					{
 						OnTraceConnection(new TraceInfo(this, TraceInfoStep.Error, TraceOperation.Open, true)
 						{
-							TraceLevel = TraceLevel.Error,
-							StartTime  = DateTime.UtcNow,
-							Exception  = ex,
+							TraceLevel     = TraceLevel.Error,
+							StartTime      = DateTime.UtcNow,
+							Exception      = ex,
 						});
 					}
 
@@ -231,7 +231,7 @@
 			await CloseAsync().ConfigureAwait(Common.Configuration.ContinueOnCapturedContext);
 		}
 
-#region ExecuteNonQueryAsync
+		#region ExecuteNonQueryAsync
 
 		protected virtual Task<int> ExecuteNonQueryAsync(IDbCommand command, CancellationToken cancellationToken)
 		{
@@ -253,12 +253,7 @@
 				{
 					TraceLevel     = TraceLevel.Info,
 					StartTime      = now,
-<<<<<<< HEAD
 					Command        = CurrentCommand,
-					IsAsync        = true,
-=======
-					Command        = GetCurrentCommand(),
->>>>>>> 8664c0cf
 				});
 			}
 
@@ -270,7 +265,7 @@
 
 				if (TraceSwitchConnection.TraceInfo)
 				{
-					OnTraceConnection(new TraceInfo(this, TraceInfoStep.AfterExecute, TraceOperation.ExecuteNonQuery, true)
+					OnTraceConnection(new TraceInfo(this, TraceInfoStep.AfterExecute)
 					{
 						TraceLevel      = TraceLevel.Info,
 						Command         = CurrentCommand,
@@ -286,7 +281,7 @@
 			{
 				if (TraceSwitchConnection.TraceError)
 				{
-					OnTraceConnection(new TraceInfo(this, TraceInfoStep.Error, TraceOperation.ExecuteNonQuery, true)
+					OnTraceConnection(new TraceInfo(this, TraceInfoStep.Error)
 					{
 						TraceLevel     = TraceLevel.Error,
 						Command        = CurrentCommand,
@@ -300,9 +295,9 @@
 			}
 		}
 
-#endregion
-
-#region ExecuteScalarAsync
+		#endregion
+
+		#region ExecuteScalarAsync
 
 		protected virtual Task<object?> ExecuteScalarAsync(IDbCommand command, CancellationToken cancellationToken)
 		{
@@ -365,9 +360,9 @@
 			}
 		}
 
-#endregion
-
-#region ExecuteReaderAsync
+		#endregion
+
+		#region ExecuteReaderAsync
 
 		protected virtual async Task<DataReaderWrapper> ExecuteReaderAsync(
 			IDbCommand        command,
@@ -442,6 +437,6 @@
 			}
 		}
 
-#endregion
+		#endregion
 	}
 }