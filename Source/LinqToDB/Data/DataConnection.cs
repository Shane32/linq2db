--- conflicted
+++ resolved
@@ -73,9 +73,9 @@
 		/// <param name="connectionString">Database connection string to use for connection with database.</param>
 		/// <param name="mappingSchema">Mapping schema to use with this connection.</param>
 		public DataConnection(
-			string        providerName,
-			string        connectionString,
-			MappingSchema mappingSchema)
+				string        providerName,
+				string        connectionString,
+				MappingSchema mappingSchema)
 			: this(new LinqToDbConnectionOptionsBuilder().UseConnectionString(providerName, connectionString).UseMappingSchema(mappingSchema))
 		{
 		}
@@ -226,21 +226,16 @@
 		{
 			if (options == null)
 				throw new ArgumentNullException(nameof(options));
-
+			
 			if (!options.IsValidConfigForConnectionType(this))
 				throw new LinqToDBException(
 					$"Improper options type used to create DataConnection {GetType()}, try creating a public constructor calling base and accepting type {nameof(LinqToDbConnectionOptions)}<{GetType().Name}>");
-
+			
 			InitConfig();
 
-<<<<<<< HEAD
 			DbConnection?  localConnection  = null;
 			DbTransaction? localTransaction = null;
-=======
-			IDbConnection?  localConnection  = null;
-			IDbTransaction? localTransaction = null;
->>>>>>> f4350ed7
-
+			
 			switch (options.SetupType)
 			{
 				case ConnectionSetupType.ConfigurationString:
@@ -256,7 +251,7 @@
 					break;
 
 				case ConnectionSetupType.ConnectionString:
-					if (options.ProviderName == null && options.DataProvider == null)
+					if (options.ProviderName == null && options.DataProvider == null) 
 						throw new LinqToDBException("DataProvider was not specified");
 
 					IDataProvider? dataProvider;
@@ -275,7 +270,7 @@
 					ConnectionString = options.ConnectionString;
 					MappingSchema    = DataProvider.MappingSchema;
 					break;
-
+				
 				case ConnectionSetupType.ConnectionFactory:
 					//copy to tmp variable so that if the factory in options gets changed later we will still use the old one
 					//is this expected?
@@ -283,14 +278,14 @@
 					_connectionFactory = () =>
 					{
 						var connection = originalConnectionFactory();
-
+						
 						return connection;
 					};
 
 					DataProvider  = options.DataProvider!;
 					MappingSchema = DataProvider.MappingSchema;
 					break;
-
+				
 				case ConnectionSetupType.Connection:
 					{
 						localConnection    = options.DbConnection;
@@ -580,7 +575,7 @@
 #if DEBUG
 			"Warning"
 #else
-			"Off"
+				"Off"
 #endif
 		);
 
@@ -906,8 +901,8 @@
 
 			public static IDataProvider? GetDataProvider(IConnectionStringSettings css, string connectionString)
 			{
-				var configuration = css.Name;
-				var providerName  = css.ProviderName;
+				var configuration            = css.Name;
+				var providerName             = css.ProviderName;
 				var dataProvider  = _providerDetectors.Select(d => d(css, connectionString)).FirstOrDefault(dp => dp != null);
 
 				if (dataProvider == null)
@@ -1198,7 +1193,7 @@
 			if (queryHints?.Count > 0)
 			{
 				var sqlProvider = DataProvider.CreateSqlBuilder(MappingSchema);
-				sql = sqlProvider.ApplyQueryHints(sql, queryHints);
+				sql             = sqlProvider.ApplyQueryHints(sql, queryHints);
 			}
 
 			_command = DataProvider.InitCommand(this, GetOrCreateCommand(), commandType, sql, parameters, withParameters);
@@ -1527,11 +1522,6 @@
 			//
 			TransactionAsync?.Dispose();
 
-<<<<<<< HEAD
-			// Create new transaction object.
-			//
-			TransactionAsync = EnsureConnection().BeginTransaction();
-=======
 			var dataConnectionTransaction = TraceAction(
 				this,
 				TraceOperation.BeginTransaction,
@@ -1539,14 +1529,13 @@
 				default(object?),
 				static (dataContext, _) =>
 				{
-					// Create new transaction object.
-					//
-					dataContext.TransactionAsync = AsyncFactory.Create(dataContext.EnsureConnection().BeginTransaction());
->>>>>>> f4350ed7
+			// Create new transaction object.
+			//
+					dataContext.TransactionAsync = dataContext.EnsureConnection().BeginTransaction();
 
 					dataContext._closeTransaction = true;
 
-					// If the active command exists.
+			// If the active command exists.
 					if (dataContext._command != null)
 						dataContext._command.Transaction = dataContext.Transaction;
 
@@ -1567,11 +1556,6 @@
 			//
 			TransactionAsync?.Dispose();
 
-<<<<<<< HEAD
-			// Create new transaction object.
-			//
-			TransactionAsync = EnsureConnection().BeginTransaction(isolationLevel);
-=======
 			var dataConnectionTransaction = TraceAction(
 				this,
 				TraceOperation.BeginTransaction,
@@ -1579,14 +1563,13 @@
 				isolationLevel,
 				static (dataConnection, isolationLevel) =>
 				{
-					// Create new transaction object.
-					//
-					dataConnection.TransactionAsync = AsyncFactory.Create(dataConnection.EnsureConnection().BeginTransaction(isolationLevel));
->>>>>>> f4350ed7
+			// Create new transaction object.
+			//
+					dataConnection.TransactionAsync = dataConnection.EnsureConnection().BeginTransaction(isolationLevel);
 
 					dataConnection._closeTransaction = true;
 
-					// If the active command exists.
+			// If the active command exists.
 					if (dataConnection._command != null)
 						dataConnection._command.Transaction = dataConnection.Transaction;
 
@@ -1613,13 +1596,13 @@
 						dataConnection.TransactionAsync!.Commit();
 
 						if (dataConnection._closeTransaction)
-						{
+				{
 							dataConnection.TransactionAsync.Dispose();
 							dataConnection.TransactionAsync = null;
 
 							if (dataConnection._command != null)
 								dataConnection._command.Transaction = null;
-						}
+				}
 
 						return true;
 					});
@@ -1643,13 +1626,13 @@
 						dataConnection.TransactionAsync!.Rollback();
 
 						if (dataConnection._closeTransaction)
-						{
+				{
 							dataConnection.TransactionAsync.Dispose();
 							dataConnection.TransactionAsync = null;
 
 							if (dataConnection._command != null)
 								dataConnection._command.Transaction = null;
-						}
+				}
 
 						return true;
 					});
@@ -1739,7 +1722,7 @@
 		/// Gets list of query hints (writable collection), that will be used only for next query, executed through current connection.
 		/// </summary>
 		public  List<string>  NextQueryHints => _nextQueryHints ??= new List<string>();
-
+		
 		/// <summary>
 		/// Adds additional mapping schema to current connection.
 		/// </summary>
@@ -1785,12 +1768,12 @@
 
 			return new DataConnection(ConfigurationString, DataProvider, connectionString, connection, MappingSchema)
 			{
-				RetryPolicy               = RetryPolicy,
-				CommandTimeout            = CommandTimeout,
-				InlineParameters          = InlineParameters,
-				ThrowOnDisposed           = ThrowOnDisposed,
+				RetryPolicy                 = RetryPolicy,
+				CommandTimeout              = CommandTimeout,
+				InlineParameters            = InlineParameters,
+				ThrowOnDisposed             = ThrowOnDisposed,
 				OnTraceConnection         = OnTraceConnection,
-				_queryHints               = _queryHints?.Count > 0 ? _queryHints.ToList() : null,
+				_queryHints                 = _queryHints?.Count > 0 ? _queryHints.ToList() : null,
 				_commandInterceptor       = _commandInterceptor      .CloneAggregated(),
 				_connectionInterceptor    = _connectionInterceptor   .CloneAggregated(),
 				_dataContextInterceptor   = _dataContextInterceptor  .CloneAggregated(),
