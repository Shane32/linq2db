--- conflicted
+++ resolved
@@ -39,8 +39,8 @@
 			readonly DateTime       _startedOn = DateTime.UtcNow;
 			readonly Stopwatch      _stopwatch = Stopwatch.StartNew();
 
-			bool               _isAsync;
-			Expression?        _mapperExpression;
+			bool        _isAsync;
+			Expression? _mapperExpression;
 			DataReaderWrapper? _dataReader;
 
 			public override Expression? MapperExpression
@@ -179,8 +179,8 @@
 
 			public class PreparedQuery
 			{
-				public CommandWithParameters[]      Commands      = null!;
-				public SqlStatement                 Statement     = null!;
+				public CommandWithParameters[]          Commands      = null!;
+				public SqlStatement                     Statement     = null!;
 				public IReadOnlyCollection<string>? QueryHints;
 			}
 
@@ -188,11 +188,11 @@
 			{
 				public ExecutionPreparedQuery(PreparedQuery preparedQuery, DbParameter[]?[] commandsParameters)
 				{
-					PreparedQuery      = preparedQuery;
+					PreparedQuery = preparedQuery;
 					CommandsParameters = commandsParameters;
 				}
 
-				public readonly PreparedQuery    PreparedQuery;
+				public readonly PreparedQuery         PreparedQuery;
 				public readonly DbParameter[]?[] CommandsParameters;
 			}
 
@@ -216,8 +216,8 @@
 				{
 					return new PreparedQuery
 					{
-						Commands   = (CommandWithParameters[])query.Context,
-						Statement  = query.Statement,
+						Commands      = (CommandWithParameters[])query.Context,
+						Statement     = query.Statement,
 						QueryHints = dataConnection.GetNextCommandHints(!forGetSqlText),
 					};
 				}
@@ -276,8 +276,8 @@
 
 				return new PreparedQuery
 				{
-					Commands   = commands,
-					Statement  = sql,
+					Commands      = commands,
+					Statement     = sql,
 					QueryHints = dataConnection.GetNextCommandHints(!forGetSqlText)
 				};
 			}
@@ -468,18 +468,14 @@
 			[MethodImpl(MethodImplOptions.AggressiveInlining)]
 			static void InitCommand(DataConnection dataConnection, ExecutionPreparedQuery executionQuery, int index)
 			{
-				InitCommand(dataConnection,
+				InitCommand(dataConnection, 
 					executionQuery.PreparedQuery.Commands[index],
 					executionQuery.CommandsParameters[index],
 					index == 0 ? executionQuery.PreparedQuery.QueryHints : null);
 			}
 
 			[MethodImpl(MethodImplOptions.AggressiveInlining)]
-<<<<<<< HEAD
-			static void InitCommand(DataConnection dataConnection, CommandWithParameters queryCommand, DbParameter[]? dbParameters, List<string>? queryHints)
-=======
-			static void InitCommand(DataConnection dataConnection, CommandWithParameters queryCommand, IDbDataParameter[]? dbParameters, IReadOnlyCollection<string>? queryHints)
->>>>>>> c321b9fb
+			static void InitCommand(DataConnection dataConnection, CommandWithParameters queryCommand, DbParameter[]? dbParameters, IReadOnlyCollection<string>? queryHints)
 			{
 				var hasParameters = dbParameters?.Length > 0;
 
