﻿using System;
using System.Collections;
using System.Collections.Concurrent;
using System.Collections.Generic;
using System.Data;
using System.Diagnostics;
using System.Linq;
using System.Linq.Expressions;
using System.Reflection;
using System.Threading;
using System.Threading.Tasks;
using System.Runtime.CompilerServices;

namespace LinqToDB.Linq
{
	using System.Data.Common;
#if !NATIVE_ASYNC
	using Async;
#endif
	using Builder;
	using Common;
	using Common.Internal.Cache;
	using Common.Logging;
	using Data;
	using Extensions;
	using LinqToDB.Expressions;
	using SqlQuery;

	static partial class QueryRunner
	{
		public static class Cache<T>
		{
			static Cache()
			{
				Query.CacheCleaners.Enqueue(ClearCache);
			}

			public static void ClearCache()
			{
				QueryCache.Clear();
			}

			internal static MemoryCache<IStructuralEquatable> QueryCache { get; } = new (new ());
		}

		#region Mapper

		class Mapper<T>
		{
			public Mapper(Expression<Func<IQueryRunner, DbDataReader, T>> mapperExpression)
			{
				_expression = mapperExpression;
			}

			readonly Expression<Func<IQueryRunner,DbDataReader,T>> _expression;
			readonly ConcurrentDictionary<Type, ReaderMapperInfo>  _mappers = new ();


			class ReaderMapperInfo
			{
				public Expression<Func<IQueryRunner, DbDataReader, T>> MapperExpression = null!;
				public Func<IQueryRunner, DbDataReader, T>             Mapper = null!;
				public bool                                            IsFaulted;
			}

			public T Map(IDataContext context, IQueryRunner queryRunner, DbDataReader dataReader)
			{
				// unwrap early
				// https://github.com/linq2db/linq2db/issues/2499
				dataReader = DataReaderWrapCache.TryUnwrapDataReader(context.MappingSchema, dataReader);

				var dataReaderType = dataReader.GetType();

				if (!_mappers.TryGetValue(dataReaderType, out var mapperInfo))
				{
					var mapperExpression = TransformMapperExpression(context, dataReader, dataReaderType, false);

					queryRunner.MapperExpression = mapperExpression;

					var mapper = mapperExpression.CompileExpression();
					mapperInfo = new ReaderMapperInfo() { MapperExpression = mapperExpression, Mapper = mapper };
					_mappers.TryAdd(dataReaderType, mapperInfo);
				}

				try
				{
					return mapperInfo.Mapper(queryRunner, dataReader);
				}
				// SqlNullValueException: MySqlData
				// OracleNullValueException: managed and native oracle providers
				catch (Exception ex) when (ex is FormatException || ex is InvalidCastException || ex is LinqToDBConvertException || ex.GetType().Name.Contains("NullValueException"))
				{
					// TODO: debug cases when our tests go into slow-mode (e.g. sqlite.ms)
					if (mapperInfo.IsFaulted)
						throw;

					if (context.GetTraceSwitch().TraceInfo)
						context.WriteTraceLine(
							$"Mapper has switched to slow mode. Mapping exception: {ex.Message}",
							context.GetTraceSwitch().DisplayName,
							TraceLevel.Error);

					queryRunner.MapperExpression = mapperInfo.MapperExpression;

					var expression = TransformMapperExpression(context, dataReader, dataReaderType, true);

					// create new instance to avoid race conditions without locks
					var expr   = mapperInfo.MapperExpression;
					mapperInfo = new ReaderMapperInfo()
					{
						MapperExpression = expr,
						Mapper           = expression.CompileExpression(),
						IsFaulted        = true
					};

					_mappers[dataReaderType] = mapperInfo;

					return mapperInfo.Mapper(queryRunner, dataReader);
				}
			}

			// transform extracted to separate method to avoid closures allocation on mapper cache hit
			private Expression<Func<IQueryRunner, DbDataReader, T>> TransformMapperExpression(
				IDataContext context,
				DbDataReader dataReader,
				Type         dataReaderType,
				bool         slowMode)
			{
				Expression expression;
				var ctx = new TransformMapperExpressionContext(_expression, context, dataReader, dataReaderType);
				if (slowMode)
				{
					expression = _expression.Transform(
						ctx,
						static (context, e) =>
						{
							if (e is ConvertFromDataReaderExpression ex)
								return new ConvertFromDataReaderExpression(ex.Type, ex.Index, ex.Converter, context.NewVariable!, context.Context).Reduce();

							return ReplaceVariable(context, e);
						});
				}
				else
				{
					expression = _expression.Transform(
						ctx,
						static (context, e) =>
						{
							if (e is ConvertFromDataReaderExpression ex)
								return ex.Reduce(context.Context, context.DataReader, context.NewVariable!).Transform(context, ReplaceVariable);

							return ReplaceVariable(context, e);
						});
				}

				if (Configuration.OptimizeForSequentialAccess)
					expression = SequentialAccessHelper.OptimizeMappingExpressionForSequentialAccess(expression, dataReader.FieldCount, reduce: false);

<<<<<<< HEAD
				return (Expression<Func<IQueryRunner, DbDataReader, T>>)expression;
=======
				return (Expression<Func<IQueryRunner, IDataReader, T>>)expression;
			}
>>>>>>> 43ca3371

			static Expression ReplaceVariable(TransformMapperExpressionContext context, Expression e)
			{
				if (e is ParameterExpression vex && vex.Name == "ldr")
				{
					context.OldVariable = vex;
					return context.NewVariable ??= Expression.Variable(context.DataReader.GetType(), "ldr");
				}

				if (e is BinaryExpression bex
					&& bex.NodeType == ExpressionType.Assign
					&& bex.Left     == context.OldVariable)
				{
					Expression dataReaderExpression = Expression.Convert(context.Expression.Parameters[1], context.DataReaderType);

					return Expression.Assign(context.NewVariable, dataReaderExpression);
				}

				return e;
			}

			class TransformMapperExpressionContext
			{
				public TransformMapperExpressionContext(Expression<Func<IQueryRunner, IDataReader, T>> expression, IDataContext context, IDataReader dataReader, Type dataReaderType)
				{
					Expression     = expression;
					Context        = context;
					DataReader     = dataReader;
					DataReaderType = dataReaderType;
				}

				public Expression<Func<IQueryRunner,IDataReader,T>> Expression;
				public readonly IDataContext                        Context;
				public readonly IDataReader                         DataReader;
				public readonly Type                                DataReaderType;

				public ParameterExpression? OldVariable;
				public ParameterExpression? NewVariable;
			}
		}

		#endregion

		#region Helpers

		static void FinalizeQuery(Query query)
		{
			foreach (var sql in query.Queries)
			{
				sql.Statement = query.SqlOptimizer.Finalize(sql.Statement);

				SqlStatement.PrepareQueryAndAliases(sql.Statement, null, out var aliasesContext);

				sql.Parameters = aliasesContext.GetParameters();
				sql.Aliases    = aliasesContext;
			}
		}

		static void ClearParameters(Query query)
		{
#if !DEBUG
			foreach (var q in query.Queries)
				foreach (var sqlParameter in q.ParameterAccessors)
					sqlParameter.Expression = null!;
#endif
		}

		static int EvaluateTakeSkipValue(Query query, Expression expr, IDataContext? db, object?[]? ps, int qn,
			ISqlExpression sqlExpr)
				{
			var parameterValues = new SqlParameterValues();
			SetParameters(query, expr, db, ps, qn, parameterValues);

			var evaluated = sqlExpr.EvaluateExpression(new EvaluationContext(parameterValues)) as int?;
			if (evaluated == null)
				throw new InvalidOperationException($"Can not evaluate integer expression from '{sqlExpr}'.");
			return evaluated.Value;
		}

		internal static void SetParameters(
			Query query, Expression expression, IDataContext? parametersContext, object?[]? parameters, int queryNumber, SqlParameterValues parameterValues)
		{
			var queryContext = query.Queries[queryNumber];

			foreach (var p in queryContext.ParameterAccessors)
			{
				var value = p.ValueAccessor(expression, parametersContext, parameters);

				if (value is IEnumerable vs)
				{
					var type = vs.GetType();
					var etype = type.GetItemType();

					if (etype == null || etype == typeof(object) || etype.IsEnum ||
						type.IsGenericType && type.GetGenericTypeDefinition() == typeof(Nullable<>) &&
						etype.GetGenericArguments()[0].IsEnum)
					{
						var values = new List<object?>();

						foreach (var v in vs)
						{
							value = v;

							if (v != null)
							{
								var valueType = v.GetType();

								if (valueType.ToNullableUnderlying().IsEnum)
									value = query.GetConvertedEnum(valueType, v);
							}

							values.Add(value);
						}

						value = values;
					}
				}

				var dbDataType = p.DbDataTypeAccessor(expression, parametersContext, parameters);

				parameterValues.AddValue(p.SqlParameter, value, p.SqlParameter.Type.WithSetValues(dbDataType));
			}
		}

		internal static ParameterAccessor GetParameter(Type type, IDataContext dataContext, SqlField field)
		{
			Expression getter = Expression.Convert(
				Expression.Property(
					Expression.Convert(ExpressionBuilder.ExpressionParam, typeof(ConstantExpression)),
					ReflectionHelper.Constant.Value),
				type);

			var descriptor    = field.ColumnDescriptor;
			var dbValueLambda = descriptor.GetDbParamLambda();

			Expression? valueGetter;
			Expression? dbDataTypeExpression;

			valueGetter = InternalExtensions.ApplyLambdaToExpression(dbValueLambda, getter);

			if (typeof(DataParameter).IsSameOrParentOf(valueGetter.Type))
			{
				dbDataTypeExpression = Expression.Call(Expression.Constant(field.ColumnDescriptor.GetDbDataType(false)),
					DbDataType.WithSetValuesMethodInfo,
					Expression.PropertyOrField(valueGetter, nameof(DataParameter.DbDataType)));
				valueGetter          = Expression.PropertyOrField(valueGetter, nameof(DataParameter.Value));
			}
			else
			{
				var dbDataType       = field.ColumnDescriptor.GetDbDataType(true).WithSystemType(valueGetter.Type);
				dbDataTypeExpression = Expression.Constant(dbDataType);
			}

			var param = ExpressionBuilder.CreateParameterAccessor(
				dataContext, valueGetter, getter, dbDataTypeExpression, valueGetter, field.Name.Replace('.', '_'));

			return param;
		}

		private static Type GetType<T>(T obj, IDataContext db)
			//=> typeof(T);
			//=> obj.GetType();
			=> db.MappingSchema.GetEntityDescriptor(typeof(T)).InheritanceMapping?.Count > 0 ? obj!.GetType() : typeof(T);

		#endregion

		#region SetRunQuery

		public delegate int TakeSkipDelegate(
			Query                    query, 
			Expression               expression, 
			IDataContext?            dataContext,
			object?[]?               ps);

		static Tuple<
			Func<Query,IDataContext,Mapper<T>,Expression,object?[]?,object?[]?,int,IEnumerable<T>>,
			TakeSkipDelegate?,
			TakeSkipDelegate?>
			GetExecuteQuery<T>(
				Query query,
				Func<Query,IDataContext,Mapper<T>,Expression,object?[]?,object?[]?,int,IEnumerable<T>> queryFunc)
		{
			FinalizeQuery(query);

			if (query.Queries.Count != 1)
				throw new InvalidOperationException();

			TakeSkipDelegate? skip = null, take = null;

			var selectQuery = query.Queries[0].Statement.SelectQuery!;
			var select      = selectQuery.Select;

			if (select.SkipValue != null && !query.SqlProviderFlags.GetIsSkipSupportedFlag(select.TakeValue, select.SkipValue))
			{
				var q = queryFunc;

				queryFunc = (qq, db, mapper, expr, ps, preambles, qn) => q(qq, db, mapper, expr, ps, preambles, qn).Skip(EvaluateTakeSkipValue(qq, expr, db, ps, qn, select.SkipValue));
				skip      = (qq, expr, pc, ps) => EvaluateTakeSkipValue(qq, expr, pc, ps, 0, select.SkipValue);
			}

			if (select.TakeValue != null && !query.SqlProviderFlags.IsTakeSupported)
			{
				var q = queryFunc;

				queryFunc = (qq, db, mapper, expr, ps, preambles, qn) => q(qq, db, mapper, expr, ps, preambles, qn).Take(EvaluateTakeSkipValue(qq, expr, db, ps, qn, select.TakeValue));
				take      = (qq, expr, pc, ps) => EvaluateTakeSkipValue(qq, expr, pc, ps, 0, select.TakeValue);
			}

			return Tuple.Create(queryFunc, skip, take);
		}

		static IEnumerable<T> ExecuteQuery<T>(
			Query        query,
			IDataContext dataContext,
			Mapper<T>    mapper,
			Expression   expression,
			object?[]?   ps,
			object?[]?   preambles,
			int          queryNumber)
		{
			using (var runner = dataContext.GetQueryRunner(query, queryNumber, expression, ps, preambles))
			using (var dr = runner.ExecuteReader())
			{
				while (dr.DataReader!.Read())
				{
					var value = mapper.Map(dataContext, runner, dr.DataReader!);
					runner.RowsCount++;
					yield return value;
				}
			}
		}

		static async Task ExecuteQueryAsync<T>(
			Query                         query,
			IDataContext                  dataContext,
			Mapper<T>                     mapper,
			Expression                    expression,
			object?[]?                    ps,
			object?[]?                    preambles,
			int                           queryNumber,
			Func<T,bool>                  func,
			TakeSkipDelegate?        skipAction,
			TakeSkipDelegate?        takeAction,
			CancellationToken             cancellationToken)
		{
			var runner = dataContext.GetQueryRunner(query, queryNumber, expression, ps, preambles);
#if NATIVE_ASYNC
			await using (runner.ConfigureAwait(Configuration.ContinueOnCapturedContext))
#else
			await using (runner)
#endif
			{
				var dr = await runner.ExecuteReaderAsync(cancellationToken).ConfigureAwait(Configuration.ContinueOnCapturedContext);
#if NATIVE_ASYNC
				await using (dr.ConfigureAwait(Configuration.ContinueOnCapturedContext))
#else
				await using (dr)
#endif
				{
					var skip = skipAction?.Invoke(query, expression, dataContext, ps) ?? 0;

					while (skip-- > 0 && await dr.ReadAsync(cancellationToken).ConfigureAwait(Configuration.ContinueOnCapturedContext))
					{}

					var take = takeAction?.Invoke(query, expression, dataContext, ps) ?? int.MaxValue;

					while (take-- > 0 && await dr.ReadAsync(cancellationToken).ConfigureAwait(Configuration.ContinueOnCapturedContext))
					{
						runner.RowsCount++;
						if (!func(mapper.Map(dataContext, runner, dr.DataReader)))
							break;
					}
				}
			}
		}

		class AsyncEnumeratorImpl<T> : IAsyncEnumerator<T>
		{
			readonly Query             _query;
			readonly IDataContext      _dataContext;
			readonly Mapper<T>         _mapper;
			readonly Expression        _expression;
			readonly object?[]?        _ps;
			readonly object?[]?        _preambles;
			readonly int               _queryNumber;
			readonly TakeSkipDelegate? _skipAction;
			readonly TakeSkipDelegate? _takeAction;
			readonly CancellationToken _cancellationToken;

			IQueryRunner?     _queryRunner;
			IDataReaderAsync? _dataReader;
			int              _take;

			public AsyncEnumeratorImpl(
				Query             query,
				IDataContext      dataContext,
				Mapper<T>         mapper,
				Expression        expression,
				object?[]?        ps,
				object?[]?        preambles,
				int               queryNumber,
				TakeSkipDelegate? skipAction,
				TakeSkipDelegate? takeAction,
				CancellationToken cancellationToken)
			{
				_query             = query;
				_dataContext       = dataContext;
				_mapper            = mapper;
				_expression        = expression;
				_ps                = ps;
				_preambles         = preambles;
				_queryNumber       = queryNumber;
				_skipAction        = skipAction;
				_takeAction        = takeAction;
				_cancellationToken = cancellationToken;
			}

			public T Current { get; set; } = default!;

#if !NATIVE_ASYNC
			public async Task<bool> MoveNextAsync()
#else
			public async ValueTask<bool> MoveNextAsync()
#endif
			{
				if (_queryRunner == null)
				{
					_queryRunner = _dataContext.GetQueryRunner(_query, _queryNumber, _expression, _ps, _preambles);

					_dataReader = await _queryRunner.ExecuteReaderAsync(_cancellationToken).ConfigureAwait(Configuration.ContinueOnCapturedContext);

					var skip = _skipAction?.Invoke(_query, _expression, _dataContext, _ps) ?? 0;

					while (skip-- > 0)
					{
						if (!await _dataReader.ReadAsync(_cancellationToken).ConfigureAwait(Configuration.ContinueOnCapturedContext))
							return false;
					}

					_take = _takeAction?.Invoke(_query, _expression, _dataContext, _ps) ?? int.MaxValue;
				}

				if (_take-- > 0 && await _dataReader!.ReadAsync(_cancellationToken).ConfigureAwait(Configuration.ContinueOnCapturedContext))
				{
					_queryRunner.RowsCount++;

					Current = _mapper.Map(_dataContext, _queryRunner, _dataReader.DataReader);

					return true;
				}

				return false;
			}

			public void Dispose()
			{
				_queryRunner?.Dispose();
				_dataReader ?.Dispose();

				_queryRunner = null;
				_dataReader  = null;
			}

#if !NATIVE_ASYNC
			public async Task DisposeAsync()
#else
			public async ValueTask DisposeAsync()
#endif
			{
				if (_queryRunner != null)
					await _queryRunner.DisposeAsync().ConfigureAwait(Configuration.ContinueOnCapturedContext);

				if (_dataReader != null) 
					await _dataReader.DisposeAsync().ConfigureAwait(Configuration.ContinueOnCapturedContext);
				
				_queryRunner = null;
				_dataReader  = null;
			}
		}

		class AsyncEnumerableImpl<T> : IAsyncEnumerable<T>
		{
			readonly Query             _query;
			readonly IDataContext      _dataContext;
			readonly Mapper<T>         _mapper;
			readonly Expression        _expression;
			readonly object?[]?        _ps;
			readonly object?[]?        _preambles;
			readonly int               _queryNumber;
			readonly TakeSkipDelegate? _skipAction;
			readonly TakeSkipDelegate? _takeAction;

			public AsyncEnumerableImpl(
				Query             query,
				IDataContext      dataContext,
				Mapper<T>         mapper,
				Expression        expression,
				object?[]?        ps,
				object?[]?        preambles,
				int               queryNumber,
				TakeSkipDelegate? skipAction,
				TakeSkipDelegate? takeAction)
			{
				_query       = query;
				_dataContext = dataContext;
				_mapper      = mapper;
				_expression  = expression;
				_ps          = ps;
				_preambles   = preambles;
				_queryNumber = queryNumber;
				_skipAction  = skipAction;
				_takeAction  = takeAction;
			}

			public IAsyncEnumerator<T> GetAsyncEnumerator(CancellationToken cancellationToken)
			{
				return new AsyncEnumeratorImpl<T>(
					_query, _dataContext, _mapper, _expression, _ps, _preambles, _queryNumber, _skipAction, _takeAction, cancellationToken);
			}
		}

		static IAsyncEnumerable<T> ExecuteQueryAsync<T>(
			Query             query,
			IDataContext      dataContext,
			Mapper<T>         mapper,
			Expression        expression,
			object?[]?        ps,
			object?[]?        preambles,
			int               queryNumber,
			TakeSkipDelegate? skipAction,
			TakeSkipDelegate? takeAction)
		{
			return new AsyncEnumerableImpl<T>(
				query, dataContext, mapper, expression, ps, preambles, queryNumber, skipAction, takeAction);
		}

		static void SetRunQuery<T>(
			Query<T> query,
			Expression<Func<IQueryRunner, DbDataReader, T>> expression)
		{
			var executeQuery = GetExecuteQuery<T>(query, ExecuteQuery);

			ClearParameters(query);

			var mapper   = new Mapper<T>(expression);
			var runQuery = executeQuery.Item1;

			query.GetIEnumerable = (db, expr, ps, preambles) => runQuery(query, db, mapper, expr, ps, preambles, 0);

			var skipAction = executeQuery.Item2;
			var takeAction = executeQuery.Item3;

			query.GetForEachAsync = (db, expr, ps, preambles, action, token) =>
				ExecuteQueryAsync(query, db, mapper, expr, ps, preambles, 0, action, skipAction, takeAction, token);

			query.GetIAsyncEnumerable = (db, expr, ps, preambles) =>
				ExecuteQueryAsync(query, db, mapper, expr, ps, preambles, 0, skipAction, takeAction);
		}

		static readonly PropertyInfo _dataContextInfo = MemberHelper.PropertyOf<IQueryRunner>( p => p.DataContext);
		static readonly PropertyInfo _expressionInfo  = MemberHelper.PropertyOf<IQueryRunner>( p => p.Expression);
		static readonly PropertyInfo _parametersInfo  = MemberHelper.PropertyOf<IQueryRunner>( p => p.Parameters);
		static readonly PropertyInfo _preamblesInfo   = MemberHelper.PropertyOf<IQueryRunner>( p => p.Preambles);
		static readonly PropertyInfo _rowsCountInfo   = MemberHelper.PropertyOf<IQueryRunner>( p => p.RowsCount);

		static Expression<Func<IQueryRunner, DbDataReader, T>> WrapMapper<T>(
			Expression<Func<IQueryRunner,IDataContext, DbDataReader, Expression,object?[]?,object?[]?,T>> expression)
		{
			var queryRunnerParam = expression.Parameters[0];
			var dataReaderParam  = expression.Parameters[2];

			var dataContextVar = expression.Parameters[1];
			var expressionVar  = expression.Parameters[3];
			var parametersVar  = expression.Parameters[4];
			var preamblesVar   = expression.Parameters[5];

			// we can safely assume it is block expression
			if (expression.Body is not BlockExpression block)
				throw new LinqException("BlockExpression missing for mapper");
			return
				Expression.Lambda<Func<IQueryRunner, DbDataReader, T>>(
					block.Update(
						new[]
						{
							dataContextVar,
							expressionVar,
							parametersVar,
							preamblesVar
						}.Concat(block.Variables),
						new[]
						{
							Expression.Assign(dataContextVar, Expression.Property(queryRunnerParam, _dataContextInfo)),
							Expression.Assign(expressionVar , Expression.Property(queryRunnerParam, _expressionInfo)),
							Expression.Assign(parametersVar , Expression.Property(queryRunnerParam, _parametersInfo)),
							Expression.Assign(preamblesVar  , Expression.Property(queryRunnerParam, _preamblesInfo))
						}.Concat(block.Expressions)),
					queryRunnerParam,
					dataReaderParam);
		}

		#endregion

		#region SetRunQuery / Cast, Concat, Union, OfType, ScalarSelect, Select, SequenceContext, Table

		public static void SetRunQuery<T>(
			Query<T> query,
			Expression<Func<IQueryRunner,IDataContext, DbDataReader, Expression,object?[]?,object?[]?,T>> expression)
		{
			var l = WrapMapper(expression);

			SetRunQuery(query, l);
		}

		#endregion

		#region SetRunQuery / Select 2

		public static void SetRunQuery<T>(
			Query<T> query,
			Expression<Func<IQueryRunner,IDataContext, DbDataReader, Expression,object?[]?,object?[]?,int,T>> expression)
		{
			var queryRunnerParam = Expression.Parameter(typeof(IQueryRunner), "qr");
			var dataReaderParam  = Expression.Parameter(typeof(DbDataReader), "dr");

			var dataContextVar = expression.Parameters[1];
			var expressionVar  = expression.Parameters[3];
			var parametersVar  = expression.Parameters[4];
			var preamblesVar   = expression.Parameters[5];
			var rowsCountVar   = expression.Parameters[6];

			// we can safely assume it is block expression
			var block = (BlockExpression)expression.Body;
			var l     = Expression.Lambda<Func<IQueryRunner, DbDataReader, T>>(
					block.Update(
						new[]
						{
							dataContextVar,
							expressionVar,
							parametersVar,
							preamblesVar,
							rowsCountVar
						}.Concat(block.Variables),
						new[]
						{
							Expression.Assign(dataContextVar, Expression.Property(queryRunnerParam, _dataContextInfo)),
							Expression.Assign(expressionVar , Expression.Property(queryRunnerParam, _expressionInfo)),
							Expression.Assign(parametersVar , Expression.Property(queryRunnerParam, _parametersInfo)),
							Expression.Assign(preamblesVar  , Expression.Property(queryRunnerParam, _preamblesInfo)),
							Expression.Assign(rowsCountVar  , Expression.Property(queryRunnerParam, _rowsCountInfo))
						}.Concat(block.Expressions)),
					queryRunnerParam,
					dataReaderParam);

			SetRunQuery(query, l);
		}

		#endregion

		#region SetRunQuery / Aggregation, All, Any, Contains, Count

		public static void SetRunQuery<T>(
			Query<T> query,
			Expression<Func<IQueryRunner,IDataContext, DbDataReader, Expression,object?[]?,object?[]?,object>> expression)
		{
			FinalizeQuery(query);

			if (query.Queries.Count != 1)
				throw new InvalidOperationException();

			ClearParameters(query);

			var l      = WrapMapper(expression);
			var mapper = new Mapper<object>(l);

			query.GetElement      = (db, expr, ps, preambles) => ExecuteElement(query, db, mapper, expr, ps, preambles);
			query.GetElementAsync = (db, expr, ps, preambles, token) => ExecuteElementAsync<object?>(query, db, mapper, expr, ps, preambles, token);
		}

		static T ExecuteElement<T>(
			Query          query,
			IDataContext   dataContext,
			Mapper<T>      mapper,
			Expression     expression,
			object?[]?     ps,
			object?[]?     preambles)
		{
			using (var runner = dataContext.GetQueryRunner(query, 0, expression, ps, preambles))
			{
				using (var dr = runner.ExecuteReader())
				{
					while (dr.DataReader!.Read())
					{
						var value = mapper.Map(dataContext, runner, dr.DataReader!);
						runner.RowsCount++;
						return value;
					}
				}

				return Array<T>.Empty.First();
			}
		}

		static async Task<T> ExecuteElementAsync<T>(
			Query             query,
			IDataContext      dataContext,
			Mapper<object>    mapper,
			Expression        expression,
			object?[]?        ps,
			object?[]?        preambles,
			CancellationToken cancellationToken)
		{
			var runner = dataContext.GetQueryRunner(query, 0, expression, ps, preambles);
#if NATIVE_ASYNC
			await using (runner.ConfigureAwait(Configuration.ContinueOnCapturedContext))
#else
			await using (runner)
#endif
			{
				var dr = await runner.ExecuteReaderAsync(cancellationToken).ConfigureAwait(Configuration.ContinueOnCapturedContext);
#if NATIVE_ASYNC
				await using (dr.ConfigureAwait(Configuration.ContinueOnCapturedContext))
#else
				await using (dr)
#endif
				{
					if (await dr.ReadAsync(cancellationToken).ConfigureAwait(Configuration.ContinueOnCapturedContext))
					{
						runner.RowsCount++;

						var item = mapper.Map(dataContext, runner, dr.DataReader);

						return dataContext.MappingSchema.ChangeTypeTo<T>(item);
					}

					return Array<T>.Empty.First();
				}
			}
		}

		#endregion

		#region ScalarQuery

		public static void SetScalarQuery(Query query)
		{
			FinalizeQuery(query);

			if (query.Queries.Count != 1)
				throw new InvalidOperationException();

			ClearParameters(query);

			query.GetElement      = (db, expr, ps, preambles) => ScalarQuery(query, db, expr, ps, preambles);
			query.GetElementAsync = (db, expr, ps, preambles, token) => ScalarQueryAsync(query, db, expr, ps, preambles, token);
		}

		static object? ScalarQuery(Query query, IDataContext dataContext, Expression expr, object?[]? parameters, object?[]? preambles)
		{
			using (var runner = dataContext.GetQueryRunner(query, 0, expr, parameters, preambles))
				return runner.ExecuteScalar();
		}

		static async Task<object?> ScalarQueryAsync(
			Query             query,
			IDataContext      dataContext,
			Expression        expression,
			object?[]?        ps,
			object?[]?        preambles,
			CancellationToken cancellationToken)
		{
			var runner = dataContext.GetQueryRunner(query, 0, expression, ps, preambles);
#if NATIVE_ASYNC
			await using (runner.ConfigureAwait(Configuration.ContinueOnCapturedContext))
#else
			await using (runner)
#endif
				return await runner.ExecuteScalarAsync(cancellationToken).ConfigureAwait(Configuration.ContinueOnCapturedContext);
		}

		#endregion

		#region NonQueryQuery

		public static void SetNonQueryQuery(Query query)
		{
			FinalizeQuery(query);

			if (query.Queries.Count != 1)
				throw new InvalidOperationException();

			ClearParameters(query);

			query.GetElement      = (db, expr, ps, preambles) => NonQueryQuery(query, db, expr, ps, preambles);
			query.GetElementAsync = (db, expr, ps, preambles, token) => NonQueryQueryAsync(query, db, expr, ps, preambles, token);
		}

		static int NonQueryQuery(Query query, IDataContext dataContext, Expression expr, object?[]? parameters, object?[]? preambles)
		{
			using (var runner = dataContext.GetQueryRunner(query, 0, expr, parameters, preambles))
				return runner.ExecuteNonQuery();
		}

		static async Task<object?> NonQueryQueryAsync(
			Query             query,
			IDataContext      dataContext,
			Expression        expression,
			object?[]?        ps,
			object?[]?        preambles,
			CancellationToken cancellationToken)
		{
			var runner = dataContext.GetQueryRunner(query, 0, expression, ps, preambles);
#if NATIVE_ASYNC
			await using (runner.ConfigureAwait(Configuration.ContinueOnCapturedContext))
#else
			await using (runner)
#endif
				return await runner.ExecuteNonQueryAsync(cancellationToken).ConfigureAwait(Configuration.ContinueOnCapturedContext);
		}

		#endregion

		#region NonQueryQuery2

		public static void SetNonQueryQuery2(Query query)
		{
			FinalizeQuery(query);

			if (query.Queries.Count != 2)
				throw new InvalidOperationException();

			ClearParameters(query);

			query.GetElement      = (db, expr, ps, preambles)        => NonQueryQuery2(query, db, expr, ps, preambles);
			query.GetElementAsync = (db, expr, ps, preambles, token) => NonQueryQuery2Async(query, db, expr, ps, preambles, token);
		}

		static int NonQueryQuery2(Query query, IDataContext dataContext, Expression expr, object?[]? parameters, object?[]? preambles)
		{
			using (var runner = dataContext.GetQueryRunner(query, 0, expr, parameters, preambles))
			{
				var n = runner.ExecuteNonQuery();

				if (n != 0)
					return n;

				runner.QueryNumber = 1;

				return runner.ExecuteNonQuery();
			}
		}

		static async Task<object?> NonQueryQuery2Async(
			Query             query,
			IDataContext      dataContext,
			Expression        expr,
			object?[]?        parameters,
			object?[]?        preambles,
			CancellationToken cancellationToken)
		{
			var runner = dataContext.GetQueryRunner(query, 0, expr, parameters, preambles);
#if NATIVE_ASYNC
			await using (runner.ConfigureAwait(Configuration.ContinueOnCapturedContext))
#else
			await using (runner)
#endif
			{
				var n = await runner.ExecuteNonQueryAsync(cancellationToken).ConfigureAwait(Configuration.ContinueOnCapturedContext);

				if (n != 0)
					return n;

				runner.QueryNumber = 1;

				return await runner.ExecuteNonQueryAsync(cancellationToken).ConfigureAwait(Configuration.ContinueOnCapturedContext);
			}
		}

		#endregion

		#region QueryQuery2

		public static void SetQueryQuery2(Query query)
		{
			FinalizeQuery(query);

			if (query.Queries.Count != 2)
				throw new InvalidOperationException();

			ClearParameters(query);

			query.GetElement      = (db, expr, ps, preambles)        => QueryQuery2(query, db, expr, ps, preambles);
			query.GetElementAsync = (db, expr, ps, preambles, token) => QueryQuery2Async(query, db, expr, ps, preambles, token);
		}

		static int QueryQuery2(Query query, IDataContext dataContext, Expression expr, object?[]? parameters, object?[]? preambles)
		{
			using (var runner = dataContext.GetQueryRunner(query, 0, expr, parameters, preambles))
			{
				var n = runner.ExecuteScalar();

				if (n != null)
					return 0;

				runner.QueryNumber = 1;

				return runner.ExecuteNonQuery();
			}
		}

		static async Task<object?> QueryQuery2Async(
			Query             query,
			IDataContext      dataContext,
			Expression        expr,
			object?[]?        parameters,
			object?[]?        preambles,
			CancellationToken cancellationToken)
		{
			var runner = dataContext.GetQueryRunner(query, 0, expr, parameters, preambles);
#if NATIVE_ASYNC
			await using (runner.ConfigureAwait(Configuration.ContinueOnCapturedContext))
#else
			await using (runner)
#endif
			{
				var n = await runner.ExecuteScalarAsync(cancellationToken).ConfigureAwait(Configuration.ContinueOnCapturedContext);

				if (n != null)
					return 0;

				runner.QueryNumber = 1;

				return await runner.ExecuteNonQueryAsync(cancellationToken).ConfigureAwait(Configuration.ContinueOnCapturedContext);
			}
		}

		#endregion

		#region GetSqlText

		public static string GetSqlText(Query query, IDataContext dataContext, Expression expr, object?[]? parameters, object?[]? preambles)
		{
			using (var runner = dataContext.GetQueryRunner(query, 0, expr, parameters, preambles))
			return runner.GetSqlText();
		}

		#endregion
	}
}<|MERGE_RESOLUTION|>--- conflicted
+++ resolved
@@ -3,6 +3,7 @@
 using System.Collections.Concurrent;
 using System.Collections.Generic;
 using System.Data;
+using System.Data.Common;
 using System.Diagnostics;
 using System.Linq;
 using System.Linq.Expressions;
@@ -13,7 +14,6 @@
 
 namespace LinqToDB.Linq
 {
-	using System.Data.Common;
 #if !NATIVE_ASYNC
 	using Async;
 #endif
@@ -43,7 +43,7 @@
 			internal static MemoryCache<IStructuralEquatable> QueryCache { get; } = new (new ());
 		}
 
-		#region Mapper
+#region Mapper
 
 		class Mapper<T>
 		{
@@ -53,14 +53,14 @@
 			}
 
 			readonly Expression<Func<IQueryRunner,DbDataReader,T>> _expression;
-			readonly ConcurrentDictionary<Type, ReaderMapperInfo>  _mappers = new ();
+			readonly ConcurrentDictionary<Type, ReaderMapperInfo> _mappers = new ();
 
 
 			class ReaderMapperInfo
 			{
 				public Expression<Func<IQueryRunner, DbDataReader, T>> MapperExpression = null!;
 				public Func<IQueryRunner, DbDataReader, T>             Mapper = null!;
-				public bool                                            IsFaulted;
+				public bool                                           IsFaulted;
 			}
 
 			public T Map(IDataContext context, IQueryRunner queryRunner, DbDataReader dataReader)
@@ -133,12 +133,12 @@
 					expression = _expression.Transform(
 						ctx,
 						static (context, e) =>
-						{
-							if (e is ConvertFromDataReaderExpression ex)
+					{
+						if (e is ConvertFromDataReaderExpression ex)
 								return new ConvertFromDataReaderExpression(ex.Type, ex.Index, ex.Converter, context.NewVariable!, context.Context).Reduce();
 
 							return ReplaceVariable(context, e);
-						});
+					});
 				}
 				else
 				{
@@ -156,32 +156,28 @@
 				if (Configuration.OptimizeForSequentialAccess)
 					expression = SequentialAccessHelper.OptimizeMappingExpressionForSequentialAccess(expression, dataReader.FieldCount, reduce: false);
 
-<<<<<<< HEAD
 				return (Expression<Func<IQueryRunner, DbDataReader, T>>)expression;
-=======
-				return (Expression<Func<IQueryRunner, IDataReader, T>>)expression;
-			}
->>>>>>> 43ca3371
+			}
 
 			static Expression ReplaceVariable(TransformMapperExpressionContext context, Expression e)
-			{
-				if (e is ParameterExpression vex && vex.Name == "ldr")
-				{
+				{
+					if (e is ParameterExpression vex && vex.Name == "ldr")
+					{
 					context.OldVariable = vex;
 					return context.NewVariable ??= Expression.Variable(context.DataReader.GetType(), "ldr");
-				}
-
-				if (e is BinaryExpression bex
-					&& bex.NodeType == ExpressionType.Assign
+					}
+
+					if (e is BinaryExpression bex
+						&& bex.NodeType == ExpressionType.Assign
 					&& bex.Left     == context.OldVariable)
-				{
+					{
 					Expression dataReaderExpression = Expression.Convert(context.Expression.Parameters[1], context.DataReaderType);
 
 					return Expression.Assign(context.NewVariable, dataReaderExpression);
-				}
-
-				return e;
-			}
+					}
+
+					return e;
+				}
 
 			class TransformMapperExpressionContext
 			{
@@ -203,9 +199,9 @@
 			}
 		}
 
-		#endregion
-
-		#region Helpers
+#endregion
+
+#region Helpers
 
 		static void FinalizeQuery(Query query)
 		{
@@ -326,13 +322,13 @@
 			//=> obj.GetType();
 			=> db.MappingSchema.GetEntityDescriptor(typeof(T)).InheritanceMapping?.Count > 0 ? obj!.GetType() : typeof(T);
 
-		#endregion
-
-		#region SetRunQuery
+#endregion
+
+#region SetRunQuery
 
 		public delegate int TakeSkipDelegate(
-			Query                    query, 
-			Expression               expression, 
+			Query                    query,
+			Expression               expression,
 			IDataContext?            dataContext,
 			object?[]?               ps);
 
@@ -383,7 +379,7 @@
 			int          queryNumber)
 		{
 			using (var runner = dataContext.GetQueryRunner(query, queryNumber, expression, ps, preambles))
-			using (var dr = runner.ExecuteReader())
+			using (var dr     = runner.ExecuteReader())
 			{
 				while (dr.DataReader!.Read())
 				{
@@ -536,7 +532,7 @@
 
 				if (_dataReader != null) 
 					await _dataReader.DisposeAsync().ConfigureAwait(Configuration.ContinueOnCapturedContext);
-				
+
 				_queryRunner = null;
 				_dataReader  = null;
 			}
@@ -662,9 +658,9 @@
 					dataReaderParam);
 		}
 
-		#endregion
-
-		#region SetRunQuery / Cast, Concat, Union, OfType, ScalarSelect, Select, SequenceContext, Table
+#endregion
+
+#region SetRunQuery / Cast, Concat, Union, OfType, ScalarSelect, Select, SequenceContext, Table
 
 		public static void SetRunQuery<T>(
 			Query<T> query,
@@ -675,9 +671,9 @@
 			SetRunQuery(query, l);
 		}
 
-		#endregion
-
-		#region SetRunQuery / Select 2
+#endregion
+
+#region SetRunQuery / Select 2
 
 		public static void SetRunQuery<T>(
 			Query<T> query,
@@ -718,9 +714,9 @@
 			SetRunQuery(query, l);
 		}
 
-		#endregion
-
-		#region SetRunQuery / Aggregation, All, Any, Contains, Count
+#endregion
+
+#region SetRunQuery / Aggregation, All, Any, Contains, Count
 
 		public static void SetRunQuery<T>(
 			Query<T> query,
@@ -801,9 +797,9 @@
 			}
 		}
 
-		#endregion
-
-		#region ScalarQuery
+#endregion
+
+#region ScalarQuery
 
 		public static void SetScalarQuery(Query query)
 		{
@@ -841,9 +837,9 @@
 				return await runner.ExecuteScalarAsync(cancellationToken).ConfigureAwait(Configuration.ContinueOnCapturedContext);
 		}
 
-		#endregion
-
-		#region NonQueryQuery
+#endregion
+
+#region NonQueryQuery
 
 		public static void SetNonQueryQuery(Query query)
 		{
@@ -881,9 +877,9 @@
 				return await runner.ExecuteNonQueryAsync(cancellationToken).ConfigureAwait(Configuration.ContinueOnCapturedContext);
 		}
 
-		#endregion
-
-		#region NonQueryQuery2
+#endregion
+
+#region NonQueryQuery2
 
 		public static void SetNonQueryQuery2(Query query)
 		{
@@ -939,9 +935,9 @@
 			}
 		}
 
-		#endregion
-
-		#region QueryQuery2
+#endregion
+
+#region QueryQuery2
 
 		public static void SetQueryQuery2(Query query)
 		{
@@ -997,16 +993,16 @@
 			}
 		}
 
-		#endregion
-
-		#region GetSqlText
+#endregion
+
+#region GetSqlText
 
 		public static string GetSqlText(Query query, IDataContext dataContext, Expression expr, object?[]? parameters, object?[]? preambles)
 		{
 			using (var runner = dataContext.GetQueryRunner(query, 0, expr, parameters, preambles))
-			return runner.GetSqlText();
-		}
-
-		#endregion
+				return runner.GetSqlText();
+		}
+
+#endregion
 	}
 }