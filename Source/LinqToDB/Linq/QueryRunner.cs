--- conflicted
+++ resolved
@@ -51,25 +51,14 @@
 				_expression = mapperExpression;
 			}
 
-<<<<<<< HEAD
-			readonly Expression<Func<IQueryRunner,IDataReader,T>> _expression;
-			readonly ConcurrentDictionary<Type,ReaderMapperInfo>  _mappers = new ();
-=======
 			readonly Expression<Func<IQueryRunner,DbDataReader,T>> _expression;
 			readonly ConcurrentDictionary<Type,ReaderMapperInfo>   _mappers = new ();
->>>>>>> 2a90828a
 
 			public class ReaderMapperInfo
 			{
-<<<<<<< HEAD
-				public Expression<Func<IQueryRunner,IDataReader,T>> MapperExpression = null!;
-				public Func<IQueryRunner,IDataReader,T>             Mapper = null!;
-				public bool                                         IsFaulted;
-=======
 				public Expression<Func<IQueryRunner,DbDataReader,T>> MapperExpression = null!;
 				public Func<IQueryRunner,DbDataReader,T>             Mapper = null!;
 				public bool                                          IsFaulted;
->>>>>>> 2a90828a
 			}
 
 			public T Map(IDataContext context, IQueryRunner queryRunner, DbDataReader dataReader, ref ReaderMapperInfo mapperInfo)
