--- conflicted
+++ resolved
@@ -1,8 +1,5 @@
-﻿using System;
-<<<<<<< HEAD
-=======
+using System;
 using System.Globalization;
->>>>>>> 4120b637
 using System.Runtime.Serialization;
 
 namespace LinqToDB.Linq
@@ -68,4 +65,4 @@
 		{
 		}
 	}
-}
+}