--- conflicted
+++ resolved
@@ -1417,16 +1417,9 @@
 
 			var newExpr = ReplaceParameter(_expressionAccessors, expr, nm => name = nm);
 
-<<<<<<< HEAD
 			foreach (var accessor in _parameters)
-				if (accessor.Key.EqualsTo(expr, new Dictionary<Expression, QueryableAccessor>(), compareConstantValues: true))
+					if (accessor.Key.EqualsTo(expr, new Dictionary<Expression, QueryableAccessor>(), null, compareConstantValues: true))
 					p = accessor.Value;
-=======
-			if (!DataContext.SqlProviderFlags.IsParameterOrderDependent)
-				foreach (var accessor in _parameters)
-					if (accessor.Key.EqualsTo(expr, new Dictionary<Expression, QueryableAccessor>(), null, compareConstantValues: true))
-						p = accessor.Value;
->>>>>>> f6899275
 
 			if (p == null)
 			{
