﻿using System;
using System.Collections;
using System.Collections.Generic;
using System.Collections.ObjectModel;
using System.Data.SqlTypes;
using System.Linq;
using System.Linq.Expressions;
using System.Reflection;
using System.Threading.Tasks;
using System.Threading;
using System.Runtime.CompilerServices;

namespace LinqToDB.Linq.Builder
{
	using Common;
	using Data;
	using LinqToDB.Expressions;
	using Extensions;
	using Mapping;
	using Reflection;
	using SqlQuery;

	partial class ExpressionBuilder
	{
		#region Build Where

		public IBuildContext BuildWhere(IBuildContext? parent, IBuildContext sequence, LambdaExpression condition, bool checkForSubQuery, bool enforceHaving = false)
		{
			var prevParent = sequence.Parent;
			var ctx        = new ExpressionContext(parent, sequence, condition);
			var expr       = ConvertExpression(condition.Body.Unwrap());
			var makeHaving = false;

			if (checkForSubQuery && CheckSubQueryForWhere(ctx, expr, out makeHaving))
			{
				ReplaceParent(ctx, prevParent);

				sequence = new SubQueryContext(sequence);
				prevParent = sequence.Parent;

				ctx = new ExpressionContext(parent, sequence, condition);
			}

			var conditions = enforceHaving || makeHaving && !ctx.SelectQuery.GroupBy.IsEmpty?
				ctx.SelectQuery.Having.SearchCondition.Conditions :
				ctx.SelectQuery.Where. SearchCondition.Conditions;

			BuildSearchCondition(ctx, expr, conditions);

			ReplaceParent(ctx, prevParent);

			return sequence;
		}

		class CheckSubQueryForWhereContext
		{
			public CheckSubQueryForWhereContext(ExpressionBuilder builder, IBuildContext buildContext)
			{
				Builder = builder;
				BuildContext = buildContext;
			}

			public bool MakeSubQuery;
			public bool IsHaving;
			public bool IsWhere;

			public readonly ExpressionBuilder Builder;
			public readonly IBuildContext     BuildContext;
		}

		bool CheckSubQueryForWhere(IBuildContext context, Expression expression, out bool makeHaving)
		{
			var ctx = new CheckSubQueryForWhereContext(this, context);

			expression.Visit(ctx, static (context, expr) =>
			{
				if (context.MakeSubQuery)
					return false;

				if (context.Builder._subQueryExpressions?.Contains(expr) == true)
				{
					context.MakeSubQuery = true;
					context.IsWhere      = true;
					return false;
				}

				switch (expr.NodeType)
				{
					case ExpressionType.MemberAccess:
					{
						var ma = (MemberExpression)expr;

						if (ma.Member.IsNullableValueMember())
							return true;

						if (Expressions.ConvertMember(context.Builder.MappingSchema, ma.Expression?.Type, ma.Member) != null)
							return true;

						var ctx = context.Builder.GetContext(context.BuildContext, expr);

						if (ctx == null)
							return true;

						var expres = ctx.IsExpression(expr, 0, RequestFor.Expression);

						if (expres.Result)
						{
							if (expres.Expression != null && context.Builder.IsGrouping(expres.Expression, context.Builder.MappingSchema))
							{
								context.IsHaving = true;
								return false;
							}

							context.MakeSubQuery = true;
						}
						else
						{
							if (context.Builder.IsGrouping(expr, context.Builder.MappingSchema))
							{
								context.IsHaving = true;
								return false;
							}

							context.IsWhere = ctx.IsExpression(expr, 0, RequestFor.Field).Result;
						}

						return false;
					}

					case ExpressionType.Call:
						{
							var e = (MethodCallExpression)expr;

							if (Expressions.ConvertMember(context.Builder.MappingSchema, e.Object?.Type, e.Method) != null)
									return true;

							if (context.Builder.IsGrouping(e, context.Builder.MappingSchema))
							{
								context.IsHaving = true;
								return false;
							}

							break;
						}

					case ExpressionType.Parameter:
						{
							var ctx = context.Builder.GetContext(context.BuildContext, expr);

							if (ctx != null)
							{
								if (ctx.IsExpression(expr, 0, RequestFor.Expression).Result)
									context.MakeSubQuery = true;
							}

							context.IsWhere = true;

							break;
						}
				}

				return true;
			});

			makeHaving = ctx.IsHaving && !ctx.IsWhere;
			return ctx.MakeSubQuery || ctx.IsHaving && ctx.IsWhere;
		}

		bool IsGrouping(Expression expression, MappingSchema mappingSchema)
		{
			switch (expression.NodeType)
			{
				case ExpressionType.MemberAccess:
				{
					var ma = (MemberExpression)expression;
					return ma.Expression != null && typeof(IGrouping<,>).IsSameOrParentOf(ma.Expression.Type);
				}

				case ExpressionType.Call:
				{
					var mce = (MethodCallExpression)expression;

					if (mce.Object != null && typeof(IGrouping<,>).IsSameOrParentOf(mce.Object.Type))
						return true;

					if (mce.Method == Methods.LinqToDB.GroupBy.Grouping)
						return true;

					return mce.Arguments.Any(a => typeof(IGrouping<,>).IsSameOrParentOf(a.Type));
				}
			}

			return false;
		}

		#endregion

		#region BuildTake

		public void BuildTake(IBuildContext context, ISqlExpression expr, TakeHints? hints)
		{
			var sql = context.SelectQuery;

			sql.Select.Take(expr, hints);

			if (sql.Select.SkipValue != null &&
				 DataContext.SqlProviderFlags.IsTakeSupported &&
				!DataContext.SqlProviderFlags.GetIsSkipSupportedFlag(sql.Select.TakeValue, sql.Select.SkipValue))
				sql.Select.Take(
					new SqlBinaryExpression(typeof(int), sql.Select.SkipValue, "+", sql.Select.TakeValue!, Precedence.Additive), hints);
		}

		#endregion

		#region SubQueryToSql

		public IBuildContext GetSubQuery(IBuildContext context, MethodCallExpression expr)
		{
			var info = new BuildInfo(context, expr, new SelectQuery { ParentSelect = context.SelectQuery });
			var ctx  = BuildSequence(info);

			if (ctx.SelectQuery.Select.Columns.Count == 0) 
			{
				if (ctx.IsExpression(null, 0, RequestFor.Field).Result)
					ctx.ConvertToIndex(null, 0, ConvertFlags.Field);
				if (ctx.IsExpression(null, 0, RequestFor.Expression).Result)
					ctx.ConvertToIndex(null, 0, ConvertFlags.All);
			}

			return ctx;
		}

		internal ISqlExpression SubQueryToSql(IBuildContext context, MethodCallExpression expression)
		{
			var sequence = GetSubQuery(context, expression);
			var subSql   = sequence.GetSubQuery(context);

			if (subSql == null)
			{
				var query    = context.SelectQuery;
				var subQuery = sequence.SelectQuery;

				// This code should be moved to context.
				//
				if (!query.GroupBy.IsEmpty && !subQuery.Where.IsEmpty)
				{
					var fromGroupBy = sequence.SelectQuery.Properties
						.OfType<Tuple<string,SelectQuery>>()
						.Any(p => p.Item1 == "from_group_by" && ReferenceEquals(p.Item2, context.SelectQuery));

					if (fromGroupBy)
					{
						if (subQuery.Select.Columns.Count == 1 &&
							subQuery.Select.Columns[0].Expression.ElementType == QueryElementType.SqlFunction &&
							subQuery.GroupBy.IsEmpty && !subQuery.Select.HasModifier && !subQuery.HasSetOperators &&
							subQuery.Where.SearchCondition.Conditions.Count == 1)
						{
							var cond = subQuery.Where.SearchCondition.Conditions[0];

							if (cond.Predicate.ElementType == QueryElementType.ExprExprPredicate && query.GroupBy.Items.Count == 1 ||
								cond.Predicate.ElementType == QueryElementType.SearchCondition &&
								query.GroupBy.Items.Count == ((SqlSearchCondition)cond.Predicate).Conditions.Count)
							{
								var func = (SqlFunction)subQuery.Select.Columns[0].Expression;

								if (CountBuilder.MethodNames.Contains(func.Name))
									return SqlFunction.CreateCount(func.SystemType, query);
							}
						}
					}
				}

				subSql = sequence.SelectQuery;
			}

			return subSql;
		}

		#endregion

		#region IsSubQuery

		public bool IsSubQuery(IBuildContext context, MethodCallExpression call)
		{
			var isAggregate = call.IsAggregate(MappingSchema);

			if (isAggregate || call.IsQueryable())
			{
				var info = new BuildInfo(context, call, new SelectQuery { ParentSelect = context.SelectQuery });

				if (!IsSequence(info))
					return false;

				var arg = call.Arguments[0];

				if (isAggregate)
					while (arg.NodeType == ExpressionType.Call && ((MethodCallExpression)arg).Method.Name == "Select")
						arg = ((MethodCallExpression)arg).Arguments[0];

				arg = arg.SkipPathThrough();
				arg = arg.SkipMethodChain(MappingSchema);

				var mc = arg as MethodCallExpression;

				while (mc != null)
				{
					if (!mc.IsQueryable())
					{
						if (mc.IsAssociation(MappingSchema))
							return true;

						return GetTableFunctionAttribute(mc.Method) != null;
					}

					mc = mc.Arguments[0] as MethodCallExpression;
				}

				return arg.NodeType == ExpressionType.Call || IsSubQuerySource(context, arg);
			}

			return false;
		}

		bool IsSubQuerySource(IBuildContext context, Expression expr)
		{
			if (expr == null)
				return false;

			var ctx = GetContext(context, expr);

			if (ctx != null && ctx.IsExpression(expr, 0, RequestFor.Object).Result)
				return true;

			while (expr != null)
			{
				switch (expr)
				{
					case MemberExpression me:
						expr = me.Expression;
						continue;
					case MethodCallExpression mc when mc.IsQueryable("AsQueryable"):
						expr = mc.Arguments[0];
						continue;
				}

				break;
			}

			return expr != null && expr.NodeType == ExpressionType.Constant;
		}

		bool IsGroupJoinSource(IBuildContext context, MethodCallExpression call)
		{
			if (!call.IsQueryable() || CountBuilder.MethodNames.Contains(call.Method.Name))
				return false;

			Expression expr = call;

			while (expr.NodeType == ExpressionType.Call)
				expr = ((MethodCallExpression)expr).Arguments[0];

			var ctx = GetContext(context, expr);

			return ctx != null && ctx.IsExpression(expr, 0, RequestFor.GroupJoin).Result;
		}

		#endregion

		#region ConvertExpression

		interface IConvertHelper
		{
			Expression ConvertNull(MemberExpression expression);
		}

		class ConvertHelper<T> : IConvertHelper
			where T : struct
		{
			public Expression ConvertNull(MemberExpression expression)
			{
				return Expression.Call(
					null,
					MemberHelper.MethodOf<T?>(p => Sql.ToNotNull(p)),
					expression.Expression);
			}
		}

		internal Expression ConvertExpression(Expression expression)
		{
			return (_convertExpressionTransformer ??= TransformInfoVisitor<ExpressionBuilder>.Create(this, static (ctx, e) => ctx.ConvertExpressionTransformer(e)))
				.Transform(expression);
		}

		private TransformInfoVisitor<ExpressionBuilder>? _convertExpressionTransformer;

		private TransformInfo ConvertExpressionTransformer(Expression e)
		{
			if (CanBeConstant(e) || CanBeCompiled(e))
			//if ((CanBeConstant(e) || CanBeCompiled(e)) && !PreferServerSide(e))
				return new TransformInfo(e, true);

			switch (e.NodeType)
			{
				//This is to handle VB's weird expression generation when dealing with nullable properties.
				case ExpressionType.Coalesce:
					{
						var b = (BinaryExpression)e;

						if (b.Left is BinaryExpression equalityLeft && b.Right is ConstantExpression constantRight)
							if (equalityLeft.Type.GetGenericTypeDefinition() == typeof(Nullable<>))
								if (equalityLeft.NodeType == ExpressionType.Equal && equalityLeft.Left.Type == equalityLeft.Right.Type)
									if (constantRight.Value is bool val && val == false)
										return new TransformInfo(equalityLeft, false);

						break;
					}

				case ExpressionType.New:
					{
						var ex = ConvertNew((NewExpression)e);
						if (ex != null)
							return new TransformInfo(ConvertExpression(ex));
						break;
					}

				case ExpressionType.Call:
					{
						var expr = (MethodCallExpression)e;

						if (expr.Method.IsSqlPropertyMethodEx())
						{
							// transform Sql.Property into member access
							if (expr.Arguments[1].Type != typeof(string))
								throw new ArgumentException("Only strings are allowed for member name in Sql.Property expressions.");

							var entity           = ConvertExpression(expr.Arguments[0]);
							var memberName       = (string)expr.Arguments[1].EvaluateExpression()!;
							var entityDescriptor = MappingSchema.GetEntityDescriptor(entity.Type);

							var memberInfo = entityDescriptor[memberName]?.MemberInfo ?? entityDescriptor.Associations
												 .SingleOrDefault(a => a.MemberInfo.Name == memberName)?.MemberInfo;
							if (memberInfo == null)
								memberInfo = MemberHelper.GetMemberInfo(expr);

							return new TransformInfo(ConvertExpression(Expression.MakeMemberAccess(entity, memberInfo)));
						}

						var cm = ConvertMethod(expr);
						if (cm != null)
							//TODO: looks like a mess: ConvertExpression can not work without OptimizeExpression
							return new TransformInfo(OptimizeExpression(ConvertExpression(cm)));
						break;
					}

				case ExpressionType.MemberAccess:
					{
						var ma = (MemberExpression)e;
						var l  = Expressions.ConvertMember(MappingSchema, ma.Expression?.Type, ma.Member);

						if (l != null)
						{
							var body = l.Body.Unwrap();
							var expr = body.Transform(ma, static (ma, wpi) => wpi.NodeType == ExpressionType.Parameter ? ma.Expression! : wpi);

							if (expr.Type != e.Type)
								expr = new ChangeTypeExpression(expr, e.Type);

							//TODO: looks like a mess: ConvertExpression can not work without OptimizeExpression
							return new TransformInfo(OptimizeExpression(ConvertExpression(expr)));
						}

						if (ma.Member.IsNullableValueMember())
						{
							var ntype  = typeof(ConvertHelper<>).MakeGenericType(ma.Type);
							var helper = (IConvertHelper)Activator.CreateInstance(ntype)!;
							var expr   = helper.ConvertNull(ma);

							return new TransformInfo(ConvertExpression(expr));
						}

						if (ma.Member.DeclaringType == typeof(TimeSpan))
						{
							switch (ma.Expression!.NodeType)
							{
								case ExpressionType.Subtract       :
								case ExpressionType.SubtractChecked:

									Sql.DateParts datePart;

									switch (ma.Member.Name)
									{
										case "TotalMilliseconds" : datePart = Sql.DateParts.Millisecond; break;
										case "TotalSeconds"      : datePart = Sql.DateParts.Second;      break;
										case "TotalMinutes"      : datePart = Sql.DateParts.Minute;      break;
										case "TotalHours"        : datePart = Sql.DateParts.Hour;        break;
										case "TotalDays"         : datePart = Sql.DateParts.Day;         break;
										default                  : return new TransformInfo(e);
									}

									var ex = (BinaryExpression)ma.Expression;
									if (ex.Left.Type == typeof(DateTime)
										&& ex.Right.Type == typeof(DateTime))
									{
										var method = MemberHelper.MethodOf(
											() => Sql.DateDiff(Sql.DateParts.Day, DateTime.MinValue, DateTime.MinValue));

										var call   =
											Expression.Convert(
												Expression.Call(
													null,
													method,
													Expression.Constant(datePart),
													Expression.Convert(ex.Right, typeof(DateTime?)),
													Expression.Convert(ex.Left,  typeof(DateTime?))),
												typeof(double));

										return new TransformInfo(ConvertExpression(call));
									}
									else
									{
										var method = MemberHelper.MethodOf(
											() => Sql.DateDiff(Sql.DateParts.Day, DateTimeOffset.MinValue, DateTimeOffset.MinValue));

										var call   =
											Expression.Convert(
												Expression.Call(
													null,
													method,
													Expression.Constant(datePart),
													Expression.Convert(ex.Right, typeof(DateTimeOffset?)),
													Expression.Convert(ex.Left,  typeof(DateTimeOffset?))),
												typeof(double));

										return new TransformInfo(ConvertExpression(call));
									}
							}
						}

						break;
					}

				default:
					{
						if (e is BinaryExpression binary)
						{
							var l = Expressions.ConvertBinary(MappingSchema, binary);
							if (l != null)
							{
								var body = l.Body.Unwrap();
								var expr = body.Transform((l, binary), static (context, wpi) =>
								{
									if (wpi.NodeType == ExpressionType.Parameter)
									{
										if (context.l.Parameters[0] == wpi)
											return context.binary.Left;
										if (context.l.Parameters[1] == wpi)
											return context.binary.Right;
									}

									return wpi;
								});

								if (expr.Type != e.Type)
									expr = new ChangeTypeExpression(expr, e.Type);

								return new TransformInfo(ConvertExpression(expr));
							}
						}
						break;
					}
			}

			return new TransformInfo(e);
		}

		Expression? ConvertMethod(MethodCallExpression pi)
		{
			LambdaExpression? lambda = null;

			if (!pi.Method.IsStatic && pi.Object != null && pi.Object.Type != pi.Method.DeclaringType)
			{
				var concreteTypeMemberInfo = pi.Object.Type.GetMemberEx(pi.Method);
				if (concreteTypeMemberInfo != null)
					lambda = Expressions.ConvertMember(MappingSchema, pi.Object.Type, concreteTypeMemberInfo);
			}

			if (lambda == null)
				lambda = Expressions.ConvertMember(MappingSchema, pi.Object?.Type, pi.Method);

			return lambda == null ? null : ConvertMethod(pi, lambda);
		}

		static Expression ConvertMethod(MethodCallExpression pi, LambdaExpression lambda)
		{
			var ef    = lambda.Body.Unwrap();
			var parms = new Dictionary<ParameterExpression,int>(lambda.Parameters.Count);
			var pn    = pi.Method.IsStatic ? 0 : -1;

			foreach (var p in lambda.Parameters)
				parms.Add(p, pn++);

			var pie = ef.Transform((pi, parms), static (context, wpi) =>
			{
				if (wpi.NodeType == ExpressionType.Parameter)
				{
					if (context.parms.TryGetValue((ParameterExpression)wpi, out var n))
					{
						if (n >= context.pi.Arguments.Count)
						{
							if (DataContextParam.Type.IsSameOrParentOf(wpi.Type))
							{
								if (DataContextParam.Type != wpi.Type)
									return Expression.Convert(DataContextParam, wpi.Type);
								return DataContextParam;
							}

							throw new LinqToDBException($"Can't convert {wpi} to expression.");
						}

						var result = n < 0 ? context.pi.Object : context.pi.Arguments[n];
						
						if (result.Type != wpi.Type)
						{
							if (result.Type.IsEnum)
								result = Expression.Convert(result, wpi.Type);
						}						

						return result;
					}
				}

				return wpi;
			});

			if (pi.Method.ReturnType != pie.Type)
				pie = new ChangeTypeExpression(pie, pi.Method.ReturnType);

			return pie;
		}

		Expression? ConvertNew(NewExpression pi)
		{
			var lambda = Expressions.ConvertMember(MappingSchema, pi.Type, pi.Constructor);

			if (lambda != null)
			{
				var ef    = lambda.Body.Unwrap();
				var parms = new Dictionary<string,int>(lambda.Parameters.Count);
				var pn    = 0;

				foreach (var p in lambda.Parameters)
					parms.Add(p.Name, pn++);

				return ef.Transform((pi, parms), static (context, wpi) =>
				{
					if (wpi.NodeType == ExpressionType.Parameter)
					{
						var pe   = (ParameterExpression)wpi;
						var n    = context.parms[pe.Name];
						return context.pi.Arguments[n];
					}

					return wpi;
				});
			}

			return null;
		}

		#endregion

		#region BuildExpression

		public SqlInfo[] ConvertExpressions(IBuildContext context, Expression expression, ConvertFlags queryConvertFlag, ColumnDescriptor? columnDescriptor)
		{
			expression = ConvertExpression(expression).UnwrapConvertToObject();

			switch (expression.NodeType)
			{
				case ExpressionType.New :
					{
						var expr = (NewExpression)expression;

// ReSharper disable ConditionIsAlwaysTrueOrFalse
// ReSharper disable HeuristicUnreachableCode
						if (expr.Members == null)
							return Array<SqlInfo>.Empty;
// ReSharper restore HeuristicUnreachableCode
// ReSharper restore ConditionIsAlwaysTrueOrFalse

<<<<<<< HEAD
						var ed = context.Builder.MappingSchema.GetEntityDescriptor(expr.Type);
						return expr.Arguments
							.Select((arg,i) =>
							{
								var mi = expr.Members[i];
								if (mi is MethodInfo info)
									mi = info.GetPropertyInfo();
=======
							if (descriptor == null && EagerLoading.IsDetailsMember(context, arg))
								return Array<SqlInfo>.Empty;


							return ConvertExpressions(context, arg.UnwrapConvertToObject(), queryConvertFlag, descriptor).Select(si => si.Clone(mi));
						})
						.SelectMany(si => si)
						.ToArray();
				}
>>>>>>> 5b15781d

								var descriptor = ed.FindColumnDescriptor(mi);

								return ConvertExpressions(context, arg.UnwrapConvertToObject(), queryConvertFlag, descriptor).Select(si => si.Clone(mi));
							})
							.SelectMany(si => si)
							.ToArray();
					}

				case ExpressionType.MemberInit :
					{
						var expr = (MemberInitExpression)expression;
						var ed   = context.Builder.MappingSchema.GetEntityDescriptor(expr.Type);
						var dic  = TypeAccessor.GetAccessor(expr.Type).Members
							.Select((m,i) => new { m, i })
							.ToDictionary(_ => _.m.MemberInfo, _ => _.i);

<<<<<<< HEAD
						return expr.Bindings
							.Where  (b => b is MemberAssignment)
							.Cast<MemberAssignment>()
							.OrderBy(b => dic[expr.Type.GetMemberEx(b.Member)!])
							.Select (a =>
							{
								var mi = a.Member;
								if (mi is MethodInfo info)
									mi = info.GetPropertyInfo();

								var descriptor = ed.FindColumnDescriptor(mi);

								return ConvertExpressions(context, a.Expression, queryConvertFlag, descriptor).Select(si => si.Clone(mi));
							})
							.SelectMany(si => si)
							.ToArray();
					}
				case ExpressionType.Call         :
=======
					return expr.Bindings
						.Where(b => b is MemberAssignment)
						.Cast<MemberAssignment>()
						.OrderBy(b => dic[expr.Type.GetMemberEx(b.Member)!])
						.Select(a =>
					   {
							var mi = a.Member;
							if (mi is MethodInfo info)
								mi = info.GetPropertyInfo();

							var descriptor = ed.FindColumnDescriptor(mi);

							if (descriptor == null && EagerLoading.IsDetailsMember(context, a.Expression))
								return Array<SqlInfo>.Empty;

							return ConvertExpressions(context, a.Expression, queryConvertFlag, descriptor).Select(si => si.Clone(mi));
						})
						.SelectMany(si => si)
						.ToArray();
				}
				case ExpressionType.Call:
				{
					var callCtx = GetContext(context, expression);
					if (callCtx != null)
>>>>>>> 5b15781d
					{
						var callCtx = GetContext(context, expression);
						if (callCtx != null)
						{
							var mc = (MethodCallExpression)expression;
							if (IsSubQuery(callCtx, mc))
							{
								var subQueryContextInfo = GetSubQueryContext(callCtx, mc);
								if (subQueryContextInfo.Context.IsExpression(null, 0, RequestFor.Object).Result)
								{
									var info = subQueryContextInfo.Context.ConvertToSql(null, 0, ConvertFlags.All);
									return info;
								}

								return new[] { new SqlInfo (subQueryContextInfo.Context.SelectQuery) };
							}
						}
						break;
					}
				case ExpressionType.NewArrayInit:
					{
						var expr = (NewArrayExpression)expression;
						var sql  = expr.Expressions
							.Select(arg => ConvertExpressions(context, arg, queryConvertFlag, columnDescriptor))
							.SelectMany(si => si)
							.ToArray();

						return sql;
					}
				case ExpressionType.ListInit:
					{
						var expr = (ListInitExpression)expression;
						var sql  = expr.Initializers
							.SelectMany(init => init.Arguments)
							.Select(arg => ConvertExpressions(context, arg, queryConvertFlag, columnDescriptor))
							.SelectMany(si => si)
							.ToArray();

						return sql;
					}
			}

			var ctx = GetContext(context, expression);

			if (ctx != null && ctx.IsExpression(expression, 0, RequestFor.Object).Result)
				return ctx.ConvertToSql(expression, 0, queryConvertFlag);

			return new[] { new SqlInfo(ConvertToSql(context, expression, false, columnDescriptor)) };
		}

		public ISqlExpression ConvertToSqlExpression(IBuildContext context, Expression expression, ColumnDescriptor? columnDescriptor, bool isPureExpression)
		{
			var expr = ConvertExpression(expression);
			return ConvertToSql(context, expr, false, columnDescriptor, isPureExpression);
		}

		public ISqlExpression ConvertToExtensionSql(IBuildContext context, Expression expression, ColumnDescriptor? columnDescriptor)
		{
			expression = expression.UnwrapConvertToObject();
			var unwrapped = expression.Unwrap();

			if (typeof(Sql.IQueryableContainer).IsSameOrParentOf(unwrapped.Type))
			{
				Expression preparedExpression;
				if (unwrapped.NodeType == ExpressionType.Call)
					preparedExpression = ((MethodCallExpression)unwrapped).Arguments[0];
				else 
					preparedExpression = ((Sql.IQueryableContainer)unwrapped.EvaluateExpression()!).Query.Expression;
				return ConvertToExtensionSql(context, preparedExpression, columnDescriptor);
			}

			if (unwrapped is LambdaExpression lambda)
			{
				var saveParent = context.Parent;
				ExpressionContext exprCtx;

				IBuildContext valueSequence = context;

				if (context is SelectContext sc && sc.Sequence[0] is GroupByBuilder.GroupByContext)
					valueSequence = sc.Sequence[0];

				if (valueSequence is GroupByBuilder.GroupByContext groupByContext)
				{
					valueSequence = groupByContext.Element;
				}

				exprCtx = new ExpressionContext(valueSequence.Parent, valueSequence, lambda);

				var result = ConvertToSql(exprCtx, lambda.Body, false, columnDescriptor);
				ReplaceParent(context.Parent!, saveParent);
				if (!(result is SqlField field) || field.Table!.All != field)
					return result;
				result = context.ConvertToSql(null, 0, ConvertFlags.Field).Select(_ => _.Sql).First();
				return result;
			}

			if (context is SelectContext selectContext)
			{
				if (null != expression.Find(selectContext.Body))
					return context.ConvertToSql(null, 0, ConvertFlags.Field).Select(_ => _.Sql).First();
			}

			return ConvertToSql(context, expression, false, columnDescriptor);
		}

<<<<<<< HEAD
		public ParameterAccessor? RegisterParameter(Expression expression) 
		{
			if (typeof(IToSqlConverter).IsSameOrParentOf(expression.Type))
			{
				//TODO: Check this
				var sql = ConvertToSqlConvertible(expression);
				if (sql != null)
					return null;
			}

			if (!PreferServerSide(expression, false))
			{
				if (CanBeConstant(expression))
					return null;

				if (CanBeCompiled(expression))
				{
					return BuildParameter(expression, null);
				}
			}

			return null;
		}

=======
>>>>>>> 5b15781d
		public ISqlExpression ConvertToSql(IBuildContext? context, Expression expression, bool unwrap = false, ColumnDescriptor? columnDescriptor = null, bool isPureExpression = false)
		{
			if (typeof(IToSqlConverter).IsSameOrParentOf(expression.Type))
			{
				var sql = ConvertToSqlConvertible(expression);
				if (sql != null)
					return sql;
			}

			if (!PreferServerSide(expression, false))
			{
				if (columnDescriptor?.ValueConverter == null && CanBeConstant(expression))
					return BuildConstant(expression, columnDescriptor);

				if (CanBeCompiled(expression))
					return ParametersContext.BuildParameter(expression, columnDescriptor).SqlParameter;
			}

			if (unwrap)
				expression = expression.Unwrap();

			switch (expression.NodeType)
			{
				case ExpressionType.AndAlso            :
				case ExpressionType.OrElse             :
				case ExpressionType.Not                :
				case ExpressionType.Equal              :
				case ExpressionType.NotEqual           :
				case ExpressionType.GreaterThan        :
				case ExpressionType.GreaterThanOrEqual :
				case ExpressionType.LessThan           :
				case ExpressionType.LessThanOrEqual    :
					{
						var condition = new SqlSearchCondition();
						BuildSearchCondition(context, expression, condition.Conditions);
						return condition;
					}

				case ExpressionType.And                :
				case ExpressionType.Or                 :
					{
						if (expression.Type == typeof(bool))
							goto case ExpressionType.AndAlso;
						goto case ExpressionType.Add;
					}

				case ExpressionType.Add                :
				case ExpressionType.AddChecked         :
				case ExpressionType.Divide             :
				case ExpressionType.ExclusiveOr        :
				case ExpressionType.Modulo             :
				case ExpressionType.Multiply           :
				case ExpressionType.MultiplyChecked    :
				case ExpressionType.Power              :
				case ExpressionType.Subtract           :
				case ExpressionType.SubtractChecked    :
				case ExpressionType.Coalesce           :
					{
						var e = (BinaryExpression)expression;
						
						ISqlExpression l;
						ISqlExpression r;
						var shouldCheckColumn =
							e.Left.Type.ToNullableUnderlying() == e.Right.Type.ToNullableUnderlying();

						if (shouldCheckColumn)
						{
							var ls = GetContext(context, e.Left);
							if (ls?.IsExpression(e.Left, 0, RequestFor.Field).Result == true)
							{
								l = ConvertToSql(context, e.Left);
								r = ConvertToSql(context, e.Right, true, QueryHelper.GetColumnDescriptor(l) ?? columnDescriptor);
							}
							else
							{
								r = ConvertToSql(context, e.Right, true);
								l = ConvertToSql(context, e.Left, false, QueryHelper.GetColumnDescriptor(r) ?? columnDescriptor);
							}
						}
						else
						{
							l = ConvertToSql(context, e.Left, true, columnDescriptor);
							r = ConvertToSql(context, e.Right, true, null);
						}

						var t = e.Type;

						switch (expression.NodeType)
						{
							case ExpressionType.Add             :
							case ExpressionType.AddChecked      : return new SqlBinaryExpression(t, l, "+", r, Precedence.Additive);
							case ExpressionType.And             : return new SqlBinaryExpression(t, l, "&", r, Precedence.Bitwise);
							case ExpressionType.Divide          : return new SqlBinaryExpression(t, l, "/", r, Precedence.Multiplicative);
							case ExpressionType.ExclusiveOr     : return new SqlBinaryExpression(t, l, "^", r, Precedence.Bitwise);
							case ExpressionType.Modulo          : return new SqlBinaryExpression(t, l, "%", r, Precedence.Multiplicative);
							case ExpressionType.Multiply:
							case ExpressionType.MultiplyChecked : return new SqlBinaryExpression(t, l, "*", r, Precedence.Multiplicative);
							case ExpressionType.Or              : return new SqlBinaryExpression(t, l, "|", r, Precedence.Bitwise);
							case ExpressionType.Power           : return new SqlFunction(t, "Power", l, r);
							case ExpressionType.Subtract        :
							case ExpressionType.SubtractChecked : return new SqlBinaryExpression(t, l, "-", r, Precedence.Subtraction);
							case ExpressionType.Coalesce        :
								{
									if (QueryHelper.UnwrapExpression(r) is SqlFunction c)
									{
										if (c.Name == "Coalesce")
										{
											var parms = new ISqlExpression[c.Parameters.Length + 1];

											parms[0] = l;
											c.Parameters.CopyTo(parms, 1);

											return new SqlFunction(t, "Coalesce", parms);
										}
									}

									return new SqlFunction(t, "Coalesce", l, r);
								}
						}

						break;
					}

				case ExpressionType.UnaryPlus      :
				case ExpressionType.Negate         :
				case ExpressionType.NegateChecked  :
					{
						var e = (UnaryExpression)expression;
						var o = ConvertToSql(context, e.Operand);
						var t = e.Type;

						switch (expression.NodeType)
						{
							case ExpressionType.UnaryPlus     : return o;
							case ExpressionType.Negate        :
							case ExpressionType.NegateChecked :
								return new SqlBinaryExpression(t, new SqlValue(-1), "*", o, Precedence.Multiplicative);
						}

						break;
					}

				case ExpressionType.Convert        :
				case ExpressionType.ConvertChecked :
					{
						var e = (UnaryExpression)expression;

						var o = ConvertToSql(context, e.Operand);

						if (e.Method == null && e.IsLifted)
							return o;

						if (e.Type == typeof(bool) && e.Operand.Type == typeof(SqlBoolean))
							return o;

						var t = e.Operand.Type;
						var s = SqlDataType.GetDataType(t);

						if (o.SystemType != null && s.Type.SystemType == typeof(object))
						{
							t = o.SystemType;
							s = SqlDataType.GetDataType(t);
						}

						if (e.Type == t ||
							t.IsEnum      && Enum.GetUnderlyingType(t)      == e.Type ||
							e.Type.IsEnum && Enum.GetUnderlyingType(e.Type) == t)
							return o;

						return new SqlFunction(e.Type, "$Convert$", SqlDataType.GetDataType(e.Type), s, o);
					}

				case ExpressionType.Conditional    :
					{
						var e = (ConditionalExpression)expression;
						var s = ConvertToSql(context, e.Test);
						var t = ConvertToSql(context, e.IfTrue);
						var f = ConvertToSql(context, e.IfFalse);

						if (QueryHelper.UnwrapExpression(f) is SqlFunction c && c.Name == "CASE")
						{
							var parms = new ISqlExpression[c.Parameters.Length + 2];

							parms[0] = s;
							parms[1] = t;
							c.Parameters.CopyTo(parms, 2);

							return new SqlFunction(e.Type, "CASE", parms) { CanBeNull = false };
						}

						return new SqlFunction(e.Type, "CASE", s, t, f) { CanBeNull = false };
					}

				case ExpressionType.MemberAccess :
					{
						var ma   = (MemberExpression)expression;
						var attr = GetExpressionAttribute(ma.Member);

						var converted = attr?.GetExpression(DataContext, context!.SelectQuery, ma,
							(e, descriptor) => ConvertToExtensionSql(context, e, descriptor));

						if (converted != null)
							return converted;

						var ctx = GetContext(context, expression);

						if (ctx != null)
						{
							var sql = ctx.ConvertToSql(expression, 0, ConvertFlags.Field);

							switch (sql.Length)
							{
								case 0  : break;
								case 1  : return sql[0].Sql;
								default : throw new InvalidOperationException();
							}
						}

						break;
					}

				case ExpressionType.Parameter   :
					{
						var ctx = GetContext(context, expression);

						if (ctx != null)
						{
							var sql = ctx.ConvertToSql(expression, 0, ConvertFlags.Field);

							switch (sql.Length)
							{
								case 0  : break;
								case 1  : return sql[0].Sql;
								default : throw new InvalidOperationException();
							}
						}

						break;
					}

				case ExpressionType.Extension   :
					{
						var ctx = GetContext(context, expression);

						if (ctx != null)
						{
							var sql = ctx.ConvertToSql(expression, 0, ConvertFlags.Field);

							switch (sql.Length)
							{
								case 0  : break;
								case 1  : return sql[0].Sql;
								default : throw new InvalidOperationException();
							}
						}

						break;
					}

				case ExpressionType.Call        :
					{
						var e = (MethodCallExpression)expression;

						var isAggregation = e.IsAggregate(MappingSchema);
						if (isAggregation && !e.IsQueryable())
						{
							var arg = e.Arguments[0];
							var enumerableType = arg.Type;
							if (!EagerLoading.IsEnumerableType(enumerableType, MappingSchema))
								isAggregation = false;
							else
							{
								var elementType = EagerLoading.GetEnumerableElementType(enumerableType, MappingSchema);
								if (!e.Method.GetParameters()[0].ParameterType.IsSameOrParentOf(typeof(IEnumerable<>).MakeGenericType(elementType)))
									isAggregation = false;
							}
						}

						if ((isAggregation || e.IsQueryable()) && !ContainsBuilder.IsConstant(e))
						{
							if (IsSubQuery(context!, e))
								return SubQueryToSql(context!, e);

							if (isAggregation)
							{
								var ctx = GetContext(context, expression);

								if (ctx != null)
								{
									var sql = ctx.ConvertToSql(expression, 0, ConvertFlags.Field);

									if (sql.Length != 1)
										throw new InvalidOperationException();

									return sql[0].Sql;
								}

								break;
							}

							return SubQueryToSql(context!, e);
						}

						var expr = ConvertMethod(e);

						if (expr != null)
							return ConvertToSql(context, expr, unwrap);

						var attr = GetExpressionAttribute(e.Method);

						if (attr != null)
						{
							return ConvertExtensionToSql(context!, attr, e);
						}

						if (e.Method.IsSqlPropertyMethodEx())
							return ConvertToSql(context, ConvertExpression(expression), unwrap);

						if (e.Method.DeclaringType == typeof(string) && e.Method.Name == "Format")
						{
							return ConvertFormatToSql(context, e, isPureExpression);
						}

						if (e.IsSameGenericMethod(Methods.LinqToDB.SqlExt.Alias))
						{
							var sql = ConvertToSql(context, e.Arguments[0], unwrap);
							return sql;
						}

						break;
					}

				case ExpressionType.Invoke :
					{
						var pi = (InvocationExpression)expression;
						var ex = pi.Expression;

						if (ex.NodeType == ExpressionType.Quote)
							ex = ((UnaryExpression)ex).Operand;

						if (ex.NodeType == ExpressionType.Lambda)
						{
							var l   = (LambdaExpression)ex;
							var dic = new Dictionary<Expression,Expression>();

							for (var i = 0; i < l.Parameters.Count; i++)
								dic.Add(l.Parameters[i], pi.Arguments[i]);

							var pie = l.Body.Transform(dic, static (dic, wpi) => dic.TryGetValue(wpi, out var ppi) ? ppi : wpi);

							return ConvertToSql(context, pie);
						}

						break;
					}

				case ExpressionType.TypeIs :
					{
						var condition = new SqlSearchCondition();
						BuildSearchCondition(context, expression, condition.Conditions);
						return condition;
					}

				case ChangeTypeExpression.ChangeTypeType :
					return ConvertToSql(context, ((ChangeTypeExpression)expression).Expression);

				case ExpressionType.Constant:
					{
						var cnt = (ConstantExpression)expression;
						if (cnt.Value is ISqlExpression sql)
							return sql;
						break;
					}
			}

			if (expression.Type == typeof(bool) && _convertedPredicates.Add(expression))
			{
				var predicate = ConvertPredicate(context, expression);
				_convertedPredicates.Remove(expression);
				if (predicate != null)
					return new SqlSearchCondition(new SqlCondition(false, predicate));
			}

			throw new LinqException("'{0}' cannot be converted to SQL.", expression);
		}

		public ISqlExpression ConvertFormatToSql(IBuildContext? context, MethodCallExpression mc, bool isPureExpression)
		{
			// TODO: move PrepareRawSqlArguments to more correct location
			TableBuilder.PrepareRawSqlArguments(mc, null,
				out var format, out var arguments);
			var sqlArguments = arguments.Select(a => ConvertToSql(context, a)).ToArray();

			if (isPureExpression)
			{
				return new SqlExpression(mc.Type, format, Precedence.Primary, sqlArguments);
			}

			return QueryHelper.ConvertFormatToConcatenation(format, sqlArguments);
		}

		public ISqlExpression ConvertExtensionToSql(IBuildContext context, Sql.ExpressionAttribute attr, MethodCallExpression mc)
		{
			var inlineParameters = DataContext.InlineParameters;

			if (attr.InlineParameters)
				DataContext.InlineParameters = true;

			var sqlExpression =
				attr.GetExpression(DataContext, context!.SelectQuery, mc, (e, descriptor) => ConvertToExtensionSql(context, e, descriptor));
			if (sqlExpression == null)
				throw new LinqToDBException($"Cannot convert to SQL method '{mc}'.");

			DataContext.InlineParameters = inlineParameters;

			return sqlExpression;
		}

		public static ISqlExpression ConvertToSqlConvertible(Expression expression)
		{
			var l = Expression.Lambda<Func<IToSqlConverter>>(expression);
			var f = l.CompileExpression();
			var c = f();

			return c.ToSql(expression);
		}

		readonly HashSet<Expression> _convertedPredicates = new ();

		#endregion

		#region IsServerSideOnly

		public bool IsServerSideOnly(Expression expr)
		{
			return _optimizationContext.IsServerSideOnly(expr);
		}

		#endregion

		#region CanBeConstant

		bool CanBeConstant(Expression expr)
		{
			return _optimizationContext.CanBeConstant(expr);
		}

		#endregion

		#region CanBeCompiled

		public bool CanBeCompiled(Expression expr)
		{
			return _optimizationContext.CanBeCompiled(expr);
		}

		#endregion

		#region Build Constant

		readonly Dictionary<Tuple<Expression, ColumnDescriptor?>,SqlValue> _constants = new ();

		SqlValue BuildConstant(Expression expr, ColumnDescriptor? columnDescriptor)
		{
			var key = Tuple.Create(expr, columnDescriptor);
			if (_constants.TryGetValue(key, out var sqlValue))
				return sqlValue;

			var dbType = columnDescriptor?.GetDbDataType(true).WithSystemType(expr.Type) ?? new DbDataType(expr.Type);

			var unwrapped = expr.Unwrap();
			if (unwrapped != expr && !MappingSchema.ValueToSqlConverter.CanConvert(dbType.SystemType) &&
			    MappingSchema.ValueToSqlConverter.CanConvert(unwrapped.Type))
			{
				dbType = dbType.WithSystemType(unwrapped.Type);
				expr   = unwrapped;
			}

			dbType = dbType.WithSystemType(expr.Type);

			if (columnDescriptor != null)
			{
				expr = columnDescriptor.ApplyConversions(expr, dbType, true);
			}
			else
			{
				if (!MappingSchema.ValueToSqlConverter.CanConvert(dbType.SystemType))
					expr = ColumnDescriptor.ApplyConversions(MappingSchema, expr, dbType, null, true);
			}

			var value = expr.EvaluateExpression();

			if (value != null && MappingSchema.ValueToSqlConverter.CanConvert(dbType.SystemType))
				sqlValue = new SqlValue(dbType, value);
			else
			{
				if (value != null && value.GetType().IsEnum)
				{
					var attrs = value.GetType().GetCustomAttributes(typeof(Sql.EnumAttribute), true);

					if (attrs.Length == 0)
						value = MappingSchema.EnumToValue((Enum)value);
				}

				sqlValue = MappingSchema.GetSqlValue(expr.Type, value);
			}

			_constants.Add(key, sqlValue);

			return sqlValue;
		}

		#endregion

<<<<<<< HEAD
		#region Build Parameter

		internal readonly Dictionary<Expression,ParameterAccessor> _parameters = new ();

		internal void AddCurrentSqlParameter(ParameterAccessor parameterAccessor)
		{
			var idx = CurrentSqlParameters.Count;
			CurrentSqlParameters.Add(parameterAccessor);
			parameterAccessor.SqlParameter.AccessorId = idx;
		}

		internal enum BuildParameterType
		{
			Default,
			InPredicate
		}

		public ParameterAccessor BuildParameter(Expression expr, ColumnDescriptor? columnDescriptor, bool forceConstant = false,
			BuildParameterType buildParameterType = BuildParameterType.Default)
		{
			if (_parameters.TryGetValue(expr, out var p))
				return p;

			string? name = null;

			ValueTypeExpression newExpr;
			newExpr = ReplaceParameter(_expressionAccessors, expr, forceConstant, nm => name = nm);

			p = PrepareConvertersAndCreateParameter(newExpr, expr, name, columnDescriptor, buildParameterType);

			var found = p;
			foreach (var accessor in _parameters)
			{
				if (accessor.Value.SqlParameter.Type.Equals(p.SqlParameter.Type))
					continue;

				if (accessor.Key.EqualsTo(expr, GetSimpleEqualsToContext(true)))
				{
					found = accessor.Value;
					break;
				}
			}

			// We already have registered parameter for the same expression
			//
			if (!ReferenceEquals(found, p))
				return found;

			_parameters.Add(expr, p);
			AddCurrentSqlParameter(p);

			return p;
		}

		public ParameterAccessor BuildParameterFromArgumentProperty(MethodCallExpression methodCall, int argumentIndex, ColumnDescriptor columnDescriptor,
			BuildParameterType buildParameterType = BuildParameterType.Default)
		{
			var valueAccessor = GenerateArgumentAccessor(methodCall, argumentIndex, null);

			valueAccessor = Expression.MakeMemberAccess(valueAccessor, columnDescriptor.MemberInfo);

			var dataType = columnDescriptor.GetDbDataType(true);
			var newExpr  = new ValueTypeExpression
			{
				DataType             = dataType,
				DbDataTypeExpression = Expression.Constant(dataType),
				ValueExpression      = valueAccessor
			};

			var p = PrepareConvertersAndCreateParameter(newExpr, valueAccessor, null, columnDescriptor,
				buildParameterType);
			AddCurrentSqlParameter(p);

			return p;
		}

		public ParameterAccessor BuildParameterFromArgument(MethodCallExpression methodCall, int argumentIndex, ColumnDescriptor? columnDescriptor,
			BuildParameterType buildParameterType = BuildParameterType.Default)
		{
			var valueAccessor = GenerateArgumentAccessor(methodCall, argumentIndex, columnDescriptor);

			var dataType = new DbDataType(valueAccessor.Type);
			var newExpr  = new ValueTypeExpression
			{
				DataType             = dataType,
				DbDataTypeExpression = Expression.Constant(dataType),
				ValueExpression      = valueAccessor
			};

			var p = PrepareConvertersAndCreateParameter(newExpr, valueAccessor, null, columnDescriptor,
				buildParameterType);
			AddCurrentSqlParameter(p);

			return p;
		}

		Expression? GetActualMethodAccessor(MethodCallExpression methodCall)
		{
			Expression? current = methodCall;
			if (_expressionAccessors.TryGetValue(current, out var methodAccessor))
				return methodAccessor;

			// Looking in known accessors for method with only changed first parameter.
			// Typical case when we have transformed Queryable method chain.
			foreach (var accessorPair in _expressionAccessors)
			{
				if (accessorPair.Key.NodeType != ExpressionType.Call)
					continue;

				var mc = (MethodCallExpression)accessorPair.Key;
				if (mc.Method != methodCall.Method)
					continue;

				var isEqual = true;
				for (int i = 1; i < mc.Arguments.Count; i++)
				{
					isEqual = (mc.Arguments[i].Equals(methodCall.Arguments[i]));
					if (!isEqual)
						break;
				}
				if (isEqual)
				{
					return accessorPair.Value;
				}
			}

			return null;
		}

		Expression GenerateArgumentAccessor(MethodCallExpression methodCall, int argumentIndex, ColumnDescriptor? columnDescriptor)
		{
			var arg = methodCall.Arguments[argumentIndex];
			var methodAccessor = GetActualMethodAccessor(methodCall);
			if (methodAccessor == null)
			{
				// compiled query case
				//
				if (null == arg.Find(ParametersParam))
					throw new InvalidOperationException($"Method '{methodCall}' does not have accessor.");
				return arg;
			}

			var prop = Expression.Property(methodAccessor, ReflectionHelper.MethodCall.Arguments);
			var valueAccessorExpr = Expression.Call(prop, ReflectionHelper.IndexExpressor<Expression>.Item,
				Expression.Constant(argumentIndex));

			var expectedType = columnDescriptor?.MemberType ?? arg.Type;

			var evaluatedExpr = Expression.Call(null,
				MemberHelper.MethodOf(() => InternalExtensions.EvaluateExpression(null)),
				valueAccessorExpr);

			var valueAccessor = (Expression)evaluatedExpr;
			valueAccessor = Expression.Convert(valueAccessor, expectedType);

			return valueAccessor;
		}

		ParameterAccessor PrepareConvertersAndCreateParameter(ValueTypeExpression newExpr, Expression valueExpression, string? name, ColumnDescriptor? columnDescriptor, BuildParameterType buildParameterType)
		{
			var originalAccessor = newExpr.ValueExpression;
			if (buildParameterType != BuildParameterType.InPredicate)
			{
				if (!typeof(DataParameter).IsSameOrParentOf(newExpr.ValueExpression.Type))
				{
					if (columnDescriptor != null && !(originalAccessor is BinaryExpression))
					{
						newExpr.DataType = columnDescriptor.GetDbDataType(true);
						if (newExpr.ValueExpression.Type != columnDescriptor.MemberType)
						{
							newExpr.ValueExpression = newExpr.ValueExpression.UnwrapConvert()!;
							var memberType = columnDescriptor.MemberType;
							if (newExpr.ValueExpression.Type != memberType)
							{
								if (!newExpr.ValueExpression.Type.IsNullable() || newExpr.ValueExpression.Type.ToNullableUnderlying() != memberType)
								{
									var convertLambda = MappingSchema.GenerateSafeConvert(newExpr.ValueExpression.Type,
										memberType);
									newExpr.ValueExpression =
										InternalExtensions.ApplyLambdaToExpression(convertLambda,
											newExpr.ValueExpression);
								}
							}
						}				

						newExpr.ValueExpression = columnDescriptor.ApplyConversions(newExpr.ValueExpression, newExpr.DataType, true);

						if (name == null)
						{
							if (columnDescriptor.MemberName.Contains('.'))
								name = columnDescriptor.ColumnName;
							else
								name = columnDescriptor.MemberName;

						}

						newExpr.DbDataTypeExpression = Expression.Constant(newExpr.DataType);
					}
					else
					{
						newExpr.ValueExpression = ColumnDescriptor.ApplyConversions(MappingSchema, newExpr.ValueExpression, newExpr.DataType, null, true);
					}
				}

				if (typeof(DataParameter).IsSameOrParentOf(newExpr.ValueExpression.Type))
				{
					newExpr.DbDataTypeExpression = Expression.PropertyOrField(newExpr.ValueExpression, nameof(DataParameter.DbDataType));

					if (columnDescriptor != null)
					{
						var dbDataType = columnDescriptor.GetDbDataType(false);
						newExpr.DbDataTypeExpression = Expression.Call(Expression.Constant(dbDataType),
							DbDataType.WithSetValuesMethodInfo, newExpr.DbDataTypeExpression);
					}

					newExpr.ValueExpression      = Expression.PropertyOrField(newExpr.ValueExpression, nameof(DataParameter.Value));
				}
			}

			name ??= columnDescriptor?.MemberName;

			var p = CreateParameterAccessor(
				DataContext, newExpr.ValueExpression, originalAccessor, newExpr.DbDataTypeExpression, valueExpression, name);

			return p;
		}

		class ValueTypeExpression
		{
			public Expression ValueExpression      = null!;
			public Expression DbDataTypeExpression = null!;

			public DbDataType DataType;
		}

		ValueTypeExpression ReplaceParameter(IDictionary<Expression, Expression> expressionAccessors, Expression expression, bool forceConstant, Action<string>? setName)
		{
			var result = new ValueTypeExpression
			{
				DataType             = new DbDataType(expression.Type),
				DbDataTypeExpression = Expression.Constant(new DbDataType(expression.Type), typeof(DbDataType)),
			};

			var unwrapped = expression.Unwrap();
			if (unwrapped.NodeType == ExpressionType.MemberAccess)
			{
				var ma = (MemberExpression)unwrapped;
				setName?.Invoke(ma.Member.Name);
			}

			result.ValueExpression = expression.Transform(
				(forceConstant, expression, expressionAccessors, result, setName, builder: this),
				static (context, expr) =>
			{
				if (expr.NodeType == ExpressionType.Constant)
				{
					if (context.forceConstant || !expr.Type.IsConstantable(false))
					{
						if (context.expressionAccessors.TryGetValue(expr, out var val))
						{
							expr = Expression.Convert(val, expr.Type);

							if (context.expression.NodeType == ExpressionType.MemberAccess)
							{
								var ma = (MemberExpression)context.expression;

								var mt = context.builder.GetMemberDataType(ma.Member);

								if (mt.DataType != DataType.Undefined)
								{
									context.result.DataType = context.result.DataType.WithDataType(mt.DataType);
									context.result.DbDataTypeExpression = Expression.Constant(mt);
								}

								if (mt.DbType != null)
								{
									context.result.DataType = context.result.DataType.WithDbType(mt.DbType);
									context.result.DbDataTypeExpression = Expression.Constant(mt);
								}

								if (mt.Length != null)
								{
									context.result.DataType = context.result.DataType.WithLength(mt.Length);
									context.result.DbDataTypeExpression = Expression.Constant(mt);
								}

								context.setName?.Invoke(ma.Member.Name);
							}
						}
					}
				}

				return expr;
			});

			return result;
		}

		#endregion

=======
>>>>>>> 5b15781d
		#region Predicate Converter

		ISqlPredicate ConvertPredicate(IBuildContext? context, Expression expression)
		{
			ISqlExpression IsCaseSensitive(MethodCallExpression mc)
			{
				if (mc.Arguments.Count <= 1)
					return new SqlValue(typeof(bool?), null);

				if (!typeof(StringComparison).IsSameOrParentOf(mc.Arguments[1].Type))
					return new SqlValue(typeof(bool?), null);

				var arg = mc.Arguments[1];

				if (arg.NodeType == ExpressionType.Constant)
				{
					var comparison = (StringComparison)(arg.EvaluateExpression() ?? throw new InvalidOperationException());
					return new SqlValue(comparison == StringComparison.CurrentCulture   ||
					                    comparison == StringComparison.InvariantCulture ||
					                    comparison == StringComparison.Ordinal);
				}

				var variable = Expression.Variable(typeof(StringComparison), "c");
				var assignment = Expression.Assign(variable, arg);
				var expr     = (Expression)Expression.Equal(variable, Expression.Constant(StringComparison.CurrentCulture));
				expr = Expression.OrElse(expr, Expression.Equal(variable, Expression.Constant(StringComparison.InvariantCulture)));
				expr = Expression.OrElse(expr, Expression.Equal(variable, Expression.Constant(StringComparison.Ordinal)));
				expr = Expression.Block(new[] {variable}, assignment, expr);

				var parameter = ParametersContext.BuildParameter(expr, columnDescriptor: null, forceConstant: true);
				parameter.SqlParameter.IsQueryParameter = false;

				return parameter.SqlParameter;
			}

			switch (expression.NodeType)
			{
				case ExpressionType.Equal              :
				case ExpressionType.NotEqual           :
				case ExpressionType.GreaterThan        :
				case ExpressionType.GreaterThanOrEqual :
				case ExpressionType.LessThan           :
				case ExpressionType.LessThanOrEqual    :
					{
						var e = (BinaryExpression)expression;
						return ConvertCompare(context, expression.NodeType, e.Left, e.Right);
					}

				case ExpressionType.Call               :
					{
						var e = (MethodCallExpression)expression;

						ISqlPredicate? predicate = null;

						if (e.Method.Name == "Equals" && e.Object != null && e.Arguments.Count == 1)
							return ConvertCompare(context, ExpressionType.Equal, e.Object, e.Arguments[0]);

						if (e.Method.DeclaringType == typeof(string))
						{
							switch (e.Method.Name)
							{
								case "Contains"   : predicate = CreateStringPredicate(context, e, SqlPredicate.SearchString.SearchKind.Contains,   IsCaseSensitive(e)); break;
								case "StartsWith" : predicate = CreateStringPredicate(context, e, SqlPredicate.SearchString.SearchKind.StartsWith, IsCaseSensitive(e)); break;
								case "EndsWith"   : predicate = CreateStringPredicate(context, e, SqlPredicate.SearchString.SearchKind.EndsWith,   IsCaseSensitive(e)); break;
							}
						}
						else if (e.Method.Name == "Contains")
						{
							if (e.Method.DeclaringType == typeof(Enumerable) ||
								typeof(IList).        IsSameOrParentOf(e.Method.DeclaringType!) ||
								typeof(ICollection<>).IsSameOrParentOf(e.Method.DeclaringType!))
							{
								predicate = ConvertInPredicate(context!, e);
							}
						}
						else if (e.Method.Name == "ContainsValue" && typeof(Dictionary<,>).IsSameOrParentOf(e.Method.DeclaringType!))
						{
							var args = e.Method.DeclaringType!.GetGenericArguments(typeof(Dictionary<,>))!;
							var minf = EnumerableMethods
								.First(m => m.Name == "Contains" && m.GetParameters().Length == 2)
								.MakeGenericMethod(args[1]);

							var expr = Expression.Call(
								minf,
								ExpressionHelper.PropertyOrField(e.Object!, "Values"),
								e.Arguments[0]);

							predicate = ConvertInPredicate(context!, expr);
						}
						else if (e.Method.Name == "ContainsKey" && typeof(IDictionary<,>).IsSameOrParentOf(e.Method.DeclaringType!))
						{
							var args = e.Method.DeclaringType!.GetGenericArguments(typeof(IDictionary<,>))!;
							var minf = EnumerableMethods
								.First(m => m.Name == "Contains" && m.GetParameters().Length == 2)
								.MakeGenericMethod(args[0]);

							var expr = Expression.Call(
								minf,
								ExpressionHelper.PropertyOrField(e.Object!, "Keys"),
								e.Arguments[0]);

							predicate = ConvertInPredicate(context!, expr);
						}
#if NETFRAMEWORK
						else if (e.Method == ReflectionHelper.Functions.String.Like11) predicate = ConvertLikePredicate(context!, e);
						else if (e.Method == ReflectionHelper.Functions.String.Like12) predicate = ConvertLikePredicate(context!, e);
#endif
						else if (e.Method == ReflectionHelper.Functions.String.Like21) predicate = ConvertLikePredicate(context!, e);
						else if (e.Method == ReflectionHelper.Functions.String.Like22) predicate = ConvertLikePredicate(context!, e);

						if (predicate != null)
							return predicate;

						var attr = GetExpressionAttribute(e.Method);

						if (attr != null && attr.GetIsPredicate(expression))
							break;

						break;
					}

				case ExpressionType.Conditional  :
					return new SqlPredicate.ExprExpr(
							ConvertToSql(context, expression),
							SqlPredicate.Operator.Equal,
							new SqlValue(true), null);

				case ExpressionType.TypeIs:
					{
						var e   = (TypeBinaryExpression)expression;
						var ctx = GetContext(context, e.Expression);

						if (ctx != null && ctx.IsExpression(e.Expression, 0, RequestFor.Table).Result)
							return MakeIsPredicate(ctx, e);

						break;
					}

				case ExpressionType.Convert:
					{
						var e = (UnaryExpression)expression;

						if (e.Type == typeof(bool) && e.Operand.Type == typeof(SqlBoolean))
							return ConvertPredicate(context, e.Operand);

						break;
					}
			}

			var ex = ConvertToSql(context, expression);

			if (SqlExpression.NeedsEqual(ex))
			{
				var descriptor = QueryHelper.GetColumnDescriptor(ex);
				var trueValue  = ConvertToSql(context, ExpressionInstances.True,  false, descriptor);
				var falseValue = ConvertToSql(context, ExpressionInstances.False, false, descriptor);

				return new SqlPredicate.IsTrue(ex, trueValue, falseValue, Configuration.Linq.CompareNullsAsValues ? false : null, false);
			}

			return new SqlPredicate.Expr(ex);
		}

		#region ConvertCompare

		ISqlPredicate ConvertCompare(IBuildContext? context, ExpressionType nodeType, Expression left, Expression right)
		{
			if (!RestoreCompare(ref left, ref right))
				RestoreCompare(ref right, ref left);

			switch (nodeType)
			{
				case ExpressionType.Equal    :
				case ExpressionType.NotEqual :

					var p = ConvertObjectComparison(nodeType, context!, left, context!, right);
					if (p != null)
						return p;

					p = ConvertObjectNullComparison(context, left, right, nodeType == ExpressionType.Equal);
					if (p != null)
						return p;

					p = ConvertObjectNullComparison(context, right, left, nodeType == ExpressionType.Equal);
					if (p != null)
						return p;

					if (left.NodeType == ExpressionType.New || right.NodeType == ExpressionType.New)
					{
						p = ConvertNewObjectComparison(context!, nodeType, left, right);
						if (p != null)
							return p;
					}

					break;
			}

			var op = nodeType switch
			{
				ExpressionType.Equal              => SqlPredicate.Operator.Equal,
				ExpressionType.NotEqual           => SqlPredicate.Operator.NotEqual,
				ExpressionType.GreaterThan        => SqlPredicate.Operator.Greater,
				ExpressionType.GreaterThanOrEqual => SqlPredicate.Operator.GreaterOrEqual,
				ExpressionType.LessThan           => SqlPredicate.Operator.Less,
				ExpressionType.LessThanOrEqual    => SqlPredicate.Operator.LessOrEqual,
				_                                 => throw new InvalidOperationException(),
			};
			if ((left.NodeType == ExpressionType.Convert || right.NodeType == ExpressionType.Convert) && (op == SqlPredicate.Operator.Equal || op == SqlPredicate.Operator.NotEqual))
			{
				var p = ConvertEnumConversion(context!, left, op, right);
				if (p != null)
					return p;
			}

			ISqlExpression l;
			ISqlExpression r;
			var ls = GetContext(context, left);
			if (ls?.IsExpression(left, 0, RequestFor.Field).Result == true)
			{
				l = ConvertToSql(context, left);
				r = ConvertToSql(context, right, true, QueryHelper.GetColumnDescriptor(l));
			}
			else
			{
				r = ConvertToSql(context, right, true);
				l = ConvertToSql(context, left, false, QueryHelper.GetColumnDescriptor(r));
			}

			l = QueryHelper.UnwrapExpression(l);
			r = QueryHelper.UnwrapExpression(r);

			if (l is SqlValue lValue)
				lValue.ValueType = GetDataType(r, lValue.ValueType);

			if (r is SqlValue rValue)
				rValue.ValueType = GetDataType(l, rValue.ValueType);

			switch (nodeType)
			{
				case ExpressionType.Equal   :
				case ExpressionType.NotEqual:

					if (!context!.SelectQuery.IsParameterDependent &&
						(l is SqlParameter && l.CanBeNull || r is SqlParameter && r.CanBeNull))
						context.SelectQuery.IsParameterDependent = true;

					// | (SqlQuery(Select([]) as q), SqlValue(null))
					// | (SqlValue(null), SqlQuery(Select([]) as q))  =>

					var q =
						l.ElementType == QueryElementType.SqlQuery &&
						r.ElementType == QueryElementType.SqlValue &&
						((SqlValue)r).Value == null &&
						((SelectQuery)l).Select.Columns.Count == 0 ?
							(SelectQuery)l :
						r.ElementType == QueryElementType.SqlQuery &&
						l.ElementType == QueryElementType.SqlValue &&
						((SqlValue)l).Value == null &&
						((SelectQuery)r).Select.Columns.Count == 0 ?
							(SelectQuery)r :
							null;

					q?.Select.Columns.Add(new SqlColumn(q, new SqlValue(1)));

					break;
			}

			if (l is SqlSearchCondition)
			{
				l = new SqlFunction(typeof(bool), "CASE", l, new SqlValue(true), new SqlValue(false))
				{
					CanBeNull = false
				};
			}

			if (r is SqlSearchCondition)
			{
				r = new SqlFunction(typeof(bool), "CASE", r, new SqlValue(true), new SqlValue(false))
				{
					CanBeNull = false
				};
			}

			ISqlPredicate? predicate = null;
			if (op == SqlPredicate.Operator.Equal || op == SqlPredicate.Operator.NotEqual)
			{
				bool?           value      = null;
				ISqlExpression? expression = null;
				var             isNullable = false;
				if ((typeof(bool) == left.Type || typeof(bool?) == left.Type) && left.Unwrap() is ConstantExpression lc)
				{
					value      = lc.Value as bool?;
					isNullable = typeof(bool?) == left.Type || r.CanBeNull;
					expression = r;
				}
				else if ((typeof(bool) == right.Type || typeof(bool?) == right.Type) && right.Unwrap() is ConstantExpression rc)
				{
					value      = rc.Value as bool?;
					isNullable = typeof(bool?) == right.Type || l.CanBeNull;
					expression = l;
				}

				if (value != null 
				    && expression != null 
				    && !(expression.ElementType == QueryElementType.SqlValue && ((SqlValue) expression).Value == null))
				{
					var isNot = !value.Value;
					var withNull = false;
					if (op == SqlPredicate.Operator.NotEqual)
					{
						isNot    = !isNot;
						withNull = true;
					}
					var descriptor = QueryHelper.GetColumnDescriptor(expression);
					var trueValue  = ConvertToSql(context, ExpressionInstances.True,  false, descriptor);
					var falseValue = ConvertToSql(context, ExpressionInstances.False, false, descriptor);

					var withNullValue = Configuration.Linq.CompareNullsAsValues &&
					                    (isNullable || NeedNullCheck(expression))
						? withNull
						: (bool?)null;
					predicate = new SqlPredicate.IsTrue(expression, trueValue, falseValue, withNullValue, isNot);
				}
			}

			if (predicate == null)
				predicate = new SqlPredicate.ExprExpr(l, op, r, Configuration.Linq.CompareNullsAsValues ? true : null);
			return predicate;
		}

		// restores original types, lost due to C# compiler optimizations
		// e.g. see https://github.com/linq2db/linq2db/issues/2041
		private static bool RestoreCompare(ref Expression op1, ref Expression op2)
		{
			if (op1.NodeType == ExpressionType.Convert)
			{
				var op1conv = (UnaryExpression)op1;

				// handle char replaced with int
				// (int)chr op CONST
				if (op1.Type == typeof(int) && op1conv.Operand.Type == typeof(char)
					&& (op2.NodeType == ExpressionType.Constant || op2.NodeType == ExpressionType.Convert))
				{
					op1 = op1conv.Operand;
					op2 = op2.NodeType == ExpressionType.Constant
						? Expression.Constant(ConvertTo<char>.From(((ConstantExpression)op2).Value))
						: ((UnaryExpression)op2).Operand;
					return true;
				}
				// (int?)chr? op CONST
				else if (op1.Type == typeof(int?) && op1conv.Operand.Type == typeof(char?)
					&& (op2.NodeType == ExpressionType.Constant
						|| (op2.NodeType == ExpressionType.Convert && ((UnaryExpression)op2).Operand.NodeType == ExpressionType.Convert)))
				{
					op1 = op1conv.Operand;
					op2 = op2.NodeType == ExpressionType.Constant
						? Expression.Constant(ConvertTo<char>.From(((ConstantExpression)op2).Value))
						: ((UnaryExpression)((UnaryExpression)op2).Operand).Operand;
					return true;
				}
				// handle enum replaced with integer
				// here byte/short values replaced with int, int+ values replaced with actual underlying type
				// (int)enum op const
				else if (op1conv.Operand.Type.IsEnum
					&& op2.NodeType == ExpressionType.Constant
						&& (op2.Type == Enum.GetUnderlyingType(op1conv.Operand.Type) || op2.Type == typeof(int)))
				{
					op1 = op1conv.Operand;
					op2 = Expression.Constant(Enum.ToObject(op1conv.Operand.Type, ((ConstantExpression)op2).Value), op1conv.Operand.Type);
					return true;
				}
				// here underlying type used
				// (int?)enum? op (int?)enum
				else if (op1conv.Operand.Type.IsNullable() && Nullable.GetUnderlyingType(op1conv.Operand.Type)!.IsEnum
					&& op2.NodeType == ExpressionType.Convert
					&& op2 is UnaryExpression op2conv2
					&& op2conv2.Operand.NodeType == ExpressionType.Constant
					&& op2conv2.Operand.Type == Nullable.GetUnderlyingType(op1conv.Operand.Type))
				{
					op1 = op1conv.Operand;
					op2 = Expression.Convert(op2conv2.Operand, op1conv.Operand.Type);
					return true;
				}
				// https://github.com/linq2db/linq2db/issues/2039
				// byte, sbyte and ushort comparison operands upcasted to int
				else if (op2.NodeType == ExpressionType.Convert
					&& op2 is UnaryExpression op2conv1
					&& op1conv.Operand.Type == op2conv1.Operand.Type)
				{
					op1 = op1conv .Operand;
					op2 = op2conv1.Operand;
					return true;
				}

				// https://github.com/linq2db/linq2db/issues/2166
				// generates expression:
				// Convert(member, int) == const(value, int)
				// we must replace it with:
				// member == const(value, member_type)
				if (op2 is ConstantExpression const2
					&& const2.Type == typeof(int)
					&& ConvertUtils.TryConvert(const2.Value, op1conv.Operand.Type, out var convertedValue))
				{
					op1 = op1conv.Operand;
					op2 = Expression.Constant(convertedValue, op1conv.Operand.Type);
					return true;
				}
			}

			return false;
		}

		#endregion

		#region ConvertEnumConversion

		ISqlPredicate? ConvertEnumConversion(IBuildContext context, Expression left, SqlPredicate.Operator op, Expression right)
		{
			Expression value;
			Expression operand;

			if (left is MemberExpression)
			{
				operand = left;
				value   = right;
			}
			else if (left.NodeType == ExpressionType.Convert && ((UnaryExpression)left).Operand is MemberExpression)
			{
				operand = ((UnaryExpression)left).Operand;
				value   = right;
			}
			else if (right is MemberExpression)
			{
				operand = right;
				value   = left;
			}
			else if (right.NodeType == ExpressionType.Convert && ((UnaryExpression)right).Operand is MemberExpression)
			{
				operand = ((UnaryExpression)right).Operand;
				value   = left;
			}
			else if (left.NodeType == ExpressionType.Convert)
			{
				operand = ((UnaryExpression)left).Operand;
				value   = right;
			}
			else
			{
				operand = ((UnaryExpression)right).Operand;
				value = left;
			}

			var type = operand.Type;

			if (!type.ToNullableUnderlying().IsEnum)
				return null;

			var dic = new Dictionary<object, object?>();

			var mapValues = MappingSchema.GetMapValues(type);

			if (mapValues != null)
				foreach (var mv in mapValues)
					if (!dic.ContainsKey(mv.OrigValue))
						dic.Add(mv.OrigValue, mv.MapValues[0].Value);

			switch (value.NodeType)
			{
				case ExpressionType.Constant:
					{
						var name = Enum.GetName(type, ((ConstantExpression)value).Value);

// ReSharper disable ConditionIsAlwaysTrueOrFalse
// ReSharper disable HeuristicUnreachableCode
						if (name == null)
							return null;
// ReSharper restore HeuristicUnreachableCode
// ReSharper restore ConditionIsAlwaysTrueOrFalse

						var origValue = Enum.Parse(type, name, false);

						if (!dic.TryGetValue(origValue, out var mapValue))
							mapValue = origValue;

						ISqlExpression l, r;

						SqlValue sqlvalue;
						var ce = MappingSchema.GetConverter(new DbDataType(type), new DbDataType(typeof(DataParameter)), false);

						if (ce != null)
						{
							sqlvalue = new SqlValue(ce.ConvertValueToParameter(origValue).Value!);
						}
						else
						{
							sqlvalue = MappingSchema.GetSqlValue(type, mapValue);
						}

						if (left.NodeType == ExpressionType.Convert)
						{
							l = ConvertToSql(context, operand);
							r = sqlvalue;
						}
						else
						{
							r = ConvertToSql(context, operand);
							l = sqlvalue;
						}

						return new SqlPredicate.ExprExpr(l, op, r, true);
					}

				case ExpressionType.Convert:
					{
						value = ((UnaryExpression)value).Operand;

						var l = ConvertToSql(context, operand);
						var r = ConvertToSql(context, value);

						return new SqlPredicate.ExprExpr(l, op, r, true);
					}
			}

			return null;
		}

		#endregion

		#region ConvertObjectNullComparison

		ISqlPredicate? ConvertObjectNullComparison(IBuildContext? context, Expression left, Expression right, bool isEqual)
		{
			if (right.NodeType == ExpressionType.Constant && ((ConstantExpression)right).Value == null)
			{
				if (left.NodeType == ExpressionType.MemberAccess || left.NodeType == ExpressionType.Parameter)
				{
					var ctx = GetContext(context, left);

					if (ctx != null && ctx.IsExpression(left, 0, RequestFor.Object).Result)
					{
						return new SqlPredicate.Expr(new SqlValue(!isEqual));
					}
				}
			}

			return null;
		}

		#endregion

		#region ConvertObjectComparison

		static Expression? ConstructMemberPath(MemberInfo[] memberPath, Expression ob, bool throwOnError)
		{
			Expression result = ob;
			foreach (var memberInfo in memberPath)
			{
				if (memberInfo.DeclaringType!.IsAssignableFrom(result.Type))
				{
					result = Expression.MakeMemberAccess(result, memberInfo);
				}
			}

			if (ReferenceEquals(result, ob) && throwOnError)
				throw new LinqToDBException($"Type {result.Type.Name} does not have member {memberPath.Last().Name}.");

			return result;
		}
		
		public ISqlPredicate? ConvertObjectComparison(
			ExpressionType nodeType,
			IBuildContext  leftContext,
			Expression     left,
			IBuildContext  rightContext,
			Expression     right)
		{
			var qsl = GetContext(leftContext,  left);
			var qsr = GetContext(rightContext, right);

			var sl = qsl != null && qsl.IsExpression(left,  0, RequestFor.Object).Result;
			var sr = qsr != null && qsr.IsExpression(right, 0, RequestFor.Object).Result;

			bool      isNull;
			SqlInfo[] lcols;

			var rmembers = new Dictionary<MemberInfo,Expression>(new MemberInfoComparer());

			if (sl == false && sr == false)
			{
				var lmembers = new Dictionary<MemberInfo,Expression>(new MemberInfoComparer());

				var isl = ProcessProjection(lmembers, left);
				var isr = ProcessProjection(rmembers, right);

				if (!isl && !isr)
					return null;

				if (lmembers.Count == 0)
				{
					var r = right;
					right = left;
					left  = r;

					var c = rightContext;
					rightContext = leftContext;
					leftContext  = c;

					var q = qsr;
					qsl = q;

					sr = false;

					var lm = lmembers;
					lmembers = rmembers;
					rmembers = lm;
				}

				isNull = right is ConstantExpression expression && expression.Value == null;
				lcols  = lmembers.Select(m => new SqlInfo(m.Key, ConvertToSql(leftContext, m.Value))).ToArray();
			}
			else
			{
				if (sl == false)
				{
					var r = right;
					right = left;
					left  = r;

					var c = rightContext;
					rightContext = leftContext;
					leftContext  = c;

					var q = qsr;
					qsl = q;

					sr = false;
				}

				isNull = right is ConstantExpression expression && expression.Value == null;
				
				lcols  = qsl!.ConvertToSql(left, 0, ConvertFlags.Key);

				if (!sr)
					ProcessProjection(rmembers, right);
			}

			if (lcols.Length == 0)
				return null;

			var condition = new SqlSearchCondition();

			foreach (var lcol in lcols)
			{
				if (lcol.Sql is SelectQuery innerQuery && isNull)
				{
					var existsPredicate = new SqlPredicate.FuncLike(SqlFunction.CreateExists(innerQuery));
					condition.Conditions.Add(new SqlCondition(nodeType == ExpressionType.Equal, existsPredicate));
					continue;
				}

				if (lcol.MemberChain.Length == 0)
					throw new InvalidOperationException();

				ISqlExpression? rcol = null;

				var lmember = lcol.MemberChain[lcol.MemberChain.Length - 1];

				var columnDescriptor = QueryHelper.GetColumnDescriptor(lcol.Sql);

				if (sr)
				{
					var memeberPath = ConstructMemberPath(lcol.MemberChain, right, true)!;
					rcol = ConvertToSql(rightContext, memeberPath, unwrap: false, columnDescriptor);
				}	
				else if (rmembers.Count != 0)
					rcol = ConvertToSql(rightContext, rmembers[lmember], unwrap: false, columnDescriptor);

				var rex =
					isNull ?
						MappingSchema.GetSqlValue(right.Type, null) :
						rcol ?? ParametersContext.GetParameter(right, lmember, columnDescriptor);

				var predicate = new SqlPredicate.ExprExpr(
					lcol.Sql,
					nodeType == ExpressionType.Equal ? SqlPredicate.Operator.Equal : SqlPredicate.Operator.NotEqual,
					rex, Configuration.Linq.CompareNullsAsValues ? true : null);

				condition.Conditions.Add(new SqlCondition(false, predicate));
			}

			if (nodeType == ExpressionType.NotEqual)
				foreach (var c in condition.Conditions)
					c.IsOr = true;

			return condition;
		}

		internal ISqlPredicate? ConvertNewObjectComparison(IBuildContext context, ExpressionType nodeType, Expression left, Expression right)
		{
			left  = FindExpression(left);
			right = FindExpression(right);

			var condition = new SqlSearchCondition();

			if (left.NodeType != ExpressionType.New)
			{
				var temp = left;
				left  = right;
				right = temp;
			}

			var newExpr  = (NewExpression)left;

// ReSharper disable ConditionIsAlwaysTrueOrFalse
// ReSharper disable HeuristicUnreachableCode
			if (newExpr.Members == null)
				return null;
// ReSharper restore HeuristicUnreachableCode
// ReSharper restore ConditionIsAlwaysTrueOrFalse

			for (var i = 0; i < newExpr.Arguments.Count; i++)
			{
				var lex = ConvertToSql(context, newExpr.Arguments[i]);
				var rex =
					right is NewExpression newRight ?
						ConvertToSql(context, newRight.Arguments[i]) :
						ParametersContext.GetParameter(right, newExpr.Members[i], QueryHelper.GetColumnDescriptor(lex));

				var predicate = 
					new SqlPredicate.ExprExpr(
						lex,
						nodeType == ExpressionType.Equal ? SqlPredicate.Operator.Equal : SqlPredicate.Operator.NotEqual,
						rex, Configuration.Linq.CompareNullsAsValues ? true : null);

				condition.Conditions.Add(new SqlCondition(false, predicate));
			}

			if (nodeType == ExpressionType.NotEqual)
				foreach (var c in condition.Conditions)
					c.IsOr = true;

			return condition;
		}

		static Expression FindExpression(Expression expr)
		{
			var ret = _findExpressionVisitor.Find(expr);

			if (ret == null)
				throw new NotImplementedException();

			return ret;
		}

		private static readonly FindVisitor<object?> _findExpressionVisitor = FindVisitor<object?>.Create(FindExpressionFind);

		static bool FindExpressionFind(Expression pi)
			{
				switch (pi.NodeType)
				{
					case ExpressionType.Convert      :
					{
					var e = (UnaryExpression)pi;

						return
							e.Operand.NodeType == ExpressionType.ArrayIndex &&
							ReferenceEquals(((BinaryExpression)e.Operand).Left, ParametersParam);
					}

					case ExpressionType.MemberAccess :
					case ExpressionType.New          :
						return true;
				}

				return false;
		}

		#endregion

		#region Parameters

		public static DbDataType GetMemberDataType(MappingSchema mappingSchema, MemberInfo member)
		{
			var typeResult = new DbDataType(member.GetMemberType());

			var dta = mappingSchema.GetAttribute<DataTypeAttribute>(member.ReflectedType!, member);
			var ca  = mappingSchema.GetAttribute<ColumnAttribute>  (member.ReflectedType!, member);

			var dataType = ca?.DataType ?? dta?.DataType;

			if (dataType != null)
				typeResult = typeResult.WithDataType(dataType.Value);

			var dbType = ca?.DbType ?? dta?.DbType;
			if (dbType != null)
				typeResult = typeResult.WithDbType(dbType);

			if (ca != null && ca.HasLength())
				typeResult = typeResult.WithLength(ca.Length);

			return typeResult;
		}

		private class GetDataTypeContext
		{
			public GetDataTypeContext(DbDataType baseType)
			{
				DataType   = baseType.DataType;
				DbType     = baseType.DbType;
				Length     = baseType.Length;
				Precision  = baseType.Precision;
				Scale      = baseType.Scale;
			}

			public DataType DataType;
			public string?  DbType;
			public int?     Length;
			public int?     Precision;
			public int?     Scale;
		}

		static DbDataType GetDataType(ISqlExpression expr, DbDataType baseType)
		{
			var ctx = new GetDataTypeContext(baseType);

			expr.Find(ctx, static (context, e) =>
			{
				switch (e.ElementType)
				{
					case QueryElementType.SqlField:
						{
							var fld = (SqlField)e;
							context.DataType     = fld.Type.DataType;
							context.DbType       = fld.Type.DbType;
							context.Length       = fld.Type.Length;
							context.Precision    = fld.Type.Precision;
							context.Scale        = fld.Type.Scale;
							return true;
						}
					case QueryElementType.SqlParameter:
						context.DataType     = ((SqlParameter)e).Type.DataType;
						context.DbType       = ((SqlParameter)e).Type.DbType;
						context.Length       = ((SqlParameter)e).Type.Length;
						context.Precision    = ((SqlParameter)e).Type.Precision;
						context.Scale        = ((SqlParameter)e).Type.Scale;
						return true;
					case QueryElementType.SqlDataType:
						context.DataType     = ((SqlDataType)e).Type.DataType;
						context.DbType       = ((SqlDataType)e).Type.DbType;
						context.Length       = ((SqlDataType)e).Type.Length;
						context.Precision    = ((SqlDataType)e).Type.Precision;
						context.Scale        = ((SqlDataType)e).Type.Scale;
						return true;
					case QueryElementType.SqlValue:
						context.DataType     = ((SqlValue)e).ValueType.DataType;
						context.DbType       = ((SqlValue)e).ValueType.DbType;
						context.Length      = ((SqlValue)e).ValueType.Length;
						context.Precision    = ((SqlValue)e).ValueType.Precision;
						context.Scale        = ((SqlValue)e).ValueType.Scale;
						return true;
					default:
						return false;
				}
			});

			return new DbDataType(
				baseType.SystemType,
				ctx.DataType == DataType.Undefined ? baseType.DataType : ctx.DataType,
				string.IsNullOrEmpty(ctx.DbType)   ? baseType.DbType   : ctx.DbType,
				ctx.Length     ?? baseType.Length,
				ctx.Precision  ?? baseType.Precision,
				ctx.Scale      ?? baseType.Scale
			);
		}

<<<<<<< HEAD
		static Expression CorrectAccessorExpression(Expression accessorExpression, IDataContext dataContext, ParameterExpression dataContextParam)
		{
			// see #820
			accessorExpression = accessorExpression.Transform((dataContext, dataContextParam), static (context, e) =>
			{
				switch (e.NodeType)
				{
					case ExpressionType.Parameter:
					{
						// DataContext creates DataConnection which is not compatible with QueryRunner and parameter evaluation.
						// It can be fixed by adding additional parameter to execution path, but it's may slowdown performance.
						// So for now decided to throw exception.
						if (e == context.dataContextParam && !typeof(DataConnection).IsSameOrParentOf(context.dataContext.GetType()))
							throw new LinqException("Only DataConnection descendants can be used as source of parameters.");
						return e;
					}
					case ExpressionType.MemberAccess:
					{
						var ma = (MemberExpression) e;

						if (ma.Member.IsNullableValueMember())
						{
							return Expression.Condition(
								Expression.Equal(ma.Expression, Expression.Constant(null, ma.Expression.Type)),
								Expression.Default(e.Type),
								e);
						}

						return e;
					}
					case ExpressionType.Convert:
					{
						var ce = (UnaryExpression) e;
						if (ce.Operand.Type.IsNullable() && !ce.Type.IsNullable())
						{
							return Expression.Condition(
								Expression.Equal(ce.Operand, Expression.Constant(null, ce.Operand.Type)),
								Expression.Default(e.Type),
								e);
						}

						return e;
					}
					default:
						return e;
				}
			})!;

			return accessorExpression;
		}

		internal static ParameterAccessor CreateParameterAccessor(
			IDataContext        dataContext,
			Expression          accessorExpression,
			Expression          originalAccessorExpression,
			Expression          dbDataTypeAccessorExpression,
			Expression          expression,
			string?             name)
		{
			// Extracting name for parameter
			//
			if (name == null && expression.Type == typeof(DataParameter))
			{
				var dp = expression.EvaluateExpression<DataParameter>();
				if (!string.IsNullOrEmpty(dp?.Name))
					name = dp!.Name!;
			}

			// see #820
			accessorExpression         = CorrectAccessorExpression(accessorExpression, dataContext, DataContextParam);
			originalAccessorExpression = CorrectAccessorExpression(originalAccessorExpression, dataContext, DataContextParam);

			var mapper = Expression.Lambda<Func<Expression,IDataContext?,object?[]?,object?>>(
				Expression.Convert(accessorExpression, typeof(object)),
				AccessorParameters);

			var original = Expression.Lambda<Func<Expression,IDataContext?,object?[]?,object?>>(
				Expression.Convert(originalAccessorExpression, typeof(object)),
				AccessorParameters);

			var dbDataTypeAccessor = Expression.Lambda<Func<Expression,IDataContext?,object?[]?,DbDataType>>(
				Expression.Convert(dbDataTypeAccessorExpression, typeof(DbDataType)),
				AccessorParameters);

			return new ParameterAccessor
			(
				expression,
				mapper.CompileExpression(),
				original.CompileExpression(),
				dbDataTypeAccessor.CompileExpression(),
				new SqlParameter(new DbDataType(accessorExpression.Type), name, null)
				{
					IsQueryParameter = !dataContext.InlineParameters
				}
			)
#if DEBUG
				{
					AccessorExpr = mapper
				}
#endif
				;
		}

=======
>>>>>>> 5b15781d
		#endregion

		#region ConvertInPredicate

		private ISqlPredicate ConvertInPredicate(IBuildContext context, MethodCallExpression expression)
		{
			var e        = expression;
			var argIndex = e.Object != null ? 0 : 1;
			var arr      = e.Object ?? e.Arguments[0];
			var arg      = e.Arguments[argIndex];

			ISqlExpression? expr = null;

			var ctx = GetContext(context, arg);

			if (ctx is TableBuilder.TableContext &&
				ctx.SelectQuery != context.SelectQuery &&
				ctx.IsExpression(arg, 0, RequestFor.Object).Result)
			{
				expr = ctx.SelectQuery;
			}

			if (expr == null)
			{
				var sql = ConvertExpressions(context, arg, ConvertFlags.Key, null);

				if (sql.Length == 1 && sql[0].MemberChain.Length == 0)
					expr = sql[0].Sql;
				else
					expr = new SqlObjectExpression(MappingSchema, sql);
			}

			var columnDescriptor = QueryHelper.GetColumnDescriptor(expr);

			switch (arr.NodeType)
			{
				case ExpressionType.NewArrayInit :
					{
						var newArr = (NewArrayExpression)arr;

						if (newArr.Expressions.Count == 0)
							return new SqlPredicate.Expr(new SqlValue(false));

						var exprs  = new ISqlExpression[newArr.Expressions.Count];

						for (var i = 0; i < newArr.Expressions.Count; i++)
							exprs[i] = ConvertToSql(context, newArr.Expressions[i], columnDescriptor: columnDescriptor);

						return new SqlPredicate.InList(expr, Configuration.Linq.CompareNullsAsValues ? false : null, false, exprs);
					}

				default :

					if (CanBeCompiled(arr))
					{
						var p = ParametersContext.BuildParameter(arr, columnDescriptor, false, ParametersContext.BuildParameterType.InPredicate).SqlParameter;
						p.IsQueryParameter = false;
						return new SqlPredicate.InList(expr, Configuration.Linq.CompareNullsAsValues ? false : null, false, p);
					}

					break;
			}

			throw new LinqException("'{0}' cannot be converted to SQL.", expression);
		}

		#endregion

		#region LIKE predicate

		ISqlPredicate CreateStringPredicate(IBuildContext? context, MethodCallExpression expression, SqlPredicate.SearchString.SearchKind kind, ISqlExpression caseSensitive)
		{
			var e = expression;
			var o = ConvertToSql(context, e.Object);
			var a = ConvertToSql(context, e.Arguments[0]);

			return new SqlPredicate.SearchString(o, false, a, kind, caseSensitive);
		}

		ISqlPredicate ConvertLikePredicate(IBuildContext context, MethodCallExpression expression)
		{
			var e  = expression;
			var a1 = ConvertToSql(context, e.Arguments[0]);
			var a2 = ConvertToSql(context, e.Arguments[1]);

			ISqlExpression? a3 = null;

			if (e.Arguments.Count == 3)
				a3 = ConvertToSql(context, e.Arguments[2]);

			return new SqlPredicate.Like(a1, false, a2, a3);
		}

		#endregion

		#region MakeIsPredicate

		internal ISqlPredicate MakeIsPredicate(TableBuilder.TableContext table, Type typeOperand)
		{
			if (typeOperand == table.ObjectType && table.InheritanceMapping.All(m => m.Type != typeOperand))
				return new SqlPredicate.Expr(new SqlValue(true));

			return MakeIsPredicate(table, table.InheritanceMapping, typeOperand, name => table.SqlTable[name] ?? throw new LinqException($"Field {name} not found in table {table.SqlTable}"));
		}

		internal ISqlPredicate MakeIsPredicate(
			IBuildContext               context,
			List<InheritanceMapping>    inheritanceMapping,
			Type                        toType,
			Func<string,ISqlExpression> getSql)
		{
			var mapping = inheritanceMapping
				.Where (m => m.Type == toType && !m.IsDefault)
				.ToList();

			switch (mapping.Count)
			{
				case 0 :
					{
						var cond = new SqlSearchCondition();

						if (inheritanceMapping.Any(m => m.Type == toType))
						{
							foreach (var m in inheritanceMapping.Where(m => !m.IsDefault))
							{
								cond.Conditions.Add(
									new SqlCondition(
										false,
											new SqlPredicate.ExprExpr(
												getSql(m.DiscriminatorName),
												SqlPredicate.Operator.NotEqual,
												MappingSchema.GetSqlValue(m.Discriminator.MemberType, m.Code), Configuration.Linq.CompareNullsAsValues ? true : null)));
							}
						}
						else
						{
							foreach (var m in inheritanceMapping.Where(m => toType.IsSameOrParentOf(m.Type)))
							{
								cond.Conditions.Add(
									new SqlCondition(
										false,
											new SqlPredicate.ExprExpr(
												getSql(m.DiscriminatorName),
												SqlPredicate.Operator.Equal,
												MappingSchema.GetSqlValue(m.Discriminator.MemberType, m.Code), Configuration.Linq.CompareNullsAsValues ? true : null),
										true));
							}
						}

						return cond;
					}

				case 1 :
					return new SqlPredicate.ExprExpr(
							getSql(mapping[0].DiscriminatorName),
							SqlPredicate.Operator.Equal,
							MappingSchema.GetSqlValue(mapping[0].Discriminator.MemberType, mapping[0].Code), Configuration.Linq.CompareNullsAsValues ? true : null);

				default:
					{
						var cond = new SqlSearchCondition();

						foreach (var m in mapping)
						{
							cond.Conditions.Add(
								new SqlCondition(
									false,
										new SqlPredicate.ExprExpr(
											getSql(m.DiscriminatorName),
											SqlPredicate.Operator.Equal,
											MappingSchema.GetSqlValue(m.Discriminator.MemberType, m.Code), Configuration.Linq.CompareNullsAsValues ? true : null),
									true));
						}

						return cond;
					}
			}
		}

		ISqlPredicate MakeIsPredicate(IBuildContext context, TypeBinaryExpression expression)
		{
			var typeOperand = expression.TypeOperand;
			var table       = new TableBuilder.TableContext(this, new BuildInfo((IBuildContext?)null, ExpressionInstances.UntypedNull, new SelectQuery()), typeOperand);

			if (typeOperand == table.ObjectType && table.InheritanceMapping.All(m => m.Type != typeOperand))
				return new SqlPredicate.Expr(new SqlValue(true));

			var mapping = table.InheritanceMapping.Select((m, i) => new { m, i }).Where(m => typeOperand.IsAssignableFrom(m.m.Type) && !m.m.IsDefault).ToList();
			var isEqual = true;

			if (mapping.Count == 0)
			{
				mapping = table.InheritanceMapping.Select((m,i) => new { m, i }).Where(m => !m.m.IsDefault).ToList();
				isEqual = false;
			}

			Expression? expr = null;

			foreach (var m in mapping)
			{
				var field = table.SqlTable[table.InheritanceMapping[m.i].DiscriminatorName] ?? throw new LinqException($"Field {table.InheritanceMapping[m.i].DiscriminatorName} not found in table {table.SqlTable}");
				var ttype = field.ColumnDescriptor.MemberAccessor.TypeAccessor.Type;
				var obj   = expression.Expression;

				if (obj.Type != ttype)
					obj = Expression.Convert(expression.Expression, ttype);

				var left = ExpressionHelper.PropertyOrField(obj, field.Name);
				var code = m.m.Code;

				if (code == null)
					code = left.Type.GetDefaultValue();
				else if (left.Type != code.GetType())
					code = Converter.ChangeType(code, left.Type, MappingSchema);

				Expression right = Expression.Constant(code, left.Type);

				var e = isEqual ? Expression.Equal(left, right) : Expression.NotEqual(left, right);

				if (!isEqual)
					expr = expr != null ? Expression.AndAlso(expr, e) : e;
				else
					expr = expr != null ? Expression.OrElse(expr, e) : e;
			}

			return ConvertPredicate(context, expr!);
		}

		#endregion

		#endregion

		#region Search Condition Builder

		internal void BuildSearchCondition(IBuildContext? context, Expression expression, List<SqlCondition> conditions)
		{
			expression = GetRemoveNullPropagationTransformer().Transform(expression);

			switch (expression.NodeType)
			{
				case ExpressionType.And     :
				case ExpressionType.AndAlso :
					{
						var e = (BinaryExpression)expression;

						BuildSearchCondition(context, e.Left,  conditions);
						BuildSearchCondition(context, e.Right, conditions);

						break;
					}

				case ExpressionType.Extension :
					{
						break;
					}

				case ExpressionType.Or     :
				case ExpressionType.OrElse :
					{
						var e           = (BinaryExpression)expression;
						var orCondition = new SqlSearchCondition();

						BuildSearchCondition(context, e.Left,  orCondition.Conditions);
						orCondition.Conditions[orCondition.Conditions.Count - 1].IsOr = true;
						BuildSearchCondition(context, e.Right, orCondition.Conditions);

						conditions.Add(new SqlCondition(false, orCondition));

						break;
					}

				case ExpressionType.Not    :
					{
						var e            = (UnaryExpression)expression;
						var notCondition = new SqlSearchCondition();

						BuildSearchCondition(context, e.Operand, notCondition.Conditions);

						conditions.Add(new SqlCondition(true, notCondition));

						break;
					}

				default                    :
					var predicate = ConvertPredicate(context, expression);

					conditions.Add(new SqlCondition(false, predicate));

					break;
			}
		}


		static bool NeedNullCheck(ISqlExpression expr)
		{
			if (!expr.CanBeNull)
				return false;

			if (null != expr.Find(QueryElementType.SelectClause))
				return false;
			return true;
		}

		#endregion

		#region CanBeTranslatedToSql

		private class CanBeTranslatedToSqlContext
		{
			public CanBeTranslatedToSqlContext(ExpressionBuilder builder, IBuildContext buildContext, bool canBeCompiled)
			{
				Builder       = builder;
				BuildContext  = buildContext;
				CanBeCompiled = canBeCompiled;
			}

			public readonly ExpressionBuilder Builder;
			public readonly IBuildContext     BuildContext;
			public readonly bool              CanBeCompiled;

			public List<Expression>? IgnoredMembers;
		}

		bool CanBeTranslatedToSql(IBuildContext context, Expression expr, bool canBeCompiled)
		{
			var ctx = new CanBeTranslatedToSqlContext(this, context, canBeCompiled);

			return null == expr.Find(ctx, static (context, pi) =>
			{
				if (context.IgnoredMembers != null)
				{
					if (pi != context.IgnoredMembers[context.IgnoredMembers.Count - 1])
						throw new InvalidOperationException();

					if (context.IgnoredMembers.Count == 1)
						context.IgnoredMembers = null;
					else
						context.IgnoredMembers.RemoveAt(context.IgnoredMembers.Count - 1);

					return false;
				}

				switch (pi.NodeType)
				{
					case ExpressionType.MemberAccess :
						{
							var ma   = (MemberExpression)pi;
							var attr = context.Builder.GetExpressionAttribute(ma.Member);

							if (attr == null && !ma.Member.IsNullableValueMember())
							{
								if (context.CanBeCompiled)
								{
									var ctx = context.Builder.GetContext(context.BuildContext, pi);

									if (ctx == null)
										return !context.Builder.CanBeCompiled(pi);

									if (ctx.IsExpression(pi, 0, RequestFor.Object).Result)
										return !context.Builder.CanBeCompiled(pi);

									context.IgnoredMembers = ma.Expression.GetMembers();
								}
							}

							break;
						}

					case ExpressionType.Parameter    :
						{
							var ctx = context.Builder.GetContext(context.BuildContext, pi);

							if (ctx == null)
								if (context.CanBeCompiled)
									return !context.Builder.CanBeCompiled(pi);

							break;
						}

					case ExpressionType.Call         :
						{
							var e = (MethodCallExpression)pi;

							if (e.Method.DeclaringType != typeof(Enumerable))
							{
								var attr = context.Builder.GetExpressionAttribute(e.Method);

								if (attr == null && context.CanBeCompiled)
									return !context.Builder.CanBeCompiled(pi);
							}

							break;
						}

					case ExpressionType.TypeIs       : return context.CanBeCompiled;
					case ExpressionType.TypeAs       :
					case ExpressionType.New          : return true;

					case ExpressionType.NotEqual     :
					case ExpressionType.Equal        :
						{
							var e = (BinaryExpression)pi;

							Expression? obj = null;

							if (e.Left.NodeType == ExpressionType.Constant && ((ConstantExpression)e.Left).Value == null)
								obj = e.Right;
							else if (e.Right.NodeType == ExpressionType.Constant && ((ConstantExpression)e.Right).Value == null)
								obj = e.Left;

							if (obj != null)
							{
								var ctx = context.Builder.GetContext(context.BuildContext, obj);

								if (ctx != null)
								{
									if (ctx.IsExpression(obj, 0, RequestFor.Table).      Result ||
										ctx.IsExpression(obj, 0, RequestFor.Association).Result)
									{
										context.IgnoredMembers = obj.GetMembers();
									}
								}
							}

							break;
						}

					case ExpressionType.Conditional:
						{
							var cond = (ConditionalExpression)pi;
							if (!cond.Type.IsScalar())
								return true;
							break;
						}
				}

				return false;
			});
		}

		#endregion

		#region Helpers

		public IBuildContext? GetContext(IBuildContext? current, Expression? expression)
		{
			var root = GetRootObject(expression);
			root = root.Unwrap();

			if (root is ContextRefExpression refExpression)
				return refExpression.BuildContext;

			for (; current != null; current = current.Parent)
				if (current.IsExpression(root, 0, RequestFor.Root).Result)
					return current;

			return null;
		}

		Sql.ExpressionAttribute? GetExpressionAttribute(MemberInfo member)
		{
			return MappingSchema.GetAttribute<Sql.ExpressionAttribute>(member.ReflectedType!, member, a => a.Configuration);
		}

		internal Sql.TableFunctionAttribute? GetTableFunctionAttribute(MemberInfo member)
		{
			return MappingSchema.GetAttribute<Sql.TableFunctionAttribute>(member.ReflectedType!, member, a => a.Configuration);
		}

		bool IsNullConstant(Expression expr)
		{
			return expr.NodeType == ExpressionType.Constant  && ((ConstantExpression)expr).Value == null 
				|| expr.NodeType == ExpressionType.Extension && expr is DefaultValueExpression;
		}

		private TransformVisitor<ExpressionBuilder>? _removeNullPropagationTransformer;
		
		[MethodImpl(MethodImplOptions.AggressiveInlining)]
		private TransformVisitor<ExpressionBuilder> GetRemoveNullPropagationTransformer()
		{
			return _removeNullPropagationTransformer ??= TransformVisitor<ExpressionBuilder>.Create(this, static (ctx, e) => ctx.RemoveNullPropagation(e));
		}

		Expression RemoveNullPropagation(Expression expr)
		{
			// Do not modify parameters
			//
			if (CanBeCompiled(expr))
				return expr;

			switch (expr.NodeType)
			{
				case ExpressionType.Conditional:
					var conditional = (ConditionalExpression)expr;
					if (conditional.Test.NodeType == ExpressionType.NotEqual)
					{
						var binary    = (BinaryExpression)conditional.Test;
						var nullRight = IsNullConstant(binary.Right);
						var nullLeft  = IsNullConstant(binary.Left);
						if (nullRight || nullLeft)
						{
							if (nullRight && nullLeft)
							{
								return GetRemoveNullPropagationTransformer().Transform(conditional.IfFalse);
							}
							else if (IsNullConstant(conditional.IfFalse)
								&& ((nullRight && !MappingSchema.IsScalarType(binary.Left.Type)) ||
									(nullLeft  && !MappingSchema.IsScalarType(binary.Right.Type))))
							{
								return GetRemoveNullPropagationTransformer().Transform(conditional.IfTrue);
							}
						}
					}
					else if (conditional.Test.NodeType == ExpressionType.Equal)
					{
						var binary    = (BinaryExpression)conditional.Test;
						var nullRight = IsNullConstant(binary.Right);
						var nullLeft  = IsNullConstant(binary.Left);
						if (nullRight || nullLeft)
						{
							if (nullRight && nullLeft)
							{
								return GetRemoveNullPropagationTransformer().Transform(conditional.IfTrue);
							}
							else if (IsNullConstant(conditional.IfTrue)
								&& ((nullRight && !MappingSchema.IsScalarType(binary.Left.Type)) ||
									(nullLeft  && !MappingSchema.IsScalarType(binary.Right.Type))))
							{
								return GetRemoveNullPropagationTransformer().Transform(conditional.IfFalse);
							}
						}
					}
					break;
			}

			return expr;
		}

		public bool ProcessProjection(Dictionary<MemberInfo,Expression> members, Expression expression)
		{
			void CollectParameters(Type forType, MethodBase method, ReadOnlyCollection<Expression> arguments)
			{
				var pms = method.GetParameters();

				var typeMembers = TypeAccessor.GetAccessor(forType).Members;

				for (var i = 0; i < pms.Length; i++)
				{
					var param = pms[i];
					var foundMember = typeMembers.Find(tm => tm.Name == param.Name);
					if (foundMember == null)
						foundMember = typeMembers.Find(tm =>
							tm.Name.Equals(param.Name, StringComparison.OrdinalIgnoreCase));
					if (foundMember == null)
						continue;

					if (members.ContainsKey(foundMember.MemberInfo))
						continue;

					var converted = GetRemoveNullPropagationTransformer().Transform(arguments[i]);

					if (!foundMember.MemberInfo.GetMemberType().IsAssignableFrom(converted.Type))
						continue;

					members.Add(foundMember.MemberInfo, converted);
				}
			}

			switch (expression.NodeType)
			{
				// new { ... }
				//
				case ExpressionType.New        :
					{
						var expr = (NewExpression)expression;

						if (expr.Members != null)
						{
							for (var i = 0; i < expr.Members.Count; i++)
							{
								var member = expr.Members[i];

								var converted = GetRemoveNullPropagationTransformer().Transform(expr.Arguments[i]);
								members.Add(member, converted);

								if (member is MethodInfo info)
									members.Add(info.GetPropertyInfo(), converted);
							}
						}

						var isScalar = MappingSchema.IsScalarType(expr.Type);
						if (!isScalar)
							CollectParameters(expr.Type, expr.Constructor, expr.Arguments);

						return members.Count > 0 || !isScalar;
					}

				// new MyObject { ... }
				//
				case ExpressionType.MemberInit :
					{
						var expr = (MemberInitExpression)expression;
						var typeMembers = TypeAccessor.GetAccessor(expr.Type).Members;

						var dic  = typeMembers
							.Select((m,i) => new { m, i })
							.ToDictionary(_ => _.m.MemberInfo.Name, _ => _.i);

						foreach (var binding in expr.Bindings.Cast<MemberAssignment>().OrderBy(b => dic.ContainsKey(b.Member.Name) ? dic[b.Member.Name] : 1000000))
						{
							var converted = GetRemoveNullPropagationTransformer().Transform(binding.Expression);
							members.Add(binding.Member, converted);

							if (binding.Member is MethodInfo info)
								members.Add(info.GetPropertyInfo(), converted);
						}

						return true;
					}

				case ExpressionType.Call:
					{
						var mc = (MethodCallExpression)expression;

						// process fabric methods

						if (!MappingSchema.IsScalarType(mc.Type))
							CollectParameters(mc.Type, mc.Method, mc.Arguments);

						return members.Count > 0;
					}

				case ExpressionType.NewArrayInit:
				case ExpressionType.ListInit:
					{
						return true;
					}
				// .Select(p => everything else)
				//
				default                        :
					return false;
			}
		}

		public void ReplaceParent(IBuildContext oldParent, IBuildContext? newParent)
		{
			foreach (var context in Contexts)
				if (context != newParent)
					if (context.Parent == oldParent)
						if (newParent != null && newParent.Parent != context)
							context.Parent = newParent;
		}

		public static void EnsureAggregateColumns(IBuildContext context, SelectQuery query)
		{
			if (query.Select.Columns.Count == 0)
			{
				var sql = context.ConvertToSql(null, 0, ConvertFlags.All);
				if (sql.Length > 0)
				{
					// Handling case when all columns are aggregates, it cause query to produce only single record and we have to include at least one aggregation in Select statement.
					// 
					var allAggregate = sql.All(s => QueryHelper.IsAggregationOrWindowFunction(s.Sql));
					if (allAggregate)
					{
						query.Select.Add(sql[0].Sql, sql[0].MemberChain.FirstOrDefault()?.Name);
					}
				}
			}
		}


		#endregion

		#region CTE

		List<Tuple<Expression, Tuple<CteClause, IBuildContext?>>>? _ctes;
		Dictionary<IQueryable, Expression>?                        _ctesObjectMapping;

		public Tuple<CteClause, IBuildContext?, Expression> RegisterCte(IQueryable? queryable, Expression? cteExpression, Func<CteClause> buildFunc)
		{
			if (cteExpression != null && queryable != null && (_ctesObjectMapping == null || !_ctesObjectMapping.ContainsKey(queryable)))
			{
				_ctesObjectMapping ??= new Dictionary<IQueryable, Expression>();

				_ctesObjectMapping.Add(queryable, cteExpression);
			}

			if (cteExpression == null)
			{
				if (_ctesObjectMapping == null)
					throw new InvalidOperationException();
				cteExpression = _ctesObjectMapping[queryable!];
			}

			var value = FindRegisteredCteByExpression(cteExpression, out _);

			if (value == null)
			{
				var cte = buildFunc();
				value = Tuple.Create<CteClause, IBuildContext?>(cte, null);

				_ctes ??= new List<Tuple<Expression, Tuple<CteClause, IBuildContext?>>>();
				_ctes.Add(Tuple.Create(cteExpression, value));
			}

			return Tuple.Create(value.Item1, value.Item2, cteExpression);
		}

		Tuple<CteClause, IBuildContext?>? FindRegisteredCteByExpression(Expression cteExpression, out int? idx)
		{
			if (_ctes != null)
			{
				for (var index = 0; index < _ctes.Count; index++)
				{
					var tuple = _ctes[index];
					if (tuple.Item1.EqualsTo(cteExpression, OptimizationContext.GetSimpleEqualsToContext(false)))
					{
						idx = index;
						return tuple.Item2;
					}
				}
			}

			idx = null;
			return null;
		}
		

		public Tuple<CteClause, IBuildContext?> BuildCte(Expression cteExpression, Func<CteClause?, Tuple<CteClause, IBuildContext?>> buildFunc)
		{
			var value = FindRegisteredCteByExpression(cteExpression, out var idx);
			if (value?.Item2 != null)
				return value;

			value = buildFunc(value?.Item1);

			if (idx != null)
			{
				_ctes!.RemoveAt(idx.Value);
			}
			else
			{
				_ctes ??= new List<Tuple<Expression, Tuple<CteClause, IBuildContext?>>>();
			}

			_ctes.Add(Tuple.Create(cteExpression, value));

			return value;
		}

		public IBuildContext? GetCteContext(Expression cteExpression)
		{
			return FindRegisteredCteByExpression(cteExpression, out _)?.Item2;
		}

		#endregion

		#region Eager Loading

		private List<Tuple<
			object?,
			Func<object?, IDataContext, Expression, object?[]?, object?>,
			Func<object?, IDataContext, Expression, object?[]?, CancellationToken, Task<object?>>>>? _preambles;

		public static readonly ParameterExpression PreambleParam =
			Expression.Parameter(typeof(object[]), "preamble");

		public int RegisterPreamble<T>(
			object? data,
			Func<object?, IDataContext, Expression, object?[]?, T> func,
			Func<object?, IDataContext, Expression, object?[]?, CancellationToken, Task<T>> funcAsync
			)
		{
			_preambles ??= new();
			_preambles.Add(
				Tuple.Create<object?, 
					Func<object?, IDataContext, Expression, object?[]?, object?>, 
					Func<object?, IDataContext, Expression, object?[]?, CancellationToken, Task<object?>>
				>
				(
					data,
					(d, dc, e, ps) => func(d, dc, e, ps),
					async (d, dc, e, ps, ct) => await funcAsync(d, dc, e, ps, ct).ConfigureAwait(Configuration.ContinueOnCapturedContext))
				);
			return _preambles.Count - 1;
		}

		#endregion

		#region Query Filter

		private Stack<Type[]>? _disabledFilters;

		public void AddDisabledQueryFilters(Type[] disabledFilters)
		{
			if (_disabledFilters == null)
				_disabledFilters = new Stack<Type[]>();
			_disabledFilters.Push(disabledFilters);
		}

		public bool IsFilterDisabled(Type entityType)
		{
			if (_disabledFilters == null || _disabledFilters.Count == 0)
				return false;
			var filter = _disabledFilters.Peek();
			if (filter.Length == 0)
				return true;
			return Array.IndexOf(filter, entityType) >= 0;
		}

		public void RemoveDisabledFilter()
		{
			if (_disabledFilters == null)
				throw new InvalidOperationException();

			_ = _disabledFilters.Pop();
		}

		#endregion

		#region Grouping Guard

		public bool IsGroupingGuardDisabled { get; set; }

		#endregion
	}
}<|MERGE_RESOLUTION|>--- conflicted
+++ resolved
@@ -128,35 +128,35 @@
 					}
 
 					case ExpressionType.Call:
-						{
-							var e = (MethodCallExpression)expr;
-
-							if (Expressions.ConvertMember(context.Builder.MappingSchema, e.Object?.Type, e.Method) != null)
-									return true;
-
-							if (context.Builder.IsGrouping(e, context.Builder.MappingSchema))
-							{
-								context.IsHaving = true;
-								return false;
-							}
-
-							break;
-						}
+					{
+						var e = (MethodCallExpression)expr;
+
+						if (Expressions.ConvertMember(context.Builder.MappingSchema, e.Object?.Type, e.Method) != null)
+							return true;
+
+						if (context.Builder.IsGrouping(e, context.Builder.MappingSchema))
+						{
+							context.IsHaving = true;
+							return false;
+						}
+
+						break;
+					}
 
 					case ExpressionType.Parameter:
-						{
-							var ctx = context.Builder.GetContext(context.BuildContext, expr);
-
-							if (ctx != null)
-							{
-								if (ctx.IsExpression(expr, 0, RequestFor.Expression).Result)
-									context.MakeSubQuery = true;
-							}
-
-							context.IsWhere = true;
-
-							break;
-						}
+					{
+						var ctx = context.Builder.GetContext(context.BuildContext, expr);
+
+						if (ctx != null)
+						{
+							if (ctx.IsExpression(expr, 0, RequestFor.Expression).Result)
+								context.MakeSubQuery = true;
+						}
+
+						context.IsWhere = true;
+
+						break;
+					}
 				}
 
 				return true;
@@ -219,7 +219,7 @@
 			var info = new BuildInfo(context, expr, new SelectQuery { ParentSelect = context.SelectQuery });
 			var ctx  = BuildSequence(info);
 
-			if (ctx.SelectQuery.Select.Columns.Count == 0) 
+			if (ctx.SelectQuery.Select.Columns.Count == 0)
 			{
 				if (ctx.IsExpression(null, 0, RequestFor.Field).Result)
 					ctx.ConvertToIndex(null, 0, ConvertFlags.Field);
@@ -396,158 +396,158 @@
 		private TransformInfo ConvertExpressionTransformer(Expression e)
 		{
 			if (CanBeConstant(e) || CanBeCompiled(e))
-			//if ((CanBeConstant(e) || CanBeCompiled(e)) && !PreferServerSide(e))
+				//if ((CanBeConstant(e) || CanBeCompiled(e)) && !PreferServerSide(e))
 				return new TransformInfo(e, true);
 
 			switch (e.NodeType)
 			{
 				//This is to handle VB's weird expression generation when dealing with nullable properties.
 				case ExpressionType.Coalesce:
-					{
-						var b = (BinaryExpression)e;
-
-						if (b.Left is BinaryExpression equalityLeft && b.Right is ConstantExpression constantRight)
-							if (equalityLeft.Type.GetGenericTypeDefinition() == typeof(Nullable<>))
-								if (equalityLeft.NodeType == ExpressionType.Equal && equalityLeft.Left.Type == equalityLeft.Right.Type)
-									if (constantRight.Value is bool val && val == false)
-										return new TransformInfo(equalityLeft, false);
-
-						break;
-					}
+				{
+					var b = (BinaryExpression)e;
+
+					if (b.Left is BinaryExpression equalityLeft && b.Right is ConstantExpression constantRight)
+						if (equalityLeft.Type.GetGenericTypeDefinition() == typeof(Nullable<>))
+							if (equalityLeft.NodeType == ExpressionType.Equal && equalityLeft.Left.Type == equalityLeft.Right.Type)
+								if (constantRight.Value is bool val && val == false)
+									return new TransformInfo(equalityLeft, false);
+
+					break;
+				}
 
 				case ExpressionType.New:
-					{
-						var ex = ConvertNew((NewExpression)e);
-						if (ex != null)
-							return new TransformInfo(ConvertExpression(ex));
-						break;
-					}
+				{
+					var ex = ConvertNew((NewExpression)e);
+					if (ex != null)
+						return new TransformInfo(ConvertExpression(ex));
+					break;
+				}
 
 				case ExpressionType.Call:
-					{
-						var expr = (MethodCallExpression)e;
-
-						if (expr.Method.IsSqlPropertyMethodEx())
-						{
-							// transform Sql.Property into member access
-							if (expr.Arguments[1].Type != typeof(string))
-								throw new ArgumentException("Only strings are allowed for member name in Sql.Property expressions.");
-
-							var entity           = ConvertExpression(expr.Arguments[0]);
-							var memberName       = (string)expr.Arguments[1].EvaluateExpression()!;
-							var entityDescriptor = MappingSchema.GetEntityDescriptor(entity.Type);
-
-							var memberInfo = entityDescriptor[memberName]?.MemberInfo ?? entityDescriptor.Associations
-												 .SingleOrDefault(a => a.MemberInfo.Name == memberName)?.MemberInfo;
-							if (memberInfo == null)
-								memberInfo = MemberHelper.GetMemberInfo(expr);
-
-							return new TransformInfo(ConvertExpression(Expression.MakeMemberAccess(entity, memberInfo)));
-						}
-
-						var cm = ConvertMethod(expr);
-						if (cm != null)
-							//TODO: looks like a mess: ConvertExpression can not work without OptimizeExpression
-							return new TransformInfo(OptimizeExpression(ConvertExpression(cm)));
-						break;
-					}
+				{
+					var expr = (MethodCallExpression)e;
+
+					if (expr.Method.IsSqlPropertyMethodEx())
+					{
+						// transform Sql.Property into member access
+						if (expr.Arguments[1].Type != typeof(string))
+							throw new ArgumentException("Only strings are allowed for member name in Sql.Property expressions.");
+
+						var entity           = ConvertExpression(expr.Arguments[0]);
+						var memberName       = (string)expr.Arguments[1].EvaluateExpression()!;
+						var entityDescriptor = MappingSchema.GetEntityDescriptor(entity.Type);
+
+						var memberInfo = entityDescriptor[memberName]?.MemberInfo ?? entityDescriptor.Associations
+													 .SingleOrDefault(a => a.MemberInfo.Name == memberName)?.MemberInfo;
+						if (memberInfo == null)
+							memberInfo = MemberHelper.GetMemberInfo(expr);
+
+						return new TransformInfo(ConvertExpression(Expression.MakeMemberAccess(entity, memberInfo)));
+					}
+
+					var cm = ConvertMethod(expr);
+					if (cm != null)
+						//TODO: looks like a mess: ConvertExpression can not work without OptimizeExpression
+						return new TransformInfo(OptimizeExpression(ConvertExpression(cm)));
+					break;
+				}
 
 				case ExpressionType.MemberAccess:
-					{
-						var ma = (MemberExpression)e;
-						var l  = Expressions.ConvertMember(MappingSchema, ma.Expression?.Type, ma.Member);
-
+				{
+					var ma = (MemberExpression)e;
+					var l  = Expressions.ConvertMember(MappingSchema, ma.Expression?.Type, ma.Member);
+
+					if (l != null)
+					{
+						var body = l.Body.Unwrap();
+						var expr = body.Transform(ma, static (ma, wpi) => wpi.NodeType == ExpressionType.Parameter ? ma.Expression! : wpi);
+
+						if (expr.Type != e.Type)
+							expr = new ChangeTypeExpression(expr, e.Type);
+
+						//TODO: looks like a mess: ConvertExpression can not work without OptimizeExpression
+						return new TransformInfo(OptimizeExpression(ConvertExpression(expr)));
+					}
+
+					if (ma.Member.IsNullableValueMember())
+					{
+						var ntype  = typeof(ConvertHelper<>).MakeGenericType(ma.Type);
+						var helper = (IConvertHelper)Activator.CreateInstance(ntype)!;
+						var expr   = helper.ConvertNull(ma);
+
+						return new TransformInfo(ConvertExpression(expr));
+					}
+
+					if (ma.Member.DeclaringType == typeof(TimeSpan))
+					{
+						switch (ma.Expression!.NodeType)
+						{
+							case ExpressionType.Subtract:
+							case ExpressionType.SubtractChecked:
+
+								Sql.DateParts datePart;
+
+								switch (ma.Member.Name)
+								{
+									case "TotalMilliseconds": datePart = Sql.DateParts.Millisecond; break;
+									case "TotalSeconds": datePart = Sql.DateParts.Second; break;
+									case "TotalMinutes": datePart = Sql.DateParts.Minute; break;
+									case "TotalHours": datePart = Sql.DateParts.Hour; break;
+									case "TotalDays": datePart = Sql.DateParts.Day; break;
+									default: return new TransformInfo(e);
+								}
+
+								var ex = (BinaryExpression)ma.Expression;
+								if (ex.Left.Type == typeof(DateTime)
+									&& ex.Right.Type == typeof(DateTime))
+								{
+									var method = MemberHelper.MethodOf(
+												() => Sql.DateDiff(Sql.DateParts.Day, DateTime.MinValue, DateTime.MinValue));
+
+									var call   =
+												Expression.Convert(
+													Expression.Call(
+														null,
+														method,
+														Expression.Constant(datePart),
+														Expression.Convert(ex.Right, typeof(DateTime?)),
+														Expression.Convert(ex.Left,  typeof(DateTime?))),
+													typeof(double));
+
+									return new TransformInfo(ConvertExpression(call));
+								}
+								else
+								{
+									var method = MemberHelper.MethodOf(
+												() => Sql.DateDiff(Sql.DateParts.Day, DateTimeOffset.MinValue, DateTimeOffset.MinValue));
+
+									var call   =
+												Expression.Convert(
+													Expression.Call(
+														null,
+														method,
+														Expression.Constant(datePart),
+														Expression.Convert(ex.Right, typeof(DateTimeOffset?)),
+														Expression.Convert(ex.Left,  typeof(DateTimeOffset?))),
+													typeof(double));
+
+									return new TransformInfo(ConvertExpression(call));
+								}
+						}
+					}
+
+					break;
+				}
+
+				default:
+				{
+					if (e is BinaryExpression binary)
+					{
+						var l = Expressions.ConvertBinary(MappingSchema, binary);
 						if (l != null)
 						{
 							var body = l.Body.Unwrap();
-							var expr = body.Transform(ma, static (ma, wpi) => wpi.NodeType == ExpressionType.Parameter ? ma.Expression! : wpi);
-
-							if (expr.Type != e.Type)
-								expr = new ChangeTypeExpression(expr, e.Type);
-
-							//TODO: looks like a mess: ConvertExpression can not work without OptimizeExpression
-							return new TransformInfo(OptimizeExpression(ConvertExpression(expr)));
-						}
-
-						if (ma.Member.IsNullableValueMember())
-						{
-							var ntype  = typeof(ConvertHelper<>).MakeGenericType(ma.Type);
-							var helper = (IConvertHelper)Activator.CreateInstance(ntype)!;
-							var expr   = helper.ConvertNull(ma);
-
-							return new TransformInfo(ConvertExpression(expr));
-						}
-
-						if (ma.Member.DeclaringType == typeof(TimeSpan))
-						{
-							switch (ma.Expression!.NodeType)
-							{
-								case ExpressionType.Subtract       :
-								case ExpressionType.SubtractChecked:
-
-									Sql.DateParts datePart;
-
-									switch (ma.Member.Name)
-									{
-										case "TotalMilliseconds" : datePart = Sql.DateParts.Millisecond; break;
-										case "TotalSeconds"      : datePart = Sql.DateParts.Second;      break;
-										case "TotalMinutes"      : datePart = Sql.DateParts.Minute;      break;
-										case "TotalHours"        : datePart = Sql.DateParts.Hour;        break;
-										case "TotalDays"         : datePart = Sql.DateParts.Day;         break;
-										default                  : return new TransformInfo(e);
-									}
-
-									var ex = (BinaryExpression)ma.Expression;
-									if (ex.Left.Type == typeof(DateTime)
-										&& ex.Right.Type == typeof(DateTime))
-									{
-										var method = MemberHelper.MethodOf(
-											() => Sql.DateDiff(Sql.DateParts.Day, DateTime.MinValue, DateTime.MinValue));
-
-										var call   =
-											Expression.Convert(
-												Expression.Call(
-													null,
-													method,
-													Expression.Constant(datePart),
-													Expression.Convert(ex.Right, typeof(DateTime?)),
-													Expression.Convert(ex.Left,  typeof(DateTime?))),
-												typeof(double));
-
-										return new TransformInfo(ConvertExpression(call));
-									}
-									else
-									{
-										var method = MemberHelper.MethodOf(
-											() => Sql.DateDiff(Sql.DateParts.Day, DateTimeOffset.MinValue, DateTimeOffset.MinValue));
-
-										var call   =
-											Expression.Convert(
-												Expression.Call(
-													null,
-													method,
-													Expression.Constant(datePart),
-													Expression.Convert(ex.Right, typeof(DateTimeOffset?)),
-													Expression.Convert(ex.Left,  typeof(DateTimeOffset?))),
-												typeof(double));
-
-										return new TransformInfo(ConvertExpression(call));
-									}
-							}
-						}
-
-						break;
-					}
-
-				default:
-					{
-						if (e is BinaryExpression binary)
-						{
-							var l = Expressions.ConvertBinary(MappingSchema, binary);
-							if (l != null)
-							{
-								var body = l.Body.Unwrap();
-								var expr = body.Transform((l, binary), static (context, wpi) =>
+							var expr = body.Transform((l, binary), static (context, wpi) =>
 								{
 									if (wpi.NodeType == ExpressionType.Parameter)
 									{
@@ -560,14 +560,14 @@
 									return wpi;
 								});
 
-								if (expr.Type != e.Type)
-									expr = new ChangeTypeExpression(expr, e.Type);
-
-								return new TransformInfo(ConvertExpression(expr));
-							}
-						}
-						break;
-					}
+							if (expr.Type != e.Type)
+								expr = new ChangeTypeExpression(expr, e.Type);
+
+							return new TransformInfo(ConvertExpression(expr));
+						}
+					}
+					break;
+				}
 			}
 
 			return new TransformInfo(e);
@@ -618,12 +618,12 @@
 						}
 
 						var result = n < 0 ? context.pi.Object : context.pi.Arguments[n];
-						
+
 						if (result.Type != wpi.Type)
 						{
 							if (result.Type.IsEnum)
 								result = Expression.Convert(result, wpi.Type);
-						}						
+						}
 
 						return result;
 					}
@@ -677,26 +677,27 @@
 
 			switch (expression.NodeType)
 			{
-				case ExpressionType.New :
-					{
-						var expr = (NewExpression)expression;
-
-// ReSharper disable ConditionIsAlwaysTrueOrFalse
-// ReSharper disable HeuristicUnreachableCode
-						if (expr.Members == null)
-							return Array<SqlInfo>.Empty;
-// ReSharper restore HeuristicUnreachableCode
-// ReSharper restore ConditionIsAlwaysTrueOrFalse
-
-<<<<<<< HEAD
-						var ed = context.Builder.MappingSchema.GetEntityDescriptor(expr.Type);
-						return expr.Arguments
-							.Select((arg,i) =>
-							{
-								var mi = expr.Members[i];
-								if (mi is MethodInfo info)
-									mi = info.GetPropertyInfo();
-=======
+				case ExpressionType.New:
+				{
+					var expr = (NewExpression)expression;
+
+					// ReSharper disable ConditionIsAlwaysTrueOrFalse
+					// ReSharper disable HeuristicUnreachableCode
+					if (expr.Members == null)
+						return Array<SqlInfo>.Empty;
+					// ReSharper restore HeuristicUnreachableCode
+					// ReSharper restore ConditionIsAlwaysTrueOrFalse
+
+					var ed = context.Builder.MappingSchema.GetEntityDescriptor(expr.Type);
+					return expr.Arguments
+						.Select((arg, i) =>
+						{
+							var mi = expr.Members[i];
+							if (mi is MethodInfo info)
+								mi = info.GetPropertyInfo();
+
+							var descriptor = ed.FindColumnDescriptor(mi);
+
 							if (descriptor == null && EagerLoading.IsDetailsMember(context, arg))
 								return Array<SqlInfo>.Empty;
 
@@ -706,44 +707,15 @@
 						.SelectMany(si => si)
 						.ToArray();
 				}
->>>>>>> 5b15781d
-
-								var descriptor = ed.FindColumnDescriptor(mi);
-
-								return ConvertExpressions(context, arg.UnwrapConvertToObject(), queryConvertFlag, descriptor).Select(si => si.Clone(mi));
-							})
-							.SelectMany(si => si)
-							.ToArray();
-					}
-
-				case ExpressionType.MemberInit :
-					{
-						var expr = (MemberInitExpression)expression;
-						var ed   = context.Builder.MappingSchema.GetEntityDescriptor(expr.Type);
-						var dic  = TypeAccessor.GetAccessor(expr.Type).Members
+
+				case ExpressionType.MemberInit:
+				{
+					var expr = (MemberInitExpression)expression;
+					var ed   = context.Builder.MappingSchema.GetEntityDescriptor(expr.Type);
+					var dic  = TypeAccessor.GetAccessor(expr.Type).Members
 							.Select((m,i) => new { m, i })
 							.ToDictionary(_ => _.m.MemberInfo, _ => _.i);
 
-<<<<<<< HEAD
-						return expr.Bindings
-							.Where  (b => b is MemberAssignment)
-							.Cast<MemberAssignment>()
-							.OrderBy(b => dic[expr.Type.GetMemberEx(b.Member)!])
-							.Select (a =>
-							{
-								var mi = a.Member;
-								if (mi is MethodInfo info)
-									mi = info.GetPropertyInfo();
-
-								var descriptor = ed.FindColumnDescriptor(mi);
-
-								return ConvertExpressions(context, a.Expression, queryConvertFlag, descriptor).Select(si => si.Clone(mi));
-							})
-							.SelectMany(si => si)
-							.ToArray();
-					}
-				case ExpressionType.Call         :
-=======
 					return expr.Bindings
 						.Where(b => b is MemberAssignment)
 						.Cast<MemberAssignment>()
@@ -768,47 +740,43 @@
 				{
 					var callCtx = GetContext(context, expression);
 					if (callCtx != null)
->>>>>>> 5b15781d
-					{
-						var callCtx = GetContext(context, expression);
-						if (callCtx != null)
-						{
-							var mc = (MethodCallExpression)expression;
-							if (IsSubQuery(callCtx, mc))
+					{
+						var mc = (MethodCallExpression)expression;
+						if (IsSubQuery(callCtx, mc))
+						{
+							var subQueryContextInfo = GetSubQueryContext(callCtx, mc);
+							if (subQueryContextInfo.Context.IsExpression(null, 0, RequestFor.Object).Result)
 							{
-								var subQueryContextInfo = GetSubQueryContext(callCtx, mc);
-								if (subQueryContextInfo.Context.IsExpression(null, 0, RequestFor.Object).Result)
-								{
-									var info = subQueryContextInfo.Context.ConvertToSql(null, 0, ConvertFlags.All);
-									return info;
-								}
-
-								return new[] { new SqlInfo (subQueryContextInfo.Context.SelectQuery) };
+								var info = subQueryContextInfo.Context.ConvertToSql(null, 0, ConvertFlags.All);
+								return info;
 							}
-						}
-						break;
-					}
+
+							return new[] { new SqlInfo(subQueryContextInfo.Context.SelectQuery) };
+						}
+					}
+					break;
+				}
 				case ExpressionType.NewArrayInit:
-					{
-						var expr = (NewArrayExpression)expression;
-						var sql  = expr.Expressions
+				{
+					var expr = (NewArrayExpression)expression;
+					var sql  = expr.Expressions
 							.Select(arg => ConvertExpressions(context, arg, queryConvertFlag, columnDescriptor))
 							.SelectMany(si => si)
 							.ToArray();
 
-						return sql;
-					}
+					return sql;
+				}
 				case ExpressionType.ListInit:
-					{
-						var expr = (ListInitExpression)expression;
-						var sql  = expr.Initializers
+				{
+					var expr = (ListInitExpression)expression;
+					var sql  = expr.Initializers
 							.SelectMany(init => init.Arguments)
 							.Select(arg => ConvertExpressions(context, arg, queryConvertFlag, columnDescriptor))
 							.SelectMany(si => si)
 							.ToArray();
 
-						return sql;
-					}
+					return sql;
+				}
 			}
 
 			var ctx = GetContext(context, expression);
@@ -835,7 +803,7 @@
 				Expression preparedExpression;
 				if (unwrapped.NodeType == ExpressionType.Call)
 					preparedExpression = ((MethodCallExpression)unwrapped).Arguments[0];
-				else 
+				else
 					preparedExpression = ((Sql.IQueryableContainer)unwrapped.EvaluateExpression()!).Query.Expression;
 				return ConvertToExtensionSql(context, preparedExpression, columnDescriptor);
 			}
@@ -874,33 +842,6 @@
 			return ConvertToSql(context, expression, false, columnDescriptor);
 		}
 
-<<<<<<< HEAD
-		public ParameterAccessor? RegisterParameter(Expression expression) 
-		{
-			if (typeof(IToSqlConverter).IsSameOrParentOf(expression.Type))
-			{
-				//TODO: Check this
-				var sql = ConvertToSqlConvertible(expression);
-				if (sql != null)
-					return null;
-			}
-
-			if (!PreferServerSide(expression, false))
-			{
-				if (CanBeConstant(expression))
-					return null;
-
-				if (CanBeCompiled(expression))
-				{
-					return BuildParameter(expression, null);
-				}
-			}
-
-			return null;
-		}
-
-=======
->>>>>>> 5b15781d
 		public ISqlExpression ConvertToSql(IBuildContext? context, Expression expression, bool unwrap = false, ColumnDescriptor? columnDescriptor = null, bool isPureExpression = false)
 		{
 			if (typeof(IToSqlConverter).IsSameOrParentOf(expression.Type))
@@ -924,356 +865,356 @@
 
 			switch (expression.NodeType)
 			{
-				case ExpressionType.AndAlso            :
-				case ExpressionType.OrElse             :
-				case ExpressionType.Not                :
-				case ExpressionType.Equal              :
-				case ExpressionType.NotEqual           :
-				case ExpressionType.GreaterThan        :
-				case ExpressionType.GreaterThanOrEqual :
-				case ExpressionType.LessThan           :
-				case ExpressionType.LessThanOrEqual    :
-					{
-						var condition = new SqlSearchCondition();
-						BuildSearchCondition(context, expression, condition.Conditions);
-						return condition;
-					}
-
-				case ExpressionType.And                :
-				case ExpressionType.Or                 :
-					{
-						if (expression.Type == typeof(bool))
-							goto case ExpressionType.AndAlso;
-						goto case ExpressionType.Add;
-					}
-
-				case ExpressionType.Add                :
-				case ExpressionType.AddChecked         :
-				case ExpressionType.Divide             :
-				case ExpressionType.ExclusiveOr        :
-				case ExpressionType.Modulo             :
-				case ExpressionType.Multiply           :
-				case ExpressionType.MultiplyChecked    :
-				case ExpressionType.Power              :
-				case ExpressionType.Subtract           :
-				case ExpressionType.SubtractChecked    :
-				case ExpressionType.Coalesce           :
-					{
-						var e = (BinaryExpression)expression;
-						
-						ISqlExpression l;
-						ISqlExpression r;
-						var shouldCheckColumn =
+				case ExpressionType.AndAlso:
+				case ExpressionType.OrElse:
+				case ExpressionType.Not:
+				case ExpressionType.Equal:
+				case ExpressionType.NotEqual:
+				case ExpressionType.GreaterThan:
+				case ExpressionType.GreaterThanOrEqual:
+				case ExpressionType.LessThan:
+				case ExpressionType.LessThanOrEqual:
+				{
+					var condition = new SqlSearchCondition();
+					BuildSearchCondition(context, expression, condition.Conditions);
+					return condition;
+				}
+
+				case ExpressionType.And:
+				case ExpressionType.Or:
+				{
+					if (expression.Type == typeof(bool))
+						goto case ExpressionType.AndAlso;
+					goto case ExpressionType.Add;
+				}
+
+				case ExpressionType.Add:
+				case ExpressionType.AddChecked:
+				case ExpressionType.Divide:
+				case ExpressionType.ExclusiveOr:
+				case ExpressionType.Modulo:
+				case ExpressionType.Multiply:
+				case ExpressionType.MultiplyChecked:
+				case ExpressionType.Power:
+				case ExpressionType.Subtract:
+				case ExpressionType.SubtractChecked:
+				case ExpressionType.Coalesce:
+				{
+					var e = (BinaryExpression)expression;
+
+					ISqlExpression l;
+					ISqlExpression r;
+					var shouldCheckColumn =
 							e.Left.Type.ToNullableUnderlying() == e.Right.Type.ToNullableUnderlying();
 
-						if (shouldCheckColumn)
-						{
-							var ls = GetContext(context, e.Left);
-							if (ls?.IsExpression(e.Left, 0, RequestFor.Field).Result == true)
+					if (shouldCheckColumn)
+					{
+						var ls = GetContext(context, e.Left);
+						if (ls?.IsExpression(e.Left, 0, RequestFor.Field).Result == true)
+						{
+							l = ConvertToSql(context, e.Left);
+							r = ConvertToSql(context, e.Right, true, QueryHelper.GetColumnDescriptor(l) ?? columnDescriptor);
+						}
+						else
+						{
+							r = ConvertToSql(context, e.Right, true);
+							l = ConvertToSql(context, e.Left, false, QueryHelper.GetColumnDescriptor(r) ?? columnDescriptor);
+						}
+					}
+					else
+					{
+						l = ConvertToSql(context, e.Left, true, columnDescriptor);
+						r = ConvertToSql(context, e.Right, true, null);
+					}
+
+					var t = e.Type;
+
+					switch (expression.NodeType)
+					{
+						case ExpressionType.Add:
+						case ExpressionType.AddChecked: return new SqlBinaryExpression(t, l, "+", r, Precedence.Additive);
+						case ExpressionType.And: return new SqlBinaryExpression(t, l, "&", r, Precedence.Bitwise);
+						case ExpressionType.Divide: return new SqlBinaryExpression(t, l, "/", r, Precedence.Multiplicative);
+						case ExpressionType.ExclusiveOr: return new SqlBinaryExpression(t, l, "^", r, Precedence.Bitwise);
+						case ExpressionType.Modulo: return new SqlBinaryExpression(t, l, "%", r, Precedence.Multiplicative);
+						case ExpressionType.Multiply:
+						case ExpressionType.MultiplyChecked: return new SqlBinaryExpression(t, l, "*", r, Precedence.Multiplicative);
+						case ExpressionType.Or: return new SqlBinaryExpression(t, l, "|", r, Precedence.Bitwise);
+						case ExpressionType.Power: return new SqlFunction(t, "Power", l, r);
+						case ExpressionType.Subtract:
+						case ExpressionType.SubtractChecked: return new SqlBinaryExpression(t, l, "-", r, Precedence.Subtraction);
+						case ExpressionType.Coalesce:
+						{
+							if (QueryHelper.UnwrapExpression(r) is SqlFunction c)
 							{
-								l = ConvertToSql(context, e.Left);
-								r = ConvertToSql(context, e.Right, true, QueryHelper.GetColumnDescriptor(l) ?? columnDescriptor);
+								if (c.Name == "Coalesce")
+								{
+									var parms = new ISqlExpression[c.Parameters.Length + 1];
+
+									parms[0] = l;
+									c.Parameters.CopyTo(parms, 1);
+
+									return new SqlFunction(t, "Coalesce", parms);
+								}
 							}
-							else
+
+							return new SqlFunction(t, "Coalesce", l, r);
+						}
+					}
+
+					break;
+				}
+
+				case ExpressionType.UnaryPlus:
+				case ExpressionType.Negate:
+				case ExpressionType.NegateChecked:
+				{
+					var e = (UnaryExpression)expression;
+					var o = ConvertToSql(context, e.Operand);
+					var t = e.Type;
+
+					switch (expression.NodeType)
+					{
+						case ExpressionType.UnaryPlus: return o;
+						case ExpressionType.Negate:
+						case ExpressionType.NegateChecked:
+							return new SqlBinaryExpression(t, new SqlValue(-1), "*", o, Precedence.Multiplicative);
+					}
+
+					break;
+				}
+
+				case ExpressionType.Convert:
+				case ExpressionType.ConvertChecked:
+				{
+					var e = (UnaryExpression)expression;
+
+					var o = ConvertToSql(context, e.Operand);
+
+					if (e.Method == null && e.IsLifted)
+						return o;
+
+					if (e.Type == typeof(bool) && e.Operand.Type == typeof(SqlBoolean))
+						return o;
+
+					var t = e.Operand.Type;
+					var s = SqlDataType.GetDataType(t);
+
+					if (o.SystemType != null && s.Type.SystemType == typeof(object))
+					{
+						t = o.SystemType;
+						s = SqlDataType.GetDataType(t);
+					}
+
+					if (e.Type == t ||
+						t.IsEnum && Enum.GetUnderlyingType(t) == e.Type ||
+						e.Type.IsEnum && Enum.GetUnderlyingType(e.Type) == t)
+						return o;
+
+					return new SqlFunction(e.Type, "$Convert$", SqlDataType.GetDataType(e.Type), s, o);
+				}
+
+				case ExpressionType.Conditional:
+				{
+					var e = (ConditionalExpression)expression;
+					var s = ConvertToSql(context, e.Test);
+					var t = ConvertToSql(context, e.IfTrue);
+					var f = ConvertToSql(context, e.IfFalse);
+
+					if (QueryHelper.UnwrapExpression(f) is SqlFunction c && c.Name == "CASE")
+					{
+						var parms = new ISqlExpression[c.Parameters.Length + 2];
+
+						parms[0] = s;
+						parms[1] = t;
+						c.Parameters.CopyTo(parms, 2);
+
+						return new SqlFunction(e.Type, "CASE", parms) { CanBeNull = false };
+					}
+
+					return new SqlFunction(e.Type, "CASE", s, t, f) { CanBeNull = false };
+				}
+
+				case ExpressionType.MemberAccess:
+				{
+					var ma   = (MemberExpression)expression;
+					var attr = GetExpressionAttribute(ma.Member);
+
+					var converted = attr?.GetExpression(DataContext, context!.SelectQuery, ma,
+							(e, descriptor) => ConvertToExtensionSql(context, e, descriptor));
+
+					if (converted != null)
+						return converted;
+
+					var ctx = GetContext(context, expression);
+
+					if (ctx != null)
+					{
+						var sql = ctx.ConvertToSql(expression, 0, ConvertFlags.Field);
+
+						switch (sql.Length)
+						{
+							case 0: break;
+							case 1: return sql[0].Sql;
+							default: throw new InvalidOperationException();
+						}
+					}
+
+					break;
+				}
+
+				case ExpressionType.Parameter:
+				{
+					var ctx = GetContext(context, expression);
+
+					if (ctx != null)
+					{
+						var sql = ctx.ConvertToSql(expression, 0, ConvertFlags.Field);
+
+						switch (sql.Length)
+						{
+							case 0: break;
+							case 1: return sql[0].Sql;
+							default: throw new InvalidOperationException();
+						}
+					}
+
+					break;
+				}
+
+				case ExpressionType.Extension:
+				{
+					var ctx = GetContext(context, expression);
+
+					if (ctx != null)
+					{
+						var sql = ctx.ConvertToSql(expression, 0, ConvertFlags.Field);
+
+						switch (sql.Length)
+						{
+							case 0: break;
+							case 1: return sql[0].Sql;
+							default: throw new InvalidOperationException();
+						}
+					}
+
+					break;
+				}
+
+				case ExpressionType.Call:
+				{
+					var e = (MethodCallExpression)expression;
+
+					var isAggregation = e.IsAggregate(MappingSchema);
+					if (isAggregation && !e.IsQueryable())
+					{
+						var arg = e.Arguments[0];
+						var enumerableType = arg.Type;
+						if (!EagerLoading.IsEnumerableType(enumerableType, MappingSchema))
+							isAggregation = false;
+						else
+						{
+							var elementType = EagerLoading.GetEnumerableElementType(enumerableType, MappingSchema);
+							if (!e.Method.GetParameters()[0].ParameterType.IsSameOrParentOf(typeof(IEnumerable<>).MakeGenericType(elementType)))
+								isAggregation = false;
+						}
+					}
+
+					if ((isAggregation || e.IsQueryable()) && !ContainsBuilder.IsConstant(e))
+					{
+						if (IsSubQuery(context!, e))
+							return SubQueryToSql(context!, e);
+
+						if (isAggregation)
+						{
+							var ctx = GetContext(context, expression);
+
+							if (ctx != null)
 							{
-								r = ConvertToSql(context, e.Right, true);
-								l = ConvertToSql(context, e.Left, false, QueryHelper.GetColumnDescriptor(r) ?? columnDescriptor);
+								var sql = ctx.ConvertToSql(expression, 0, ConvertFlags.Field);
+
+								if (sql.Length != 1)
+									throw new InvalidOperationException();
+
+								return sql[0].Sql;
 							}
-						}
-						else
-						{
-							l = ConvertToSql(context, e.Left, true, columnDescriptor);
-							r = ConvertToSql(context, e.Right, true, null);
-						}
-
-						var t = e.Type;
-
-						switch (expression.NodeType)
-						{
-							case ExpressionType.Add             :
-							case ExpressionType.AddChecked      : return new SqlBinaryExpression(t, l, "+", r, Precedence.Additive);
-							case ExpressionType.And             : return new SqlBinaryExpression(t, l, "&", r, Precedence.Bitwise);
-							case ExpressionType.Divide          : return new SqlBinaryExpression(t, l, "/", r, Precedence.Multiplicative);
-							case ExpressionType.ExclusiveOr     : return new SqlBinaryExpression(t, l, "^", r, Precedence.Bitwise);
-							case ExpressionType.Modulo          : return new SqlBinaryExpression(t, l, "%", r, Precedence.Multiplicative);
-							case ExpressionType.Multiply:
-							case ExpressionType.MultiplyChecked : return new SqlBinaryExpression(t, l, "*", r, Precedence.Multiplicative);
-							case ExpressionType.Or              : return new SqlBinaryExpression(t, l, "|", r, Precedence.Bitwise);
-							case ExpressionType.Power           : return new SqlFunction(t, "Power", l, r);
-							case ExpressionType.Subtract        :
-							case ExpressionType.SubtractChecked : return new SqlBinaryExpression(t, l, "-", r, Precedence.Subtraction);
-							case ExpressionType.Coalesce        :
-								{
-									if (QueryHelper.UnwrapExpression(r) is SqlFunction c)
-									{
-										if (c.Name == "Coalesce")
-										{
-											var parms = new ISqlExpression[c.Parameters.Length + 1];
-
-											parms[0] = l;
-											c.Parameters.CopyTo(parms, 1);
-
-											return new SqlFunction(t, "Coalesce", parms);
-										}
-									}
-
-									return new SqlFunction(t, "Coalesce", l, r);
-								}
-						}
-
-						break;
-					}
-
-				case ExpressionType.UnaryPlus      :
-				case ExpressionType.Negate         :
-				case ExpressionType.NegateChecked  :
-					{
-						var e = (UnaryExpression)expression;
-						var o = ConvertToSql(context, e.Operand);
-						var t = e.Type;
-
-						switch (expression.NodeType)
-						{
-							case ExpressionType.UnaryPlus     : return o;
-							case ExpressionType.Negate        :
-							case ExpressionType.NegateChecked :
-								return new SqlBinaryExpression(t, new SqlValue(-1), "*", o, Precedence.Multiplicative);
-						}
-
-						break;
-					}
-
-				case ExpressionType.Convert        :
-				case ExpressionType.ConvertChecked :
-					{
-						var e = (UnaryExpression)expression;
-
-						var o = ConvertToSql(context, e.Operand);
-
-						if (e.Method == null && e.IsLifted)
-							return o;
-
-						if (e.Type == typeof(bool) && e.Operand.Type == typeof(SqlBoolean))
-							return o;
-
-						var t = e.Operand.Type;
-						var s = SqlDataType.GetDataType(t);
-
-						if (o.SystemType != null && s.Type.SystemType == typeof(object))
-						{
-							t = o.SystemType;
-							s = SqlDataType.GetDataType(t);
-						}
-
-						if (e.Type == t ||
-							t.IsEnum      && Enum.GetUnderlyingType(t)      == e.Type ||
-							e.Type.IsEnum && Enum.GetUnderlyingType(e.Type) == t)
-							return o;
-
-						return new SqlFunction(e.Type, "$Convert$", SqlDataType.GetDataType(e.Type), s, o);
-					}
-
-				case ExpressionType.Conditional    :
-					{
-						var e = (ConditionalExpression)expression;
-						var s = ConvertToSql(context, e.Test);
-						var t = ConvertToSql(context, e.IfTrue);
-						var f = ConvertToSql(context, e.IfFalse);
-
-						if (QueryHelper.UnwrapExpression(f) is SqlFunction c && c.Name == "CASE")
-						{
-							var parms = new ISqlExpression[c.Parameters.Length + 2];
-
-							parms[0] = s;
-							parms[1] = t;
-							c.Parameters.CopyTo(parms, 2);
-
-							return new SqlFunction(e.Type, "CASE", parms) { CanBeNull = false };
-						}
-
-						return new SqlFunction(e.Type, "CASE", s, t, f) { CanBeNull = false };
-					}
-
-				case ExpressionType.MemberAccess :
-					{
-						var ma   = (MemberExpression)expression;
-						var attr = GetExpressionAttribute(ma.Member);
-
-						var converted = attr?.GetExpression(DataContext, context!.SelectQuery, ma,
-							(e, descriptor) => ConvertToExtensionSql(context, e, descriptor));
-
-						if (converted != null)
-							return converted;
-
-						var ctx = GetContext(context, expression);
-
-						if (ctx != null)
-						{
-							var sql = ctx.ConvertToSql(expression, 0, ConvertFlags.Field);
-
-							switch (sql.Length)
-							{
-								case 0  : break;
-								case 1  : return sql[0].Sql;
-								default : throw new InvalidOperationException();
-							}
-						}
-
-						break;
-					}
-
-				case ExpressionType.Parameter   :
-					{
-						var ctx = GetContext(context, expression);
-
-						if (ctx != null)
-						{
-							var sql = ctx.ConvertToSql(expression, 0, ConvertFlags.Field);
-
-							switch (sql.Length)
-							{
-								case 0  : break;
-								case 1  : return sql[0].Sql;
-								default : throw new InvalidOperationException();
-							}
-						}
-
-						break;
-					}
-
-				case ExpressionType.Extension   :
-					{
-						var ctx = GetContext(context, expression);
-
-						if (ctx != null)
-						{
-							var sql = ctx.ConvertToSql(expression, 0, ConvertFlags.Field);
-
-							switch (sql.Length)
-							{
-								case 0  : break;
-								case 1  : return sql[0].Sql;
-								default : throw new InvalidOperationException();
-							}
-						}
-
-						break;
-					}
-
-				case ExpressionType.Call        :
-					{
-						var e = (MethodCallExpression)expression;
-
-						var isAggregation = e.IsAggregate(MappingSchema);
-						if (isAggregation && !e.IsQueryable())
-						{
-							var arg = e.Arguments[0];
-							var enumerableType = arg.Type;
-							if (!EagerLoading.IsEnumerableType(enumerableType, MappingSchema))
-								isAggregation = false;
-							else
-							{
-								var elementType = EagerLoading.GetEnumerableElementType(enumerableType, MappingSchema);
-								if (!e.Method.GetParameters()[0].ParameterType.IsSameOrParentOf(typeof(IEnumerable<>).MakeGenericType(elementType)))
-									isAggregation = false;
-							}
-						}
-
-						if ((isAggregation || e.IsQueryable()) && !ContainsBuilder.IsConstant(e))
-						{
-							if (IsSubQuery(context!, e))
-								return SubQueryToSql(context!, e);
-
-							if (isAggregation)
-							{
-								var ctx = GetContext(context, expression);
-
-								if (ctx != null)
-								{
-									var sql = ctx.ConvertToSql(expression, 0, ConvertFlags.Field);
-
-									if (sql.Length != 1)
-										throw new InvalidOperationException();
-
-									return sql[0].Sql;
-								}
-
-								break;
-							}
-
-							return SubQueryToSql(context!, e);
-						}
-
-						var expr = ConvertMethod(e);
-
-						if (expr != null)
-							return ConvertToSql(context, expr, unwrap);
-
-						var attr = GetExpressionAttribute(e.Method);
-
-						if (attr != null)
-						{
-							return ConvertExtensionToSql(context!, attr, e);
-						}
-
-						if (e.Method.IsSqlPropertyMethodEx())
-							return ConvertToSql(context, ConvertExpression(expression), unwrap);
-
-						if (e.Method.DeclaringType == typeof(string) && e.Method.Name == "Format")
-						{
-							return ConvertFormatToSql(context, e, isPureExpression);
-						}
-
-						if (e.IsSameGenericMethod(Methods.LinqToDB.SqlExt.Alias))
-						{
-							var sql = ConvertToSql(context, e.Arguments[0], unwrap);
-							return sql;
-						}
-
-						break;
-					}
-
-				case ExpressionType.Invoke :
-					{
-						var pi = (InvocationExpression)expression;
-						var ex = pi.Expression;
-
-						if (ex.NodeType == ExpressionType.Quote)
-							ex = ((UnaryExpression)ex).Operand;
-
-						if (ex.NodeType == ExpressionType.Lambda)
-						{
-							var l   = (LambdaExpression)ex;
-							var dic = new Dictionary<Expression,Expression>();
-
-							for (var i = 0; i < l.Parameters.Count; i++)
-								dic.Add(l.Parameters[i], pi.Arguments[i]);
-
-							var pie = l.Body.Transform(dic, static (dic, wpi) => dic.TryGetValue(wpi, out var ppi) ? ppi : wpi);
-
-							return ConvertToSql(context, pie);
-						}
-
-						break;
-					}
-
-				case ExpressionType.TypeIs :
-					{
-						var condition = new SqlSearchCondition();
-						BuildSearchCondition(context, expression, condition.Conditions);
-						return condition;
-					}
-
-				case ChangeTypeExpression.ChangeTypeType :
+
+							break;
+						}
+
+						return SubQueryToSql(context!, e);
+					}
+
+					var expr = ConvertMethod(e);
+
+					if (expr != null)
+						return ConvertToSql(context, expr, unwrap);
+
+					var attr = GetExpressionAttribute(e.Method);
+
+					if (attr != null)
+					{
+						return ConvertExtensionToSql(context!, attr, e);
+					}
+
+					if (e.Method.IsSqlPropertyMethodEx())
+						return ConvertToSql(context, ConvertExpression(expression), unwrap);
+
+					if (e.Method.DeclaringType == typeof(string) && e.Method.Name == "Format")
+					{
+						return ConvertFormatToSql(context, e, isPureExpression);
+					}
+
+					if (e.IsSameGenericMethod(Methods.LinqToDB.SqlExt.Alias))
+					{
+						var sql = ConvertToSql(context, e.Arguments[0], unwrap);
+						return sql;
+					}
+
+					break;
+				}
+
+				case ExpressionType.Invoke:
+				{
+					var pi = (InvocationExpression)expression;
+					var ex = pi.Expression;
+
+					if (ex.NodeType == ExpressionType.Quote)
+						ex = ((UnaryExpression)ex).Operand;
+
+					if (ex.NodeType == ExpressionType.Lambda)
+					{
+						var l   = (LambdaExpression)ex;
+						var dic = new Dictionary<Expression,Expression>();
+
+						for (var i = 0; i < l.Parameters.Count; i++)
+							dic.Add(l.Parameters[i], pi.Arguments[i]);
+
+						var pie = l.Body.Transform(dic, static (dic, wpi) => dic.TryGetValue(wpi, out var ppi) ? ppi : wpi);
+
+						return ConvertToSql(context, pie);
+					}
+
+					break;
+				}
+
+				case ExpressionType.TypeIs:
+				{
+					var condition = new SqlSearchCondition();
+					BuildSearchCondition(context, expression, condition.Conditions);
+					return condition;
+				}
+
+				case ChangeTypeExpression.ChangeTypeType:
 					return ConvertToSql(context, ((ChangeTypeExpression)expression).Expression);
 
 				case ExpressionType.Constant:
-					{
-						var cnt = (ConstantExpression)expression;
-						if (cnt.Value is ISqlExpression sql)
-							return sql;
-						break;
-					}
+				{
+					var cnt = (ConstantExpression)expression;
+					if (cnt.Value is ISqlExpression sql)
+						return sql;
+					break;
+				}
 			}
 
 			if (expression.Type == typeof(bool) && _convertedPredicates.Add(expression))
@@ -1373,7 +1314,7 @@
 
 			var unwrapped = expr.Unwrap();
 			if (unwrapped != expr && !MappingSchema.ValueToSqlConverter.CanConvert(dbType.SystemType) &&
-			    MappingSchema.ValueToSqlConverter.CanConvert(unwrapped.Type))
+				MappingSchema.ValueToSqlConverter.CanConvert(unwrapped.Type))
 			{
 				dbType = dbType.WithSystemType(unwrapped.Type);
 				expr   = unwrapped;
@@ -1415,309 +1356,6 @@
 
 		#endregion
 
-<<<<<<< HEAD
-		#region Build Parameter
-
-		internal readonly Dictionary<Expression,ParameterAccessor> _parameters = new ();
-
-		internal void AddCurrentSqlParameter(ParameterAccessor parameterAccessor)
-		{
-			var idx = CurrentSqlParameters.Count;
-			CurrentSqlParameters.Add(parameterAccessor);
-			parameterAccessor.SqlParameter.AccessorId = idx;
-		}
-
-		internal enum BuildParameterType
-		{
-			Default,
-			InPredicate
-		}
-
-		public ParameterAccessor BuildParameter(Expression expr, ColumnDescriptor? columnDescriptor, bool forceConstant = false,
-			BuildParameterType buildParameterType = BuildParameterType.Default)
-		{
-			if (_parameters.TryGetValue(expr, out var p))
-				return p;
-
-			string? name = null;
-
-			ValueTypeExpression newExpr;
-			newExpr = ReplaceParameter(_expressionAccessors, expr, forceConstant, nm => name = nm);
-
-			p = PrepareConvertersAndCreateParameter(newExpr, expr, name, columnDescriptor, buildParameterType);
-
-			var found = p;
-			foreach (var accessor in _parameters)
-			{
-				if (accessor.Value.SqlParameter.Type.Equals(p.SqlParameter.Type))
-					continue;
-
-				if (accessor.Key.EqualsTo(expr, GetSimpleEqualsToContext(true)))
-				{
-					found = accessor.Value;
-					break;
-				}
-			}
-
-			// We already have registered parameter for the same expression
-			//
-			if (!ReferenceEquals(found, p))
-				return found;
-
-			_parameters.Add(expr, p);
-			AddCurrentSqlParameter(p);
-
-			return p;
-		}
-
-		public ParameterAccessor BuildParameterFromArgumentProperty(MethodCallExpression methodCall, int argumentIndex, ColumnDescriptor columnDescriptor,
-			BuildParameterType buildParameterType = BuildParameterType.Default)
-		{
-			var valueAccessor = GenerateArgumentAccessor(methodCall, argumentIndex, null);
-
-			valueAccessor = Expression.MakeMemberAccess(valueAccessor, columnDescriptor.MemberInfo);
-
-			var dataType = columnDescriptor.GetDbDataType(true);
-			var newExpr  = new ValueTypeExpression
-			{
-				DataType             = dataType,
-				DbDataTypeExpression = Expression.Constant(dataType),
-				ValueExpression      = valueAccessor
-			};
-
-			var p = PrepareConvertersAndCreateParameter(newExpr, valueAccessor, null, columnDescriptor,
-				buildParameterType);
-			AddCurrentSqlParameter(p);
-
-			return p;
-		}
-
-		public ParameterAccessor BuildParameterFromArgument(MethodCallExpression methodCall, int argumentIndex, ColumnDescriptor? columnDescriptor,
-			BuildParameterType buildParameterType = BuildParameterType.Default)
-		{
-			var valueAccessor = GenerateArgumentAccessor(methodCall, argumentIndex, columnDescriptor);
-
-			var dataType = new DbDataType(valueAccessor.Type);
-			var newExpr  = new ValueTypeExpression
-			{
-				DataType             = dataType,
-				DbDataTypeExpression = Expression.Constant(dataType),
-				ValueExpression      = valueAccessor
-			};
-
-			var p = PrepareConvertersAndCreateParameter(newExpr, valueAccessor, null, columnDescriptor,
-				buildParameterType);
-			AddCurrentSqlParameter(p);
-
-			return p;
-		}
-
-		Expression? GetActualMethodAccessor(MethodCallExpression methodCall)
-		{
-			Expression? current = methodCall;
-			if (_expressionAccessors.TryGetValue(current, out var methodAccessor))
-				return methodAccessor;
-
-			// Looking in known accessors for method with only changed first parameter.
-			// Typical case when we have transformed Queryable method chain.
-			foreach (var accessorPair in _expressionAccessors)
-			{
-				if (accessorPair.Key.NodeType != ExpressionType.Call)
-					continue;
-
-				var mc = (MethodCallExpression)accessorPair.Key;
-				if (mc.Method != methodCall.Method)
-					continue;
-
-				var isEqual = true;
-				for (int i = 1; i < mc.Arguments.Count; i++)
-				{
-					isEqual = (mc.Arguments[i].Equals(methodCall.Arguments[i]));
-					if (!isEqual)
-						break;
-				}
-				if (isEqual)
-				{
-					return accessorPair.Value;
-				}
-			}
-
-			return null;
-		}
-
-		Expression GenerateArgumentAccessor(MethodCallExpression methodCall, int argumentIndex, ColumnDescriptor? columnDescriptor)
-		{
-			var arg = methodCall.Arguments[argumentIndex];
-			var methodAccessor = GetActualMethodAccessor(methodCall);
-			if (methodAccessor == null)
-			{
-				// compiled query case
-				//
-				if (null == arg.Find(ParametersParam))
-					throw new InvalidOperationException($"Method '{methodCall}' does not have accessor.");
-				return arg;
-			}
-
-			var prop = Expression.Property(methodAccessor, ReflectionHelper.MethodCall.Arguments);
-			var valueAccessorExpr = Expression.Call(prop, ReflectionHelper.IndexExpressor<Expression>.Item,
-				Expression.Constant(argumentIndex));
-
-			var expectedType = columnDescriptor?.MemberType ?? arg.Type;
-
-			var evaluatedExpr = Expression.Call(null,
-				MemberHelper.MethodOf(() => InternalExtensions.EvaluateExpression(null)),
-				valueAccessorExpr);
-
-			var valueAccessor = (Expression)evaluatedExpr;
-			valueAccessor = Expression.Convert(valueAccessor, expectedType);
-
-			return valueAccessor;
-		}
-
-		ParameterAccessor PrepareConvertersAndCreateParameter(ValueTypeExpression newExpr, Expression valueExpression, string? name, ColumnDescriptor? columnDescriptor, BuildParameterType buildParameterType)
-		{
-			var originalAccessor = newExpr.ValueExpression;
-			if (buildParameterType != BuildParameterType.InPredicate)
-			{
-				if (!typeof(DataParameter).IsSameOrParentOf(newExpr.ValueExpression.Type))
-				{
-					if (columnDescriptor != null && !(originalAccessor is BinaryExpression))
-					{
-						newExpr.DataType = columnDescriptor.GetDbDataType(true);
-						if (newExpr.ValueExpression.Type != columnDescriptor.MemberType)
-						{
-							newExpr.ValueExpression = newExpr.ValueExpression.UnwrapConvert()!;
-							var memberType = columnDescriptor.MemberType;
-							if (newExpr.ValueExpression.Type != memberType)
-							{
-								if (!newExpr.ValueExpression.Type.IsNullable() || newExpr.ValueExpression.Type.ToNullableUnderlying() != memberType)
-								{
-									var convertLambda = MappingSchema.GenerateSafeConvert(newExpr.ValueExpression.Type,
-										memberType);
-									newExpr.ValueExpression =
-										InternalExtensions.ApplyLambdaToExpression(convertLambda,
-											newExpr.ValueExpression);
-								}
-							}
-						}				
-
-						newExpr.ValueExpression = columnDescriptor.ApplyConversions(newExpr.ValueExpression, newExpr.DataType, true);
-
-						if (name == null)
-						{
-							if (columnDescriptor.MemberName.Contains('.'))
-								name = columnDescriptor.ColumnName;
-							else
-								name = columnDescriptor.MemberName;
-
-						}
-
-						newExpr.DbDataTypeExpression = Expression.Constant(newExpr.DataType);
-					}
-					else
-					{
-						newExpr.ValueExpression = ColumnDescriptor.ApplyConversions(MappingSchema, newExpr.ValueExpression, newExpr.DataType, null, true);
-					}
-				}
-
-				if (typeof(DataParameter).IsSameOrParentOf(newExpr.ValueExpression.Type))
-				{
-					newExpr.DbDataTypeExpression = Expression.PropertyOrField(newExpr.ValueExpression, nameof(DataParameter.DbDataType));
-
-					if (columnDescriptor != null)
-					{
-						var dbDataType = columnDescriptor.GetDbDataType(false);
-						newExpr.DbDataTypeExpression = Expression.Call(Expression.Constant(dbDataType),
-							DbDataType.WithSetValuesMethodInfo, newExpr.DbDataTypeExpression);
-					}
-
-					newExpr.ValueExpression      = Expression.PropertyOrField(newExpr.ValueExpression, nameof(DataParameter.Value));
-				}
-			}
-
-			name ??= columnDescriptor?.MemberName;
-
-			var p = CreateParameterAccessor(
-				DataContext, newExpr.ValueExpression, originalAccessor, newExpr.DbDataTypeExpression, valueExpression, name);
-
-			return p;
-		}
-
-		class ValueTypeExpression
-		{
-			public Expression ValueExpression      = null!;
-			public Expression DbDataTypeExpression = null!;
-
-			public DbDataType DataType;
-		}
-
-		ValueTypeExpression ReplaceParameter(IDictionary<Expression, Expression> expressionAccessors, Expression expression, bool forceConstant, Action<string>? setName)
-		{
-			var result = new ValueTypeExpression
-			{
-				DataType             = new DbDataType(expression.Type),
-				DbDataTypeExpression = Expression.Constant(new DbDataType(expression.Type), typeof(DbDataType)),
-			};
-
-			var unwrapped = expression.Unwrap();
-			if (unwrapped.NodeType == ExpressionType.MemberAccess)
-			{
-				var ma = (MemberExpression)unwrapped;
-				setName?.Invoke(ma.Member.Name);
-			}
-
-			result.ValueExpression = expression.Transform(
-				(forceConstant, expression, expressionAccessors, result, setName, builder: this),
-				static (context, expr) =>
-			{
-				if (expr.NodeType == ExpressionType.Constant)
-				{
-					if (context.forceConstant || !expr.Type.IsConstantable(false))
-					{
-						if (context.expressionAccessors.TryGetValue(expr, out var val))
-						{
-							expr = Expression.Convert(val, expr.Type);
-
-							if (context.expression.NodeType == ExpressionType.MemberAccess)
-							{
-								var ma = (MemberExpression)context.expression;
-
-								var mt = context.builder.GetMemberDataType(ma.Member);
-
-								if (mt.DataType != DataType.Undefined)
-								{
-									context.result.DataType = context.result.DataType.WithDataType(mt.DataType);
-									context.result.DbDataTypeExpression = Expression.Constant(mt);
-								}
-
-								if (mt.DbType != null)
-								{
-									context.result.DataType = context.result.DataType.WithDbType(mt.DbType);
-									context.result.DbDataTypeExpression = Expression.Constant(mt);
-								}
-
-								if (mt.Length != null)
-								{
-									context.result.DataType = context.result.DataType.WithLength(mt.Length);
-									context.result.DbDataTypeExpression = Expression.Constant(mt);
-								}
-
-								context.setName?.Invoke(ma.Member.Name);
-							}
-						}
-					}
-				}
-
-				return expr;
-			});
-
-			return result;
-		}
-
-		#endregion
-
-=======
->>>>>>> 5b15781d
 		#region Predicate Converter
 
 		ISqlPredicate ConvertPredicate(IBuildContext? context, Expression expression)
@@ -1755,116 +1393,116 @@
 
 			switch (expression.NodeType)
 			{
-				case ExpressionType.Equal              :
-				case ExpressionType.NotEqual           :
-				case ExpressionType.GreaterThan        :
-				case ExpressionType.GreaterThanOrEqual :
-				case ExpressionType.LessThan           :
-				case ExpressionType.LessThanOrEqual    :
-					{
-						var e = (BinaryExpression)expression;
-						return ConvertCompare(context, expression.NodeType, e.Left, e.Right);
-					}
-
-				case ExpressionType.Call               :
-					{
-						var e = (MethodCallExpression)expression;
-
-						ISqlPredicate? predicate = null;
-
-						if (e.Method.Name == "Equals" && e.Object != null && e.Arguments.Count == 1)
-							return ConvertCompare(context, ExpressionType.Equal, e.Object, e.Arguments[0]);
-
-						if (e.Method.DeclaringType == typeof(string))
-						{
-							switch (e.Method.Name)
-							{
+				case ExpressionType.Equal:
+				case ExpressionType.NotEqual:
+				case ExpressionType.GreaterThan:
+				case ExpressionType.GreaterThanOrEqual:
+				case ExpressionType.LessThan:
+				case ExpressionType.LessThanOrEqual:
+				{
+					var e = (BinaryExpression)expression;
+					return ConvertCompare(context, expression.NodeType, e.Left, e.Right);
+				}
+
+				case ExpressionType.Call:
+				{
+					var e = (MethodCallExpression)expression;
+
+					ISqlPredicate? predicate = null;
+
+					if (e.Method.Name == "Equals" && e.Object != null && e.Arguments.Count == 1)
+						return ConvertCompare(context, ExpressionType.Equal, e.Object, e.Arguments[0]);
+
+					if (e.Method.DeclaringType == typeof(string))
+					{
+						switch (e.Method.Name)
+						{
 								case "Contains"   : predicate = CreateStringPredicate(context, e, SqlPredicate.SearchString.SearchKind.Contains,   IsCaseSensitive(e)); break;
 								case "StartsWith" : predicate = CreateStringPredicate(context, e, SqlPredicate.SearchString.SearchKind.StartsWith, IsCaseSensitive(e)); break;
 								case "EndsWith"   : predicate = CreateStringPredicate(context, e, SqlPredicate.SearchString.SearchKind.EndsWith,   IsCaseSensitive(e)); break;
-							}
-						}
-						else if (e.Method.Name == "Contains")
-						{
-							if (e.Method.DeclaringType == typeof(Enumerable) ||
-								typeof(IList).        IsSameOrParentOf(e.Method.DeclaringType!) ||
-								typeof(ICollection<>).IsSameOrParentOf(e.Method.DeclaringType!))
-							{
-								predicate = ConvertInPredicate(context!, e);
-							}
-						}
-						else if (e.Method.Name == "ContainsValue" && typeof(Dictionary<,>).IsSameOrParentOf(e.Method.DeclaringType!))
-						{
-							var args = e.Method.DeclaringType!.GetGenericArguments(typeof(Dictionary<,>))!;
-							var minf = EnumerableMethods
+						}
+					}
+					else if (e.Method.Name == "Contains")
+					{
+						if (e.Method.DeclaringType == typeof(Enumerable) ||
+							typeof(IList).IsSameOrParentOf(e.Method.DeclaringType!) ||
+							typeof(ICollection<>).IsSameOrParentOf(e.Method.DeclaringType!))
+						{
+							predicate = ConvertInPredicate(context!, e);
+						}
+					}
+					else if (e.Method.Name == "ContainsValue" && typeof(Dictionary<,>).IsSameOrParentOf(e.Method.DeclaringType!))
+					{
+						var args = e.Method.DeclaringType!.GetGenericArguments(typeof(Dictionary<,>))!;
+						var minf = EnumerableMethods
 								.First(m => m.Name == "Contains" && m.GetParameters().Length == 2)
 								.MakeGenericMethod(args[1]);
 
-							var expr = Expression.Call(
+						var expr = Expression.Call(
 								minf,
 								ExpressionHelper.PropertyOrField(e.Object!, "Values"),
 								e.Arguments[0]);
 
-							predicate = ConvertInPredicate(context!, expr);
-						}
-						else if (e.Method.Name == "ContainsKey" && typeof(IDictionary<,>).IsSameOrParentOf(e.Method.DeclaringType!))
-						{
-							var args = e.Method.DeclaringType!.GetGenericArguments(typeof(IDictionary<,>))!;
-							var minf = EnumerableMethods
+						predicate = ConvertInPredicate(context!, expr);
+					}
+					else if (e.Method.Name == "ContainsKey" && typeof(IDictionary<,>).IsSameOrParentOf(e.Method.DeclaringType!))
+					{
+						var args = e.Method.DeclaringType!.GetGenericArguments(typeof(IDictionary<,>))!;
+						var minf = EnumerableMethods
 								.First(m => m.Name == "Contains" && m.GetParameters().Length == 2)
 								.MakeGenericMethod(args[0]);
 
-							var expr = Expression.Call(
+						var expr = Expression.Call(
 								minf,
 								ExpressionHelper.PropertyOrField(e.Object!, "Keys"),
 								e.Arguments[0]);
 
-							predicate = ConvertInPredicate(context!, expr);
-						}
+						predicate = ConvertInPredicate(context!, expr);
+					}
 #if NETFRAMEWORK
-						else if (e.Method == ReflectionHelper.Functions.String.Like11) predicate = ConvertLikePredicate(context!, e);
-						else if (e.Method == ReflectionHelper.Functions.String.Like12) predicate = ConvertLikePredicate(context!, e);
+					else if (e.Method == ReflectionHelper.Functions.String.Like11) predicate = ConvertLikePredicate(context!, e);
+					else if (e.Method == ReflectionHelper.Functions.String.Like12) predicate = ConvertLikePredicate(context!, e);
 #endif
-						else if (e.Method == ReflectionHelper.Functions.String.Like21) predicate = ConvertLikePredicate(context!, e);
-						else if (e.Method == ReflectionHelper.Functions.String.Like22) predicate = ConvertLikePredicate(context!, e);
-
-						if (predicate != null)
-							return predicate;
-
-						var attr = GetExpressionAttribute(e.Method);
-
-						if (attr != null && attr.GetIsPredicate(expression))
-							break;
-
+					else if (e.Method == ReflectionHelper.Functions.String.Like21) predicate = ConvertLikePredicate(context!, e);
+					else if (e.Method == ReflectionHelper.Functions.String.Like22) predicate = ConvertLikePredicate(context!, e);
+
+					if (predicate != null)
+						return predicate;
+
+					var attr = GetExpressionAttribute(e.Method);
+
+					if (attr != null && attr.GetIsPredicate(expression))
 						break;
-					}
-
-				case ExpressionType.Conditional  :
+
+					break;
+				}
+
+				case ExpressionType.Conditional:
 					return new SqlPredicate.ExprExpr(
 							ConvertToSql(context, expression),
 							SqlPredicate.Operator.Equal,
 							new SqlValue(true), null);
 
 				case ExpressionType.TypeIs:
-					{
-						var e   = (TypeBinaryExpression)expression;
-						var ctx = GetContext(context, e.Expression);
-
-						if (ctx != null && ctx.IsExpression(e.Expression, 0, RequestFor.Table).Result)
-							return MakeIsPredicate(ctx, e);
-
-						break;
-					}
+				{
+					var e   = (TypeBinaryExpression)expression;
+					var ctx = GetContext(context, e.Expression);
+
+					if (ctx != null && ctx.IsExpression(e.Expression, 0, RequestFor.Table).Result)
+						return MakeIsPredicate(ctx, e);
+
+					break;
+				}
 
 				case ExpressionType.Convert:
-					{
-						var e = (UnaryExpression)expression;
-
-						if (e.Type == typeof(bool) && e.Operand.Type == typeof(SqlBoolean))
-							return ConvertPredicate(context, e.Operand);
-
-						break;
-					}
+				{
+					var e = (UnaryExpression)expression;
+
+					if (e.Type == typeof(bool) && e.Operand.Type == typeof(SqlBoolean))
+						return ConvertPredicate(context, e.Operand);
+
+					break;
+				}
 			}
 
 			var ex = ConvertToSql(context, expression);
@@ -1890,8 +1528,8 @@
 
 			switch (nodeType)
 			{
-				case ExpressionType.Equal    :
-				case ExpressionType.NotEqual :
+				case ExpressionType.Equal:
+				case ExpressionType.NotEqual:
 
 					var p = ConvertObjectComparison(nodeType, context!, left, context!, right);
 					if (p != null)
@@ -1957,7 +1595,7 @@
 
 			switch (nodeType)
 			{
-				case ExpressionType.Equal   :
+				case ExpressionType.Equal:
 				case ExpressionType.NotEqual:
 
 					if (!context!.SelectQuery.IsParameterDependent &&
@@ -2009,26 +1647,26 @@
 				var             isNullable = false;
 				if ((typeof(bool) == left.Type || typeof(bool?) == left.Type) && left.Unwrap() is ConstantExpression lc)
 				{
-					value      = lc.Value as bool?;
+					value = lc.Value as bool?;
 					isNullable = typeof(bool?) == left.Type || r.CanBeNull;
 					expression = r;
 				}
 				else if ((typeof(bool) == right.Type || typeof(bool?) == right.Type) && right.Unwrap() is ConstantExpression rc)
 				{
-					value      = rc.Value as bool?;
+					value = rc.Value as bool?;
 					isNullable = typeof(bool?) == right.Type || l.CanBeNull;
 					expression = l;
 				}
 
-				if (value != null 
-				    && expression != null 
-				    && !(expression.ElementType == QueryElementType.SqlValue && ((SqlValue) expression).Value == null))
+				if (value != null
+					&& expression != null
+					&& !(expression.ElementType == QueryElementType.SqlValue && ((SqlValue)expression).Value == null))
 				{
 					var isNot = !value.Value;
 					var withNull = false;
 					if (op == SqlPredicate.Operator.NotEqual)
 					{
-						isNot    = !isNot;
+						isNot = !isNot;
 						withNull = true;
 					}
 					var descriptor = QueryHelper.GetColumnDescriptor(expression);
@@ -2036,7 +1674,7 @@
 					var falseValue = ConvertToSql(context, ExpressionInstances.False, false, descriptor);
 
 					var withNullValue = Configuration.Linq.CompareNullsAsValues &&
-					                    (isNullable || NeedNullCheck(expression))
+										(isNullable || NeedNullCheck(expression))
 						? withNull
 						: (bool?)null;
 					predicate = new SqlPredicate.IsTrue(expression, trueValue, falseValue, withNullValue, isNot);
@@ -2107,7 +1745,7 @@
 					&& op2 is UnaryExpression op2conv1
 					&& op1conv.Operand.Type == op2conv1.Operand.Type)
 				{
-					op1 = op1conv .Operand;
+					op1 = op1conv.Operand;
 					op2 = op2conv1.Operand;
 					return true;
 				}
@@ -2142,27 +1780,27 @@
 			if (left is MemberExpression)
 			{
 				operand = left;
-				value   = right;
+				value = right;
 			}
 			else if (left.NodeType == ExpressionType.Convert && ((UnaryExpression)left).Operand is MemberExpression)
 			{
 				operand = ((UnaryExpression)left).Operand;
-				value   = right;
+				value = right;
 			}
 			else if (right is MemberExpression)
 			{
 				operand = right;
-				value   = left;
+				value = left;
 			}
 			else if (right.NodeType == ExpressionType.Convert && ((UnaryExpression)right).Operand is MemberExpression)
 			{
 				operand = ((UnaryExpression)right).Operand;
-				value   = left;
+				value = left;
 			}
 			else if (left.NodeType == ExpressionType.Convert)
 			{
 				operand = ((UnaryExpression)left).Operand;
-				value   = right;
+				value = right;
 			}
 			else
 			{
@@ -2187,58 +1825,58 @@
 			switch (value.NodeType)
 			{
 				case ExpressionType.Constant:
-					{
-						var name = Enum.GetName(type, ((ConstantExpression)value).Value);
-
-// ReSharper disable ConditionIsAlwaysTrueOrFalse
-// ReSharper disable HeuristicUnreachableCode
-						if (name == null)
-							return null;
-// ReSharper restore HeuristicUnreachableCode
-// ReSharper restore ConditionIsAlwaysTrueOrFalse
-
-						var origValue = Enum.Parse(type, name, false);
-
-						if (!dic.TryGetValue(origValue, out var mapValue))
-							mapValue = origValue;
-
-						ISqlExpression l, r;
-
-						SqlValue sqlvalue;
-						var ce = MappingSchema.GetConverter(new DbDataType(type), new DbDataType(typeof(DataParameter)), false);
-
-						if (ce != null)
-						{
-							sqlvalue = new SqlValue(ce.ConvertValueToParameter(origValue).Value!);
-						}
-						else
-						{
-							sqlvalue = MappingSchema.GetSqlValue(type, mapValue);
-						}
-
-						if (left.NodeType == ExpressionType.Convert)
-						{
-							l = ConvertToSql(context, operand);
-							r = sqlvalue;
-						}
-						else
-						{
-							r = ConvertToSql(context, operand);
-							l = sqlvalue;
-						}
-
-						return new SqlPredicate.ExprExpr(l, op, r, true);
-					}
+				{
+					var name = Enum.GetName(type, ((ConstantExpression)value).Value);
+
+					// ReSharper disable ConditionIsAlwaysTrueOrFalse
+					// ReSharper disable HeuristicUnreachableCode
+					if (name == null)
+						return null;
+					// ReSharper restore HeuristicUnreachableCode
+					// ReSharper restore ConditionIsAlwaysTrueOrFalse
+
+					var origValue = Enum.Parse(type, name, false);
+
+					if (!dic.TryGetValue(origValue, out var mapValue))
+						mapValue = origValue;
+
+					ISqlExpression l, r;
+
+					SqlValue sqlvalue;
+					var ce = MappingSchema.GetConverter(new DbDataType(type), new DbDataType(typeof(DataParameter)), false);
+
+					if (ce != null)
+					{
+						sqlvalue = new SqlValue(ce.ConvertValueToParameter(origValue).Value!);
+					}
+					else
+					{
+						sqlvalue = MappingSchema.GetSqlValue(type, mapValue);
+					}
+
+					if (left.NodeType == ExpressionType.Convert)
+					{
+						l = ConvertToSql(context, operand);
+						r = sqlvalue;
+					}
+					else
+					{
+						r = ConvertToSql(context, operand);
+						l = sqlvalue;
+					}
+
+					return new SqlPredicate.ExprExpr(l, op, r, true);
+				}
 
 				case ExpressionType.Convert:
-					{
-						value = ((UnaryExpression)value).Operand;
-
-						var l = ConvertToSql(context, operand);
-						var r = ConvertToSql(context, value);
-
-						return new SqlPredicate.ExprExpr(l, op, r, true);
-					}
+				{
+					value = ((UnaryExpression)value).Operand;
+
+					var l = ConvertToSql(context, operand);
+					var r = ConvertToSql(context, value);
+
+					return new SqlPredicate.ExprExpr(l, op, r, true);
+				}
 			}
 
 			return null;
@@ -2286,13 +1924,13 @@
 
 			return result;
 		}
-		
+
 		public ISqlPredicate? ConvertObjectComparison(
 			ExpressionType nodeType,
-			IBuildContext  leftContext,
-			Expression     left,
-			IBuildContext  rightContext,
-			Expression     right)
+			IBuildContext leftContext,
+			Expression left,
+			IBuildContext rightContext,
+			Expression right)
 		{
 			var qsl = GetContext(leftContext,  left);
 			var qsr = GetContext(rightContext, right);
@@ -2316,49 +1954,49 @@
 					return null;
 
 				if (lmembers.Count == 0)
+				{
+					var r = right;
+					right = left;
+					left = r;
+
+					var c = rightContext;
+					rightContext = leftContext;
+					leftContext = c;
+
+					var q = qsr;
+					qsl = q;
+
+					sr = false;
+
+					var lm   = lmembers;
+					lmembers = rmembers;
+					rmembers = lm;
+				}
+
+				isNull = right is ConstantExpression expression && expression.Value == null;
+				lcols  = lmembers.Select(m => new SqlInfo(m.Key, ConvertToSql(leftContext, m.Value))).ToArray();
+			}
+			else
+			{
+				if (sl == false)
 				{
 					var r = right;
 					right = left;
 					left  = r;
 
-					var c = rightContext;
+					var c        = rightContext;
 					rightContext = leftContext;
 					leftContext  = c;
 
 					var q = qsr;
-					qsl = q;
+					qsl   = q;
 
 					sr = false;
-
-					var lm = lmembers;
-					lmembers = rmembers;
-					rmembers = lm;
 				}
 
 				isNull = right is ConstantExpression expression && expression.Value == null;
-				lcols  = lmembers.Select(m => new SqlInfo(m.Key, ConvertToSql(leftContext, m.Value))).ToArray();
-			}
-			else
-			{
-				if (sl == false)
-				{
-					var r = right;
-					right = left;
-					left  = r;
-
-					var c = rightContext;
-					rightContext = leftContext;
-					leftContext  = c;
-
-					var q = qsr;
-					qsl = q;
-
-					sr = false;
-				}
-
-				isNull = right is ConstantExpression expression && expression.Value == null;
-				
-				lcols  = qsl!.ConvertToSql(left, 0, ConvertFlags.Key);
+
+				lcols = qsl!.ConvertToSql(left, 0, ConvertFlags.Key);
 
 				if (!sr)
 					ProcessProjection(rmembers, right);
@@ -2391,7 +2029,7 @@
 				{
 					var memeberPath = ConstructMemberPath(lcol.MemberChain, right, true)!;
 					rcol = ConvertToSql(rightContext, memeberPath, unwrap: false, columnDescriptor);
-				}	
+				}
 				else if (rmembers.Count != 0)
 					rcol = ConvertToSql(rightContext, rmembers[lmember], unwrap: false, columnDescriptor);
 
@@ -2417,7 +2055,7 @@
 
 		internal ISqlPredicate? ConvertNewObjectComparison(IBuildContext context, ExpressionType nodeType, Expression left, Expression right)
 		{
-			left  = FindExpression(left);
+			left = FindExpression(left);
 			right = FindExpression(right);
 
 			var condition = new SqlSearchCondition();
@@ -2425,18 +2063,18 @@
 			if (left.NodeType != ExpressionType.New)
 			{
 				var temp = left;
-				left  = right;
+				left = right;
 				right = temp;
 			}
 
 			var newExpr  = (NewExpression)left;
 
-// ReSharper disable ConditionIsAlwaysTrueOrFalse
-// ReSharper disable HeuristicUnreachableCode
+			// ReSharper disable ConditionIsAlwaysTrueOrFalse
+			// ReSharper disable HeuristicUnreachableCode
 			if (newExpr.Members == null)
 				return null;
-// ReSharper restore HeuristicUnreachableCode
-// ReSharper restore ConditionIsAlwaysTrueOrFalse
+			// ReSharper restore HeuristicUnreachableCode
+			// ReSharper restore ConditionIsAlwaysTrueOrFalse
 
 			for (var i = 0; i < newExpr.Arguments.Count; i++)
 			{
@@ -2446,7 +2084,7 @@
 						ConvertToSql(context, newRight.Arguments[i]) :
 						ParametersContext.GetParameter(right, newExpr.Members[i], QueryHelper.GetColumnDescriptor(lex));
 
-				var predicate = 
+				var predicate =
 					new SqlPredicate.ExprExpr(
 						lex,
 						nodeType == ExpressionType.Equal ? SqlPredicate.Operator.Equal : SqlPredicate.Operator.NotEqual,
@@ -2475,24 +2113,24 @@
 		private static readonly FindVisitor<object?> _findExpressionVisitor = FindVisitor<object?>.Create(FindExpressionFind);
 
 		static bool FindExpressionFind(Expression pi)
-			{
-				switch (pi.NodeType)
-				{
-					case ExpressionType.Convert      :
-					{
+		{
+			switch (pi.NodeType)
+			{
+				case ExpressionType.Convert:
+				{
 					var e = (UnaryExpression)pi;
 
-						return
-							e.Operand.NodeType == ExpressionType.ArrayIndex &&
-							ReferenceEquals(((BinaryExpression)e.Operand).Left, ParametersParam);
-					}
-
-					case ExpressionType.MemberAccess :
-					case ExpressionType.New          :
-						return true;
-				}
-
-				return false;
+					return
+						e.Operand.NodeType == ExpressionType.ArrayIndex &&
+						ReferenceEquals(((BinaryExpression)e.Operand).Left, ParametersParam);
+				}
+
+				case ExpressionType.MemberAccess:
+				case ExpressionType.New         :
+					return true;
+			}
+
+			return false;
 		}
 
 		#endregion
@@ -2593,112 +2231,6 @@
 			);
 		}
 
-<<<<<<< HEAD
-		static Expression CorrectAccessorExpression(Expression accessorExpression, IDataContext dataContext, ParameterExpression dataContextParam)
-		{
-			// see #820
-			accessorExpression = accessorExpression.Transform((dataContext, dataContextParam), static (context, e) =>
-			{
-				switch (e.NodeType)
-				{
-					case ExpressionType.Parameter:
-					{
-						// DataContext creates DataConnection which is not compatible with QueryRunner and parameter evaluation.
-						// It can be fixed by adding additional parameter to execution path, but it's may slowdown performance.
-						// So for now decided to throw exception.
-						if (e == context.dataContextParam && !typeof(DataConnection).IsSameOrParentOf(context.dataContext.GetType()))
-							throw new LinqException("Only DataConnection descendants can be used as source of parameters.");
-						return e;
-					}
-					case ExpressionType.MemberAccess:
-					{
-						var ma = (MemberExpression) e;
-
-						if (ma.Member.IsNullableValueMember())
-						{
-							return Expression.Condition(
-								Expression.Equal(ma.Expression, Expression.Constant(null, ma.Expression.Type)),
-								Expression.Default(e.Type),
-								e);
-						}
-
-						return e;
-					}
-					case ExpressionType.Convert:
-					{
-						var ce = (UnaryExpression) e;
-						if (ce.Operand.Type.IsNullable() && !ce.Type.IsNullable())
-						{
-							return Expression.Condition(
-								Expression.Equal(ce.Operand, Expression.Constant(null, ce.Operand.Type)),
-								Expression.Default(e.Type),
-								e);
-						}
-
-						return e;
-					}
-					default:
-						return e;
-				}
-			})!;
-
-			return accessorExpression;
-		}
-
-		internal static ParameterAccessor CreateParameterAccessor(
-			IDataContext        dataContext,
-			Expression          accessorExpression,
-			Expression          originalAccessorExpression,
-			Expression          dbDataTypeAccessorExpression,
-			Expression          expression,
-			string?             name)
-		{
-			// Extracting name for parameter
-			//
-			if (name == null && expression.Type == typeof(DataParameter))
-			{
-				var dp = expression.EvaluateExpression<DataParameter>();
-				if (!string.IsNullOrEmpty(dp?.Name))
-					name = dp!.Name!;
-			}
-
-			// see #820
-			accessorExpression         = CorrectAccessorExpression(accessorExpression, dataContext, DataContextParam);
-			originalAccessorExpression = CorrectAccessorExpression(originalAccessorExpression, dataContext, DataContextParam);
-
-			var mapper = Expression.Lambda<Func<Expression,IDataContext?,object?[]?,object?>>(
-				Expression.Convert(accessorExpression, typeof(object)),
-				AccessorParameters);
-
-			var original = Expression.Lambda<Func<Expression,IDataContext?,object?[]?,object?>>(
-				Expression.Convert(originalAccessorExpression, typeof(object)),
-				AccessorParameters);
-
-			var dbDataTypeAccessor = Expression.Lambda<Func<Expression,IDataContext?,object?[]?,DbDataType>>(
-				Expression.Convert(dbDataTypeAccessorExpression, typeof(DbDataType)),
-				AccessorParameters);
-
-			return new ParameterAccessor
-			(
-				expression,
-				mapper.CompileExpression(),
-				original.CompileExpression(),
-				dbDataTypeAccessor.CompileExpression(),
-				new SqlParameter(new DbDataType(accessorExpression.Type), name, null)
-				{
-					IsQueryParameter = !dataContext.InlineParameters
-				}
-			)
-#if DEBUG
-				{
-					AccessorExpr = mapper
-				}
-#endif
-				;
-		}
-
-=======
->>>>>>> 5b15781d
 		#endregion
 
 		#region ConvertInPredicate
@@ -3300,7 +2832,7 @@
 				//
 				case ExpressionType.MemberInit :
 					{
-						var expr = (MemberInitExpression)expression;
+						var expr        = (MemberInitExpression)expression;
 						var typeMembers = TypeAccessor.GetAccessor(expr.Type).Members;
 
 						var dic  = typeMembers
