<<<<<<< HEAD
﻿using System;
using System.Collections.Generic;
using System.Linq;
using System.Linq.Expressions;

namespace LinqToDB.Linq.Builder
{
	using LinqToDB.Expressions;
	using SqlQuery;

	class SelectManyBuilder : MethodCallBuilder
	{
		protected override bool CanBuildMethodCall(ExpressionBuilder builder, MethodCallExpression methodCall, BuildInfo buildInfo)
		{
			return
				methodCall.IsQueryable("SelectMany") &&
				methodCall.Arguments.Count == 3      &&
				((LambdaExpression)methodCall.Arguments[1].Unwrap()).Parameters.Count == 1;
		}

		protected override IBuildContext BuildMethodCall(ExpressionBuilder builder, MethodCallExpression methodCall, BuildInfo buildInfo)
		{
			var sequence           = builder.BuildSequence(new BuildInfo(buildInfo, methodCall.Arguments[0]));
			var collectionSelector = (LambdaExpression)methodCall.Arguments[1].Unwrap();
			var resultSelector     = (LambdaExpression)methodCall.Arguments[2].Unwrap();

			var expr           = collectionSelector.Body.Unwrap();
			DefaultIfEmptyBuilder.DefaultIfEmptyContext defaultIfEmpty = null;
			if (expr is MethodCallExpression mc && AllJoinsBuilder.IsMatchingMethod(mc, true))
			{
				defaultIfEmpty = new DefaultIfEmptyBuilder.DefaultIfEmptyContext(buildInfo.Parent, sequence, null);
				sequence       = new SubQueryContext(defaultIfEmpty);

				defaultIfEmpty.Disabled = true;
			}
			else if (sequence.SelectQuery.HasUnion || !sequence.SelectQuery.IsSimple || sequence.GetType() == typeof(SelectContext))
				// TODO: we should create subquery unconditionally and let optimizer remove it later if it is not needed,
				// but right now it breaks at least association builder so it is not a small change
				sequence = new SubQueryContext(sequence);

			var context        = new SelectManyContext(buildInfo.Parent, collectionSelector, sequence);
			context.SetAlias(collectionSelector.Parameters[0].Name);

			var collectionInfo = new BuildInfo(context, expr, new SelectQuery());
			var collection     = builder.BuildSequence(collectionInfo);
			if (resultSelector.Parameters.Count > 1)
				collection.SetAlias(resultSelector.Parameters[1].Name);

			if (defaultIfEmpty != null && (collectionInfo.JoinType == JoinType.Right || collectionInfo.JoinType == JoinType.Full))
				defaultIfEmpty.Disabled = false;

			var leftJoin       = collection is DefaultIfEmptyBuilder.DefaultIfEmptyContext || collectionInfo.JoinType == JoinType.Left;
			var sql            = collection.SelectQuery;

			var sequenceTables = new HashSet<ISqlTableSource>(sequence.SelectQuery.From.Tables[0].GetTables());
			var newQuery       = null != new QueryVisitor().Find(sql, e => e == collectionInfo.SelectQuery);
			var crossApply     = null != new QueryVisitor().Find(sql, e =>
				e.ElementType == QueryElementType.TableSource && sequenceTables.Contains((ISqlTableSource)e)  ||
				e.ElementType == QueryElementType.SqlField    && sequenceTables.Contains(((SqlField)e).Table) ||
				e.ElementType == QueryElementType.Column      && sequenceTables.Contains(((SqlColumn)e).Parent));

			if (collection is JoinBuilder.GroupJoinSubQueryContext queryContext)
			{
				var groupJoin = queryContext.GroupJoin;

				groupJoin.SelectQuery.From.Tables[0].Joins[0].JoinType = JoinType.Inner;
				groupJoin.SelectQuery.From.Tables[0].Joins[0].IsWeak   = false;
			}

			if (!newQuery)
			{
				if (collection.SelectQuery.Select.HasModifier)
				{
					if (crossApply)
					{
						var foundJoin = context.SelectQuery.FindJoin(j => j.Table.Source == collection.SelectQuery);
						if (foundJoin != null)
						{
							foundJoin.JoinType = leftJoin ? JoinType.OuterApply : JoinType.CrossApply;

							collection.SelectQuery.Where.ConcatSearchCondition(foundJoin.Condition);

							((ISqlExpressionWalkable) collection.SelectQuery.Where).Walk(new WalkOptions(), e =>
							{
								if (e is SqlColumn column)
								{
									if (column.Parent == collection.SelectQuery)
										return column.UnderlyingColumn;
								}
								return e;
							});

							foundJoin.Condition.Conditions.Clear();
						}
					}
				}

				context.Collection = new SubQueryContext(collection, sequence.SelectQuery, false);
				return new SelectContext(buildInfo.Parent, resultSelector, sequence, context);
			}

			if (!crossApply)
			{
				if (!leftJoin)
				{
					context.Collection = new SubQueryContext(collection, sequence.SelectQuery, true);
					return new SelectContext(buildInfo.Parent, resultSelector, sequence, context);
				}
				else
				{
					var join = sql.OuterApply();
					sequence.SelectQuery.From.Tables[0].Joins.Add(join.JoinedTable);
					context.Collection = new SubQueryContext(collection, sequence.SelectQuery, false);

					return new SelectContext(buildInfo.Parent, resultSelector, sequence, context);
				}
			}

			void MoveSearchConditionsToJoin(SqlFromClause.Join join)
			{
				var tableSources = new HashSet<ISqlTableSource>();

				((ISqlExpressionWalkable)sql.Where.SearchCondition).Walk(new WalkOptions(), e =>
				{
					if (e is ISqlTableSource ts && !tableSources.Contains(ts))
						tableSources.Add(ts);
					return e;
				});

				bool ContainsTable(ISqlTableSource tbl, IQueryElement qe)
				{
					return null != new QueryVisitor().Find(qe, e =>
						e == tbl ||
						e.ElementType == QueryElementType.SqlField && tbl == ((SqlField) e).Table ||
						e.ElementType == QueryElementType.Column   && tbl == ((SqlColumn)e).Parent);
				}

				var conditions = sql.Where.SearchCondition.Conditions;

				if (conditions.Count > 0)
				{
					for (var i = conditions.Count - 1; i >= 0; i--)
					{
						var condition = conditions[i];

						if (!tableSources.Any(ts => ContainsTable(ts, condition)))
						{
							join.JoinedTable.Condition.Conditions.Insert(0, condition);
							conditions.RemoveAt(i);
						}
					}
				}
			}

			var joinType = collectionInfo.JoinType;

			if (collection is TableBuilder.TableContext table)
			{
//				if (collectionInfo.IsAssociationBuilt)
//				{
//					context.Collection = new SubQueryContext(collection, sequence.SelectQuery, false);
//					return new SelectContext(buildInfo.Parent, resultSelector, sequence, context);
//				}

				if (joinType == JoinType.Auto)
				{
					var isApplyJoin =
						//Common.Configuration.Linq.PrefereApply    ||
						collection.SelectQuery.Select.HasModifier ||
						table.SqlTable.TableArguments != null && table.SqlTable.TableArguments.Length > 0 ||
						table.SqlTable is SqlRawSqlTable rawTable && rawTable.Parameters.Length > 0;

					joinType = isApplyJoin
						? (leftJoin ? JoinType.OuterApply : JoinType.CrossApply)
						: (leftJoin ? JoinType.Left : JoinType.Inner);
				}

				var join = CreateJoin(joinType, sql);
				join.JoinedTable.CanConvertApply = false;

				if (!(joinType == JoinType.CrossApply || joinType == JoinType.OuterApply))
				{
					MoveSearchConditionsToJoin(join);
				}

				// Association.
				//
				if (collection.Parent is TableBuilder.TableContext collectionParent &&
					collectionInfo.IsAssociationBuilt)
				{
					var ts = (SqlTableSource)new QueryVisitor().Find(sequence.SelectQuery.From, e =>
					{
						if (e.ElementType == QueryElementType.TableSource)
						{
							var t = (SqlTableSource)e;
							return t.Source == collectionParent.SqlTable;
						}

						return false;
					});

					ts.Joins.Add(join.JoinedTable);
				}
				else
				{
					//if (collectionInfo.IsAssociationBuilt)
					//{
					//	collectionInfo.AssosiationContext.ParentAssociationJoin.IsWeak = false;
					//}
					//else
					{
						sequence.SelectQuery.From.Tables[0].Joins.Add(join.JoinedTable);
					}
				}

				context.Collection = new SubQueryContext(table, sequence.SelectQuery, false);
				return new SelectContext(buildInfo.Parent, resultSelector, sequence, context);
			}
			else
			{
				if (joinType == JoinType.Auto)
					joinType = leftJoin ? JoinType.OuterApply : JoinType.CrossApply;

				var join = CreateJoin(joinType, sql);

				if (!(joinType == JoinType.CrossApply || joinType == JoinType.OuterApply))
				{
					MoveSearchConditionsToJoin(join);
				}

				sequence.SelectQuery.From.Tables[0].Joins.Add(join.JoinedTable);

				context.Collection = new SubQueryContext(collection, sequence.SelectQuery, false);
				return new SelectContext(buildInfo.Parent, resultSelector, sequence, context);
			}
		}

		static SqlFromClause.Join CreateJoin(JoinType joinType, SelectQuery sql)
		{
			return new SqlFromClause.Join(joinType, sql, null, false, null);
		}

		protected override SequenceConvertInfo Convert(
			ExpressionBuilder builder, MethodCallExpression methodCall, BuildInfo buildInfo, ParameterExpression param)
		{
			return null;
		}

		public class SelectManyContext : SelectContext
		{
			public SelectManyContext(IBuildContext parent, LambdaExpression lambda, IBuildContext sequence)
				: base(parent, lambda, sequence)
			{
			}

			private IBuildContext _collection;
			public  IBuildContext  Collection
			{
				get => _collection;
				set
				{
					_collection = value;
					_collection.Parent = this;
				}
			}

			public override Expression BuildExpression(Expression expression, int level, bool enforceServerSide)
			{
				if (expression == null)
					return Collection.BuildExpression(expression, level, enforceServerSide);

				var root = expression.GetRootObject(Builder.MappingSchema);

				if (root == Lambda.Parameters[0])
					return base.BuildExpression(expression, level, enforceServerSide);

				return Collection.BuildExpression(expression, level, enforceServerSide);
			}

			public override void BuildQuery<T>(Query<T> query, ParameterExpression queryParameter)
			{
				if (Collection == null)
					base.BuildQuery(query, queryParameter);

				throw new NotImplementedException();
			}

			public override SqlInfo[] ConvertToIndex(Expression expression, int level, ConvertFlags flags)
			{
				if (Collection != null)
				{
					if (expression == null)
						return Collection.ConvertToIndex(expression, level, flags);

					var root = expression.GetRootObject(Builder.MappingSchema);

					if (root != Lambda.Parameters[0])
						return Collection.ConvertToIndex(expression, level, flags);
				}

				return base.ConvertToIndex(expression, level, flags);
			}

			public override SqlInfo[] ConvertToSql(Expression expression, int level, ConvertFlags flags)
			{
				if (Collection != null)
				{
					if (expression == null)
						return Collection.ConvertToSql(expression, level, flags);

					var root = expression.GetRootObject(Builder.MappingSchema);

					if (root != Lambda.Parameters[0])
						return Collection.ConvertToSql(expression, level, flags);
				}

				return base.ConvertToSql(expression, level, flags);
			}

			public override IBuildContext GetContext(Expression expression, int level, BuildInfo buildInfo)
			{
				if (Collection != null)
				{
					if (expression == null)
						return Collection.GetContext(expression, level, buildInfo);

					var root = expression.GetRootObject(Builder.MappingSchema);

					if (root != Lambda.Parameters[0])
						return Collection.GetContext(expression, level, buildInfo);
				}

				return base.GetContext(expression, level, buildInfo);
			}

			public override IsExpressionResult IsExpression(Expression expression, int level, RequestFor requestFlag)
			{
				if (Collection != null)
				{
					if (expression == null)
						return Collection.IsExpression(expression, level, requestFlag);

					var root = expression.GetRootObject(Builder.MappingSchema);

					if (root != Lambda.Parameters[0])
						return Collection.IsExpression(expression, level, requestFlag);
				}

				return base.IsExpression(expression, level, requestFlag);
			}
		}
	}
}
=======
﻿using System;
using System.Collections.Generic;
using System.Linq;
using System.Linq.Expressions;

namespace LinqToDB.Linq.Builder
{
	using LinqToDB.Expressions;
	using SqlQuery;

	class SelectManyBuilder : MethodCallBuilder
	{
		protected override bool CanBuildMethodCall(ExpressionBuilder builder, MethodCallExpression methodCall, BuildInfo buildInfo)
		{
			return
				methodCall.IsQueryable("SelectMany") &&
				methodCall.Arguments.Count == 3      &&
				((LambdaExpression)methodCall.Arguments[1].Unwrap()).Parameters.Count == 1;
		}

		protected override IBuildContext BuildMethodCall(ExpressionBuilder builder, MethodCallExpression methodCall, BuildInfo buildInfo)
		{
			var sequence           = builder.BuildSequence(new BuildInfo(buildInfo, methodCall.Arguments[0]));
			var collectionSelector = (LambdaExpression)methodCall.Arguments[1].Unwrap();
			var resultSelector     = (LambdaExpression)methodCall.Arguments[2].Unwrap();

			var expr           = collectionSelector.Body.Unwrap();
			DefaultIfEmptyBuilder.DefaultIfEmptyContext defaultIfEmpty = null;
			if (expr is MethodCallExpression mc && AllJoinsBuilder.IsMatchingMethod(mc, true))
			{
				defaultIfEmpty = new DefaultIfEmptyBuilder.DefaultIfEmptyContext(buildInfo.Parent, sequence, null);
				sequence       = new SubQueryContext(defaultIfEmpty);

				defaultIfEmpty.Disabled = true;
			}
			else if (sequence.SelectQuery.HasUnion || !sequence.SelectQuery.IsSimple || sequence.GetType() == typeof(SelectContext))
				// TODO: we should create subquery unconditionally and let optimizer remove it later if it is not needed,
				// but right now it breaks at least association builder so it is not a small change
				sequence = new SubQueryContext(sequence);

			var context        = new SelectManyContext(buildInfo.Parent, collectionSelector, sequence);
			context.SetAlias(collectionSelector.Parameters[0].Name);

			var collectionInfo = new BuildInfo(context, expr, new SelectQuery());
			var collection     = builder.BuildSequence(collectionInfo);
			if (resultSelector.Parameters.Count > 1)
				collection.SetAlias(resultSelector.Parameters[1].Name);

			if (defaultIfEmpty != null && (collectionInfo.JoinType == JoinType.Right || collectionInfo.JoinType == JoinType.Full))
				defaultIfEmpty.Disabled = false;

			var leftJoin       = collection is DefaultIfEmptyBuilder.DefaultIfEmptyContext || collectionInfo.JoinType == JoinType.Left;
			var sql            = collection.SelectQuery;

			var sequenceTables = new HashSet<ISqlTableSource>(sequence.SelectQuery.From.Tables[0].GetTables());
			var newQuery       = null != QueryVisitor.Find(sql, e => e == collectionInfo.SelectQuery);
			var crossApply     = null != QueryVisitor.Find(sql, e =>
				e.ElementType == QueryElementType.TableSource && sequenceTables.Contains((ISqlTableSource)e)  ||
				e.ElementType == QueryElementType.SqlField    && sequenceTables.Contains(((SqlField)e).Table) ||
				e.ElementType == QueryElementType.Column      && sequenceTables.Contains(((SqlColumn)e).Parent));

			if (collection is JoinBuilder.GroupJoinSubQueryContext queryContext)
			{
				var groupJoin = queryContext.GroupJoin;

				groupJoin.SelectQuery.From.Tables[0].Joins[0].JoinType = JoinType.Inner;
				groupJoin.SelectQuery.From.Tables[0].Joins[0].IsWeak   = false;
			}

			if (!newQuery)
			{
				if (collection.SelectQuery.Select.HasModifier)
				{
					if (crossApply)
					{
						var foundJoin = context.SelectQuery.FindJoin(j => j.Table.Source == collection.SelectQuery);
						if (foundJoin != null)
						{
							foundJoin.JoinType = leftJoin ? JoinType.OuterApply : JoinType.CrossApply;

							collection.SelectQuery.Where.ConcatSearchCondition(foundJoin.Condition);

							((ISqlExpressionWalkable) collection.SelectQuery.Where).Walk(new WalkOptions(), e =>
							{
								if (e is SqlColumn column)
								{
									if (column.Parent == collection.SelectQuery)
										return column.UnderlyingColumn;
								}
								return e;
							});

							foundJoin.Condition.Conditions.Clear();
						}
					}
				}

				context.Collection = new SubQueryContext(collection, sequence.SelectQuery, false);
				return new SelectContext(buildInfo.Parent, resultSelector, sequence, context);
			}

			if (!crossApply)
			{
				if (!leftJoin)
				{
					context.Collection = new SubQueryContext(collection, sequence.SelectQuery, true);
					return new SelectContext(buildInfo.Parent, resultSelector, sequence, context);
				}
				else
				{
					var join = sql.OuterApply();
					sequence.SelectQuery.From.Tables[0].Joins.Add(join.JoinedTable);
					context.Collection = new SubQueryContext(collection, sequence.SelectQuery, false);

					return new SelectContext(buildInfo.Parent, resultSelector, sequence, context);
				}
			}

			void MoveSearchConditionsToJoin(SqlFromClause.Join join)
			{
				var tableSources = new HashSet<ISqlTableSource>();

				((ISqlExpressionWalkable)sql.Where.SearchCondition).Walk(new WalkOptions(), e =>
				{
					if (e is ISqlTableSource ts && !tableSources.Contains(ts))
						tableSources.Add(ts);
					return e;
				});

				bool ContainsTable(ISqlTableSource tbl, IQueryElement qe)
				{
					return null != QueryVisitor.Find(qe, e =>
						e == tbl ||
						e.ElementType == QueryElementType.SqlField && tbl == ((SqlField) e).Table ||
						e.ElementType == QueryElementType.Column   && tbl == ((SqlColumn)e).Parent);
				}

				var conditions = sql.Where.SearchCondition.Conditions;

				if (conditions.Count > 0)
				{
					for (var i = conditions.Count - 1; i >= 0; i--)
					{
						var condition = conditions[i];

						if (!tableSources.Any(ts => ContainsTable(ts, condition)))
						{
							join.JoinedTable.Condition.Conditions.Insert(0, condition);
							conditions.RemoveAt(i);
						}
					}
				}
			}

			var joinType = collectionInfo.JoinType;

			if (collection is TableBuilder.TableContext table)
			{
//				if (collectionInfo.IsAssociationBuilt)
//				{
//					context.Collection = new SubQueryContext(collection, sequence.SelectQuery, false);
//					return new SelectContext(buildInfo.Parent, resultSelector, sequence, context);
//				}

				if (joinType == JoinType.Auto)
				{
					var isApplyJoin =
						//Common.Configuration.Linq.PrefereApply    ||
						collection.SelectQuery.Select.HasModifier ||
						table.SqlTable.TableArguments != null && table.SqlTable.TableArguments.Length > 0 ||
						table.SqlTable is SqlRawSqlTable rawTable && rawTable.Parameters.Length > 0;

					joinType = isApplyJoin
						? (leftJoin ? JoinType.OuterApply : JoinType.CrossApply)
						: (leftJoin ? JoinType.Left : JoinType.Inner);
				}

				var join = CreateJoin(joinType, sql);
				join.JoinedTable.CanConvertApply = false;

				if (!(joinType == JoinType.CrossApply || joinType == JoinType.OuterApply))
				{
					MoveSearchConditionsToJoin(join);
				}

				// Association.
				//
				if (collection.Parent is TableBuilder.TableContext collectionParent &&
					collectionInfo.IsAssociationBuilt)
				{
					var ts = (SqlTableSource)QueryVisitor.Find(sequence.SelectQuery.From, e =>
					{
						if (e.ElementType == QueryElementType.TableSource)
						{
							var t = (SqlTableSource)e;
							return t.Source == collectionParent.SqlTable;
						}

						return false;
					});

					ts.Joins.Add(join.JoinedTable);
				}
				else
				{
					//if (collectionInfo.IsAssociationBuilt)
					//{
					//	collectionInfo.AssosiationContext.ParentAssociationJoin.IsWeak = false;
					//}
					//else
					{
						sequence.SelectQuery.From.Tables[0].Joins.Add(join.JoinedTable);
					}
				}

				context.Collection = new SubQueryContext(table, sequence.SelectQuery, false);
				return new SelectContext(buildInfo.Parent, resultSelector, sequence, context);
			}
			else
			{
				if (joinType == JoinType.Auto)
					joinType = leftJoin ? JoinType.OuterApply : JoinType.CrossApply;

				var join = CreateJoin(joinType, sql);

				if (!(joinType == JoinType.CrossApply || joinType == JoinType.OuterApply))
				{
					MoveSearchConditionsToJoin(join);
				}

				sequence.SelectQuery.From.Tables[0].Joins.Add(join.JoinedTable);

				context.Collection = new SubQueryContext(collection, sequence.SelectQuery, false);
				return new SelectContext(buildInfo.Parent, resultSelector, sequence, context);
			}
		}

		static SqlFromClause.Join CreateJoin(JoinType joinType, SelectQuery sql)
		{
			return new SqlFromClause.Join(joinType, sql, null, false, null);
		}

		protected override SequenceConvertInfo Convert(
			ExpressionBuilder builder, MethodCallExpression methodCall, BuildInfo buildInfo, ParameterExpression param)
		{
			return null;
		}

		public class SelectManyContext : SelectContext
		{
			public SelectManyContext(IBuildContext parent, LambdaExpression lambda, IBuildContext sequence)
				: base(parent, lambda, sequence)
			{
			}

			private IBuildContext _collection;
			public  IBuildContext  Collection
			{
				get => _collection;
				set
				{
					_collection = value;
					_collection.Parent = this;
				}
			}

			public override Expression BuildExpression(Expression expression, int level, bool enforceServerSide)
			{
				if (expression == null)
					return Collection.BuildExpression(expression, level, enforceServerSide);

				var root = expression.GetRootObject(Builder.MappingSchema);

				if (root == Lambda.Parameters[0])
					return base.BuildExpression(expression, level, enforceServerSide);

				return Collection.BuildExpression(expression, level, enforceServerSide);
			}

			public override void BuildQuery<T>(Query<T> query, ParameterExpression queryParameter)
			{
				if (Collection == null)
					base.BuildQuery(query, queryParameter);

				throw new NotImplementedException();
			}

			public override SqlInfo[] ConvertToIndex(Expression expression, int level, ConvertFlags flags)
			{
				if (Collection != null)
				{
					if (expression == null)
						return Collection.ConvertToIndex(expression, level, flags);

					var root = expression.GetRootObject(Builder.MappingSchema);

					if (root != Lambda.Parameters[0])
						return Collection.ConvertToIndex(expression, level, flags);
				}

				return base.ConvertToIndex(expression, level, flags);
			}

			public override SqlInfo[] ConvertToSql(Expression expression, int level, ConvertFlags flags)
			{
				if (Collection != null)
				{
					if (expression == null)
						return Collection.ConvertToSql(expression, level, flags);

					var root = expression.GetRootObject(Builder.MappingSchema);

					if (root != Lambda.Parameters[0])
						return Collection.ConvertToSql(expression, level, flags);
				}

				return base.ConvertToSql(expression, level, flags);
			}

			public override IBuildContext GetContext(Expression expression, int level, BuildInfo buildInfo)
			{
				if (Collection != null)
				{
					if (expression == null)
						return Collection.GetContext(expression, level, buildInfo);

					var root = expression.GetRootObject(Builder.MappingSchema);

					if (root != Lambda.Parameters[0])
						return Collection.GetContext(expression, level, buildInfo);
				}

				return base.GetContext(expression, level, buildInfo);
			}

			public override IsExpressionResult IsExpression(Expression expression, int level, RequestFor requestFlag)
			{
				if (Collection != null)
				{
					if (expression == null)
						return Collection.IsExpression(expression, level, requestFlag);

					var root = expression.GetRootObject(Builder.MappingSchema);

					if (root != Lambda.Parameters[0])
						return Collection.IsExpression(expression, level, requestFlag);
				}

				return base.IsExpression(expression, level, requestFlag);
			}
		}
	}
}
>>>>>>> 5e26fa16
<|MERGE_RESOLUTION|>--- conflicted
+++ resolved
@@ -1,4 +1,3 @@
-<<<<<<< HEAD
 ﻿using System;
 using System.Collections.Generic;
 using System.Linq;
@@ -351,359 +350,4 @@
 			}
 		}
 	}
-}
-=======
-﻿using System;
-using System.Collections.Generic;
-using System.Linq;
-using System.Linq.Expressions;
-
-namespace LinqToDB.Linq.Builder
-{
-	using LinqToDB.Expressions;
-	using SqlQuery;
-
-	class SelectManyBuilder : MethodCallBuilder
-	{
-		protected override bool CanBuildMethodCall(ExpressionBuilder builder, MethodCallExpression methodCall, BuildInfo buildInfo)
-		{
-			return
-				methodCall.IsQueryable("SelectMany") &&
-				methodCall.Arguments.Count == 3      &&
-				((LambdaExpression)methodCall.Arguments[1].Unwrap()).Parameters.Count == 1;
-		}
-
-		protected override IBuildContext BuildMethodCall(ExpressionBuilder builder, MethodCallExpression methodCall, BuildInfo buildInfo)
-		{
-			var sequence           = builder.BuildSequence(new BuildInfo(buildInfo, methodCall.Arguments[0]));
-			var collectionSelector = (LambdaExpression)methodCall.Arguments[1].Unwrap();
-			var resultSelector     = (LambdaExpression)methodCall.Arguments[2].Unwrap();
-
-			var expr           = collectionSelector.Body.Unwrap();
-			DefaultIfEmptyBuilder.DefaultIfEmptyContext defaultIfEmpty = null;
-			if (expr is MethodCallExpression mc && AllJoinsBuilder.IsMatchingMethod(mc, true))
-			{
-				defaultIfEmpty = new DefaultIfEmptyBuilder.DefaultIfEmptyContext(buildInfo.Parent, sequence, null);
-				sequence       = new SubQueryContext(defaultIfEmpty);
-
-				defaultIfEmpty.Disabled = true;
-			}
-			else if (sequence.SelectQuery.HasUnion || !sequence.SelectQuery.IsSimple || sequence.GetType() == typeof(SelectContext))
-				// TODO: we should create subquery unconditionally and let optimizer remove it later if it is not needed,
-				// but right now it breaks at least association builder so it is not a small change
-				sequence = new SubQueryContext(sequence);
-
-			var context        = new SelectManyContext(buildInfo.Parent, collectionSelector, sequence);
-			context.SetAlias(collectionSelector.Parameters[0].Name);
-
-			var collectionInfo = new BuildInfo(context, expr, new SelectQuery());
-			var collection     = builder.BuildSequence(collectionInfo);
-			if (resultSelector.Parameters.Count > 1)
-				collection.SetAlias(resultSelector.Parameters[1].Name);
-
-			if (defaultIfEmpty != null && (collectionInfo.JoinType == JoinType.Right || collectionInfo.JoinType == JoinType.Full))
-				defaultIfEmpty.Disabled = false;
-
-			var leftJoin       = collection is DefaultIfEmptyBuilder.DefaultIfEmptyContext || collectionInfo.JoinType == JoinType.Left;
-			var sql            = collection.SelectQuery;
-
-			var sequenceTables = new HashSet<ISqlTableSource>(sequence.SelectQuery.From.Tables[0].GetTables());
-			var newQuery       = null != QueryVisitor.Find(sql, e => e == collectionInfo.SelectQuery);
-			var crossApply     = null != QueryVisitor.Find(sql, e =>
-				e.ElementType == QueryElementType.TableSource && sequenceTables.Contains((ISqlTableSource)e)  ||
-				e.ElementType == QueryElementType.SqlField    && sequenceTables.Contains(((SqlField)e).Table) ||
-				e.ElementType == QueryElementType.Column      && sequenceTables.Contains(((SqlColumn)e).Parent));
-
-			if (collection is JoinBuilder.GroupJoinSubQueryContext queryContext)
-			{
-				var groupJoin = queryContext.GroupJoin;
-
-				groupJoin.SelectQuery.From.Tables[0].Joins[0].JoinType = JoinType.Inner;
-				groupJoin.SelectQuery.From.Tables[0].Joins[0].IsWeak   = false;
-			}
-
-			if (!newQuery)
-			{
-				if (collection.SelectQuery.Select.HasModifier)
-				{
-					if (crossApply)
-					{
-						var foundJoin = context.SelectQuery.FindJoin(j => j.Table.Source == collection.SelectQuery);
-						if (foundJoin != null)
-						{
-							foundJoin.JoinType = leftJoin ? JoinType.OuterApply : JoinType.CrossApply;
-
-							collection.SelectQuery.Where.ConcatSearchCondition(foundJoin.Condition);
-
-							((ISqlExpressionWalkable) collection.SelectQuery.Where).Walk(new WalkOptions(), e =>
-							{
-								if (e is SqlColumn column)
-								{
-									if (column.Parent == collection.SelectQuery)
-										return column.UnderlyingColumn;
-								}
-								return e;
-							});
-
-							foundJoin.Condition.Conditions.Clear();
-						}
-					}
-				}
-
-				context.Collection = new SubQueryContext(collection, sequence.SelectQuery, false);
-				return new SelectContext(buildInfo.Parent, resultSelector, sequence, context);
-			}
-
-			if (!crossApply)
-			{
-				if (!leftJoin)
-				{
-					context.Collection = new SubQueryContext(collection, sequence.SelectQuery, true);
-					return new SelectContext(buildInfo.Parent, resultSelector, sequence, context);
-				}
-				else
-				{
-					var join = sql.OuterApply();
-					sequence.SelectQuery.From.Tables[0].Joins.Add(join.JoinedTable);
-					context.Collection = new SubQueryContext(collection, sequence.SelectQuery, false);
-
-					return new SelectContext(buildInfo.Parent, resultSelector, sequence, context);
-				}
-			}
-
-			void MoveSearchConditionsToJoin(SqlFromClause.Join join)
-			{
-				var tableSources = new HashSet<ISqlTableSource>();
-
-				((ISqlExpressionWalkable)sql.Where.SearchCondition).Walk(new WalkOptions(), e =>
-				{
-					if (e is ISqlTableSource ts && !tableSources.Contains(ts))
-						tableSources.Add(ts);
-					return e;
-				});
-
-				bool ContainsTable(ISqlTableSource tbl, IQueryElement qe)
-				{
-					return null != QueryVisitor.Find(qe, e =>
-						e == tbl ||
-						e.ElementType == QueryElementType.SqlField && tbl == ((SqlField) e).Table ||
-						e.ElementType == QueryElementType.Column   && tbl == ((SqlColumn)e).Parent);
-				}
-
-				var conditions = sql.Where.SearchCondition.Conditions;
-
-				if (conditions.Count > 0)
-				{
-					for (var i = conditions.Count - 1; i >= 0; i--)
-					{
-						var condition = conditions[i];
-
-						if (!tableSources.Any(ts => ContainsTable(ts, condition)))
-						{
-							join.JoinedTable.Condition.Conditions.Insert(0, condition);
-							conditions.RemoveAt(i);
-						}
-					}
-				}
-			}
-
-			var joinType = collectionInfo.JoinType;
-
-			if (collection is TableBuilder.TableContext table)
-			{
-//				if (collectionInfo.IsAssociationBuilt)
-//				{
-//					context.Collection = new SubQueryContext(collection, sequence.SelectQuery, false);
-//					return new SelectContext(buildInfo.Parent, resultSelector, sequence, context);
-//				}
-
-				if (joinType == JoinType.Auto)
-				{
-					var isApplyJoin =
-						//Common.Configuration.Linq.PrefereApply    ||
-						collection.SelectQuery.Select.HasModifier ||
-						table.SqlTable.TableArguments != null && table.SqlTable.TableArguments.Length > 0 ||
-						table.SqlTable is SqlRawSqlTable rawTable && rawTable.Parameters.Length > 0;
-
-					joinType = isApplyJoin
-						? (leftJoin ? JoinType.OuterApply : JoinType.CrossApply)
-						: (leftJoin ? JoinType.Left : JoinType.Inner);
-				}
-
-				var join = CreateJoin(joinType, sql);
-				join.JoinedTable.CanConvertApply = false;
-
-				if (!(joinType == JoinType.CrossApply || joinType == JoinType.OuterApply))
-				{
-					MoveSearchConditionsToJoin(join);
-				}
-
-				// Association.
-				//
-				if (collection.Parent is TableBuilder.TableContext collectionParent &&
-					collectionInfo.IsAssociationBuilt)
-				{
-					var ts = (SqlTableSource)QueryVisitor.Find(sequence.SelectQuery.From, e =>
-					{
-						if (e.ElementType == QueryElementType.TableSource)
-						{
-							var t = (SqlTableSource)e;
-							return t.Source == collectionParent.SqlTable;
-						}
-
-						return false;
-					});
-
-					ts.Joins.Add(join.JoinedTable);
-				}
-				else
-				{
-					//if (collectionInfo.IsAssociationBuilt)
-					//{
-					//	collectionInfo.AssosiationContext.ParentAssociationJoin.IsWeak = false;
-					//}
-					//else
-					{
-						sequence.SelectQuery.From.Tables[0].Joins.Add(join.JoinedTable);
-					}
-				}
-
-				context.Collection = new SubQueryContext(table, sequence.SelectQuery, false);
-				return new SelectContext(buildInfo.Parent, resultSelector, sequence, context);
-			}
-			else
-			{
-				if (joinType == JoinType.Auto)
-					joinType = leftJoin ? JoinType.OuterApply : JoinType.CrossApply;
-
-				var join = CreateJoin(joinType, sql);
-
-				if (!(joinType == JoinType.CrossApply || joinType == JoinType.OuterApply))
-				{
-					MoveSearchConditionsToJoin(join);
-				}
-
-				sequence.SelectQuery.From.Tables[0].Joins.Add(join.JoinedTable);
-
-				context.Collection = new SubQueryContext(collection, sequence.SelectQuery, false);
-				return new SelectContext(buildInfo.Parent, resultSelector, sequence, context);
-			}
-		}
-
-		static SqlFromClause.Join CreateJoin(JoinType joinType, SelectQuery sql)
-		{
-			return new SqlFromClause.Join(joinType, sql, null, false, null);
-		}
-
-		protected override SequenceConvertInfo Convert(
-			ExpressionBuilder builder, MethodCallExpression methodCall, BuildInfo buildInfo, ParameterExpression param)
-		{
-			return null;
-		}
-
-		public class SelectManyContext : SelectContext
-		{
-			public SelectManyContext(IBuildContext parent, LambdaExpression lambda, IBuildContext sequence)
-				: base(parent, lambda, sequence)
-			{
-			}
-
-			private IBuildContext _collection;
-			public  IBuildContext  Collection
-			{
-				get => _collection;
-				set
-				{
-					_collection = value;
-					_collection.Parent = this;
-				}
-			}
-
-			public override Expression BuildExpression(Expression expression, int level, bool enforceServerSide)
-			{
-				if (expression == null)
-					return Collection.BuildExpression(expression, level, enforceServerSide);
-
-				var root = expression.GetRootObject(Builder.MappingSchema);
-
-				if (root == Lambda.Parameters[0])
-					return base.BuildExpression(expression, level, enforceServerSide);
-
-				return Collection.BuildExpression(expression, level, enforceServerSide);
-			}
-
-			public override void BuildQuery<T>(Query<T> query, ParameterExpression queryParameter)
-			{
-				if (Collection == null)
-					base.BuildQuery(query, queryParameter);
-
-				throw new NotImplementedException();
-			}
-
-			public override SqlInfo[] ConvertToIndex(Expression expression, int level, ConvertFlags flags)
-			{
-				if (Collection != null)
-				{
-					if (expression == null)
-						return Collection.ConvertToIndex(expression, level, flags);
-
-					var root = expression.GetRootObject(Builder.MappingSchema);
-
-					if (root != Lambda.Parameters[0])
-						return Collection.ConvertToIndex(expression, level, flags);
-				}
-
-				return base.ConvertToIndex(expression, level, flags);
-			}
-
-			public override SqlInfo[] ConvertToSql(Expression expression, int level, ConvertFlags flags)
-			{
-				if (Collection != null)
-				{
-					if (expression == null)
-						return Collection.ConvertToSql(expression, level, flags);
-
-					var root = expression.GetRootObject(Builder.MappingSchema);
-
-					if (root != Lambda.Parameters[0])
-						return Collection.ConvertToSql(expression, level, flags);
-				}
-
-				return base.ConvertToSql(expression, level, flags);
-			}
-
-			public override IBuildContext GetContext(Expression expression, int level, BuildInfo buildInfo)
-			{
-				if (Collection != null)
-				{
-					if (expression == null)
-						return Collection.GetContext(expression, level, buildInfo);
-
-					var root = expression.GetRootObject(Builder.MappingSchema);
-
-					if (root != Lambda.Parameters[0])
-						return Collection.GetContext(expression, level, buildInfo);
-				}
-
-				return base.GetContext(expression, level, buildInfo);
-			}
-
-			public override IsExpressionResult IsExpression(Expression expression, int level, RequestFor requestFlag)
-			{
-				if (Collection != null)
-				{
-					if (expression == null)
-						return Collection.IsExpression(expression, level, requestFlag);
-
-					var root = expression.GetRootObject(Builder.MappingSchema);
-
-					if (root != Lambda.Parameters[0])
-						return Collection.IsExpression(expression, level, requestFlag);
-				}
-
-				return base.IsExpression(expression, level, requestFlag);
-			}
-		}
-	}
-}
->>>>>>> 5e26fa16
+}