<<<<<<< HEAD
﻿using System;
using System.Linq.Expressions;

namespace LinqToDB.Linq.Builder
{
	using SqlQuery;

	abstract class SequenceContextBase : IBuildContext
	{
		protected SequenceContextBase(IBuildContext parent, IBuildContext[] sequences, LambdaExpression lambda)
		{
			Parent      = parent;
			Sequences   = sequences;
			Builder     = sequences[0].Builder;
			Lambda      = lambda;
			SelectQuery = sequences[0].SelectQuery;

			Sequence.Parent = this;

			Builder.Contexts.Add(this);
		}

		protected SequenceContextBase(IBuildContext parent, IBuildContext sequence, LambdaExpression lambda)
			: this(parent, new[] { sequence }, lambda)
		{
		}

#if DEBUG
		public string _sqlQueryText => SelectQuery?.SqlText ?? "";
		public string Path => this.GetPath();
#endif

		public IBuildContext     Parent      { get; set; }
		public IBuildContext[]   Sequences   { get; set; }
		public ExpressionBuilder Builder     { get; set; }
		public LambdaExpression  Lambda      { get; set; }
		public SelectQuery       SelectQuery { get; set; }
		public SqlStatement      Statement   { get; set; }
		public IBuildContext     Sequence => Sequences[0];

		Expression IBuildContext.Expression => Lambda;

		public virtual void BuildQuery<T>(Query<T> query, ParameterExpression queryParameter)
		{
			var expr   = BuildExpression(null, 0, false);
			var mapper = Builder.BuildMapper<T>(expr);

			QueryRunner.SetRunQuery(query, mapper);
		}

		public abstract Expression         BuildExpression(Expression expression, int level, bool enforceServerSide);
		public abstract SqlInfo[]          ConvertToSql   (Expression expression, int level, ConvertFlags flags);
		public abstract SqlInfo[]          ConvertToIndex (Expression expression, int level, ConvertFlags flags);
		public abstract IsExpressionResult IsExpression   (Expression expression, int level, RequestFor requestFlag);
		public abstract IBuildContext      GetContext     (Expression expression, int level, BuildInfo buildInfo);

		public virtual SqlStatement GetResultStatement()
		{
			return Sequence.GetResultStatement();
		}

		public virtual int ConvertToParentIndex(int index, IBuildContext context)
		{
			return Parent?.ConvertToParentIndex(index, context) ?? index;
		}

		public virtual void SetAlias(string alias)
		{
			if (SelectQuery.Select.Columns.Count == 1)
			{
				SelectQuery.Select.Columns[0].Alias = alias;
			}
		}

		public virtual ISqlExpression GetSubQuery(IBuildContext context)
		{
			return null;
		}

		protected bool IsSubQuery()
		{
			for (var p = Parent; p != null; p = p.Parent)
				if (p.IsExpression(null, 0, RequestFor.SubQuery).Result)
					return true;
			return false;
		}
	}
}
=======
﻿using System;
using System.Linq.Expressions;

namespace LinqToDB.Linq.Builder
{
	using SqlQuery;

	abstract class SequenceContextBase : IBuildContext
	{
		protected SequenceContextBase(IBuildContext parent, IBuildContext[] sequences, LambdaExpression lambda)
		{
			Parent      = parent;
			Sequences   = sequences;
			Builder     = sequences[0].Builder;
			Lambda      = lambda;
			SelectQuery = sequences[0].SelectQuery;

			Sequence.Parent = this;

			Builder.Contexts.Add(this);
		}

		protected SequenceContextBase(IBuildContext parent, IBuildContext sequence, LambdaExpression lambda)
			: this(parent, new[] { sequence }, lambda)
		{
		}

#if DEBUG
		public string _sqlQueryText => SelectQuery?.SqlText ?? "";
#endif

		public IBuildContext     Parent      { get; set; }
		public IBuildContext[]   Sequences   { get; set; }
		public ExpressionBuilder Builder     { get; set; }
		public LambdaExpression  Lambda      { get; set; }
		public SelectQuery       SelectQuery { get; set; }
		public SqlStatement      Statement   { get; set; }
		public IBuildContext     Sequence => Sequences[0];

		Expression IBuildContext.Expression => Lambda;

		public virtual void BuildQuery<T>(Query<T> query, ParameterExpression queryParameter)
		{
			var expr   = BuildExpression(null, 0, false);
			var mapper = Builder.BuildMapper<T>(expr);

			QueryRunner.SetRunQuery(query, mapper);
		}

		public abstract Expression         BuildExpression(Expression expression, int level, bool enforceServerSide);
		public abstract SqlInfo[]          ConvertToSql   (Expression expression, int level, ConvertFlags flags);
		public abstract SqlInfo[]          ConvertToIndex (Expression expression, int level, ConvertFlags flags);
		public abstract IsExpressionResult IsExpression   (Expression expression, int level, RequestFor requestFlag);
		public abstract IBuildContext      GetContext     (Expression expression, int level, BuildInfo buildInfo);

		public virtual SqlStatement GetResultStatement()
		{
			return Sequence.GetResultStatement();
		}

		public virtual int ConvertToParentIndex(int index, IBuildContext context)
		{
			return Parent?.ConvertToParentIndex(index, context) ?? index;
		}

		public virtual void SetAlias(string alias)
		{
			if (SelectQuery.Select.Columns.Count == 1)
			{
				SelectQuery.Select.Columns[0].Alias = alias;
			}
		}

		public virtual ISqlExpression GetSubQuery(IBuildContext context)
		{
			return null;
		}

		protected bool IsSubQuery()
		{
			for (var p = Parent; p != null; p = p.Parent)
				if (p.IsExpression(null, 0, RequestFor.SubQuery).Result)
					return true;
			return false;
		}
	}
}
>>>>>>> 5e26fa16
<|MERGE_RESOLUTION|>--- conflicted
+++ resolved
@@ -1,4 +1,3 @@
-<<<<<<< HEAD
 ﻿using System;
 using System.Linq.Expressions;
 
@@ -86,93 +85,4 @@
 			return false;
 		}
 	}
-}
-=======
-﻿using System;
-using System.Linq.Expressions;
-
-namespace LinqToDB.Linq.Builder
-{
-	using SqlQuery;
-
-	abstract class SequenceContextBase : IBuildContext
-	{
-		protected SequenceContextBase(IBuildContext parent, IBuildContext[] sequences, LambdaExpression lambda)
-		{
-			Parent      = parent;
-			Sequences   = sequences;
-			Builder     = sequences[0].Builder;
-			Lambda      = lambda;
-			SelectQuery = sequences[0].SelectQuery;
-
-			Sequence.Parent = this;
-
-			Builder.Contexts.Add(this);
-		}
-
-		protected SequenceContextBase(IBuildContext parent, IBuildContext sequence, LambdaExpression lambda)
-			: this(parent, new[] { sequence }, lambda)
-		{
-		}
-
-#if DEBUG
-		public string _sqlQueryText => SelectQuery?.SqlText ?? "";
-#endif
-
-		public IBuildContext     Parent      { get; set; }
-		public IBuildContext[]   Sequences   { get; set; }
-		public ExpressionBuilder Builder     { get; set; }
-		public LambdaExpression  Lambda      { get; set; }
-		public SelectQuery       SelectQuery { get; set; }
-		public SqlStatement      Statement   { get; set; }
-		public IBuildContext     Sequence => Sequences[0];
-
-		Expression IBuildContext.Expression => Lambda;
-
-		public virtual void BuildQuery<T>(Query<T> query, ParameterExpression queryParameter)
-		{
-			var expr   = BuildExpression(null, 0, false);
-			var mapper = Builder.BuildMapper<T>(expr);
-
-			QueryRunner.SetRunQuery(query, mapper);
-		}
-
-		public abstract Expression         BuildExpression(Expression expression, int level, bool enforceServerSide);
-		public abstract SqlInfo[]          ConvertToSql   (Expression expression, int level, ConvertFlags flags);
-		public abstract SqlInfo[]          ConvertToIndex (Expression expression, int level, ConvertFlags flags);
-		public abstract IsExpressionResult IsExpression   (Expression expression, int level, RequestFor requestFlag);
-		public abstract IBuildContext      GetContext     (Expression expression, int level, BuildInfo buildInfo);
-
-		public virtual SqlStatement GetResultStatement()
-		{
-			return Sequence.GetResultStatement();
-		}
-
-		public virtual int ConvertToParentIndex(int index, IBuildContext context)
-		{
-			return Parent?.ConvertToParentIndex(index, context) ?? index;
-		}
-
-		public virtual void SetAlias(string alias)
-		{
-			if (SelectQuery.Select.Columns.Count == 1)
-			{
-				SelectQuery.Select.Columns[0].Alias = alias;
-			}
-		}
-
-		public virtual ISqlExpression GetSubQuery(IBuildContext context)
-		{
-			return null;
-		}
-
-		protected bool IsSubQuery()
-		{
-			for (var p = Parent; p != null; p = p.Parent)
-				if (p.IsExpression(null, 0, RequestFor.SubQuery).Result)
-					return true;
-			return false;
-		}
-	}
-}
->>>>>>> 5e26fa16
+}