﻿using System.Linq;
using System.Linq.Expressions;

namespace LinqToDB.Linq.Builder
{
	using LinqToDB.Expressions;
	using Extensions;

	class AsSubQueryBuilder : MethodCallBuilder
	{
		protected override bool CanBuildMethodCall(ExpressionBuilder builder, MethodCallExpression methodCall, BuildInfo buildInfo)
		{
			return methodCall.IsQueryable(nameof(LinqExtensions.AsSubQuery));
		}

		protected override IBuildContext BuildMethodCall(ExpressionBuilder builder, MethodCallExpression methodCall, BuildInfo buildInfo)
		{
			var sequence = builder.BuildSequence(new BuildInfo(buildInfo, methodCall.Arguments[0]));

			sequence.SelectQuery.DoNotRemove = true;

			if (methodCall.Arguments.Count > 1)
				sequence.SelectQuery.QueryName = (string?)methodCall.Arguments[1].EvaluateExpression();

			var elementType = methodCall.Arguments[0].Type.GetGenericArguments()[0];
			if (typeof(IGrouping<,>).IsSameOrParentOf(elementType))
			{
				// It is special case when we are trying to make subquery from GroupBy

				sequence.ConvertToIndex(null, 0, ConvertFlags.Key);
				var param  = Expression.Parameter(elementType);
				var lambda = Expression.Lambda(Expression.PropertyOrField(param, "Key"), param);

				sequence = new SubQueryContext(sequence);
				sequence = new SelectContext(buildInfo.Parent, lambda, sequence);
			}
			else
				sequence = new SubQueryContext(sequence);
<<<<<<< HEAD
=======

			return sequence;
		}
>>>>>>> f4350ed7

			return sequence;
		}
	}
}<|MERGE_RESOLUTION|>--- conflicted
+++ resolved
@@ -34,15 +34,9 @@
 				sequence = new SubQueryContext(sequence);
 				sequence = new SelectContext(buildInfo.Parent, lambda, sequence);
 			}
-			else
+			else 
 				sequence = new SubQueryContext(sequence);
-<<<<<<< HEAD
-=======
-
-			return sequence;
-		}
->>>>>>> f4350ed7
-
+			
 			return sequence;
 		}
 	}
