﻿using System;
using System.Collections.Generic;
using System.Diagnostics;
using System.Linq;
using System.Linq.Expressions;
using System.Reflection;
using System.Runtime.CompilerServices;
using JetBrains.Annotations;

namespace LinqToDB.Linq.Builder
{
	using Extensions;
	using LinqToDB.Expressions;
	using Interceptors;
	using Mapping;
	using Reflection;
	using SqlQuery;

	partial class TableBuilder
	{
		[DebuggerDisplay("{BuildContextDebuggingHelper.GetContextInfo(this)}")]
		public class TableContext : IBuildContext
		{
			#region Properties

#if DEBUG
			public string _sqlQueryText => SelectQuery == null ? "" : SelectQuery.SqlText;
			public string Path => this.GetPath();
#endif

			public ExpressionBuilder      Builder     { get; }
			public Expression?            Expression  { get; }

			public SelectQuery            SelectQuery { get; set; }
			public SqlStatement?          Statement   { get; set; }

			public List<LoadWithInfo[]>?  LoadWith    { get; set; }

			public virtual IBuildContext? Parent      { get; set; }
			public bool                   IsScalar    { get; set; }

			public Type             OriginalType     = null!;
			public Type             ObjectType       = null!;
			public EntityDescriptor EntityDescriptor = null!;
			public SqlTable         SqlTable         = null!;

			internal bool           ForceLeftJoinAssociations { get; set; }

			public bool             AssociationsToSubQueries { get; set; }

			#endregion

			#region Init

			public TableContext(ExpressionBuilder builder, BuildInfo buildInfo, Type originalType)
			{
				Builder          = builder;
				Parent           = buildInfo.Parent;
				Expression       = buildInfo.Expression;
				SelectQuery      = buildInfo.SelectQuery;
				AssociationsToSubQueries = buildInfo.AssociationsAsSubQueries;

				OriginalType     = originalType;
				ObjectType       = GetObjectType();
				SqlTable         = new SqlTable(builder.MappingSchema, ObjectType);
				EntityDescriptor = Builder.MappingSchema.GetEntityDescriptor(ObjectType);

				SelectQuery.From.Table(SqlTable);

				Init(true);
			}

			public TableContext(ExpressionBuilder builder, BuildInfo buildInfo, SqlTable table)
			{
				Builder          = builder;
				Parent           = buildInfo.Parent;
				Expression       = buildInfo.Expression;
				SelectQuery      = buildInfo.SelectQuery;
				AssociationsToSubQueries = buildInfo.AssociationsAsSubQueries;

				OriginalType     = table.ObjectType!;
				ObjectType       = GetObjectType();
				SqlTable         = table;
				EntityDescriptor = Builder.MappingSchema.GetEntityDescriptor(ObjectType);

				if (SqlTable.SqlTableType != SqlTableType.SystemTable)
					SelectQuery.From.Table(SqlTable);

				Init(true);
			}

			internal TableContext(ExpressionBuilder builder, SelectQuery selectQuery, SqlTable table)
			{
				Builder          = builder;
				Parent           = null;
				Expression       = null;
				SelectQuery      = selectQuery;

				OriginalType     = table.ObjectType!;
				ObjectType       = GetObjectType();
				SqlTable         = table;
				EntityDescriptor = Builder.MappingSchema.GetEntityDescriptor(ObjectType);

				if (SqlTable.SqlTableType != SqlTableType.SystemTable)
					SelectQuery.From.Table(SqlTable);

				Init(true);
			}

			protected TableContext(ExpressionBuilder builder, SelectQuery selectQuery)
			{
				Builder     = builder;
				SelectQuery = selectQuery;
			}

			public TableContext(ExpressionBuilder builder, BuildInfo buildInfo)
			{
				Builder     = builder;
				Parent      = buildInfo.Parent;
				Expression  = buildInfo.Expression;
				SelectQuery = buildInfo.SelectQuery;
				AssociationsToSubQueries = buildInfo.AssociationsAsSubQueries;

				var mc   = (MethodCallExpression)Expression;
				var attr = builder.GetTableFunctionAttribute(mc.Method)!;

				if (!typeof(IQueryable<>).IsSameOrParentOf(mc.Method.ReturnType))
					throw new LinqException("Table function has to return IQueryable<T>.");

				OriginalType     = mc.Method.ReturnType.GetGenericArguments()[0];
				ObjectType       = GetObjectType();
				SqlTable         = new SqlTable(builder.MappingSchema, ObjectType);
				EntityDescriptor = Builder.MappingSchema.GetEntityDescriptor(ObjectType);

				SelectQuery.From.Table(SqlTable);

				attr.SetTable(builder.DataContext.CreateSqlProvider(), Builder.MappingSchema, SqlTable, mc, (a, _) => builder.ConvertToSql(this, a));

				Init(true);
			}

			protected Type GetObjectType()
			{
				for (var type = OriginalType.BaseType; type != null && type != typeof(object); type = type.BaseType)
				{
					var mapping = Builder.MappingSchema.GetEntityDescriptor(type).InheritanceMapping;

					if (mapping.Count > 0)
						return type;
				}

				return OriginalType;
			}

			public List<InheritanceMapping> InheritanceMapping = null!;

			protected void Init(bool applyFilters)
			{
				Builder.Contexts.Add(this);

				InheritanceMapping = EntityDescriptor.InheritanceMapping;

				// Original table is a parent.
				//
				if (applyFilters && ObjectType != OriginalType)
				{
					var predicate = Builder.MakeIsPredicate(this, OriginalType);

					if (predicate.GetType() != typeof(SqlPredicate.Expr))
						SelectQuery.Where.SearchCondition.Conditions.Add(new SqlCondition(false, predicate));
				}
			}

			#endregion

			#region BuildQuery

			static object DefaultInheritanceMappingException(object value, Type type)
			{
				throw new LinqException("Inheritance mapping is not defined for discriminator value '{0}' in the '{1}' hierarchy.", value, type);
			}

			Dictionary<MemberInfo, Expression>? _loadWithCache;

			void SetLoadWithBindings(Type objectType, ParameterExpression parentObject, List<Expression> exprs)
			{
				var loadWith = GetLoadWith();

				if (loadWith == null)
					return;

				var members = AssociationHelper.GetLoadWith(loadWith);

				foreach (var member in members)
				{
					if (member.Info.MemberInfo.DeclaringType!.IsAssignableFrom(objectType))
					{
						var ma   = Expression.MakeMemberAccess(new ContextRefExpression(objectType, this), member.Info.MemberInfo);
						var attr = Builder.MappingSchema.GetAttribute<AssociationAttribute>(member.Info.MemberInfo.ReflectedType!, member.Info.MemberInfo);

						if (_loadWithCache == null || !_loadWithCache.TryGetValue(member.Info.MemberInfo, out var ex))
						{
							if (Builder.AssociationPath == null)
								Builder.AssociationPath = new Stack<Tuple<AccessorMember, IBuildContext, List<LoadWithInfo[]>?>>();

							Builder.AssociationPath.Push(Tuple.Create(new AccessorMember(ma), (IBuildContext)this, (List<LoadWithInfo[]>?)loadWith));

							ex = BuildExpression(ma, 1, parentObject);
							if (_loadWithCache == null)
								_loadWithCache = new Dictionary<MemberInfo, Expression>();
							_loadWithCache.Add(member.Info.MemberInfo, ex);

							_ = Builder.AssociationPath.Pop();
						}

						if (member.Info.MemberInfo.IsDynamicColumnPropertyEx())
						{
							var typeAcc = TypeAccessor.GetAccessor(member.Info.MemberInfo.ReflectedType!);
							var setter  = new MemberAccessor(typeAcc, member.Info.MemberInfo, EntityDescriptor).SetterExpression;

							exprs.Add(Expression.Invoke(setter, parentObject, ex));
						}
						else
						{
							exprs.Add(Expression.Assign(
								attr?.Storage != null
									? ExpressionHelper.PropertyOrField(parentObject, attr.Storage)
									: Expression.MakeMemberAccess(parentObject, member.Info.MemberInfo),
								ex));
						}
					}
				}
			}


			static bool IsRecord(Attribute[] attrs, out int sequence)
			{
				sequence = -1;
				var compilationMappingAttr = attrs.FirstOrDefault(attr => attr.GetType().FullName == "Microsoft.FSharp.Core.CompilationMappingAttribute");
				var cliMutableAttr         = attrs.FirstOrDefault(attr => attr.GetType().FullName == "Microsoft.FSharp.Core.CLIMutableAttribute");

				if (compilationMappingAttr != null)
				{
					// https://github.com/dotnet/fsharp/blob/1fcb351bb98fe361c7e70172ea51b5e6a4b52ee0/src/fsharp/FSharp.Core/prim-types.fsi
					// ObjectType = 3
					if (System.Convert.ToInt32(((dynamic)compilationMappingAttr).SourceConstructFlags) == 3)
						return false;

					sequence = ((dynamic)compilationMappingAttr).SequenceNumber;
				}

				return compilationMappingAttr != null && cliMutableAttr == null;
			}

			bool IsAnonymous(Type type)
			{
				if (!type.IsPublic &&
					 type.IsGenericType &&
					(type.Name.StartsWith("<>f__AnonymousType", StringComparison.Ordinal) ||
					 type.Name.StartsWith("VB$AnonymousType",   StringComparison.Ordinal)))
				{
					return Builder.MappingSchema.GetAttribute<CompilerGeneratedAttribute>(type) != null;
				}

				return false;
			}			
			
			bool HasDefaultConstructor(Type type)
			{
				var constructors = type.GetConstructors(BindingFlags.Instance | BindingFlags.Public | BindingFlags.NonPublic);

				foreach (var constructor in constructors)
				{
					if (constructor.GetParameters().Length == 0)
						return true;
				}

				return constructors.Length == 0;
			}

			ParameterExpression? _variable;

			Expression BuildTableExpression(bool buildBlock, Type objectType, Tuple<int, SqlField?>[] index)
			{
				if (buildBlock && _variable != null)
					return _variable;

				var entityDescriptor = Builder.MappingSchema.GetEntityDescriptor(objectType);

				// choosing type that can be instantiated
				if ((objectType.IsInterface || objectType.IsAbstract) && !(ObjectType.IsInterface || ObjectType.IsAbstract))
				{
					objectType = ObjectType;
				}

				var expr =
					IsRecord(Builder.MappingSchema.GetAttributes<Attribute>(objectType), out var _) ?
						BuildRecordConstructor (entityDescriptor, objectType, index, true) :
					IsAnonymous(objectType) || !HasDefaultConstructor(objectType) ?
						BuildRecordConstructor (entityDescriptor, objectType, index, false) :
						BuildDefaultConstructor(entityDescriptor, objectType, index);

				expr = BuildCalculatedColumns(entityDescriptor, expr);
				expr = ProcessExpression(expr);
				expr = NotifyEntityCreated(expr);

				if (!buildBlock)
					return expr;

				return _variable = Builder.BuildVariable(expr);
			}

			[UsedImplicitly]
			static object OnEntityCreated(IDataContext context, object entity, TableOptions tableOptions, string? tableName, string? schemaName, string? databaseName, string? serverName)
			{
				DataContextEventData? args = null;
				foreach (var interceptor in context.GetInterceptors<IDataContextInterceptor>())
				{
<<<<<<< HEAD
					args   ??= new DataContextEventData(context);
					entity =   interceptor.EntityCreated(args.Value, entity);
=======
					var args = new EntityCreatedEventArgs
					{
						Entity       = entity,
						DataContext  = context,
						TableOptions = tableOptions,
						TableName    = tableName,
						SchemaName   = schemaName,
						DatabaseName = databaseName,
						ServerName   = serverName
					};

					onEntityCreated(args);

					return args.Entity;
>>>>>>> c321b9fb
				}

				return entity;
			}

			private static readonly MethodInfo _onEntityCreatedMethodInfo = MemberHelper.MethodOf(() =>
				OnEntityCreated(null!, null!, TableOptions.NotSet, null, null, null, null));

			Expression NotifyEntityCreated(Expression expr)
			{
<<<<<<< HEAD
				expr =
					Expression.Convert(
						Expression.Call(
							MemberHelper.MethodOf(() => OnEntityCreated(null!, null!)),
							ExpressionBuilder.DataContextParam,
							expr),
						expr.Type);
=======
				if (Builder.DataContext is IEntityServices)
				{
					expr =
						Expression.Convert(
							Expression.Call(
								_onEntityCreatedMethodInfo,
								ExpressionBuilder.DataContextParam,
								expr,
								Expression.Constant(SqlTable.TableOptions),
								Expression.Constant(SqlTable.PhysicalName, typeof(string)),
								Expression.Constant(SqlTable.Schema,       typeof(string)),
								Expression.Constant(SqlTable.Database,     typeof(string)),
								Expression.Constant(SqlTable.Server,       typeof(string))
							),
							expr.Type);
				}

>>>>>>> c321b9fb

				return expr;
			}

			Expression BuildCalculatedColumns(EntityDescriptor entityDescriptor, Expression expr)
			{
				if (!entityDescriptor.HasCalculatedMembers)
					return expr;

				var isBlockDisable = Builder.IsBlockDisable;

				Builder.IsBlockDisable = true;

				var variable    = Expression.Variable(expr.Type, expr.Type.ToString());
				var expressions = new List<Expression>
				{
					Expression.Assign(variable, expr)
				};

				foreach (var member in entityDescriptor.CalculatedMembers!)
				{
					var accessExpression    = Expression.MakeMemberAccess(variable, member.MemberInfo);
					var convertedExpression = Builder.ConvertExpressionTree(accessExpression);
					var selectorLambda      = Expression.Lambda(convertedExpression, variable);

					var context    = new SelectContext(Parent, selectorLambda, this);
					var expression = context.BuildExpression(null, 0, false);

					expressions.Add(Expression.Assign(accessExpression, expression));
				}

				expressions.Add(variable);

				Builder.IsBlockDisable = isBlockDisable;

				return Expression.Block(new[] { variable }, expressions);
			}

			Expression BuildDefaultConstructor(EntityDescriptor entityDescriptor, Type objectType, Tuple<int, SqlField?>[] index)
			{
				var members =
				(
					from idx in index
					where idx.Item1 >= 0 && idx.Item2 != null
					from cd in entityDescriptor.Columns.Where(c => c.ColumnName == idx.Item2.PhysicalName)
					where
						(cd.Storage != null ||
						 !(cd.MemberAccessor.MemberInfo is PropertyInfo info) ||
						 info.GetSetMethod(true) != null)
					select new
					{
						Column = cd,
						Expr   = new ConvertFromDataReaderExpression(cd.StorageType, idx.Item1, cd.ValueConverter, Builder.DataReaderLocal)
					}
				).ToList();


				var initExpr = Expression.MemberInit(Expression.New(objectType),
					members
						// IMPORTANT: refactoring this condition will affect hasComplex variable calculation below
						.Where(m => !m.Column.MemberAccessor.IsComplex)
						.Select(m => (MemberBinding)Expression.Bind(m.Column.StorageInfo, m.Expr))
				);

				var        hasComplex = members.Count > initExpr.Bindings.Count;
				Expression expr       = initExpr;

				var loadWith   = GetLoadWith();

				if (hasComplex || loadWith != null)
				{
					var obj   = Expression.Variable(expr.Type);
					var exprs = new List<Expression> { Expression.Assign(obj, expr) };

					if (hasComplex)
					{
						exprs.AddRange(
							members.Where(m => m.Column.MemberAccessor.IsComplex).Select(m =>
								m.Column.MemberAccessor.SetterExpression!.GetBody(obj, m.Expr)));
					}

					if (loadWith != null)
					{
						SetLoadWithBindings(objectType, obj, exprs);
					}

					exprs.Add(obj);

					expr = Expression.Block(new[] { obj }, exprs);
				}

				return expr;
			}

			class ColumnInfo
			{
				public bool       IsComplex;
				public string     Name = null!;
				public Expression Expression = null!;
			}

			IEnumerable<(string Name, Expression? Expr)> GetExpressions(TypeAccessor typeAccessor, bool isRecordType, List<ColumnInfo> columns)
			{
				var members = isRecordType ?
					typeAccessor.Members.Select(m =>
					{
						if (IsRecord(Builder.MappingSchema.GetAttributes<Attribute>(typeAccessor.Type, m.MemberInfo), out var sequence))
							return new { m, sequence };
						return null;
					})
					.Where(_ => _ != null).OrderBy(_ => _!.sequence).Select(_ => _!.m) :
					typeAccessor.Members;

				var loadWith      = GetLoadWith();
				var loadWithItems = loadWith == null ? new List<AssociationHelper.LoadWithItem>() : AssociationHelper.GetLoadWith(loadWith);

				foreach (var member in members)
				{
					var column = columns.FirstOrDefault(c => !c.IsComplex && c.Name == member.Name);

					if (column != null)
					{
						yield return (member.Name, column.Expression);
					}
					else
					{
						var assocAttr = Builder.MappingSchema.GetAttributes<AssociationAttribute>(typeAccessor.Type, member.MemberInfo).FirstOrDefault();
						var isAssociation = assocAttr != null;

						if (isAssociation)
						{
							var loadWithItem = loadWithItems.FirstOrDefault(_ => _.Info.MemberInfo == member.MemberInfo);
							if (loadWithItem != null)
							{
								var ma = Expression.MakeMemberAccess(Expression.Constant(null, typeAccessor.Type), member.MemberInfo);
								yield return (member.Name, BuildExpression(ma, 1, false));
							}
						}
						else
						{
							var name = member.Name + '.';
							var cols = columns.Where(c => c.IsComplex && c.Name.StartsWith(name)).ToList();

							if (cols.Count == 0)
							{
								yield return (member.Name, null);
							}
							else
							{
								foreach (var col in cols)
								{
									col.Name      = col.Name.Substring(name.Length);
									col.IsComplex = col.Name.Contains(".");
								}

								var typeAcc  = TypeAccessor.GetAccessor(member.Type);
								var isRecord = IsRecord(Builder.MappingSchema.GetAttributes<Attribute>(member.Type), out _);

								var exprs = GetExpressions(typeAcc, isRecord, cols).ToList();

								if (isRecord || !HasDefaultConstructor(member.Type))
								{
									var expr = BuildFromParametrizedConstructor(member.Type, exprs);

									yield return (member.Name, expr);
								}
								else
								{
									var expr = Expression.MemberInit(
										Expression.New(member.Type),
										from m in typeAcc.Members.Zip(exprs, (m,e) => new { m, e })
										where m.e.Expr != null
										select (MemberBinding)Expression.Bind(m.m.MemberInfo, m.e.Expr));

									yield return (member.Name, expr);
								}
							}
						}
					}
				}
			}

			ConstructorInfo SelectParametrizedConstructor(Type objectType)
			{
				var constructors = objectType.GetConstructors();

				if (constructors.Length == 0)
				{
					constructors = objectType.GetConstructors(BindingFlags.Instance | BindingFlags.NonPublic);

					if (constructors.Length == 0)
						throw new InvalidOperationException($"Type '{objectType.Name}' has no constructors.");
				}

				if (constructors.Length > 1)
					throw new InvalidOperationException($"Type '{objectType.Name}' has ambiguous constructors.");

				return constructors[0];
			}

			Expression BuildFromParametrizedConstructor(Type objectType,
				IList<(string Name, Expression? Expr)> expressions)
			{
				var ctor = SelectParametrizedConstructor(objectType);

				var parameters = ctor.GetParameters();
				var argFound   = false;

				var args = new Expression?[parameters.Length];
				for (int i = 0; i < parameters.Length; i++)
				{
					var param = parameters[i];
					var memberExpr =
						expressions.FirstOrDefault(m => m.Name == param.Name).Expr ??
						expressions.FirstOrDefault(m => m.Name.Equals(param.Name, StringComparison.OrdinalIgnoreCase))
							.Expr;

					var arg = memberExpr;
					argFound = argFound || arg != null;

					arg ??= new DefaultValueExpression(Builder.MappingSchema, param.ParameterType);

					args[i] = arg;
				}

				if (!argFound)
				{
					throw new InvalidOperationException($"Type '{objectType.Name}' has no suitable constructor.");
				}

				var expr = Expression.New(ctor, args);

				return expr;
			}

			Expression BuildRecordConstructor(EntityDescriptor entityDescriptor, Type objectType, Tuple<int, SqlField?>[] index, bool isRecord)
			{
				var exprs = GetExpressions(entityDescriptor.TypeAccessor, isRecord,
					(
						from idx in index
						where idx.Item1 >= 0 && idx.Item2 != null
						from cd in entityDescriptor.Columns.Where(c => c.ColumnName == idx.Item2.PhysicalName)
						select new ColumnInfo
						{
							IsComplex  = cd.MemberAccessor.IsComplex,
							Name       = cd.MemberName,
							Expression = new ConvertFromDataReaderExpression(cd.MemberType, idx.Item1, cd.ValueConverter, Builder.DataReaderLocal)
						}
					).ToList()).ToList();

				return BuildFromParametrizedConstructor(objectType, exprs);
			}

			protected virtual Expression ProcessExpression(Expression expression)
			{
				return expression;
			}

			Tuple<int, SqlField?>[] BuildIndex(Tuple<int, SqlField?>[] index, Type objectType)
			{
				var names = new Dictionary<string,int>();
				var n     = 0;
				var ed    = Builder.MappingSchema.GetEntityDescriptor(objectType);

				foreach (var cd in ed.Columns)
					if (cd.MemberAccessor.TypeAccessor.Type == ed.TypeAccessor.Type)
						names.Add(cd.MemberName, n++);

				var q =
					from r in SqlTable.Fields.Select((f,i) => new { f, i })
					where names.ContainsKey(r.f.Name)
					orderby names[r.f.Name]
					select index[r.i];

				return q.ToArray();
			}

			protected virtual Expression BuildQuery(Type tableType, TableContext tableContext, ParameterExpression? parentObject)
			{
				SqlInfo[] info;

				if (IsScalarSet())
				{
					info = ConvertToIndex(null, 0, ConvertFlags.All);
					if (info.Length != 1)
						throw new LinqToDBException($"Invalid scalar type processing for type '{tableType.Name}'.");
					var parentIndex = ConvertToParentIndex(info[0].Index, this);
					return Builder.BuildSql(tableType, parentIndex, info[0].Sql);
				}

				if (ObjectType == tableType)
				{
					info = ConvertToIndex(null, 0, ConvertFlags.All);
				}
				else
				{
					info = ConvertToSql(null, 0, ConvertFlags.All);

					var table = new SqlTable(Builder.MappingSchema, tableType);

					var matchedFields = new List<SqlInfo>();
					foreach (var field in table.Fields)
					{
						foreach (var sqlInfo in info)
						{
							var sqlField = (SqlField)sqlInfo.Sql;
							var found = sqlField.Name == field.Name;

							if (!found)
							{
								found = EntityDescriptor.Aliases != null &&
								        EntityDescriptor.Aliases.TryGetValue(field.Name, out var alias) &&
								        alias == sqlField.Name;
							}

							if (found)
							{
								matchedFields.Add(GetIndex(sqlInfo));
								break;
							}
						}
					}

					info = matchedFields.ToArray();
				}

				var index = info.Select(idx => Tuple.Create(ConvertToParentIndex(idx.Index, this), QueryHelper.GetUnderlyingField(idx.Sql))).ToArray();

				if (ObjectType != tableType || InheritanceMapping.Count == 0)
					return BuildTableExpression(!Builder.IsBlockDisable, tableType, index);

				Expression expr;

				var defaultMapping = InheritanceMapping.SingleOrDefault(m => m.IsDefault);

				if (defaultMapping != null)
				{
					expr = Expression.Convert(
						BuildTableExpression(false, defaultMapping.Type, BuildIndex(index, defaultMapping.Type)),
						ObjectType);
				}
				else
				{
					var exceptionMethod = MemberHelper.MethodOf(() => DefaultInheritanceMappingException(null!, null!));
					var field           = SqlTable[InheritanceMapping[0].DiscriminatorName] ?? throw new LinqException($"Field {InheritanceMapping[0].DiscriminatorName} not found in table {SqlTable}");
					var dindex          = ConvertToParentIndex(_indexes[field].Index, this);

					expr = Expression.Convert(
						Expression.Call(null, exceptionMethod,
							new ConvertFromDataReaderExpression(typeof(object), dindex, null, ExpressionBuilder.DataReaderParam),
							Expression.Constant(ObjectType)),
						ObjectType);
				}

				foreach (var mapping in InheritanceMapping.Select((m,i) => new { m, i }).Where(m => m.m != defaultMapping))
				{
					var field  = SqlTable[InheritanceMapping[mapping.i].DiscriminatorName] ?? throw new LinqException($"Field {InheritanceMapping[mapping.i].DiscriminatorName} not found in table {SqlTable}");
					var dindex = ConvertToParentIndex(_indexes[field].Index, this);

					Expression testExpr;

					var isNullExpr = Expression.Call(
						ExpressionBuilder.DataReaderParam,
						ReflectionHelper.DataReader.IsDBNull,
						Expression.Constant(dindex));

					if (mapping.m.Code == null)
					{
						testExpr = isNullExpr;
					}
					else
					{
						var codeType = mapping.m.Code.GetType();

						testExpr = ExpressionBuilder.Equal(
							Builder.MappingSchema,
							Builder.BuildSql(codeType, dindex, mapping.m.Discriminator.ValueConverter),
							Expression.Constant(mapping.m.Code));

						if (mapping.m.Discriminator.CanBeNull)
						{
							testExpr =
								Expression.AndAlso(
									Expression.Not(isNullExpr),
									testExpr);
						}
					}

					expr = Expression.Condition(
						testExpr,
						Expression.Convert(BuildTableExpression(false, mapping.m.Type, BuildIndex(index, mapping.m.Type)), ObjectType),
						expr);
				}

				return expr;
			}

			private bool IsScalarSet()
			{
				return IsScalar || Builder.MappingSchema.IsScalarType(OriginalType);
			}

			public virtual void BuildQuery<T>(Query<T> query, ParameterExpression queryParameter)
			{
				var expr   = BuildQuery(typeof(T), this, null);
				var mapper = Builder.BuildMapper<T>(expr);

				QueryRunner.SetRunQuery(query, mapper);
			}

			#endregion

			#region BuildExpression

			public virtual Expression BuildExpression(Expression? expression, int level, bool enforceServerSide)
			{
				return BuildExpression(expression, level, null);
			}

			Expression BuildExpression(Expression? expression, int level, ParameterExpression? parentObject)
			{

				if (expression == null)
				{
					return BuildQuery(OriginalType, this, parentObject);
				}

				// Build table.
				//

				var levelExpression = expression.GetLevelExpression(Builder.MappingSchema, level);
				var descriptor      = GetAssociationDescriptor(levelExpression, out _);
				if (descriptor?.IsList == true)
				{
					if (Builder.GetRootObject(expression) is ContextRefExpression)
						return EagerLoading.GenerateAssociationExpression(Builder, this, expression, descriptor)!;

					return Builder.BuildMultipleQuery(this, expression, false);
				}

				var contextInfo = FindContextExpression(expression, level, false, false);

				if (contextInfo == null)
				{
					if (expression is MemberExpression memberExpression)
					{
						if (EntityDescriptor != null &&
							EntityDescriptor.TypeAccessor.Type == memberExpression.Member.DeclaringType)
						{
							return new DefaultValueExpression(Builder.MappingSchema, memberExpression.Type);
						}
					}

					throw new LinqException("'{0}' cannot be converted to SQL.", expression);
				}

				if (contextInfo.Field == null)
				{
					Expression expr;

					if (contextInfo.CurrentExpression == null)
						throw new InvalidOperationException("contextInfo.CurrentExpression is null");

					var maxLevel = contextInfo.CurrentExpression.GetLevel(Builder.MappingSchema);

					if (contextInfo.CurrentLevel + 1 > maxLevel)
						expr = contextInfo.Context.BuildExpression(null, 0, false);
					else
						expr = contextInfo.Context.BuildExpression(contextInfo.CurrentExpression, contextInfo.CurrentLevel + 1, false);

					return expr;
				}

				// Build field.
				//
				var info = ConvertToIndex(expression, level, ConvertFlags.Field).Single();
				var idx  = ConvertToParentIndex(info.Index, null);

				return Builder.BuildSql(expression!, idx, info.Sql);
			}

			#endregion

			#region ConvertToSql

			public virtual SqlInfo[] ConvertToSql(Expression? expression, int level, ConvertFlags flags)
			{
				switch (flags)
				{
					case ConvertFlags.All   :
						{
							var contextInfo = FindContextExpression(expression, level, false, true)!;

							if (contextInfo.Field == null)
							{
								SqlInfo[] result;

								if (!IsScalarSet())
								{
									// Handling case with Associations
									//
									if (contextInfo.Context != this)
									{
										result = contextInfo.Context.ConvertToIndex(contextInfo.CurrentExpression, contextInfo.CurrentLevel, flags);
									}
									else

									{
										result = SqlTable.Fields
											.Where(field => !field.IsDynamic && !field.SkipOnEntityFetch)
											.Select(f =>
												f.ColumnDescriptor != null
													? new SqlInfo(f.ColumnDescriptor.MemberInfo, f)
													: new SqlInfo(f))
											.ToArray();
									}

								}
								else
								{
									result = new[]
									{
										new SqlInfo(SqlTable)
									};
								}

								return result;
							}
							break;
						}

					case ConvertFlags.Key   :
						{
							var contextInfo = FindContextExpression(expression, level, false, true)!;

							if (contextInfo.Field == null)
							{
								if (contextInfo.Context != this)
								{
									SqlInfo[] resultSql;
									var maxLevel = contextInfo.CurrentExpression!.GetLevel(Builder.MappingSchema);
									if (maxLevel == 0)
									{
										resultSql = contextInfo.Context.ConvertToSql(null, 0, flags);
									}
									else
									{
										resultSql = contextInfo.Context.ConvertToSql(contextInfo.CurrentExpression,
											contextInfo.CurrentLevel >= maxLevel
												? contextInfo.CurrentLevel
												: contextInfo.CurrentLevel + 1, flags);
									}

									if (contextInfo.AsSubquery)
									{
										resultSql = new[]
										{
											new SqlInfo(contextInfo.Context.SelectQuery, SelectQuery)
										};
									}

									return resultSql;
								}

								if (IsScalarSet())
								{
									var result = new[]
									{
										new SqlInfo(SqlTable)
									};
									return result;
								}

								var q =
									from field in SqlTable.Fields
									where field.IsPrimaryKey
									orderby field.PrimaryKeyOrder
									select new SqlInfo(field.ColumnDescriptor.MemberInfo, field, SelectQuery);

								var key = q.ToArray();

								return key.Length != 0 ? key : ConvertToSql(expression, level, ConvertFlags.All);
							}
							else
							{
								return new[]
								{
									// ???
									new SqlInfo(QueryHelper.GetUnderlyingField(contextInfo.Field)?.ColumnDescriptor.MemberInfo!, contextInfo.Field)
								};
							}
						}

					case ConvertFlags.Field :
						{
							var contextInfo = FindContextExpression(expression, level, false, false);
							if (contextInfo == null)
							{
								if (expression == null)
									throw new InvalidOperationException();

								var levelExpression = expression.GetLevelExpression(Builder.MappingSchema, level);

								throw new LinqException($"Expression '{levelExpression}' is not a Field.");
							}

							if (contextInfo.Field != null)
								return new[]
								{
									// ???
									new SqlInfo(QueryHelper.GetUnderlyingField(contextInfo.Field)?.ColumnDescriptor.MemberInfo!, contextInfo.Field, SelectQuery)
								};

							if (contextInfo.CurrentExpression == null)
							{
								return new[]
								{
									new SqlInfo
									(
										SqlTable.All
									)
								};
							}

							SqlInfo[] resultSql;
							var maxLevel = contextInfo.CurrentExpression.GetLevel(Builder.MappingSchema);
							if (contextInfo.Context == this)
							{
								if (maxLevel == 0)
									resultSql = contextInfo.Context.ConvertToSql(null, 0, flags);
								else
									resultSql = contextInfo.Context.ConvertToSql(contextInfo.CurrentExpression,
										contextInfo.CurrentLevel + 1, flags);
							}
							else
							{
								if (maxLevel == 0)
									resultSql = contextInfo.Context.ConvertToIndex(null, 0, flags);
								else
									resultSql = contextInfo.Context.ConvertToIndex(contextInfo.CurrentExpression,
										contextInfo.CurrentLevel + 1, flags);

								if (contextInfo.AsSubquery)
								{
									resultSql = new[]
									{
										new SqlInfo(contextInfo.Context.SelectQuery, SelectQuery)
									};
								}
							}
							return resultSql;
						}
				}

				throw new NotImplementedException();
			}

			#endregion

			#region ConvertToIndex

			readonly Dictionary<ISqlExpression,SqlInfo> _indexes = new ();

			protected virtual SqlInfo GetIndex(SqlInfo expr)
			{
				if (_indexes.TryGetValue(expr.Sql, out var n))
					return n;

				int index;
				if (expr.Sql is SqlField field)
				{
					index = SelectQuery.Select.Add(field, field.Alias);
				}
				else
				{
					index = SelectQuery.Select.Add(expr.Sql);
				}

				var newExpr = new SqlInfo
				(
					expr.MemberChain,
					SelectQuery.Select.Columns[index],
					SelectQuery,
					index
				);

				_indexes.Add(expr.Sql, newExpr);

				return newExpr;
			}

			public virtual SqlInfo[] ConvertToIndex(Expression? expression, int level, ConvertFlags flags)
			{
				switch (flags)
				{
					case ConvertFlags.Field :
					case ConvertFlags.Key   :
					case ConvertFlags.All   :

						var info = ConvertToSql(expression, level, flags);

						for (var i = 0; i < info.Length; i++)
							info[i] = GetIndex(info[i]);

						return info;
				}

				throw new NotImplementedException();
			}

			#endregion

			#region IsExpression

			public virtual IsExpressionResult IsExpression(Expression? expression, int level, RequestFor requestFlag)
			{
				switch (requestFlag)
				{
					case RequestFor.Field      :
						{
							if (expression == null || expression.GetLevel(Builder.MappingSchema) == 0)
								return IsExpressionResult.False;

							var contextInfo = FindContextExpression(expression, level, false, false);
							if (contextInfo == null)
								return IsExpressionResult.False;

							if (contextInfo.Field != null)
								return IsExpressionResult.True;

							if (contextInfo.CurrentExpression == null
							    || contextInfo.CurrentExpression.GetLevel(Builder.MappingSchema) == contextInfo.CurrentLevel)
								return IsExpressionResult.False;

							return contextInfo.Context.IsExpression(contextInfo.CurrentExpression,
								contextInfo.CurrentLevel + 1, requestFlag);
						}

					case RequestFor.Table       :
					case RequestFor.Object      :
						{
							if (expression == null)
							{
								if (!IsScalarSet())
									return new IsExpressionResult(true, this);
								return IsExpressionResult.False;
							}

							var contextInfo = FindContextExpression(expression, level, false, false);
							if (contextInfo == null)
								return IsExpressionResult.False;

							if (contextInfo.Field != null)
								return IsExpressionResult.False;

							if (contextInfo.CurrentExpression == null
							    || contextInfo.CurrentExpression.GetLevel(Builder.MappingSchema) == contextInfo.CurrentLevel)
								return new IsExpressionResult(true, contextInfo.Context);

							return contextInfo.Context.IsExpression(contextInfo.CurrentExpression,
								contextInfo.CurrentLevel + 1, requestFlag);

						}

					case RequestFor.Expression :
						{
							if (expression == null)
								return IsExpressionResult.False;

							var levelExpression = expression.GetLevelExpression(Builder.MappingSchema, level);

							switch (levelExpression.NodeType)
							{
								case ExpressionType.MemberAccess:
								case ExpressionType.Call:
									{
										var descriptor = GetAssociationDescriptor(levelExpression, out _);
										if (descriptor != null)
											return IsExpressionResult.False;

										var contextInfo = FindContextExpression(expression, level, false, false);
										return new IsExpressionResult(contextInfo?.Context == null);
									}
								case ExpressionType.Extension:
									{
										if (levelExpression is ContextRefExpression)
											return IsExpressionResult.False;
										break;
									}
								case ExpressionType.Parameter    :
									{
										if (IsExpression(expression, level, RequestFor.Object).Result)
											return IsExpressionResult.False;
										return IsExpressionResult.True;
									}
							}

							return IsExpressionResult.True;
						}

					case RequestFor.Association      :
						{
							if (expression == null)
								return IsExpressionResult.False;

							var result = IsExpression(expression, level, RequestFor.Table);
							if (!result.Result || !(result.Context is AssociationContext))
								return IsExpressionResult.False;

							return result;
						}
				}

				return IsExpressionResult.False;
			}

			#endregion

			#region GetContext

			Dictionary<AccessorMember, Tuple<IBuildContext, bool>>? _associationContexts;
			Dictionary<AccessorMember, IBuildContext>? _collectionAssociationContexts;


			public IBuildContext GetContext(Expression? expression, int level, BuildInfo buildInfo)
			{
				if (expression == null)
				{
					if (buildInfo != null && buildInfo.IsSubQuery)
					{
						var table = new TableContext(
							Builder,
							new BuildInfo(Parent is SelectManyBuilder.SelectManyContext ? this : Parent, Expression!, buildInfo.SelectQuery),
							SqlTable.ObjectType!);

						return table;
					}

					return this;
				}

				if (buildInfo != null)
				{

					if (buildInfo.IsSubQuery)
					{
						var levelExpression = expression.GetLevelExpression(Builder.MappingSchema, level);

						if (levelExpression == expression && expression.NodeType == ExpressionType.MemberAccess ||
						    expression.NodeType == ExpressionType.Call)
						{
							var tableLevel  = FindContextExpression(expression, level, true, true)!;

							if (tableLevel.Descriptor?.IsList == true)
							{
								Expression ma;
								switch (buildInfo.Expression)
								{
									case MemberExpression me:
										{
											ma = me.Expression;
											break;
										}
									case MethodCallExpression mc:
										{
											ma = mc.Method.IsStatic ? mc.Arguments[0] : mc.Object;
											break;
										}

									default:
										ma = Builder.GetRootObject(buildInfo.Expression);
										break;

								}

								var elementType     = tableLevel.Descriptor.GetElementType(Builder.MappingSchema);
								var parentExactType = ma.Type;

								var queryMethod = AssociationHelper.CreateAssociationQueryLambda(
									Builder, new AccessorMember(expression), tableLevel.Descriptor, OriginalType, parentExactType, elementType,
									false, false, GetLoadWith(), out _);
								;
								var expr   = queryMethod.GetBody(ma);

								buildInfo.IsAssociationBuilt = true;

								return Builder.BuildSequence(new BuildInfo(buildInfo, expr));
							}
						}
						else
						{
							var tableLevel  = FindContextExpression(expression, level, true, true)!;

							var result = tableLevel.Context.GetContext(tableLevel.CurrentExpression, tableLevel.CurrentLevel + 1, buildInfo);
							if (result == null)
								throw new LinqException($"Can not build association for expression '{tableLevel.CurrentExpression}'");
							return result;
						}
					}
				}

				throw new InvalidOperationException();
			}

			public virtual SqlStatement GetResultStatement()
			{
				return Statement ??= new SqlSelectStatement(SelectQuery);
			}

			public void CompleteColumns()
			{
			}

			#endregion

			#region ConvertToParentIndex

			public virtual int ConvertToParentIndex(int index, IBuildContext? context)
			{
				if (context != null && context != this && context.SelectQuery != SelectQuery)
				{
					var sqlInfo = new SqlInfo(context.SelectQuery.Select.Columns[index], context.SelectQuery, index);
					sqlInfo = GetIndex(sqlInfo);
					index = sqlInfo.Index;
				}

				return Parent?.ConvertToParentIndex(index, this) ?? index;
			}

			#endregion

			#region SetAlias

			public void SetAlias(string alias)
			{
				if (alias == null || SqlTable == null)
					return;

				if (!alias.Contains('<'))
					if (SqlTable.Alias == null)
						SqlTable.Alias = alias;
			}

			#endregion

			#region GetSubQuery

			public ISqlExpression? GetSubQuery(IBuildContext context)
			{
				return null;
			}

			#endregion

			#region Helpers

			protected List<LoadWithInfo[]>? GetLoadWith()
			{
				return LoadWith;
			}

			protected ISqlExpression? GetField(Expression expression, int level, bool throwException)
			{
				expression = expression.SkipPathThrough();

				if (expression.NodeType == ExpressionType.MemberAccess)
				{
					var memberExpression = (MemberExpression)expression;

					if (EntityDescriptor.Aliases != null)
					{
						if (EntityDescriptor.Aliases.TryGetValue(memberExpression.Member.Name, out var aliasName))
						{
							var alias = EntityDescriptor[aliasName!];

							if (alias == null)
							{
								foreach (var column in EntityDescriptor.Columns)
								{
									if (column.MemberInfo.EqualsTo(memberExpression.Member, SqlTable.ObjectType))
									{
										expression = memberExpression = ExpressionHelper.PropertyOrField(
											Expression.Convert(memberExpression.Expression, column.MemberInfo.DeclaringType), column.MemberName);
										break;
									}
								}
							}
							else
							{
								var expr = memberExpression.Expression;

								if (alias.MemberInfo.DeclaringType != memberExpression.Member.DeclaringType)
									expr = Expression.Convert(memberExpression.Expression, alias.MemberInfo.DeclaringType);

								expression = memberExpression = ExpressionHelper.PropertyOrField(expr, alias.MemberName);
							}
						}
					}

					var levelExpression = expression.GetLevelExpression(Builder.MappingSchema, level);

					if (levelExpression.NodeType == ExpressionType.MemberAccess)
					{
						if (levelExpression != expression)
						{
							var levelMember = (MemberExpression)levelExpression;

							if (memberExpression.Member.IsNullableValueMember() && memberExpression.Expression == levelExpression)
								memberExpression = levelMember;
							else
							{
								var sameType =
									levelMember.Member.ReflectedType == SqlTable.ObjectType ||
									levelMember.Member.DeclaringType     == SqlTable.ObjectType;

								if (!sameType)
								{
									var mi = SqlTable.ObjectType!.GetInstanceMemberEx(levelMember.Member.Name);
									sameType = mi.Any(_ => _.DeclaringType == levelMember.Member.DeclaringType);
								}

								if (sameType || InheritanceMapping.Count > 0)
								{
									string? pathName = null;
									foreach (var field in SqlTable.Fields)
									{
										var name = levelMember.Member.Name;
										if (field.Name.IndexOf('.') >= 0)
										{
											if (pathName == null)
											{
												var suffix = string.Empty;
												for (var ex = (MemberExpression)expression;
													ex != levelMember;
													ex = (MemberExpression)ex.Expression)
												{
													suffix = string.IsNullOrEmpty(suffix)
														? ex.Member.Name
														: ex.Member.Name + "." + suffix;
												}

												pathName = !string.IsNullOrEmpty(suffix) ? name + "." + suffix : name;
											}

											if (field.Name == pathName)
												return field;
										}
										else if (field.Name == name)
											return field;
									}
								}
							}
						}

						if (levelExpression == memberExpression)
						{
							foreach (var field in SqlTable.Fields)
							{
								if (field.ColumnDescriptor.MemberInfo.EqualsTo(memberExpression.Member, SqlTable.ObjectType))
								{
									if (field.ColumnDescriptor.MemberAccessor.IsComplex
										&& !field.ColumnDescriptor.MemberAccessor.MemberInfo.IsDynamicColumnPropertyEx())
									{
										var name = memberExpression.Member.Name;
										var me   = memberExpression;

										if (me.Expression is MemberExpression)
										{
											while (me.Expression is MemberExpression me1)
											{
												me   = me1;
												name = me.Member.Name + '.' + name;
											}

											var fld = SqlTable[name];

											if (fld != null)
												return fld;
										}
									}
									else
									{
										return field;
									}
								}

								if (InheritanceMapping.Count > 0 && field.Name == memberExpression.Member.Name)
									foreach (var mapping in InheritanceMapping)
										foreach (var mm in Builder.MappingSchema.GetEntityDescriptor(mapping.Type).Columns)
											if (mm.MemberAccessor.MemberInfo.EqualsTo(memberExpression.Member))
												return field;

								if (memberExpression.Member.IsDynamicColumnPropertyEx())
								{
									var fieldName = memberExpression.Member.Name;

									// do not add association columns
									if (EntityDescriptor.Associations.All(a => a.MemberInfo != memberExpression.Member))
									{
										var newField = SqlTable[fieldName];
										if (newField == null)
										{
											newField = new SqlField(new ColumnDescriptor(
												Builder.MappingSchema,
												new ColumnAttribute(fieldName),
												new MemberAccessor(EntityDescriptor.TypeAccessor, memberExpression.Member, EntityDescriptor)))
												{
													IsDynamic        = true,
												};

											SqlTable.Add(newField);
										}

										return newField;
									}
								}
							}

							if (throwException &&
								EntityDescriptor != null &&
								EntityDescriptor.TypeAccessor.Type == memberExpression.Member.DeclaringType)
							{
								throw new LinqException("Member '{0}.{1}' is not a table column.",
									memberExpression.Member.DeclaringType.Name, memberExpression.Member.Name);
							}
						}
					}
				}

				return null;
			}

			class ContextInfo
			{
				public ContextInfo(IBuildContext context, ISqlExpression? field, Expression? currentExpression, int currentLevel)
				{
					Context           = context;
					Field             = field;
					CurrentExpression = currentExpression;
					CurrentLevel      = currentLevel;
				}

				public ContextInfo(IBuildContext context, Expression? currentExpression, int currentLevel):
					this(context, null, currentExpression, currentLevel)
				{
				}

				public IBuildContext          Context;
				public Expression?            CurrentExpression;
				public ISqlExpression?        Field;
				public int                    CurrentLevel;
				public bool                   AsSubquery;
				public AssociationDescriptor? Descriptor;
			}

			ContextInfo? FindContextExpression(Expression? expression, int level, bool forceInner, bool throwExceptionForNull)
			{
				if (expression == null)
				{
					return new ContextInfo(this, null, 0);
				}

				expression = expression.SkipPathThrough();

				var levelExpression = expression.GetLevelExpression(Builder.MappingSchema, level);

				switch (levelExpression.NodeType)
				{
					case ExpressionType.Parameter    :
						{
							return new ContextInfo(this, expression, level);
						}
					case ExpressionType.MemberAccess:
						{
							var field = GetField(expression, level, false);
							if (field != null)
							{
								return new ContextInfo(this, field, expression, level);
							}

							goto case ExpressionType.Call;
						}
					case ExpressionType.Call         :
						{
							var descriptor = GetAssociationDescriptor(levelExpression, out var accessorMember);
							if (descriptor != null && accessorMember != null)
							{
								var isOuter = descriptor.CanBeNull || ForceLeftJoinAssociations;
								IBuildContext? associatedContext;

								if (!descriptor.IsList && !AssociationsToSubQueries)
								{
									if (_associationContexts == null ||
									    !_associationContexts.TryGetValue(accessorMember, out var foundInfo))
									{

										if (forceInner)
											isOuter = false;
										else if (!isOuter)
										{
											var ctx = Parent;
											while (ctx is SubQueryContext)
											{
												ctx = ctx.Parent;
											}

											if (ctx is DefaultIfEmptyBuilder.DefaultIfEmptyContext)
												isOuter = true;
										}

										var newExpression = expression.Replace(levelExpression,
											new ContextRefExpression(levelExpression.Type, this));

										associatedContext = AssociationHelper.BuildAssociationInline(Builder,
											new BuildInfo(Parent, newExpression, SelectQuery), this, accessorMember, descriptor,
											!forceInner,
											ref isOuter);

										_associationContexts ??= new Dictionary<AccessorMember, Tuple<IBuildContext, bool>>();
										_associationContexts.Add(accessorMember, Tuple.Create(associatedContext, isOuter));
									}
									else
									{
										associatedContext = foundInfo.Item1;
									}

									var contextRef = new ContextRefExpression(levelExpression.Type, associatedContext);
									return new ContextInfo(associatedContext, expression.Replace(levelExpression, contextRef), 0) {Descriptor = descriptor};
								}
								else
								{
									if (AssociationsToSubQueries || _collectionAssociationContexts == null || !_collectionAssociationContexts.TryGetValue(accessorMember, out associatedContext))
									{
										var newExpression = expression.Replace(levelExpression,
											new ContextRefExpression(levelExpression.Type, this));

										associatedContext = AssociationHelper.BuildAssociationSelectMany(Builder,
											new BuildInfo(Parent, newExpression, new SelectQuery()),
											this, accessorMember, descriptor,
											ref isOuter);

										if (!AssociationsToSubQueries)
										{
											_collectionAssociationContexts ??= new Dictionary<AccessorMember, IBuildContext>();
											_collectionAssociationContexts.Add(accessorMember, associatedContext);
										}
										else
										{
											associatedContext.SelectQuery.ParentSelect = SelectQuery;
										}

									}
									var contextRef =
										new ContextRefExpression(levelExpression.Type, associatedContext);
									return new ContextInfo(associatedContext,
										expression.Replace(levelExpression, contextRef), 0)
									{
										Descriptor = descriptor,
										AsSubquery = AssociationsToSubQueries || descriptor.IsList
									};
								}

							}

							break;
						}
					default:
						{
							if (levelExpression is ContextRefExpression refExpression)
							{
								return new ContextInfo(refExpression.BuildContext, expression, level);
							}
							break;
						}
				}

				if (throwExceptionForNull)
					throw new LinqException($"Expression '{expression}' ({levelExpression}) is not a table.");

				return null;
			}

			AssociationDescriptor? GetAssociationDescriptor(Expression expression, out AccessorMember? memberInfo, bool onlyCurrent = true)
			{
				memberInfo = null;
				if (expression.NodeType == ExpressionType.MemberAccess || expression.NodeType == ExpressionType.Call)
					memberInfo = new AccessorMember(expression);

				if (memberInfo == null)
					return null;

				var descriptor = GetAssociationDescriptor(memberInfo, EntityDescriptor);
				if (descriptor == null && !onlyCurrent && memberInfo.MemberInfo.DeclaringType != ObjectType)
					descriptor = GetAssociationDescriptor(memberInfo, Builder.MappingSchema.GetEntityDescriptor(memberInfo.MemberInfo.DeclaringType!));

				return descriptor;
			}

			AssociationDescriptor? GetAssociationDescriptor(AccessorMember accessorMember, EntityDescriptor entityDescriptor)
			{
				AssociationDescriptor? descriptor = null;

				if (accessorMember.MemberInfo.MemberType == MemberTypes.Method)
				{
					var attribute = Builder.MappingSchema.GetAttribute<AssociationAttribute>(accessorMember.MemberInfo.DeclaringType!, accessorMember.MemberInfo, a => a.Configuration);

					if (attribute != null)
						descriptor = new AssociationDescriptor
						(
							entityDescriptor.ObjectType,
							accessorMember.MemberInfo,
							attribute.GetThisKeys(),
							attribute.GetOtherKeys(),
							attribute.ExpressionPredicate,
							attribute.Predicate,
							attribute.QueryExpressionMethod,
							attribute.QueryExpression,
							attribute.Storage,
							attribute.CanBeNull,
							attribute.AliasName
						);
				}
				else if (accessorMember.MemberInfo.MemberType == MemberTypes.Property || accessorMember.MemberInfo.MemberType == MemberTypes.Field)
				{
					var inheritance      =
					(
						from m in entityDescriptor.InheritanceMapping
						let om = Builder.MappingSchema.GetEntityDescriptor(m.Type)
						where om.Associations.Count > 0
						select om
					).ToList();

					descriptor = entityDescriptor.Associations
						.Concat(inheritance.SelectMany(om => om.Associations))
						.FirstOrDefault(a => a.MemberInfo.EqualsTo(accessorMember.MemberInfo));
				}

				return descriptor;
			}

			#endregion
		}
	}
}<|MERGE_RESOLUTION|>--- conflicted
+++ resolved
@@ -315,26 +315,9 @@
 			{
 				DataContextEventData? args = null;
 				foreach (var interceptor in context.GetInterceptors<IDataContextInterceptor>())
-				{
-<<<<<<< HEAD
+					{
 					args   ??= new DataContextEventData(context);
 					entity =   interceptor.EntityCreated(args.Value, entity);
-=======
-					var args = new EntityCreatedEventArgs
-					{
-						Entity       = entity,
-						DataContext  = context,
-						TableOptions = tableOptions,
-						TableName    = tableName,
-						SchemaName   = schemaName,
-						DatabaseName = databaseName,
-						ServerName   = serverName
-					};
-
-					onEntityCreated(args);
-
-					return args.Entity;
->>>>>>> c321b9fb
 				}
 
 				return entity;
@@ -345,15 +328,6 @@
 
 			Expression NotifyEntityCreated(Expression expr)
 			{
-<<<<<<< HEAD
-				expr =
-					Expression.Convert(
-						Expression.Call(
-							MemberHelper.MethodOf(() => OnEntityCreated(null!, null!)),
-							ExpressionBuilder.DataContextParam,
-							expr),
-						expr.Type);
-=======
 				if (Builder.DataContext is IEntityServices)
 				{
 					expr =
@@ -371,7 +345,6 @@
 							expr.Type);
 				}
 
->>>>>>> c321b9fb
 
 				return expr;
 			}
@@ -559,10 +532,10 @@
 				var constructors = objectType.GetConstructors();
 
 				if (constructors.Length == 0)
-				{
+			{
 					constructors = objectType.GetConstructors(BindingFlags.Instance | BindingFlags.NonPublic);
 
-					if (constructors.Length == 0)
+				if (constructors.Length == 0)
 						throw new InvalidOperationException($"Type '{objectType.Name}' has no constructors.");
 				}
 
