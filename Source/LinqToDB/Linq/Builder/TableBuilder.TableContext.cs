﻿using System;
using System.Collections.Generic;
using System.Diagnostics;
using System.Linq;
using System.Linq.Expressions;
using System.Reflection;
<<<<<<< HEAD
using System.Runtime.CompilerServices;
=======
using JetBrains.Annotations;
>>>>>>> f4350ed7

namespace LinqToDB.Linq.Builder
{
	using Extensions;
	using LinqToDB.Expressions;
	using Interceptors;
	using Mapping;
	using Reflection;
	using SqlQuery;
	using Common;

	partial class TableBuilder
	{
		[DebuggerDisplay("{BuildContextDebuggingHelper.GetContextInfo(this)}")]
		public class TableContext : IBuildContext
		{
			#region Properties

#if DEBUG
			public string _sqlQueryText => SelectQuery == null ? "" : SelectQuery.SqlText;
			public string Path => this.GetPath();
#endif

			public ExpressionBuilder      Builder     { get; }
			public Expression?            Expression  { get; }

			public SelectQuery            SelectQuery { get; set; }
			public SqlStatement?          Statement   { get; set; }

			public List<LoadWithInfo[]>?  LoadWith    { get; set; }

			public virtual IBuildContext? Parent      { get; set; }
			public bool                   IsScalar    { get; set; }

			public Type             OriginalType     = null!;
			public Type             ObjectType       = null!;
			public EntityDescriptor EntityDescriptor = null!;
			public SqlTable         SqlTable         = null!;

			internal bool           ForceLeftJoinAssociations { get; set; }

			public bool             AssociationsToSubQueries  { get; set; }

			#endregion

			#region Init

			public TableContext(ExpressionBuilder builder, BuildInfo buildInfo, Type originalType)
			{
				Builder                  = builder;
				Parent                   = buildInfo.Parent;
				Expression               = buildInfo.Expression;
				SelectQuery              = buildInfo.SelectQuery;
				AssociationsToSubQueries = buildInfo.AssociationsAsSubQueries;
				OriginalType             = originalType;
				ObjectType               = GetObjectType();
				SqlTable                 = new SqlTable(builder.MappingSchema, ObjectType);
				EntityDescriptor         = Builder.MappingSchema.GetEntityDescriptor(ObjectType);

				SelectQuery.From.Table(SqlTable);

				Init(true);
			}

			public TableContext(ExpressionBuilder builder, BuildInfo buildInfo, SqlTable table)
			{
				Builder                  = builder;
				Parent                   = buildInfo.Parent;
				Expression               = buildInfo.Expression;
				SelectQuery              = buildInfo.SelectQuery;
				AssociationsToSubQueries = buildInfo.AssociationsAsSubQueries;
				OriginalType             = table.ObjectType;
				ObjectType               = GetObjectType();
				SqlTable                 = table;
				EntityDescriptor         = Builder.MappingSchema.GetEntityDescriptor(ObjectType);

				if (SqlTable.SqlTableType != SqlTableType.SystemTable)
					SelectQuery.From.Table(SqlTable);

				Init(true);
			}

			internal TableContext(ExpressionBuilder builder, SelectQuery selectQuery, SqlTable table)
			{
				Builder          = builder;
				Parent           = null;
				Expression       = null;
				SelectQuery      = selectQuery;
				OriginalType     = table.ObjectType;
				ObjectType       = GetObjectType();
				SqlTable         = table;
				EntityDescriptor = Builder.MappingSchema.GetEntityDescriptor(ObjectType);

				if (SqlTable.SqlTableType != SqlTableType.SystemTable)
					SelectQuery.From.Table(SqlTable);

				Init(true);
			}

			protected TableContext(ExpressionBuilder builder, SelectQuery selectQuery)
			{
				Builder     = builder;
				SelectQuery = selectQuery;
			}

			public TableContext(ExpressionBuilder builder, BuildInfo buildInfo)
			{
				Builder                  = builder;
				Parent                   = buildInfo.Parent;
				Expression               = buildInfo.Expression;
				SelectQuery              = buildInfo.SelectQuery;
				AssociationsToSubQueries = buildInfo.AssociationsAsSubQueries;

				var mc   = (MethodCallExpression)Expression;
				var attr = builder.GetTableFunctionAttribute(mc.Method)!;

				if (!typeof(IQueryable<>).IsSameOrParentOf(mc.Method.ReturnType))
					throw new LinqException("Table function has to return IQueryable<T>.");

				OriginalType     = mc.Method.ReturnType.GetGenericArguments()[0];
				ObjectType       = GetObjectType();
				SqlTable         = new SqlTable(builder.MappingSchema, ObjectType);
				EntityDescriptor = Builder.MappingSchema.GetEntityDescriptor(ObjectType);

				SelectQuery.From.Table(SqlTable);

				attr.SetTable((context: this, builder), builder.DataContext.CreateSqlProvider(), Builder.MappingSchema, SqlTable, mc, static (context, a, _) => context.builder.ConvertToSql(context.context, a));

				Init(true);
			}

			protected Type GetObjectType()
			{
				for (var type = OriginalType.BaseType; type != null && type != typeof(object); type = type.BaseType)
				{
					var mapping = Builder.MappingSchema.GetEntityDescriptor(type).InheritanceMapping;

					if (mapping.Count > 0)
						return type;
				}

				return OriginalType;
			}

			public List<InheritanceMapping> InheritanceMapping = null!;

			protected void Init(bool applyFilters)
			{
				Builder.Contexts.Add(this);

				InheritanceMapping = EntityDescriptor.InheritanceMapping;

				// Original table is a parent.
				//
				if (applyFilters && ObjectType != OriginalType)
				{
					var predicate = Builder.MakeIsPredicate(this, OriginalType);

					if (predicate.GetType() != typeof(SqlPredicate.Expr))
						SelectQuery.Where.SearchCondition.Conditions.Add(new SqlCondition(false, predicate));
				}
			}

			#endregion

			#region BuildQuery

			Dictionary<MemberInfo, Expression>? _loadWithCache;

			void SetLoadWithBindings(Type objectType, ParameterExpression parentObject, List<Expression> exprs)
			{
				var loadWith = GetLoadWith();

				if (loadWith == null)
					return;

				var members = AssociationHelper.GetLoadWith(loadWith);

				foreach (var member in members)
				{
					if (member.Info.MemberInfo.DeclaringType!.IsAssignableFrom(objectType))
					{
						var ma   = Expression.MakeMemberAccess(new ContextRefExpression(objectType, this), member.Info.MemberInfo);
						var attr = Builder.MappingSchema.GetAttribute<AssociationAttribute>(member.Info.MemberInfo.ReflectedType!, member.Info.MemberInfo);

						if (_loadWithCache == null || !_loadWithCache.TryGetValue(member.Info.MemberInfo, out var ex))
						{
							if (Builder.AssociationPath == null)
								Builder.AssociationPath = new Stack<Tuple<AccessorMember, IBuildContext, List<LoadWithInfo[]>?>>();

							Builder.AssociationPath.Push(Tuple.Create(new AccessorMember(ma), (IBuildContext)this, (List<LoadWithInfo[]>?)loadWith));

							ex = BuildExpression(ma, 1, parentObject);
							if (_loadWithCache == null)
								_loadWithCache = new Dictionary<MemberInfo, Expression>();
							_loadWithCache.Add(member.Info.MemberInfo, ex);

							_ = Builder.AssociationPath.Pop();
						}

						if (member.Info.MemberInfo.IsDynamicColumnPropertyEx())
						{
							var typeAcc = TypeAccessor.GetAccessor(member.Info.MemberInfo.ReflectedType!);
							var setter  = new MemberAccessor(typeAcc, member.Info.MemberInfo, EntityDescriptor).SetterExpression;

							exprs.Add(Expression.Invoke(setter, parentObject, ex));
						}
						else
						{
							exprs.Add(Expression.Assign(
								attr?.Storage != null
									? ExpressionHelper.PropertyOrField(parentObject, attr.Storage)
									: Expression.MakeMemberAccess(parentObject, member.Info.MemberInfo),
								ex));
						}
					}
				}
			}

<<<<<<< HEAD
			static bool IsRecord(Attribute[] attrs, out int sequence)
			{
				sequence = -1;
				var compilationMappingAttr = attrs.FirstOrDefault(static attr => attr.GetType().FullName == "Microsoft.FSharp.Core.CompilationMappingAttribute");
				var cliMutableAttr         = attrs.FirstOrDefault(static attr => attr.GetType().FullName == "Microsoft.FSharp.Core.CLIMutableAttribute");

				if (compilationMappingAttr != null)
				{
					// https://github.com/dotnet/fsharp/blob/1fcb351bb98fe361c7e70172ea51b5e6a4b52ee0/src/fsharp/FSharp.Core/prim-types.fsi
					// ObjectType = 3
					if (System.Convert.ToInt32(((dynamic)compilationMappingAttr).SourceConstructFlags) == 3)
						return false;

					sequence = ((dynamic)compilationMappingAttr).SequenceNumber;
				}

				return compilationMappingAttr != null && cliMutableAttr == null;
			}

			bool IsAnonymous(Type type)
			{
				if (!type.IsPublic &&
					 type.IsGenericType &&
					(type.Name.StartsWith("<>f__AnonymousType", StringComparison.Ordinal) ||
					 type.Name.StartsWith("VB$AnonymousType",   StringComparison.Ordinal)))
				{
					return Builder.MappingSchema.GetAttribute<CompilerGeneratedAttribute>(type) != null;
				}

				return false;
			}

			bool HasDefaultConstructor(Type type)
			{
				var constructors = type.GetConstructors(BindingFlags.Instance | BindingFlags.Public | BindingFlags.NonPublic);

				foreach (var constructor in constructors)
				{
					if (constructor.GetParameters().Length == 0)
						return true;
				}

				return constructors.Length == 0;
			}

=======
>>>>>>> f4350ed7
			ParameterExpression? _variable;

			Expression BuildTableExpression(bool buildBlock, Type objectType, Tuple<int, SqlField?>[] index)
			{
				if (buildBlock && _variable != null)
					return _variable;

				var recordType       = RecordsHelper.GetRecordType(Builder.MappingSchema, objectType);
				var entityDescriptor = Builder.MappingSchema.GetEntityDescriptor(objectType);

				// choosing type that can be instantiated
				if ((objectType.IsInterface || objectType.IsAbstract) && !(ObjectType.IsInterface || ObjectType.IsAbstract))
				{
					objectType = ObjectType;
				}

				var expr =
					recordType != RecordType.NotRecord ?
						BuildRecordConstructor (entityDescriptor, objectType, index, recordType) :
						BuildDefaultConstructor(entityDescriptor, objectType, index);

				expr = BuildCalculatedColumns(entityDescriptor, expr);
				expr = ProcessExpression(expr);
				expr = NotifyEntityCreated(expr);

				if (!buildBlock)
					return expr;

				return _variable = Builder.BuildVariable(expr);
			}

			static object OnEntityCreated(IDataContext context, object entity, TableOptions tableOptions, string? tableName, string? schemaName, string? databaseName, string? serverName)
			{
				return context is IInterceptable<IEntityServiceInterceptor> entityService ?
					entityService.Interceptor?.EntityCreated(new(context, tableOptions, tableName, schemaName, databaseName, serverName), entity) ?? entity :
					entity;
			}

			static readonly MethodInfo _onEntityCreatedMethodInfo = MemberHelper.MethodOf(() =>
				OnEntityCreated(null!, null!, TableOptions.NotSet, null, null, null, null));

			Expression NotifyEntityCreated(Expression expr)
			{
				if (Builder.DataContext is IInterceptable<IEntityServiceInterceptor> { Interceptor: {} })
				{
					expr = Expression.Convert(
						Expression.Call(
							_onEntityCreatedMethodInfo,
							ExpressionBuilder.DataContextParam,
							expr,
							Expression.Constant(SqlTable.TableOptions),
							Expression.Constant(SqlTable.PhysicalName, typeof(string)),
							Expression.Constant(SqlTable.Schema,       typeof(string)),
							Expression.Constant(SqlTable.Database,     typeof(string)),
							Expression.Constant(SqlTable.Server,       typeof(string))
						),
						expr.Type);
				}

				return expr;
			}

			Expression BuildCalculatedColumns(EntityDescriptor entityDescriptor, Expression expr)
			{
				if (!entityDescriptor.HasCalculatedMembers)
					return expr;

				var isBlockDisable = Builder.IsBlockDisable;

				Builder.IsBlockDisable = true;

				var variable    = Expression.Variable(expr.Type, expr.Type.ToString());
				var expressions = new List<Expression>
				{
					Expression.Assign(variable, expr)
				};

				foreach (var member in entityDescriptor.CalculatedMembers!)
				{
					var accessExpression    = Expression.MakeMemberAccess(variable, member.MemberInfo);
					var convertedExpression = Builder.ConvertExpressionTree(accessExpression);
					var selectorLambda      = Expression.Lambda(convertedExpression, variable);

					var context    = new SelectContext(Parent, selectorLambda, this);
					var expression = context.BuildExpression(null, 0, false);

					expressions.Add(Expression.Assign(accessExpression, expression));
				}

				expressions.Add(variable);

				Builder.IsBlockDisable = isBlockDisable;

				return Expression.Block(new[] { variable }, expressions);
			}

			Expression BuildDefaultConstructor(EntityDescriptor entityDescriptor, Type objectType, Tuple<int, SqlField?>[] index)
			{
				var members = new List<(ColumnDescriptor column, ConvertFromDataReaderExpression expr)>();
				foreach (var idx in index)
				{
					if (idx.Item1 >= 0 && idx.Item2 != null)
					{
						foreach (var cd in entityDescriptor.Columns)
						{
							if (cd.ColumnName != idx.Item2.PhysicalName)
								continue;

							if (cd.Storage != null ||
								!(cd.MemberAccessor.MemberInfo is PropertyInfo info) ||
								info.GetSetMethod(true) != null)
							{
								members.Add((cd, new ConvertFromDataReaderExpression(cd.StorageType, idx.Item1, cd.ValueConverter, Builder.DataReaderLocal)));
							}
						}
					}
				}

				var initExpr = Expression.MemberInit(Expression.New(objectType),
					members
						// IMPORTANT: refactoring this condition will affect hasComplex variable calculation below
						.Where(static m => !m.column.MemberAccessor.IsComplex)
						.Select(static m => (MemberBinding)Expression.Bind(m.column.StorageInfo, m.expr))
				);

				var        hasComplex = members.Count > initExpr.Bindings.Count;
				Expression expr       = initExpr;

				var loadWith   = GetLoadWith();

				if (hasComplex || loadWith != null)
				{
					var obj   = Expression.Variable(expr.Type);
					var exprs = new List<Expression> { Expression.Assign(obj, expr) };

					if (hasComplex)
						foreach (var (column, exp) in members)
							if (column.MemberAccessor.IsComplex)
								exprs.Add(column.MemberAccessor.SetterExpression.GetBody(obj, exp));

					if (loadWith != null)
						SetLoadWithBindings(objectType, obj, exprs);

					exprs.Add(obj);

					expr = Expression.Block(new[] { obj }, exprs);
				}

				return expr;
			}

			class ColumnInfo
			{
				public bool       IsComplex;
				public string     Name = null!;
				public Expression Expression = null!;
			}

			IEnumerable<(string Name, Expression? Expr)> GetExpressions(TypeAccessor typeAccessor, RecordType recordType, List<ColumnInfo> columns)
			{
				IEnumerable<MemberAccessor> members = typeAccessor.Members;

				if (recordType == RecordType.FSharp)
				{
					var membersWithOrder = new List<(int sequence, MemberAccessor ma)>();
					foreach (var member in typeAccessor.Members)
					{
						var sequence = RecordsHelper.GetFSharpRecordMemberSequence(Builder.MappingSchema, typeAccessor.Type, member.MemberInfo);
						if (sequence != -1)
						{
							membersWithOrder.Add((sequence, member));
						}

						members = membersWithOrder.OrderBy(static _ => _!.sequence).Select(static _ => _.ma);
					}
				}

				var loadWith      = GetLoadWith();
				var loadWithItems = loadWith == null ? new List<AssociationHelper.LoadWithItem>() : AssociationHelper.GetLoadWith(loadWith);

				foreach (var member in members)
				{
					ColumnInfo? column = null;
					foreach (var c in columns)
					{
						if (!c.IsComplex && c.Name == member.Name)
						{
							column = c;
							break;
						}
					}

					if (column != null)
					{
						yield return (member.Name, column.Expression);
					}
					else
					{
						var assocAttr = Builder.MappingSchema.GetAttributes<AssociationAttribute>(typeAccessor.Type, member.MemberInfo).FirstOrDefault();
						var isAssociation = assocAttr != null;

						if (isAssociation)
						{
							foreach (var item in loadWithItems)
							{
								if (MemberInfoEqualityComparer.Default.Equals(item.Info.MemberInfo, member.MemberInfo))
								{
									var ma = Expression.MakeMemberAccess(Expression.Constant(null, typeAccessor.Type), member.MemberInfo);
									yield return (member.Name, BuildExpression(ma, 1, false));
									break;
								}
							}
						}
						else
						{
							var name = member.Name + '.';

							var cols = new List<ColumnInfo>(columns.Count);
							foreach (var c in columns)
								if (c.IsComplex && c.Name.StartsWith(name))
									cols.Add(c);

							if (cols.Count == 0)
								yield return (member.Name, null);
							else
							{
								foreach (var col in cols)
								{
									col.Name      = col.Name.Substring(name.Length);
									col.IsComplex = col.Name.Contains(".");
								}

								var typeAcc          = TypeAccessor.GetAccessor(member.Type);
								var memberRecordType = RecordsHelper.GetRecordType(Builder.MappingSchema, member.Type);

								var exprs = GetExpressions(typeAcc, memberRecordType, cols).ToList();

								if ((memberRecordType & RecordType.CallConstructorOnWrite) != 0)
								{
									var expr = BuildFromParametrizedConstructor(member.Type, exprs);

									yield return (member.Name, expr);
								}
								else
								{
									var bindings = new List<MemberBinding>();
									for (var i = 0; i < typeAcc.Members.Count && i < exprs.Count; i++)
									{
										if (exprs[i].Expr != null)
										{
											bindings.Add(Expression.Bind(typeAcc.Members[i].MemberInfo, exprs[i].Expr!));
										}
									}

									var expr = Expression.MemberInit(Expression.New(member.Type), bindings);

									yield return (member.Name, expr);
								}
							}
						}
					}
				}
			}

			ConstructorInfo SelectParametrizedConstructor(Type objectType)
			{
				var constructors = objectType.GetConstructors();

				if (constructors.Length == 0)
				{
					constructors = objectType.GetConstructors(BindingFlags.Instance | BindingFlags.NonPublic);

					if (constructors.Length == 0)
						throw new InvalidOperationException($"Type '{objectType.Name}' has no constructors.");
				}

				if (constructors.Length > 1)
					throw new InvalidOperationException($"Type '{objectType.Name}' has ambiguous constructors.");

				return constructors[0];
			}

			Expression BuildFromParametrizedConstructor(Type objectType,
				IList<(string Name, Expression? Expr)> expressions)
			{
				var ctor = SelectParametrizedConstructor(objectType);

				var parameters = ctor.GetParameters();
				var argFound   = false;

				var args = new Expression[parameters.Length];
				for (int i = 0; i < parameters.Length; i++)
				{
					var param = parameters[i];
					Expression? arg = null;
					foreach (var (name, e) in expressions)
					{
						if (e != null && name == param.Name)
						{
							arg = e;
							break;
						}
					}

					if (arg == null)
					{
						foreach (var (name, e) in expressions)
						{
							if (e != null && name.Equals(param.Name, StringComparison.OrdinalIgnoreCase))
							{
								arg = e;
								break;
							}
						}
					}

					argFound = argFound || arg != null;

					arg ??= new DefaultValueExpression(Builder.MappingSchema, param.ParameterType);

					args[i] = arg;
				}

				if (!argFound)
					throw new InvalidOperationException($"Type '{objectType.Name}' has no suitable constructor.");

				var expr = Expression.New(ctor, args);

				return expr;
			}

			Expression BuildRecordConstructor(EntityDescriptor entityDescriptor, Type objectType, Tuple<int, SqlField?>[] index, RecordType recordType)
			{
				var columns = new List<ColumnInfo>();
				foreach (var idx in index)
				{
					if (idx.Item1 >= 0 && idx.Item2 != null)
					{
						foreach (var cd in entityDescriptor.Columns)
						{
							if (cd.ColumnName == idx.Item2.PhysicalName)
							{
								columns.Add(
									new ColumnInfo()
									{
										IsComplex  = cd.MemberAccessor.IsComplex,
										Name       = cd.MemberName,
										Expression = new ConvertFromDataReaderExpression(cd.MemberType, idx.Item1, cd.ValueConverter, Builder.DataReaderLocal)
									});
							}
						}
					}
				}

				var exprs = GetExpressions(entityDescriptor.TypeAccessor, recordType, columns).ToList();

				return BuildFromParametrizedConstructor(objectType, exprs);
			}

			protected virtual Expression ProcessExpression(Expression expression)
			{
				return expression;
			}

			Tuple<int, SqlField?>[] BuildIndex(Tuple<int, SqlField?>[] index, Type objectType)
			{
				var names = new Dictionary<string,int>();
				var n     = 0;
				var ed    = Builder.MappingSchema.GetEntityDescriptor(objectType);

				foreach (var cd in ed.Columns)
					if (cd.MemberAccessor.TypeAccessor.Type == ed.TypeAccessor.Type)
						names.Add(cd.MemberName, n++);

				var q = new List<(int idx, int sort)>();
				for (var i = 0; i < SqlTable.Fields.Count; i++)
				{
					if (names.ContainsKey(SqlTable.Fields[i].Name))
					{
						q.Add((i, names[SqlTable.Fields[i].Name]));
					}
				}

				var result = new Tuple<int, SqlField?>[q.Count];

				var idx = 0;
				foreach (var r in q.OrderBy(static r => r.sort))
				{
					result[idx] = index[r.idx];
					idx++;
				}

				return result;
			}

			protected virtual Expression BuildQuery(Type tableType, TableContext tableContext, ParameterExpression? parentObject)
			{
				SqlInfo[] info;

				if (IsScalarSet())
				{
					info = ConvertToIndex(null, 0, ConvertFlags.All);
					if (info.Length != 1)
						throw new LinqToDBException($"Invalid scalar type processing for type '{tableType.Name}'.");
					var parentIndex = ConvertToParentIndex(info[0].Index, this);
					return Builder.BuildSql(tableType, parentIndex, info[0].Sql);
				}

				if (ObjectType == tableType)
				{
					info = ConvertToIndex(null, 0, ConvertFlags.All);
				}
				else
				{
					info = ConvertToSql(null, 0, ConvertFlags.All);

					var table = new SqlTable(Builder.MappingSchema, tableType);

					var matchedFields = new List<SqlInfo>();
					foreach (var field in table.Fields)
					{
						foreach (var sqlInfo in info)
						{
							var sqlField = (SqlField)sqlInfo.Sql;
							var found = sqlField.Name == field.Name;

							if (!found)
							{
								found = EntityDescriptor.Aliases != null &&
								        EntityDescriptor.Aliases.TryGetValue(field.Name, out var alias) &&
								        alias == sqlField.Name;
							}

							if (found)
							{
								matchedFields.Add(GetIndex(sqlInfo));
								break;
							}
						}
					}

					info = matchedFields.ToArray();
				}

				var index = new Tuple<int, SqlField?>[info.Length];
				for (var i = 0; i < info.Length; i++)
					index[i] = Tuple.Create(ConvertToParentIndex(info[i].Index, this), QueryHelper.GetUnderlyingField(info[i].Sql));

				if (ObjectType != tableType || InheritanceMapping.Count == 0)
					return BuildTableExpression(!Builder.IsBlockDisable, tableType, index);

				Expression expr;

				var defaultMapping = InheritanceMapping.SingleOrDefault(static m => m.IsDefault);

				if (defaultMapping != null)
				{
					expr = Expression.Convert(
						BuildTableExpression(false, defaultMapping.Type, BuildIndex(index, defaultMapping.Type)),
						ObjectType);
				}
				else
				{
					var field  = SqlTable[InheritanceMapping[0].DiscriminatorName] ?? throw new LinqException($"Field {InheritanceMapping[0].DiscriminatorName} not found in table {SqlTable}");
					var dindex = ConvertToParentIndex(_indexes[field].Index, this);

					expr = Expression.Convert(
						Expression.Call(null, Methods.LinqToDB.Exceptions.DefaultInheritanceMappingException,
							new ConvertFromDataReaderExpression(typeof(object), dindex, null, ExpressionBuilder.DataReaderParam),
							Expression.Constant(ObjectType)),
						ObjectType);
				}

				foreach (var mapping in InheritanceMapping.Select(static (m,i) => new { m, i }))
				{
					if (mapping.m == defaultMapping)
						continue;

					var field  = SqlTable[InheritanceMapping[mapping.i].DiscriminatorName] ?? throw new LinqException($"Field {InheritanceMapping[mapping.i].DiscriminatorName} not found in table {SqlTable}");
					var dindex = ConvertToParentIndex(_indexes[field].Index, this);

					Expression testExpr;

					var isNullExpr = Expression.Call(
						ExpressionBuilder.DataReaderParam,
						ReflectionHelper.DataReader.IsDBNull,
						ExpressionInstances.Int32Array(dindex));

					if (mapping.m.Code == null)
					{
						testExpr = isNullExpr;
					}
					else
					{
						var codeType = mapping.m.Code.GetType();

						testExpr = ExpressionBuilder.Equal(
							Builder.MappingSchema,
							Builder.BuildSql(codeType, dindex, mapping.m.Discriminator.ValueConverter),
							Expression.Constant(mapping.m.Code));

						if (mapping.m.Discriminator.CanBeNull)
						{
							testExpr =
								Expression.AndAlso(
									Expression.Not(isNullExpr),
									testExpr);
						}
					}

					expr = Expression.Condition(
						testExpr,
						Expression.Convert(BuildTableExpression(false, mapping.m.Type, BuildIndex(index, mapping.m.Type)), ObjectType),
						expr);
				}

				return expr;
			}

			private bool IsScalarSet()
			{
				return IsScalar || Builder.MappingSchema.IsScalarType(OriginalType);
			}

			public virtual void BuildQuery<T>(Query<T> query, ParameterExpression queryParameter)
			{
				var expr   = BuildQuery(typeof(T), this, null);
				var mapper = Builder.BuildMapper<T>(expr);

				QueryRunner.SetRunQuery(query, mapper);
			}

			#endregion

			#region BuildExpression

			public virtual Expression BuildExpression(Expression? expression, int level, bool enforceServerSide)
			{
				return BuildExpression(expression, level, null);
			}

			Expression BuildExpression(Expression? expression, int level, ParameterExpression? parentObject)
			{

				if (expression == null)
				{
					return BuildQuery(OriginalType, this, parentObject);
				}

				// Build table.
				//

				var levelExpression = expression.GetLevelExpression(Builder.MappingSchema, level);
				var descriptor      = GetAssociationDescriptor(levelExpression, out _);
				if (descriptor?.IsList == true)
				{
					if (Builder.GetRootObject(expression) is ContextRefExpression)
						return EagerLoading.GenerateAssociationExpression(Builder, this, expression, descriptor)!;

					return Builder.BuildMultipleQuery(this, expression, false);
				}

				var contextInfo = FindContextExpression(expression, level, false, false);

				if (contextInfo == null)
				{
					if (expression is MemberExpression memberExpression)
					{
						if (EntityDescriptor != null &&
							EntityDescriptor.TypeAccessor.Type == memberExpression.Member.DeclaringType)
						{
							return new DefaultValueExpression(Builder.MappingSchema, memberExpression.Type);
						}
					}

					throw new LinqException("'{0}' cannot be converted to SQL.", expression);
				}

				if (contextInfo.Field == null)
				{
					Expression expr;

					if (contextInfo.CurrentExpression == null)
						throw new InvalidOperationException("contextInfo.CurrentExpression is null");

					var maxLevel = contextInfo.CurrentExpression.GetLevel(Builder.MappingSchema);

					if (contextInfo.CurrentLevel + 1 > maxLevel)
						expr = contextInfo.Context.BuildExpression(null, 0, false);
					else
						expr = contextInfo.Context.BuildExpression(contextInfo.CurrentExpression, contextInfo.CurrentLevel + 1, false);

					return expr;
				}

				// Build field.
				//
				var info = ConvertToIndex(expression, level, ConvertFlags.Field).Single();
				var idx  = ConvertToParentIndex(info.Index, null);

				return Builder.BuildSql(expression!, idx, info.Sql);
			}

			#endregion

			#region ConvertToSql

			public virtual SqlInfo[] ConvertToSql(Expression? expression, int level, ConvertFlags flags)
			{
				switch (flags)
				{
					case ConvertFlags.All   :
						{
							var contextInfo = FindContextExpression(expression, level, false, true)!;

							if (contextInfo.Field == null)
							{
								SqlInfo[] result;

								if (!IsScalarSet())
								{
									// Handling case with Associations
									//
									if (contextInfo.Context != this)
									{
										result = contextInfo.Context.ConvertToIndex(contextInfo.CurrentExpression, contextInfo.CurrentLevel, flags);
									}
									else

									{
										result = SqlTable.Fields
											.Where(static field => !field.IsDynamic && !field.SkipOnEntityFetch)
											.Select(static f =>
												f.ColumnDescriptor != null
													? new SqlInfo(f.ColumnDescriptor.MemberInfo, f)
													: new SqlInfo(f))
											.ToArray();
									}

								}
								else
								{
									result = new[]
									{
										new SqlInfo(SqlTable)
									};
								}

								return result;
							}
							else
							{
								var mi = QueryHelper.GetColumnDescriptor(contextInfo.Field)?.MemberInfo;

								SqlInfo[] result;
								if (mi != null)
								{
									result = new SqlInfo[]
									{
										new(mi, contextInfo.Field)
									};
								}
								else
								{
									result = new SqlInfo[]
									{
										new(contextInfo.Field)
									};

								}
								return result;
							}
						}

					case ConvertFlags.Key   :
						{
							var contextInfo = FindContextExpression(expression, level, false, true)!;

							if (contextInfo.Field == null)
							{
								if (contextInfo.Context != this)
								{
									SqlInfo[] resultSql;
									var maxLevel = contextInfo.CurrentExpression!.GetLevel(Builder.MappingSchema);
									if (maxLevel == 0)
									{
										resultSql = contextInfo.Context.ConvertToSql(null, 0, flags);
									}
									else
									{
										resultSql = contextInfo.Context.ConvertToSql(contextInfo.CurrentExpression,
											contextInfo.CurrentLevel >= maxLevel
												? contextInfo.CurrentLevel
												: contextInfo.CurrentLevel + 1, flags);
									}

									if (contextInfo.AsSubquery)
									{
										resultSql = new[]
										{
											new SqlInfo(contextInfo.Context.SelectQuery, SelectQuery)
										};
									}

									return resultSql;
								}

								if (IsScalarSet())
								{
									var result = new[]
									{
										new SqlInfo(SqlTable)
									};
									return result;
								}

								var key = new List<SqlInfo>();
								foreach (var field in SqlTable.Fields.Where(static f => f.IsPrimaryKey).OrderBy(static f => f.PrimaryKeyOrder))
								{
									key.Add(new SqlInfo(field.ColumnDescriptor.MemberInfo, field, SelectQuery));
								}

								return key.Count > 0 ? key.ToArray() : ConvertToSql(expression, level, ConvertFlags.All);
							}
							else
							{
								return new[]
								{
									// ???
									new SqlInfo(QueryHelper.GetUnderlyingField(contextInfo.Field)?.ColumnDescriptor.MemberInfo!, contextInfo.Field)
								};
							}
						}

					case ConvertFlags.Field :
						{
							var contextInfo = FindContextExpression(expression, level, false, false);
							if (contextInfo == null)
							{
								if (expression == null)
									throw new InvalidOperationException();

								var levelExpression = expression.GetLevelExpression(Builder.MappingSchema, level);

								throw new LinqException($"Expression '{levelExpression}' is not a Field.");
							}

							if (contextInfo.Field != null)
								return new[]
								{
									// ???
									new SqlInfo(QueryHelper.GetUnderlyingField(contextInfo.Field)?.ColumnDescriptor.MemberInfo!, contextInfo.Field, SelectQuery)
								};

							if (contextInfo.CurrentExpression == null)
							{
								return new[]
								{
									new SqlInfo
									(
										SqlTable.All
									)
								};
							}

							SqlInfo[] resultSql;
							var maxLevel = contextInfo.CurrentExpression.GetLevel(Builder.MappingSchema);
							if (contextInfo.Context == this)
							{
								if (maxLevel == 0)
									resultSql = contextInfo.Context.ConvertToSql(null, 0, flags);
								else
									resultSql = contextInfo.Context.ConvertToSql(contextInfo.CurrentExpression,
										contextInfo.CurrentLevel + 1, flags);
							}
							else
							{
								if (maxLevel == 0)
									resultSql = contextInfo.Context.ConvertToIndex(null, 0, flags);
								else
									resultSql = contextInfo.Context.ConvertToIndex(contextInfo.CurrentExpression,
										contextInfo.CurrentLevel + 1, flags);

								if (contextInfo.AsSubquery)
								{
									resultSql = new[]
									{
										new SqlInfo(contextInfo.Context.SelectQuery, SelectQuery)
									};
								}
							}
							return resultSql;
						}
				}

				throw new NotImplementedException();
			}

			#endregion

			#region ConvertToIndex

			readonly Dictionary<ISqlExpression,SqlInfo> _indexes = new();

			protected virtual SqlInfo GetIndex(SqlInfo expr)
			{
				if (_indexes.TryGetValue(expr.Sql, out var n))
					return n;

				int index;
				if (expr.Sql is SqlField field)
				{
					index = SelectQuery.Select.Add(field, field.Alias);
				}
				else
				{
					index = SelectQuery.Select.Add(expr.Sql);
				}

				var newExpr = new SqlInfo
				(
					expr.MemberChain,
					SelectQuery.Select.Columns[index],
					SelectQuery,
					index
				);

				_indexes.Add(expr.Sql, newExpr);

				return newExpr;
			}

			public virtual SqlInfo[] ConvertToIndex(Expression? expression, int level, ConvertFlags flags)
			{
				switch (flags)
				{
					case ConvertFlags.Field :
					case ConvertFlags.Key   :
					case ConvertFlags.All   :

						var info = ConvertToSql(expression, level, flags);

						for (var i = 0; i < info.Length; i++)
							info[i] = GetIndex(info[i]);

						return info;
				}

				throw new NotImplementedException();
			}

			#endregion

			#region IsExpression

			public virtual IsExpressionResult IsExpression(Expression? expression, int level, RequestFor requestFlag)
			{
				switch (requestFlag)
				{
					case RequestFor.Field      :
						{
							if (expression == null || expression.GetLevel(Builder.MappingSchema) == 0)
								return IsExpressionResult.False;

							var contextInfo = FindContextExpression(expression, level, false, false);
							if (contextInfo == null)
								return IsExpressionResult.False;

							if (contextInfo.Field != null)
								return IsExpressionResult.True;

							if (contextInfo.CurrentExpression == null
							    || contextInfo.CurrentExpression.GetLevel(Builder.MappingSchema) == contextInfo.CurrentLevel)
								return IsExpressionResult.False;

							return contextInfo.Context.IsExpression(contextInfo.CurrentExpression,
								contextInfo.CurrentLevel + 1, requestFlag);
						}

					case RequestFor.Table       :
					case RequestFor.Object      :
						{
							if (expression == null)
							{
								if (!IsScalarSet())
									return new IsExpressionResult(true, this);
								return IsExpressionResult.False;
							}

							var contextInfo = FindContextExpression(expression, level, false, false);
							if (contextInfo == null)
								return IsExpressionResult.False;

							if (contextInfo.Field != null)
								return IsExpressionResult.False;

							if (contextInfo.CurrentExpression == null
							    || contextInfo.CurrentExpression.GetLevel(Builder.MappingSchema) == contextInfo.CurrentLevel)
								return new IsExpressionResult(true, contextInfo.Context);

							return contextInfo.Context.IsExpression(contextInfo.CurrentExpression,
								contextInfo.CurrentLevel + 1, requestFlag);

						}

					case RequestFor.Expression :
						{
							if (expression == null)
								return IsExpressionResult.False;

							var levelExpression = expression.GetLevelExpression(Builder.MappingSchema, level);

							switch (levelExpression.NodeType)
							{
								case ExpressionType.MemberAccess:
								case ExpressionType.Call:
									{
										var descriptor = GetAssociationDescriptor(levelExpression, out _);
										if (descriptor != null)
											return IsExpressionResult.False;

										var contextInfo = FindContextExpression(expression, level, false, false);
										return IsExpressionResult.GetResult(contextInfo?.Context == null);
									}
								case ExpressionType.Extension:
									{
										if (levelExpression is ContextRefExpression)
											return IsExpressionResult.False;
										break;
									}
								case ExpressionType.Parameter    :
									{
										if (IsExpression(expression, level, RequestFor.Object).Result)
											return IsExpressionResult.False;
										return IsExpressionResult.True;
									}
							}

							return IsExpressionResult.True;
						}

					case RequestFor.Association      :
						{
							if (expression == null)
								return IsExpressionResult.False;

							var result = IsExpression(expression, level, RequestFor.Table);
							if (!result.Result || !(result.Context is AssociationContext))
								return IsExpressionResult.False;

							return result;
						}
				}

				return IsExpressionResult.False;
			}

			#endregion

			#region GetContext

			Dictionary<AccessorMember, Tuple<IBuildContext, bool>>? _associationContexts;
			Dictionary<AccessorMember, IBuildContext>? _collectionAssociationContexts;


			public IBuildContext GetContext(Expression? expression, int level, BuildInfo buildInfo)
			{
				if (expression == null)
				{
					if (buildInfo != null && buildInfo.IsSubQuery)
					{
						var table = new TableContext(
							Builder,
							new BuildInfo(Parent is SelectManyBuilder.SelectManyContext ? this : Parent, Expression!, buildInfo.SelectQuery),
							SqlTable.ObjectType);

						return table;
					}

					return this;
				}

				if (buildInfo != null)
				{

					if (buildInfo.IsSubQuery)
					{
						var levelExpression = expression.GetLevelExpression(Builder.MappingSchema, level);

						if (levelExpression == expression && expression.NodeType == ExpressionType.MemberAccess ||
						    expression.NodeType == ExpressionType.Call)
						{
							var tableLevel  = FindContextExpression(expression, level, true, true)!;

							if (tableLevel.Descriptor?.IsList == true)
							{
								Expression ma;
								switch (buildInfo.Expression)
								{
									case MemberExpression me:
										{
											ma = me.Expression!;
											break;
										}
									case MethodCallExpression mc:
										{
											ma = mc.Method.IsStatic ? mc.Arguments[0] : mc.Object!;
											break;
										}

									default:
										ma = Builder.GetRootObject(buildInfo.Expression);
										break;

								}

								var elementType     = tableLevel.Descriptor.GetElementType(Builder.MappingSchema);
								var parentExactType = ma.Type;

								var queryMethod = AssociationHelper.CreateAssociationQueryLambda(
									Builder, new AccessorMember(expression), tableLevel.Descriptor, OriginalType, parentExactType, elementType,
									false, false, GetLoadWith(), out _);
								;
								var expr   = queryMethod.GetBody(ma);

								buildInfo.IsAssociationBuilt = true;

								return Builder.BuildSequence(new BuildInfo(buildInfo, expr));
							}
						}
						else
						{
							var tableLevel  = FindContextExpression(expression, level, true, true)!;

							var result = tableLevel.Context.GetContext(tableLevel.CurrentExpression, tableLevel.CurrentLevel + 1, buildInfo);
							if (result == null)
								throw new LinqException($"Can not build association for expression '{tableLevel.CurrentExpression}'");
							return result;
						}
					}
				}

				throw new InvalidOperationException();
			}

			public virtual SqlStatement GetResultStatement()
			{
				return Statement ??= new SqlSelectStatement(SelectQuery);
			}

			public void CompleteColumns()
			{
			}

			#endregion

			#region ConvertToParentIndex

			public virtual int ConvertToParentIndex(int index, IBuildContext? context)
			{
				if (context != null && context != this && context.SelectQuery != SelectQuery)
				{
					var sqlInfo = new SqlInfo(context.SelectQuery.Select.Columns[index], context.SelectQuery, index);
					sqlInfo = GetIndex(sqlInfo);
					index = sqlInfo.Index;
				}

				return Parent?.ConvertToParentIndex(index, this) ?? index;
			}

			#endregion

			#region SetAlias

			public void SetAlias(string? alias)
			{
				if (alias == null || SqlTable == null)
					return;

				if (!alias.Contains('<'))
					if (SqlTable.Alias == null)
						SqlTable.Alias = alias;
			}

			#endregion

			#region GetSubQuery

			public ISqlExpression? GetSubQuery(IBuildContext context)
			{
				return null;
			}

			#endregion

			#region Helpers

			protected List<LoadWithInfo[]>? GetLoadWith()
			{
				return LoadWith;
			}

			protected ISqlExpression? GetField(Expression expression, int level, bool throwException)
			{
				expression = expression.SkipPathThrough();

				if (expression.NodeType == ExpressionType.MemberAccess)
				{
					var memberExpression = (MemberExpression)expression;

					if (EntityDescriptor.Aliases != null)
					{
						if (EntityDescriptor.Aliases.TryGetValue(memberExpression.Member.Name, out var aliasName))
						{
							var alias = EntityDescriptor[aliasName!];

							if (alias == null)
							{
								foreach (var column in EntityDescriptor.Columns)
								{
									if (column.MemberInfo.EqualsTo(memberExpression.Member, SqlTable.ObjectType))
									{
										expression = memberExpression = ExpressionHelper.PropertyOrField(
											Expression.Convert(memberExpression.Expression!, column.MemberInfo.DeclaringType!), column.MemberName);
										break;
									}
								}
							}
							else
							{
								var expr = memberExpression.Expression!;

								if (alias.MemberInfo.DeclaringType != memberExpression.Member.DeclaringType)
									expr = Expression.Convert(memberExpression.Expression!, alias.MemberInfo.DeclaringType!);

								expression = memberExpression = ExpressionHelper.PropertyOrField(expr, alias.MemberName);
							}
						}
					}

					var levelExpression = expression.GetLevelExpression(Builder.MappingSchema, level);

					if (levelExpression.NodeType == ExpressionType.MemberAccess)
					{
						if (levelExpression != expression)
						{
							var levelMember = (MemberExpression)levelExpression;

							if (memberExpression.Member.IsNullableValueMember() && memberExpression.Expression == levelExpression)
								memberExpression = levelMember;
							else
							{
								var sameType =
									levelMember.Member.ReflectedType == SqlTable.ObjectType ||
									levelMember.Member.DeclaringType == SqlTable.ObjectType;

								if (!sameType)
								{
									var members = SqlTable.ObjectType.GetInstanceMemberEx(levelMember.Member.Name);
									foreach (var mi in members)
									{
										if (mi.DeclaringType == levelMember.Member.DeclaringType)
										{
											sameType = true;
											break;
										}
									}
								}

								if (sameType || InheritanceMapping.Count > 0)
								{
									string? pathName = null;
									foreach (var field in SqlTable.Fields)
									{
										var name = levelMember.Member.Name;
										if (field.Name.IndexOf('.') >= 0)
										{
											if (pathName == null)
											{
												var suffix = string.Empty;
												for (var ex = (MemberExpression)expression;
													ex != levelMember;
													ex = (MemberExpression)ex.Expression!)
												{
													suffix = string.IsNullOrEmpty(suffix)
														? ex.Member.Name
														: ex.Member.Name + "." + suffix;
												}

												pathName = !string.IsNullOrEmpty(suffix) ? name + "." + suffix : name;
											}

											if (field.Name == pathName)
												return field;
										}
										else if (field.Name == name)
											return field;
									}
								}
							}
						}

						if (levelExpression == memberExpression)
						{
							foreach (var field in SqlTable.Fields)
							{
								if (field.ColumnDescriptor.MemberInfo.EqualsTo(memberExpression.Member, SqlTable.ObjectType))
								{
									if (field.ColumnDescriptor.MemberAccessor.IsComplex
										&& !field.ColumnDescriptor.MemberAccessor.MemberInfo.IsDynamicColumnPropertyEx())
									{
										var name = memberExpression.Member.Name;
										var me   = memberExpression;

										if (me.Expression is MemberExpression)
										{
											while (me.Expression is MemberExpression me1)
											{
												me   = me1;
												name = me.Member.Name + '.' + name;
											}

											var fld = SqlTable[name];

											if (fld != null)
												return fld;
										}
									}
									else
									{
										return field;
									}
								}

								if (InheritanceMapping.Count > 0 && field.Name == memberExpression.Member.Name)
									foreach (var mapping in InheritanceMapping)
										foreach (var mm in Builder.MappingSchema.GetEntityDescriptor(mapping.Type).Columns)
											if (mm.MemberAccessor.MemberInfo.EqualsTo(memberExpression.Member))
												return field;

								var dynamicField = GetOrAddDynamicColumn(memberExpression);
								if (dynamicField != null)
									return dynamicField;
							}

							var newDynamicField = GetOrAddDynamicColumn(memberExpression);
							if (newDynamicField != null)
								return newDynamicField;

							if (throwException &&
								EntityDescriptor != null &&
								EntityDescriptor.TypeAccessor.Type == memberExpression.Member.DeclaringType)
							{
								throw new LinqException("Member '{0}.{1}' is not a table column.",
									memberExpression.Member.DeclaringType.Name, memberExpression.Member.Name);
							}
						}
					}
				}

				return null;
			}

			private SqlField? GetOrAddDynamicColumn(MemberExpression memberExpression)
			{
				if (memberExpression.Member.IsDynamicColumnPropertyEx())
				{
					var fieldName = memberExpression.Member.Name;

					// do not add association columns
					var flag = true;
					foreach (var assoc in EntityDescriptor.Associations)
					{
						if (assoc.MemberInfo == memberExpression.Member)
						{
							flag = false;
							break;
						}
					}

					if (flag)
					{
						var newField = SqlTable[fieldName];
						if (newField == null)
						{
							newField = new SqlField(
								new ColumnDescriptor(
									Builder.MappingSchema,
									EntityDescriptor,
									new ColumnAttribute(fieldName),
									new MemberAccessor(EntityDescriptor.TypeAccessor,
										memberExpression.Member, EntityDescriptor),
									InheritanceMapping.Count > 0)
							)
							{ IsDynamic = true, };

							SqlTable.Add(newField);
						}

						return newField;
					}
				}

				return null;
			}

			class ContextInfo
			{
				public ContextInfo(IBuildContext context, ISqlExpression? field, Expression? currentExpression, int currentLevel)
				{
					Context           = context;
					Field             = field;
					CurrentExpression = currentExpression;
					CurrentLevel      = currentLevel;
				}

				public ContextInfo(IBuildContext context, Expression? currentExpression, int currentLevel):
					this(context, null, currentExpression, currentLevel)
				{
				}

				public IBuildContext          Context;
				public Expression?            CurrentExpression;
				public ISqlExpression?        Field;
				public int                    CurrentLevel;
				public bool                   AsSubquery;
				public AssociationDescriptor? Descriptor;
			}

			ContextInfo? FindContextExpression(Expression? expression, int level, bool forceInner, bool throwExceptionForNull)
			{
				if (expression == null)
				{
					return new ContextInfo(this, null, 0);
				}

				expression = expression.SkipPathThrough();

				var levelExpression = expression.GetLevelExpression(Builder.MappingSchema, level);

				switch (levelExpression.NodeType)
				{
					case ExpressionType.Parameter    :
						{
							return new ContextInfo(this, expression, level);
						}
					case ExpressionType.MemberAccess:
						{
							var field = GetField(expression, level, false);
							if (field != null)
							{
								return new ContextInfo(this, field, expression, level);
							}

							goto case ExpressionType.Call;
						}
					case ExpressionType.Call         :
						{
							var descriptor = GetAssociationDescriptor(levelExpression, out var accessorMember);
							if (descriptor != null && accessorMember != null)
							{
								var isOuter = descriptor.CanBeNull || ForceLeftJoinAssociations;
								IBuildContext? associatedContext;

								if (!descriptor.IsList && !AssociationsToSubQueries)
								{
									if (_associationContexts == null ||
									    !_associationContexts.TryGetValue(accessorMember, out var foundInfo))
									{

										if (forceInner)
											isOuter = false;
										else if (!isOuter)
										{
											if (Parent != null && SequenceHelper.UnwrapSubqueryContext(Parent) is DefaultIfEmptyBuilder.DefaultIfEmptyContext)
												isOuter = true;
										}

										var newExpression = expression.Replace(levelExpression,
											new ContextRefExpression(levelExpression.Type, this));

										associatedContext = AssociationHelper.BuildAssociationInline(Builder,
											new BuildInfo(Parent, newExpression, SelectQuery), this, accessorMember, descriptor,
											!forceInner,
											ref isOuter);

										_associationContexts ??= new Dictionary<AccessorMember, Tuple<IBuildContext, bool>>();
										_associationContexts.Add(accessorMember, Tuple.Create(associatedContext, isOuter));
									}
									else
									{
										associatedContext = foundInfo.Item1;
									}

									var contextRef = new ContextRefExpression(levelExpression.Type, associatedContext);
									return new ContextInfo(associatedContext, expression.Replace(levelExpression, contextRef), 0) {Descriptor = descriptor};
								}
								else
								{
									if (AssociationsToSubQueries || _collectionAssociationContexts == null || !_collectionAssociationContexts.TryGetValue(accessorMember, out associatedContext))
									{
										var newExpression = expression.Replace(levelExpression,
											new ContextRefExpression(levelExpression.Type, this));

										associatedContext = AssociationHelper.BuildAssociationSelectMany(Builder,
											new BuildInfo(Parent, newExpression, new SelectQuery()),
											this, accessorMember, descriptor,
											ref isOuter);

										if (!AssociationsToSubQueries)
										{
											_collectionAssociationContexts ??= new Dictionary<AccessorMember, IBuildContext>();
											_collectionAssociationContexts.Add(accessorMember, associatedContext);
										}
										else
										{
											associatedContext.SelectQuery.ParentSelect = SelectQuery;
										}

									}
									var contextRef =
										new ContextRefExpression(levelExpression.Type, associatedContext);
									return new ContextInfo(associatedContext,
										expression.Replace(levelExpression, contextRef), 0)
									{
										Descriptor = descriptor,
										AsSubquery = AssociationsToSubQueries || descriptor.IsList
									};
								}

							}

							break;
						}
					default:
						{
							if (levelExpression is ContextRefExpression refExpression)
							{
								return new ContextInfo(refExpression.BuildContext, expression, level);
							}
							break;
						}
				}

				if (throwExceptionForNull)
					throw new LinqException($"Expression '{expression}' ({levelExpression}) is not a table.");

				return null;
			}

			AssociationDescriptor? GetAssociationDescriptor(Expression expression, out AccessorMember? memberInfo, bool onlyCurrent = true)
			{
				memberInfo = null;
				if (expression.NodeType == ExpressionType.MemberAccess || expression.NodeType == ExpressionType.Call)
					memberInfo = new AccessorMember(expression);

				if (memberInfo == null)
					return null;

				var descriptor = GetAssociationDescriptor(memberInfo, EntityDescriptor);
				if (descriptor == null && !onlyCurrent && memberInfo.MemberInfo.DeclaringType != ObjectType)
					descriptor = GetAssociationDescriptor(memberInfo, Builder.MappingSchema.GetEntityDescriptor(memberInfo.MemberInfo.DeclaringType!));

				return descriptor;
			}

			AssociationDescriptor? GetAssociationDescriptor(AccessorMember accessorMember, EntityDescriptor entityDescriptor)
			{
				AssociationDescriptor? descriptor = null;

				if (accessorMember.MemberInfo.MemberType == MemberTypes.Method)
				{
					var attribute = Builder.MappingSchema.GetAttribute<AssociationAttribute>(accessorMember.MemberInfo.DeclaringType!, accessorMember.MemberInfo, static a => a.Configuration);

					if (attribute != null)
						descriptor = new AssociationDescriptor
						(
							entityDescriptor.ObjectType,
							accessorMember.MemberInfo,
							attribute.GetThisKeys(),
							attribute.GetOtherKeys(),
							attribute.ExpressionPredicate,
							attribute.Predicate,
							attribute.QueryExpressionMethod,
							attribute.QueryExpression,
							attribute.Storage,
							attribute.CanBeNull,
							attribute.AliasName
						);
				}
				else if (accessorMember.MemberInfo.MemberType == MemberTypes.Property || accessorMember.MemberInfo.MemberType == MemberTypes.Field)
				{
					foreach (var ed in entityDescriptor.Associations)
						if (ed.MemberInfo.EqualsTo(accessorMember.MemberInfo))
							return ed;

					foreach (var m in entityDescriptor.InheritanceMapping)
						foreach (var ed in Builder.MappingSchema.GetEntityDescriptor(m.Type).Associations)
							if (ed.MemberInfo.EqualsTo(accessorMember.MemberInfo))
								return ed;
				}

				return descriptor;
			}

			#endregion
		}
	}
}<|MERGE_RESOLUTION|>--- conflicted
+++ resolved
@@ -4,11 +4,7 @@
 using System.Linq;
 using System.Linq.Expressions;
 using System.Reflection;
-<<<<<<< HEAD
 using System.Runtime.CompilerServices;
-=======
-using JetBrains.Annotations;
->>>>>>> f4350ed7
 
 namespace LinqToDB.Linq.Builder
 {
@@ -50,7 +46,7 @@
 
 			internal bool           ForceLeftJoinAssociations { get; set; }
 
-			public bool             AssociationsToSubQueries  { get; set; }
+			public bool             AssociationsToSubQueries { get; set; }
 
 			#endregion
 
@@ -58,15 +54,15 @@
 
 			public TableContext(ExpressionBuilder builder, BuildInfo buildInfo, Type originalType)
 			{
-				Builder                  = builder;
-				Parent                   = buildInfo.Parent;
-				Expression               = buildInfo.Expression;
-				SelectQuery              = buildInfo.SelectQuery;
+				Builder          = builder;
+				Parent           = buildInfo.Parent;
+				Expression       = buildInfo.Expression;
+				SelectQuery      = buildInfo.SelectQuery;
 				AssociationsToSubQueries = buildInfo.AssociationsAsSubQueries;
-				OriginalType             = originalType;
-				ObjectType               = GetObjectType();
-				SqlTable                 = new SqlTable(builder.MappingSchema, ObjectType);
-				EntityDescriptor         = Builder.MappingSchema.GetEntityDescriptor(ObjectType);
+				OriginalType     = originalType;
+				ObjectType       = GetObjectType();
+				SqlTable         = new SqlTable(builder.MappingSchema, ObjectType);
+				EntityDescriptor = Builder.MappingSchema.GetEntityDescriptor(ObjectType);
 
 				SelectQuery.From.Table(SqlTable);
 
@@ -75,15 +71,15 @@
 
 			public TableContext(ExpressionBuilder builder, BuildInfo buildInfo, SqlTable table)
 			{
-				Builder                  = builder;
-				Parent                   = buildInfo.Parent;
-				Expression               = buildInfo.Expression;
-				SelectQuery              = buildInfo.SelectQuery;
+				Builder          = builder;
+				Parent           = buildInfo.Parent;
+				Expression       = buildInfo.Expression;
+				SelectQuery      = buildInfo.SelectQuery;
 				AssociationsToSubQueries = buildInfo.AssociationsAsSubQueries;
-				OriginalType             = table.ObjectType;
-				ObjectType               = GetObjectType();
-				SqlTable                 = table;
-				EntityDescriptor         = Builder.MappingSchema.GetEntityDescriptor(ObjectType);
+				OriginalType     = table.ObjectType;
+				ObjectType       = GetObjectType();
+				SqlTable         = table;
+				EntityDescriptor = Builder.MappingSchema.GetEntityDescriptor(ObjectType);
 
 				if (SqlTable.SqlTableType != SqlTableType.SystemTable)
 					SelectQuery.From.Table(SqlTable);
@@ -116,10 +112,10 @@
 
 			public TableContext(ExpressionBuilder builder, BuildInfo buildInfo)
 			{
-				Builder                  = builder;
-				Parent                   = buildInfo.Parent;
-				Expression               = buildInfo.Expression;
-				SelectQuery              = buildInfo.SelectQuery;
+				Builder     = builder;
+				Parent      = buildInfo.Parent;
+				Expression  = buildInfo.Expression;
+				SelectQuery = buildInfo.SelectQuery;
 				AssociationsToSubQueries = buildInfo.AssociationsAsSubQueries;
 
 				var mc   = (MethodCallExpression)Expression;
@@ -228,54 +224,6 @@
 				}
 			}
 
-<<<<<<< HEAD
-			static bool IsRecord(Attribute[] attrs, out int sequence)
-			{
-				sequence = -1;
-				var compilationMappingAttr = attrs.FirstOrDefault(static attr => attr.GetType().FullName == "Microsoft.FSharp.Core.CompilationMappingAttribute");
-				var cliMutableAttr         = attrs.FirstOrDefault(static attr => attr.GetType().FullName == "Microsoft.FSharp.Core.CLIMutableAttribute");
-
-				if (compilationMappingAttr != null)
-				{
-					// https://github.com/dotnet/fsharp/blob/1fcb351bb98fe361c7e70172ea51b5e6a4b52ee0/src/fsharp/FSharp.Core/prim-types.fsi
-					// ObjectType = 3
-					if (System.Convert.ToInt32(((dynamic)compilationMappingAttr).SourceConstructFlags) == 3)
-						return false;
-
-					sequence = ((dynamic)compilationMappingAttr).SequenceNumber;
-				}
-
-				return compilationMappingAttr != null && cliMutableAttr == null;
-			}
-
-			bool IsAnonymous(Type type)
-			{
-				if (!type.IsPublic &&
-					 type.IsGenericType &&
-					(type.Name.StartsWith("<>f__AnonymousType", StringComparison.Ordinal) ||
-					 type.Name.StartsWith("VB$AnonymousType",   StringComparison.Ordinal)))
-				{
-					return Builder.MappingSchema.GetAttribute<CompilerGeneratedAttribute>(type) != null;
-				}
-
-				return false;
-			}
-
-			bool HasDefaultConstructor(Type type)
-			{
-				var constructors = type.GetConstructors(BindingFlags.Instance | BindingFlags.Public | BindingFlags.NonPublic);
-
-				foreach (var constructor in constructors)
-				{
-					if (constructor.GetParameters().Length == 0)
-						return true;
-				}
-
-				return constructors.Length == 0;
-			}
-
-=======
->>>>>>> f4350ed7
 			ParameterExpression? _variable;
 
 			Expression BuildTableExpression(bool buildBlock, Type objectType, Tuple<int, SqlField?>[] index)
@@ -312,7 +260,7 @@
 				return context is IInterceptable<IEntityServiceInterceptor> entityService ?
 					entityService.Interceptor?.EntityCreated(new(context, tableOptions, tableName, schemaName, databaseName, serverName), entity) ?? entity :
 					entity;
-			}
+				}
 
 			static readonly MethodInfo _onEntityCreatedMethodInfo = MemberHelper.MethodOf(() =>
 				OnEntityCreated(null!, null!, TableOptions.NotSet, null, null, null, null));
@@ -322,17 +270,17 @@
 				if (Builder.DataContext is IInterceptable<IEntityServiceInterceptor> { Interceptor: {} })
 				{
 					expr = Expression.Convert(
-						Expression.Call(
-							_onEntityCreatedMethodInfo,
-							ExpressionBuilder.DataContextParam,
-							expr,
-							Expression.Constant(SqlTable.TableOptions),
-							Expression.Constant(SqlTable.PhysicalName, typeof(string)),
-							Expression.Constant(SqlTable.Schema,       typeof(string)),
-							Expression.Constant(SqlTable.Database,     typeof(string)),
-							Expression.Constant(SqlTable.Server,       typeof(string))
-						),
-						expr.Type);
+							Expression.Call(
+								_onEntityCreatedMethodInfo,
+								ExpressionBuilder.DataContextParam,
+								expr,
+								Expression.Constant(SqlTable.TableOptions),
+								Expression.Constant(SqlTable.PhysicalName, typeof(string)),
+								Expression.Constant(SqlTable.Schema,       typeof(string)),
+								Expression.Constant(SqlTable.Database,     typeof(string)),
+								Expression.Constant(SqlTable.Server,       typeof(string))
+							),
+							expr.Type);
 				}
 
 				return expr;
@@ -439,7 +387,7 @@
 				IEnumerable<MemberAccessor> members = typeAccessor.Members;
 
 				if (recordType == RecordType.FSharp)
-				{
+					{
 					var membersWithOrder = new List<(int sequence, MemberAccessor ma)>();
 					foreach (var member in typeAccessor.Members)
 					{
@@ -508,7 +456,7 @@
 									col.IsComplex = col.Name.Contains(".");
 								}
 
-								var typeAcc          = TypeAccessor.GetAccessor(member.Type);
+								var typeAcc  = TypeAccessor.GetAccessor(member.Type);
 								var memberRecordType = RecordsHelper.GetRecordType(Builder.MappingSchema, member.Type);
 
 								var exprs = GetExpressions(typeAcc, memberRecordType, cols).ToList();
@@ -705,8 +653,8 @@
 							if (!found)
 							{
 								found = EntityDescriptor.Aliases != null &&
-								        EntityDescriptor.Aliases.TryGetValue(field.Name, out var alias) &&
-								        alias == sqlField.Name;
+										EntityDescriptor.Aliases.TryGetValue(field.Name, out var alias) &&
+										alias == sqlField.Name;
 							}
 
 							if (found)
@@ -739,8 +687,8 @@
 				}
 				else
 				{
-					var field  = SqlTable[InheritanceMapping[0].DiscriminatorName] ?? throw new LinqException($"Field {InheritanceMapping[0].DiscriminatorName} not found in table {SqlTable}");
-					var dindex = ConvertToParentIndex(_indexes[field].Index, this);
+					var field           = SqlTable[InheritanceMapping[0].DiscriminatorName] ?? throw new LinqException($"Field {InheritanceMapping[0].DiscriminatorName} not found in table {SqlTable}");
+					var dindex          = ConvertToParentIndex(_indexes[field].Index, this);
 
 					expr = Expression.Convert(
 						Expression.Call(null, Methods.LinqToDB.Exceptions.DefaultInheritanceMappingException,
@@ -1078,7 +1026,7 @@
 
 			#region ConvertToIndex
 
-			readonly Dictionary<ISqlExpression,SqlInfo> _indexes = new();
+			readonly Dictionary<ISqlExpression,SqlInfo> _indexes = new ();
 
 			protected virtual SqlInfo GetIndex(SqlInfo expr)
 			{
@@ -1148,7 +1096,7 @@
 								return IsExpressionResult.True;
 
 							if (contextInfo.CurrentExpression == null
-							    || contextInfo.CurrentExpression.GetLevel(Builder.MappingSchema) == contextInfo.CurrentLevel)
+								|| contextInfo.CurrentExpression.GetLevel(Builder.MappingSchema) == contextInfo.CurrentLevel)
 								return IsExpressionResult.False;
 
 							return contextInfo.Context.IsExpression(contextInfo.CurrentExpression,
@@ -1173,7 +1121,7 @@
 								return IsExpressionResult.False;
 
 							if (contextInfo.CurrentExpression == null
-							    || contextInfo.CurrentExpression.GetLevel(Builder.MappingSchema) == contextInfo.CurrentLevel)
+								|| contextInfo.CurrentExpression.GetLevel(Builder.MappingSchema) == contextInfo.CurrentLevel)
 								return new IsExpressionResult(true, contextInfo.Context);
 
 							return contextInfo.Context.IsExpression(contextInfo.CurrentExpression,
@@ -1266,7 +1214,7 @@
 						var levelExpression = expression.GetLevelExpression(Builder.MappingSchema, level);
 
 						if (levelExpression == expression && expression.NodeType == ExpressionType.MemberAccess ||
-						    expression.NodeType == ExpressionType.Call)
+							expression.NodeType == ExpressionType.Call)
 						{
 							var tableLevel  = FindContextExpression(expression, level, true, true)!;
 
@@ -1541,43 +1489,43 @@
 
 			private SqlField? GetOrAddDynamicColumn(MemberExpression memberExpression)
 			{
-				if (memberExpression.Member.IsDynamicColumnPropertyEx())
-				{
-					var fieldName = memberExpression.Member.Name;
-
-					// do not add association columns
-					var flag = true;
-					foreach (var assoc in EntityDescriptor.Associations)
-					{
-						if (assoc.MemberInfo == memberExpression.Member)
-						{
-							flag = false;
-							break;
-						}
-					}
-
-					if (flag)
-					{
-						var newField = SqlTable[fieldName];
-						if (newField == null)
-						{
-							newField = new SqlField(
-								new ColumnDescriptor(
-									Builder.MappingSchema,
-									EntityDescriptor,
-									new ColumnAttribute(fieldName),
-									new MemberAccessor(EntityDescriptor.TypeAccessor,
-										memberExpression.Member, EntityDescriptor),
-									InheritanceMapping.Count > 0)
+								if (memberExpression.Member.IsDynamicColumnPropertyEx())
+								{
+									var fieldName = memberExpression.Member.Name;
+
+									// do not add association columns
+									var flag = true;
+									foreach (var assoc in EntityDescriptor.Associations)
+									{
+										if (assoc.MemberInfo == memberExpression.Member)
+										{
+											flag = false;
+											break;
+										}
+									}
+
+									if (flag)
+									{
+										var newField = SqlTable[fieldName];
+										if (newField == null)
+										{
+											newField = new SqlField(
+												new ColumnDescriptor(
+													Builder.MappingSchema,
+													EntityDescriptor,
+													new ColumnAttribute(fieldName),
+													new MemberAccessor(EntityDescriptor.TypeAccessor,
+														memberExpression.Member, EntityDescriptor),
+													InheritanceMapping.Count > 0)
 							)
 							{ IsDynamic = true, };
 
-							SqlTable.Add(newField);
-						}
-
-						return newField;
-					}
-				}
+											SqlTable.Add(newField);
+										}
+
+										return newField;
+									}
+								}
 
 				return null;
 			}
@@ -1643,7 +1591,7 @@
 								if (!descriptor.IsList && !AssociationsToSubQueries)
 								{
 									if (_associationContexts == null ||
-									    !_associationContexts.TryGetValue(accessorMember, out var foundInfo))
+										!_associationContexts.TryGetValue(accessorMember, out var foundInfo))
 									{
 
 										if (forceInner)
