<<<<<<< HEAD
﻿using System;
using System.Linq;
using System.Linq.Expressions;

namespace LinqToDB.Linq.Builder
{
	using Common;
	using LinqToDB.Expressions;
	using SqlQuery;

	class AllJoinsLinqBuilder : MethodCallBuilder
	{
		protected override bool CanBuildMethodCall(ExpressionBuilder builder, MethodCallExpression methodCall, BuildInfo buildInfo)
		{
			if (methodCall.Method.DeclaringType != typeof(LinqExtensions))
				return false;

			return
				methodCall.IsQueryable("Join") && methodCall.Arguments.Count == 5 ||
				methodCall.IsQueryable("InnerJoin", "LeftJoin", "RightJoin", "FullJoin") && methodCall.Arguments.Count == 4 ||
				methodCall.IsQueryable("CrossJoin") && methodCall.Arguments.Count == 3;
		}

		protected override IBuildContext BuildMethodCall(ExpressionBuilder builder, MethodCallExpression methodCall, BuildInfo buildInfo)
		{
			var outerContext = builder.BuildSequence(new BuildInfo(buildInfo, methodCall.Arguments[0]));
			var innerContext = builder.BuildSequence(new BuildInfo(buildInfo, methodCall.Arguments[1], new SelectQuery()));

			JoinType joinType;
			var conditionIndex = 2;

			switch (methodCall.Method.Name)
			{
				case "InnerJoin" : joinType = JoinType.Inner; break;
				case "CrossJoin" : joinType = JoinType.Inner; conditionIndex = -1; break;
				case "LeftJoin"  : joinType = JoinType.Left;  break;
				case "RightJoin" : joinType = JoinType.Right; break;
				case "FullJoin"  : joinType = JoinType.Full;  break;
				default:
					conditionIndex = 3;

					var joinValue = (SqlJoinType) methodCall.Arguments[2].EvaluateExpression();

					switch (joinValue)
					{
						case SqlJoinType.Inner : joinType = JoinType.Inner; break;
						case SqlJoinType.Left  : joinType = JoinType.Left;  break;
						case SqlJoinType.Right : joinType = JoinType.Right; break;
						case SqlJoinType.Full  : joinType = JoinType.Full;  break;
						default                : throw new ArgumentOutOfRangeException();
					}

					break;
			}

			if (joinType == JoinType.Right || joinType == JoinType.Full)
				outerContext = new DefaultIfEmptyBuilder.DefaultIfEmptyContext(buildInfo.Parent, outerContext, null);
			outerContext = new SubQueryContext(outerContext);


			if (joinType == JoinType.Left || joinType == JoinType.Full)
				innerContext = new DefaultIfEmptyBuilder.DefaultIfEmptyContext(buildInfo.Parent, innerContext, null);
			innerContext = new SubQueryContext(innerContext);

			var selector = (LambdaExpression)methodCall.Arguments[methodCall.Arguments.Count - 1].Unwrap();

			outerContext.SetAlias(selector.Parameters[0].Name);
			innerContext.SetAlias(selector.Parameters[1].Name);

			var joinContext = new JoinContext(buildInfo.Parent, selector, outerContext, innerContext)
#if DEBUG
			{
				MethodCall = methodCall
			}
#endif
			;

			if (conditionIndex != -1)
			{
				var condition     = (LambdaExpression)methodCall.Arguments[conditionIndex].Unwrap();
				var conditionExpr = condition.GetBody(selector.Parameters[0], selector.Parameters[1]);

				conditionExpr = builder.ConvertExpression(conditionExpr);

				var join  = new SqlFromClause.Join(joinType, innerContext.SelectQuery, null, false,
					Array<SqlFromClause.Join>.Empty);

				outerContext.SelectQuery.From.Tables[0].Joins.Add(join.JoinedTable);

				builder.BuildSearchCondition(
					joinContext, 
					conditionExpr,
					join.JoinedTable.Condition.Conditions,
					false);
			}
			else
			{
				outerContext.SelectQuery.From.Table(innerContext.SelectQuery);
			}

			return joinContext;
		}

		protected override SequenceConvertInfo Convert(ExpressionBuilder builder, MethodCallExpression methodCall, BuildInfo buildInfo,
			ParameterExpression param)
		{
			return null;
		}

		class JoinContext : SelectContext
		{
			public JoinContext(IBuildContext parent, LambdaExpression lambda, IBuildContext outerContext, IBuildContext innerContext) : base(parent, lambda, outerContext, innerContext)
			{
			}

			public IBuildContext OuterContext => Sequence[0];
			public IBuildContext InnerContext => Sequence[1];

			public override SqlInfo[] ConvertToSql(Expression expression, int level, ConvertFlags flags)
			{
				SqlInfo[] result = null;

				if (expression != null)
				{
					var root = expression.GetRootObject(Builder.MappingSchema);

					if (root.NodeType == ExpressionType.Parameter && root == Lambda.Parameters[1])
					{
						result = base.ConvertToSql(expression, level, flags);

						// we need exact column from InnerContext
						result = result.Select(s =>
							{
								var idx = InnerContext.SelectQuery.Select.Add(s.Sql);
								return new SqlInfo(s.MemberChain)
								{
									Index = idx, Sql = InnerContext.SelectQuery.Select.Columns[idx],
									Query = InnerContext.SelectQuery
								};
							})
							.ToArray();
					}
				}

				if (result == null)
					result = base.ConvertToSql(expression, level, flags);

				return result;
			}
		}
	}
}
=======
﻿using System;
using System.Linq.Expressions;

namespace LinqToDB.Linq.Builder
{
	using Common;
	using LinqToDB.Expressions;
	using SqlQuery;

	class AllJoinsLinqBuilder : MethodCallBuilder
	{
		protected override bool CanBuildMethodCall(ExpressionBuilder builder, MethodCallExpression methodCall, BuildInfo buildInfo)
		{
			if (methodCall.Method.DeclaringType != typeof(LinqExtensions))
				return false;

			return
				methodCall.IsQueryable("Join") && methodCall.Arguments.Count == 5 ||
				methodCall.IsQueryable("InnerJoin", "LeftJoin", "RightJoin", "FullJoin") && methodCall.Arguments.Count == 4 ||
				methodCall.IsQueryable("CrossJoin") && methodCall.Arguments.Count == 3;
		}

		protected override IBuildContext BuildMethodCall(ExpressionBuilder builder, MethodCallExpression methodCall, BuildInfo buildInfo)
		{
			var outerContext = builder.BuildSequence(new BuildInfo(buildInfo, methodCall.Arguments[0]));
			var innerContext = builder.BuildSequence(new BuildInfo(buildInfo, methodCall.Arguments[1], new SelectQuery()));

			JoinType joinType;
			var conditionIndex = 2;

			switch (methodCall.Method.Name)
			{
				case "InnerJoin" : joinType = JoinType.Inner; break;
				case "CrossJoin" : joinType = JoinType.Inner; conditionIndex = -1; break;
				case "LeftJoin"  : joinType = JoinType.Left;  break;
				case "RightJoin" : joinType = JoinType.Right; break;
				case "FullJoin"  : joinType = JoinType.Full;  break;
				default:
					conditionIndex = 3;

					var joinValue = (SqlJoinType) methodCall.Arguments[2].EvaluateExpression();

					switch (joinValue)
					{
						case SqlJoinType.Inner : joinType = JoinType.Inner; break;
						case SqlJoinType.Left  : joinType = JoinType.Left;  break;
						case SqlJoinType.Right : joinType = JoinType.Right; break;
						case SqlJoinType.Full  : joinType = JoinType.Full;  break;
						default                : throw new ArgumentOutOfRangeException();
					}

					break;
			}

			if (joinType == JoinType.Right || joinType == JoinType.Full)
				outerContext = new DefaultIfEmptyBuilder.DefaultIfEmptyContext(buildInfo.Parent, outerContext, null);
			outerContext = new SubQueryContext(outerContext);


			if (joinType == JoinType.Left || joinType == JoinType.Full)
				innerContext = new DefaultIfEmptyBuilder.DefaultIfEmptyContext(buildInfo.Parent, innerContext, null);
			innerContext = new SubQueryContext(innerContext);

			var selector = (LambdaExpression)methodCall.Arguments[methodCall.Arguments.Count - 1].Unwrap();

			outerContext.SetAlias(selector.Parameters[0].Name);
			innerContext.SetAlias(selector.Parameters[1].Name);

			if (conditionIndex != -1)
			{
				var condition     = (LambdaExpression)methodCall.Arguments[conditionIndex].Unwrap();
				var conditionExpr = builder.ConvertExpression(condition.Body.Unwrap());

				var join  = new SqlFromClause.Join(joinType, innerContext.SelectQuery, null, false,
					Array<SqlFromClause.Join>.Empty);

				outerContext.SelectQuery.From.Tables[0].Joins.Add(join.JoinedTable);

				builder.BuildSearchCondition(
					new ExpressionContext(null, new[] {outerContext, innerContext}, condition),
					conditionExpr,
					join.JoinedTable.Condition.Conditions,
					false);
			}
			else
			{
				outerContext.SelectQuery.From.Table(innerContext.SelectQuery);
			}

			return new SelectContext(buildInfo.Parent, selector, outerContext, innerContext)
#if DEBUG
				{
					MethodCall = methodCall
				}
#endif
				;
		}

		protected override SequenceConvertInfo Convert(ExpressionBuilder builder, MethodCallExpression methodCall, BuildInfo buildInfo,
			ParameterExpression param)
		{
			return null;
		}
	}
}
>>>>>>> 5e26fa16
<|MERGE_RESOLUTION|>--- conflicted
+++ resolved
@@ -1,4 +1,3 @@
-<<<<<<< HEAD
 ﻿using System;
 using System.Linq;
 using System.Linq.Expressions;
@@ -150,111 +149,4 @@
 			}
 		}
 	}
-}
-=======
-﻿using System;
-using System.Linq.Expressions;
-
-namespace LinqToDB.Linq.Builder
-{
-	using Common;
-	using LinqToDB.Expressions;
-	using SqlQuery;
-
-	class AllJoinsLinqBuilder : MethodCallBuilder
-	{
-		protected override bool CanBuildMethodCall(ExpressionBuilder builder, MethodCallExpression methodCall, BuildInfo buildInfo)
-		{
-			if (methodCall.Method.DeclaringType != typeof(LinqExtensions))
-				return false;
-
-			return
-				methodCall.IsQueryable("Join") && methodCall.Arguments.Count == 5 ||
-				methodCall.IsQueryable("InnerJoin", "LeftJoin", "RightJoin", "FullJoin") && methodCall.Arguments.Count == 4 ||
-				methodCall.IsQueryable("CrossJoin") && methodCall.Arguments.Count == 3;
-		}
-
-		protected override IBuildContext BuildMethodCall(ExpressionBuilder builder, MethodCallExpression methodCall, BuildInfo buildInfo)
-		{
-			var outerContext = builder.BuildSequence(new BuildInfo(buildInfo, methodCall.Arguments[0]));
-			var innerContext = builder.BuildSequence(new BuildInfo(buildInfo, methodCall.Arguments[1], new SelectQuery()));
-
-			JoinType joinType;
-			var conditionIndex = 2;
-
-			switch (methodCall.Method.Name)
-			{
-				case "InnerJoin" : joinType = JoinType.Inner; break;
-				case "CrossJoin" : joinType = JoinType.Inner; conditionIndex = -1; break;
-				case "LeftJoin"  : joinType = JoinType.Left;  break;
-				case "RightJoin" : joinType = JoinType.Right; break;
-				case "FullJoin"  : joinType = JoinType.Full;  break;
-				default:
-					conditionIndex = 3;
-
-					var joinValue = (SqlJoinType) methodCall.Arguments[2].EvaluateExpression();
-
-					switch (joinValue)
-					{
-						case SqlJoinType.Inner : joinType = JoinType.Inner; break;
-						case SqlJoinType.Left  : joinType = JoinType.Left;  break;
-						case SqlJoinType.Right : joinType = JoinType.Right; break;
-						case SqlJoinType.Full  : joinType = JoinType.Full;  break;
-						default                : throw new ArgumentOutOfRangeException();
-					}
-
-					break;
-			}
-
-			if (joinType == JoinType.Right || joinType == JoinType.Full)
-				outerContext = new DefaultIfEmptyBuilder.DefaultIfEmptyContext(buildInfo.Parent, outerContext, null);
-			outerContext = new SubQueryContext(outerContext);
-
-
-			if (joinType == JoinType.Left || joinType == JoinType.Full)
-				innerContext = new DefaultIfEmptyBuilder.DefaultIfEmptyContext(buildInfo.Parent, innerContext, null);
-			innerContext = new SubQueryContext(innerContext);
-
-			var selector = (LambdaExpression)methodCall.Arguments[methodCall.Arguments.Count - 1].Unwrap();
-
-			outerContext.SetAlias(selector.Parameters[0].Name);
-			innerContext.SetAlias(selector.Parameters[1].Name);
-
-			if (conditionIndex != -1)
-			{
-				var condition     = (LambdaExpression)methodCall.Arguments[conditionIndex].Unwrap();
-				var conditionExpr = builder.ConvertExpression(condition.Body.Unwrap());
-
-				var join  = new SqlFromClause.Join(joinType, innerContext.SelectQuery, null, false,
-					Array<SqlFromClause.Join>.Empty);
-
-				outerContext.SelectQuery.From.Tables[0].Joins.Add(join.JoinedTable);
-
-				builder.BuildSearchCondition(
-					new ExpressionContext(null, new[] {outerContext, innerContext}, condition),
-					conditionExpr,
-					join.JoinedTable.Condition.Conditions,
-					false);
-			}
-			else
-			{
-				outerContext.SelectQuery.From.Table(innerContext.SelectQuery);
-			}
-
-			return new SelectContext(buildInfo.Parent, selector, outerContext, innerContext)
-#if DEBUG
-				{
-					MethodCall = methodCall
-				}
-#endif
-				;
-		}
-
-		protected override SequenceConvertInfo Convert(ExpressionBuilder builder, MethodCallExpression methodCall, BuildInfo buildInfo,
-			ParameterExpression param)
-		{
-			return null;
-		}
-	}
-}
->>>>>>> 5e26fa16
+}