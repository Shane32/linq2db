<<<<<<< HEAD
﻿using System;
using System.Collections.Generic;
using System.Linq;
using System.Linq.Expressions;

namespace LinqToDB.Linq.Builder
{
	using LinqToDB.Expressions;
	using SqlQuery;

	class JoinBuilder : MethodCallBuilder
	{
		protected override bool CanBuildMethodCall(ExpressionBuilder builder, MethodCallExpression methodCall, BuildInfo buildInfo)
		{
			if (methodCall.Method.DeclaringType == typeof(LinqExtensions) || !methodCall.IsQueryable("Join", "GroupJoin"))
				return false;

			// other overload for Join
			if (!(methodCall.Arguments[2].Unwrap() is LambdaExpression lambda))
				return false;

			var body = lambda.Body.Unwrap();

			if (body.NodeType == ExpressionType.MemberInit)
			{
				var mi = (MemberInitExpression)body;
				bool throwExpr;

				if (mi.NewExpression.Arguments.Count > 0 || mi.Bindings.Count == 0)
					throwExpr = true;
				else
					throwExpr = mi.Bindings.Any(b => b.BindingType != MemberBindingType.Assignment);

				if (throwExpr)
					throw new NotSupportedException($"Explicit construction of entity type '{body.Type}' in join is not allowed.");
			}

			return true;
		}

		protected override IBuildContext BuildMethodCall(ExpressionBuilder builder, MethodCallExpression methodCall, BuildInfo buildInfo)
		{
			var isGroup      = methodCall.Method.Name == "GroupJoin";
			var outerContext = builder.BuildSequence(new BuildInfo(buildInfo, methodCall.Arguments[0], buildInfo.SelectQuery));
			var innerContext = builder.BuildSequence(new BuildInfo(buildInfo, methodCall.Arguments[1], new SelectQuery()));

			var context  = new SubQueryContext(outerContext);
			innerContext = isGroup ? new GroupJoinSubQueryContext(innerContext) : new SubQueryContext(innerContext);

			var join = isGroup ? innerContext.SelectQuery.WeakLeftJoin() : innerContext.SelectQuery.InnerJoin();
			var sql  = context.SelectQuery;

			sql.From.Tables[0].Joins.Add(join.JoinedTable);

			var selector = (LambdaExpression)methodCall.Arguments[4].Unwrap();

			context.     SetAlias(selector.Parameters[0].Name);
			innerContext.SetAlias(selector.Parameters[1].Name);

			var outerKeyLambda = ((LambdaExpression)methodCall.Arguments[2].Unwrap());
			var innerKeyLambda = ((LambdaExpression)methodCall.Arguments[3].Unwrap());

			var outerKeySelector = outerKeyLambda.Body.Unwrap();
			var innerKeySelector = innerKeyLambda.Body.Unwrap();

			var outerParent = context.     Parent;
			var innerParent = innerContext.Parent;

			var outerKeyContext = new ExpressionContext(buildInfo.Parent, context,      outerKeyLambda);
			var innerKeyContext = new InnerKeyContext  (buildInfo.Parent, innerContext, innerKeyLambda);

			// Make join and where for the counter.
			//
			if (outerKeySelector.NodeType == ExpressionType.New)
			{
				var new1 = (NewExpression)outerKeySelector;
				var new2 = (NewExpression)innerKeySelector;

				for (var i = 0; i < new1.Arguments.Count; i++)
				{
					var arg1 = new1.Arguments[i];
					var arg2 = new2.Arguments[i];

					BuildJoin(builder, join.JoinedTable.Condition, outerKeyContext, arg1, innerKeyContext, arg2);
				}
			}
			else if (outerKeySelector.NodeType == ExpressionType.MemberInit)
			{
				var mi1 = (MemberInitExpression)outerKeySelector;
				var mi2 = (MemberInitExpression)innerKeySelector;

				for (var i = 0; i < mi1.Bindings.Count; i++)
				{
					if (mi1.Bindings[i].Member != mi2.Bindings[i].Member)
						throw new LinqException($"List of member inits does not match for entity type '{outerKeySelector.Type}'.");

					var arg1 = ((MemberAssignment)mi1.Bindings[i]).Expression;
					var arg2 = ((MemberAssignment)mi2.Bindings[i]).Expression;

					BuildJoin(builder, join.JoinedTable.Condition, outerKeyContext, arg1, innerKeyContext, arg2);
				}
			}
			else
			{
				BuildJoin(builder, join.JoinedTable.Condition, outerKeyContext, outerKeySelector, innerKeyContext, innerKeySelector);
			}

			builder.ReplaceParent(outerKeyContext, outerParent);
			builder.ReplaceParent(innerKeyContext, innerParent);

			if (isGroup)
			{
				var inner = (GroupJoinSubQueryContext)innerContext;

				inner.Join               = join.JoinedTable;
				inner.GetSubQueryContext = () =>
					GetSubQueryContext(builder, methodCall, buildInfo, sql,
						innerKeyLambda, outerKeySelector, innerKeySelector, outerKeyContext);

				return new GroupJoinContext(
					buildInfo.Parent, selector, context, inner, methodCall.Arguments[1], outerKeyLambda, innerKeyLambda);
			}

			return new JoinContext(buildInfo.Parent, selector, context, innerContext)
#if DEBUG
			{
				MethodCall = methodCall
			}
#endif
				;
		}

		IBuildContext GetSubQueryContext(ExpressionBuilder builder, MethodCallExpression methodCall, BuildInfo buildInfo,
			SelectQuery sql,
			LambdaExpression innerKeyLambda,
			Expression outerKeySelector,
			Expression innerKeySelector,
			IBuildContext outerKeyContext)
		{
			var subQueryContext = builder.BuildSequence(new BuildInfo(buildInfo, methodCall.Arguments[1], new SelectQuery()));

			subQueryContext = new SubQueryContext(subQueryContext);

			var subQueryParent     = subQueryContext.Parent;
			var subQueryKeyContext = new ExpressionContext(buildInfo.Parent, subQueryContext, innerKeyLambda);

			// Process SubQuery.
			//
			var subQuerySql = ((SubQueryContext)subQueryContext).SelectQuery;

			// Make join and where for the counter.
			//
			if (outerKeySelector.NodeType == ExpressionType.New)
			{
				var new1 = (NewExpression)outerKeySelector;
				var new2 = (NewExpression)innerKeySelector;

				for (var i = 0; i < new1.Arguments.Count; i++)
				{
					var arg1 = new1.Arguments[i];
					var arg2 = new2.Arguments[i];

					BuildSubQueryJoin(builder, outerKeyContext, arg1, arg2, subQueryKeyContext, subQuerySql);
				}
			}
			else if (outerKeySelector.NodeType == ExpressionType.MemberInit)
			{
				var mi1 = (MemberInitExpression)outerKeySelector;
				var mi2 = (MemberInitExpression)innerKeySelector;

				for (var i = 0; i < mi1.Bindings.Count; i++)
				{
					if (mi1.Bindings[i].Member != mi2.Bindings[i].Member)
						throw new LinqException($"List of member inits does not match for entity type '{outerKeySelector.Type}'.");

					var arg1 = ((MemberAssignment)mi1.Bindings[i]).Expression;
					var arg2 = ((MemberAssignment)mi2.Bindings[i]).Expression;

					BuildSubQueryJoin(builder, outerKeyContext, arg1, arg2, subQueryKeyContext, subQuerySql);
				}
			}
			else
			{
				BuildSubQueryJoin(builder, outerKeyContext, outerKeySelector, innerKeySelector, subQueryKeyContext, subQuerySql);
			}

			builder.ReplaceParent(subQueryKeyContext, subQueryParent);

			subQuerySql.ParentSelect = sql;
			subQuerySql.Select.Columns.Clear();

			return subQueryContext;
		}

		protected override SequenceConvertInfo Convert(
			ExpressionBuilder builder, MethodCallExpression methodCall, BuildInfo buildInfo, ParameterExpression param)
		{
			return null;
		}

		internal static void BuildJoin(
			ExpressionBuilder builder,
			SqlSearchCondition condition,
			IBuildContext outerKeyContext, Expression outerKeySelector,
			IBuildContext innerKeyContext, Expression innerKeySelector)
		{
			var predicate = builder.ConvertObjectComparison(
				ExpressionType.Equal,
				outerKeyContext, outerKeySelector,
				innerKeyContext, innerKeySelector);

			if (predicate == null)
			{
				predicate = new SqlPredicate.ExprExpr(
					builder.ConvertToSql(outerKeyContext, outerKeySelector),
					SqlPredicate.Operator.Equal,
					builder.ConvertToSql(innerKeyContext, innerKeySelector));

				predicate = builder.Convert(outerKeyContext, predicate);
			}

			condition.Conditions.Add(new SqlCondition(false, predicate));
		}

		static void BuildSubQueryJoin(
			ExpressionBuilder           builder,
			IBuildContext outerKeyContext, Expression  outerKeySelector,
			Expression    innerKeySelector,
			IBuildContext subQueryKeyContext, SelectQuery subQuerySelect)
		{
			var predicate = builder.ConvertObjectComparison(
				ExpressionType.Equal,
				outerKeyContext, outerKeySelector,
				subQueryKeyContext, innerKeySelector);

			if (predicate == null)
			{
				predicate = new SqlPredicate.ExprExpr(
					builder.ConvertToSql(outerKeyContext, outerKeySelector),
					SqlPredicate.Operator.Equal,
					builder.ConvertToSql(subQueryKeyContext, innerKeySelector));

				predicate = builder.Convert(outerKeyContext, predicate);
			}

			subQuerySelect.Where.SearchCondition.Conditions.Add(new SqlCondition(false, predicate));
		}

		internal class InnerKeyContext : ExpressionContext
		{
			public InnerKeyContext(IBuildContext parent, IBuildContext sequence, LambdaExpression lambda)
				: base(parent, sequence, lambda)
			{
			}

			public override SqlInfo[] ConvertToSql(Expression expression, int level, ConvertFlags flags)
			{
				return base
					.ConvertToSql(expression, level, flags)
					.Select(idx =>
					{
						var n = SelectQuery.Select.Add(idx.Sql);

						return new SqlInfo(idx.MemberChain)
						{
							Sql   = SelectQuery.Select.Columns[n],
							Index = n
						};
					})
					.ToArray();
			}
		}

		internal class JoinContext : SelectContext
		{
			public JoinContext(IBuildContext parent, LambdaExpression lambda, IBuildContext outerContext, IBuildContext innerContext)
				: base(parent, lambda, outerContext, innerContext)
			{
			}
		}

		internal class GroupJoinContext : JoinContext
		{
			public GroupJoinContext(
				IBuildContext            parent,
				LambdaExpression         lambda,
				IBuildContext            outerContext,
				GroupJoinSubQueryContext innerContext,
				Expression               innerExpression,
				LambdaExpression         outerKeyLambda,
				LambdaExpression         innerKeyLambda)
				: base(parent, lambda, outerContext, innerContext)
			{
				_innerExpression = innerExpression;
				_outerKeyLambda  = outerKeyLambda;
				_innerKeyLambda  = innerKeyLambda;

				innerContext.GroupJoin = this;
			}

			readonly Expression       _innerExpression;
			readonly LambdaExpression _outerKeyLambda;
			readonly LambdaExpression _innerKeyLambda;
			private  Expression       _groupExpression;

			interface IGroupJoinHelper
			{
				Expression GetGroupJoin(GroupJoinContext context);
			}

			class GroupJoinHelper<TKey,TElement> : IGroupJoinHelper
			{
				public Expression GetGroupJoin(GroupJoinContext context)
				{
					// Convert outer condition.
					//
					var outerParam = Expression.Parameter(context._outerKeyLambda.Body.Type, "o");
					var outerKey   = context._outerKeyLambda.GetBody(context.Lambda.Parameters[0]);

					outerKey = context.Builder.BuildExpression(context, outerKey, false);

					// Convert inner condition.
					//
					var parameters = context.Builder.CurrentSqlParameters
						.Select((p,i) => new { p, i })
						.ToDictionary(_ => _.p.Expression, _ => _.i);
					var paramArray = Expression.Parameter(typeof(object[]), "ps");

					var innerKey = context._innerKeyLambda.Body.Transform(e =>
					{
						if (parameters.TryGetValue(e, out var idx))
						{
							return Expression.Convert(
								Expression.ArrayIndex(paramArray, Expression.Constant(idx)),
								e.Type);
						}

						return e;
					});

					// Item reader.
					//
					var expr = Expression.Call(
						null,
						MemberHelper.MethodOf(() => Queryable.Where(null, (Expression<Func<TElement,bool>>)null)),
						context._innerExpression,
						Expression.Lambda<Func<TElement,bool>>(
							ExpressionBuilder.Equal(context.Builder.MappingSchema, innerKey, outerParam),
							new[] { context._innerKeyLambda.Parameters[0] }));

					var lambda = Expression.Lambda<Func<IDataContext,TKey,object[],IQueryable<TElement>>>(
						Expression.Convert(expr, typeof(IQueryable<TElement>)),
						Expression.Parameter(typeof(IDataContext), "ctx"),
						outerParam,
						paramArray);

					var itemReader = CompiledQuery.Compile(lambda);

					return Expression.Call(
						null,
						MemberHelper.MethodOf(() => GetGrouping(null, null, default, null)),
						new[]
						{
							ExpressionBuilder.QueryRunnerParam,
							Expression.Constant(context.Builder.CurrentSqlParameters),
							outerKey,
							Expression.Constant(itemReader),
						});
				}

				static IEnumerable<TElement> GetGrouping(
					IQueryRunner             runner,
					List<ParameterAccessor>  parameterAccessor,
					TKey                     key,
					Func<IDataContext,TKey,object[],IQueryable<TElement>> itemReader)
				{
					return new GroupByBuilder.GroupByContext.Grouping<TKey,TElement>(key, runner, parameterAccessor, itemReader);
				}
			}

			interface IGroupJoinCallHelper
			{
				Expression GetGroupJoinCall(GroupJoinContext context);
			}

			class GroupJoinCallHelper<T> : IGroupJoinCallHelper
			{
				public Expression GetGroupJoinCall(GroupJoinContext context)
				{
					var expr = Expression.Call(
						null,
						MemberHelper.MethodOf(() => Queryable.Where(null, (Expression<Func<T,bool>>)null)),
						context._innerExpression,
						Expression.Lambda<Func<T,bool>>(
							ExpressionBuilder.Equal(
								context.Builder.MappingSchema,
								context._innerKeyLambda.Body.Unwrap(),
								context._outerKeyLambda.GetBody(context.Lambda.Parameters[0])),
							new[] { context._innerKeyLambda.Parameters[0] }));

					return expr;
				}
			}

			public override Expression BuildExpression(Expression expression, int level, bool enforceServerSide)
			{
				if (ReferenceEquals(expression, Lambda.Parameters[1]))
				{
					if (_groupExpression == null)
					{
						var gtype  = typeof(GroupJoinHelper<,>).MakeGenericType(
							_innerKeyLambda.Body.Type,
							_innerKeyLambda.Parameters[0].Type);

						var helper = (IGroupJoinHelper)Activator.CreateInstance(gtype);

						_groupExpression = helper.GetGroupJoin(this);
					}

					return _groupExpression;
				}

				if (expression != null && expression.NodeType == ExpressionType.Call)
				{
					Expression replaceExpression = null;

					if (level == 0)
					{
						if (expression.Find(Lambda.Parameters[1]) != null)
							replaceExpression = Lambda.Parameters[1];
					}
					else
					{
						var levelExpression = expression.GetLevelExpression(Builder.MappingSchema, level);

						if (levelExpression.NodeType == ExpressionType.MemberAccess)
						{
							var memberExpression = GetMemberExpression(
								((MemberExpression)levelExpression).Member,
								ReferenceEquals(levelExpression, expression),
								levelExpression.Type,
								expression);

							if (memberExpression.Find(Lambda.Parameters[1]) != null)
								replaceExpression = levelExpression;
						}
					}

					if (replaceExpression != null)
					{
						var call   = (MethodCallExpression)expression;
						var gtype  = typeof(GroupJoinCallHelper<>).MakeGenericType(_innerKeyLambda.Parameters[0].Type);
						var helper = (IGroupJoinCallHelper)Activator.CreateInstance(gtype);
						var expr   = helper.GetGroupJoinCall(this);

						expr = call.Transform(e => e == replaceExpression ? expr : e);

						return Builder.BuildExpression(this, expr, enforceServerSide);
					}
				}

				return base.BuildExpression(expression, level, enforceServerSide);
			}
		}

		internal class GroupJoinSubQueryContext : SubQueryContext
		{
			public SqlJoinedTable Join;
			public SelectQuery             CounterSelect;
			public GroupJoinContext        GroupJoin;
			public Func<IBuildContext>     GetSubQueryContext;

			public GroupJoinSubQueryContext(IBuildContext subQuery)
				: base(subQuery)
			{
			}

			public override IBuildContext GetContext(Expression expression, int level, BuildInfo buildInfo)
			{
				if (expression == null)
				{
					if (buildInfo.CreateSubQuery)
					{
						Join.IsWeak = true;
						var queryBuild = GetSubQueryContext();
						//queryBuild.Parent = Context.Parent;
						return queryBuild;
					}

					return this;
				}

				return base.GetContext(expression, level, buildInfo);
			}

			public override IsExpressionResult IsExpression(Expression expression, int level, RequestFor testFlag)
			{
				if (testFlag == RequestFor.GroupJoin && expression == null)
					return IsExpressionResult.True;

				return base.IsExpression(expression, level, testFlag);
			}
		}
	}
}
=======
﻿using System;
using System.Collections.Generic;
using System.Linq;
using System.Linq.Expressions;

namespace LinqToDB.Linq.Builder
{
	using LinqToDB.Expressions;
	using SqlQuery;

	class JoinBuilder : MethodCallBuilder
	{
		protected override bool CanBuildMethodCall(ExpressionBuilder builder, MethodCallExpression methodCall, BuildInfo buildInfo)
		{
			if (methodCall.Method.DeclaringType == typeof(LinqExtensions) || !methodCall.IsQueryable("Join", "GroupJoin"))
				return false;

			// other overload for Join
			if (!(methodCall.Arguments[2].Unwrap() is LambdaExpression lambda))
				return false;

			var body = lambda.Body.Unwrap();

			if (body.NodeType == ExpressionType.MemberInit)
			{
				var mi = (MemberInitExpression)body;
				bool throwExpr;

				if (mi.NewExpression.Arguments.Count > 0 || mi.Bindings.Count == 0)
					throwExpr = true;
				else
					throwExpr = mi.Bindings.Any(b => b.BindingType != MemberBindingType.Assignment);

				if (throwExpr)
					throw new NotSupportedException($"Explicit construction of entity type '{body.Type}' in join is not allowed.");
			}

			return true;
		}

		protected override IBuildContext BuildMethodCall(ExpressionBuilder builder, MethodCallExpression methodCall, BuildInfo buildInfo)
		{
			var isGroup      = methodCall.Method.Name == "GroupJoin";
			var outerContext = builder.BuildSequence(new BuildInfo(buildInfo, methodCall.Arguments[0], buildInfo.SelectQuery));
			var innerContext = builder.BuildSequence(new BuildInfo(buildInfo, methodCall.Arguments[1], new SelectQuery()));

			var context  = new SubQueryContext(outerContext);
			innerContext = isGroup ? new GroupJoinSubQueryContext(innerContext) : new SubQueryContext(innerContext);

			var join = isGroup ? innerContext.SelectQuery.WeakLeftJoin() : innerContext.SelectQuery.InnerJoin();
			var sql  = context.SelectQuery;

			sql.From.Tables[0].Joins.Add(join.JoinedTable);

			var selector = (LambdaExpression)methodCall.Arguments[4].Unwrap();

			context.     SetAlias(selector.Parameters[0].Name);
			innerContext.SetAlias(selector.Parameters[1].Name);

			var outerKeyLambda = ((LambdaExpression)methodCall.Arguments[2].Unwrap());
			var innerKeyLambda = ((LambdaExpression)methodCall.Arguments[3].Unwrap());

			var outerKeySelector = outerKeyLambda.Body.Unwrap();
			var innerKeySelector = innerKeyLambda.Body.Unwrap();

			var outerParent = context.     Parent;
			var innerParent = innerContext.Parent;

			var outerKeyContext = new ExpressionContext(buildInfo.Parent, context,      outerKeyLambda);
			var innerKeyContext = new InnerKeyContext  (buildInfo.Parent, innerContext, innerKeyLambda);

			// Make join and where for the counter.
			//
			if (outerKeySelector.NodeType == ExpressionType.New)
			{
				var new1 = (NewExpression)outerKeySelector;
				var new2 = (NewExpression)innerKeySelector;

				for (var i = 0; i < new1.Arguments.Count; i++)
				{
					var arg1 = new1.Arguments[i];
					var arg2 = new2.Arguments[i];

					BuildJoin(builder, join, outerKeyContext, arg1, innerKeyContext, arg2);
				}
			}
			else if (outerKeySelector.NodeType == ExpressionType.MemberInit)
			{
				var mi1 = (MemberInitExpression)outerKeySelector;
				var mi2 = (MemberInitExpression)innerKeySelector;

				for (var i = 0; i < mi1.Bindings.Count; i++)
				{
					if (mi1.Bindings[i].Member != mi2.Bindings[i].Member)
						throw new LinqException($"List of member inits does not match for entity type '{outerKeySelector.Type}'.");

					var arg1 = ((MemberAssignment)mi1.Bindings[i]).Expression;
					var arg2 = ((MemberAssignment)mi2.Bindings[i]).Expression;

					BuildJoin(builder, join, outerKeyContext, arg1, innerKeyContext, arg2);
				}
			}
			else
			{
				BuildJoin(builder, join, outerKeyContext, outerKeySelector, innerKeyContext, innerKeySelector);
			}

			builder.ReplaceParent(outerKeyContext, outerParent);
			builder.ReplaceParent(innerKeyContext, innerParent);

			if (isGroup)
			{
				var inner = (GroupJoinSubQueryContext)innerContext;

				inner.Join               = join.JoinedTable;
				inner.GetSubQueryContext = () =>
					GetSubQueryContext(builder, methodCall, buildInfo, sql,
						innerKeyLambda, outerKeySelector, innerKeySelector, outerKeyContext);

				return new GroupJoinContext(
					buildInfo.Parent, selector, context, inner, methodCall.Arguments[1], outerKeyLambda, innerKeyLambda);
			}

			return new JoinContext(buildInfo.Parent, selector, context, innerContext)
#if DEBUG
			{
				MethodCall = methodCall
			}
#endif
				;
		}

		IBuildContext GetSubQueryContext(ExpressionBuilder builder, MethodCallExpression methodCall, BuildInfo buildInfo,
			SelectQuery sql,
			LambdaExpression innerKeyLambda,
			Expression outerKeySelector,
			Expression innerKeySelector,
			IBuildContext outerKeyContext)
		{
			var subQueryContext = builder.BuildSequence(new BuildInfo(buildInfo, methodCall.Arguments[1], new SelectQuery()));

			subQueryContext = new SubQueryContext(subQueryContext);

			var subQueryParent     = subQueryContext.Parent;
			var subQueryKeyContext = new ExpressionContext(buildInfo.Parent, subQueryContext, innerKeyLambda);

			// Process SubQuery.
			//
			var subQuerySql = ((SubQueryContext)subQueryContext).SelectQuery;

			// Make join and where for the counter.
			//
			if (outerKeySelector.NodeType == ExpressionType.New)
			{
				var new1 = (NewExpression)outerKeySelector;
				var new2 = (NewExpression)innerKeySelector;

				for (var i = 0; i < new1.Arguments.Count; i++)
				{
					var arg1 = new1.Arguments[i];
					var arg2 = new2.Arguments[i];

					BuildSubQueryJoin(builder, outerKeyContext, arg1, arg2, subQueryKeyContext, subQuerySql);
				}
			}
			else if (outerKeySelector.NodeType == ExpressionType.MemberInit)
			{
				var mi1 = (MemberInitExpression)outerKeySelector;
				var mi2 = (MemberInitExpression)innerKeySelector;

				for (var i = 0; i < mi1.Bindings.Count; i++)
				{
					if (mi1.Bindings[i].Member != mi2.Bindings[i].Member)
						throw new LinqException($"List of member inits does not match for entity type '{outerKeySelector.Type}'.");

					var arg1 = ((MemberAssignment)mi1.Bindings[i]).Expression;
					var arg2 = ((MemberAssignment)mi2.Bindings[i]).Expression;

					BuildSubQueryJoin(builder, outerKeyContext, arg1, arg2, subQueryKeyContext, subQuerySql);
				}
			}
			else
			{
				BuildSubQueryJoin(builder, outerKeyContext, outerKeySelector, innerKeySelector, subQueryKeyContext, subQuerySql);
			}

			builder.ReplaceParent(subQueryKeyContext, subQueryParent);

			subQuerySql.ParentSelect = sql;
			subQuerySql.Select.Columns.Clear();

			return subQueryContext;
		}

		protected override SequenceConvertInfo Convert(
			ExpressionBuilder builder, MethodCallExpression methodCall, BuildInfo buildInfo, ParameterExpression param)
		{
			return null;
		}

		static void BuildJoin(
			ExpressionBuilder builder,
			SqlFromClause.Join join,
			IBuildContext outerKeyContext, Expression outerKeySelector,
			IBuildContext innerKeyContext, Expression innerKeySelector)
		{
			var predicate = builder.ConvertObjectComparison(
				ExpressionType.Equal,
				outerKeyContext, outerKeySelector,
				innerKeyContext, innerKeySelector);

			if (predicate == null)
			{
				predicate = new SqlPredicate.ExprExpr(
					builder.ConvertToSql(outerKeyContext, outerKeySelector),
					SqlPredicate.Operator.Equal,
					builder.ConvertToSql(innerKeyContext, innerKeySelector));

				predicate = builder.Convert(outerKeyContext, predicate);
			}

			join.JoinedTable.Condition.Conditions.Add(new SqlCondition(false, predicate));
		}

		static void BuildSubQueryJoin(
			ExpressionBuilder           builder,
			IBuildContext outerKeyContext, Expression  outerKeySelector,
			Expression    innerKeySelector,
			IBuildContext subQueryKeyContext, SelectQuery subQuerySelect)
		{
			var predicate = builder.ConvertObjectComparison(
				ExpressionType.Equal,
				outerKeyContext, outerKeySelector,
				subQueryKeyContext, innerKeySelector);

			if (predicate == null)
			{
				predicate = new SqlPredicate.ExprExpr(
					builder.ConvertToSql(outerKeyContext, outerKeySelector),
					SqlPredicate.Operator.Equal,
					builder.ConvertToSql(subQueryKeyContext, innerKeySelector));

				predicate = builder.Convert(outerKeyContext, predicate);
			}

			subQuerySelect.Where.SearchCondition.Conditions.Add(new SqlCondition(false, predicate));
		}

		class InnerKeyContext : ExpressionContext
		{
			public InnerKeyContext(IBuildContext parent, IBuildContext sequence, LambdaExpression lambda)
				: base(parent, sequence, lambda)
			{
			}

			public override SqlInfo[] ConvertToSql(Expression expression, int level, ConvertFlags flags)
			{
				return base
					.ConvertToSql(expression, level, flags)
					.Select(idx =>
					{
						var n = SelectQuery.Select.Add(idx.Sql);

						return new SqlInfo(idx.MemberChain)
						{
							Sql   = SelectQuery.Select.Columns[n],
							Index = n
						};
					})
					.ToArray();
			}
		}

		internal class JoinContext : SelectContext
		{
			public JoinContext(IBuildContext parent, LambdaExpression lambda, IBuildContext outerContext, IBuildContext innerContext)
				: base(parent, lambda, outerContext, innerContext)
			{
			}
		}

		internal class GroupJoinContext : JoinContext
		{
			public GroupJoinContext(
				IBuildContext            parent,
				LambdaExpression         lambda,
				IBuildContext            outerContext,
				GroupJoinSubQueryContext innerContext,
				Expression               innerExpression,
				LambdaExpression         outerKeyLambda,
				LambdaExpression         innerKeyLambda)
				: base(parent, lambda, outerContext, innerContext)
			{
				_innerExpression = innerExpression;
				_outerKeyLambda  = outerKeyLambda;
				_innerKeyLambda  = innerKeyLambda;

				innerContext.GroupJoin = this;
			}

			readonly Expression       _innerExpression;
			readonly LambdaExpression _outerKeyLambda;
			readonly LambdaExpression _innerKeyLambda;
			private  Expression       _groupExpression;

			interface IGroupJoinHelper
			{
				Expression GetGroupJoin(GroupJoinContext context);
			}

			class GroupJoinHelper<TKey,TElement> : IGroupJoinHelper
			{
				public Expression GetGroupJoin(GroupJoinContext context)
				{
					// Convert outer condition.
					//
					var outerParam = Expression.Parameter(context._outerKeyLambda.Body.Type, "o");
					var outerKey   = context._outerKeyLambda.GetBody(context.Lambda.Parameters[0]);

					outerKey = context.Builder.BuildExpression(context, outerKey, false);

					// Convert inner condition.
					//
					var parameters = context.Builder.CurrentSqlParameters
						.Select((p,i) => new { p, i })
						.ToDictionary(_ => _.p.Expression, _ => _.i);
					var paramArray = Expression.Parameter(typeof(object[]), "ps");

					var innerKey = context._innerKeyLambda.Body.Transform(e =>
					{
						if (parameters.TryGetValue(e, out var idx))
						{
							return Expression.Convert(
								Expression.ArrayIndex(paramArray, Expression.Constant(idx)),
								e.Type);
						}

						return e;
					});

					// Item reader.
					//
					var expr = Expression.Call(
						null,
						MemberHelper.MethodOf(() => Queryable.Where(null, (Expression<Func<TElement,bool>>)null)),
						context._innerExpression,
						Expression.Lambda<Func<TElement,bool>>(
							ExpressionBuilder.Equal(context.Builder.MappingSchema, innerKey, outerParam),
							new[] { context._innerKeyLambda.Parameters[0] }));

					var lambda = Expression.Lambda<Func<IDataContext,TKey,object[],IQueryable<TElement>>>(
						Expression.Convert(expr, typeof(IQueryable<TElement>)),
						Expression.Parameter(typeof(IDataContext), "ctx"),
						outerParam,
						paramArray);

					var itemReader = CompiledQuery.Compile(lambda);

					return Expression.Call(
						null,
						MemberHelper.MethodOf(() => GetGrouping(null, null, default, null)),
						new[]
						{
							ExpressionBuilder.QueryRunnerParam,
							Expression.Constant(context.Builder.CurrentSqlParameters),
							outerKey,
							Expression.Constant(itemReader),
						});
				}

				static IEnumerable<TElement> GetGrouping(
					IQueryRunner             runner,
					List<ParameterAccessor>  parameterAccessor,
					TKey                     key,
					Func<IDataContext,TKey,object[],IQueryable<TElement>> itemReader)
				{
					return new GroupByBuilder.GroupByContext.Grouping<TKey,TElement>(key, runner, parameterAccessor, itemReader);
				}
			}

			interface IGroupJoinCallHelper
			{
				Expression GetGroupJoinCall(GroupJoinContext context);
			}

			class GroupJoinCallHelper<T> : IGroupJoinCallHelper
			{
				public Expression GetGroupJoinCall(GroupJoinContext context)
				{
					var expr = Expression.Call(
						null,
						MemberHelper.MethodOf(() => Queryable.Where(null, (Expression<Func<T,bool>>)null)),
						context._innerExpression,
						Expression.Lambda<Func<T,bool>>(
							ExpressionBuilder.Equal(
								context.Builder.MappingSchema,
								context._innerKeyLambda.Body.Unwrap(),
								context._outerKeyLambda.GetBody(context.Lambda.Parameters[0])),
							new[] { context._innerKeyLambda.Parameters[0] }));

					return expr;
				}
			}

			public override Expression BuildExpression(Expression expression, int level, bool enforceServerSide)
			{
				if (ReferenceEquals(expression, Lambda.Parameters[1]))
				{
					if (_groupExpression == null)
					{
						var gtype  = typeof(GroupJoinHelper<,>).MakeGenericType(
							_innerKeyLambda.Body.Type,
							_innerKeyLambda.Parameters[0].Type);

						var helper = (IGroupJoinHelper)Activator.CreateInstance(gtype);

						_groupExpression = helper.GetGroupJoin(this);
					}

					return _groupExpression;
				}

				if (expression != null && expression.NodeType == ExpressionType.Call)
				{
					Expression replaceExpression = null;

					if (level == 0)
					{
						if (expression.Find(Lambda.Parameters[1]) != null)
							replaceExpression = Lambda.Parameters[1];
					}
					else
					{
						var levelExpression = expression.GetLevelExpression(Builder.MappingSchema, level);

						if (levelExpression.NodeType == ExpressionType.MemberAccess)
						{
							var memberExpression = GetMemberExpression(
								((MemberExpression)levelExpression).Member,
								ReferenceEquals(levelExpression, expression),
								levelExpression.Type,
								expression);

							if (memberExpression.Find(Lambda.Parameters[1]) != null)
								replaceExpression = levelExpression;
						}
					}

					if (replaceExpression != null)
					{
						var call   = (MethodCallExpression)expression;
						var gtype  = typeof(GroupJoinCallHelper<>).MakeGenericType(_innerKeyLambda.Parameters[0].Type);
						var helper = (IGroupJoinCallHelper)Activator.CreateInstance(gtype);
						var expr   = helper.GetGroupJoinCall(this);

						expr = call.Transform(e => e == replaceExpression ? expr : e);

						return Builder.BuildExpression(this, expr, enforceServerSide);
					}
				}

				return base.BuildExpression(expression, level, enforceServerSide);
			}
		}

		internal class GroupJoinSubQueryContext : SubQueryContext
		{
			public SqlJoinedTable Join;
			public SelectQuery             CounterSelect;
			public GroupJoinContext        GroupJoin;
			public Func<IBuildContext>     GetSubQueryContext;

			public GroupJoinSubQueryContext(IBuildContext subQuery)
				: base(subQuery)
			{
			}

			public override IBuildContext GetContext(Expression expression, int level, BuildInfo buildInfo)
			{
				if (expression == null)
				{
					if (buildInfo.CreateSubQuery)
					{
						Join.IsWeak = true;
						var queryBuild = GetSubQueryContext();
						//queryBuild.Parent = Context.Parent;
						return queryBuild;
					}

					return this;
				}

				return base.GetContext(expression, level, buildInfo);
			}

			public override IsExpressionResult IsExpression(Expression expression, int level, RequestFor testFlag)
			{
				if (testFlag == RequestFor.GroupJoin && expression == null)
					return IsExpressionResult.True;

				return base.IsExpression(expression, level, testFlag);
			}
		}
	}
}
>>>>>>> 5e26fa16
<|MERGE_RESOLUTION|>--- conflicted
+++ resolved
@@ -1,4 +1,3 @@
-<<<<<<< HEAD
 ﻿using System;
 using System.Collections.Generic;
 using System.Linq;
@@ -503,511 +502,4 @@
 			}
 		}
 	}
-}
-=======
-﻿using System;
-using System.Collections.Generic;
-using System.Linq;
-using System.Linq.Expressions;
-
-namespace LinqToDB.Linq.Builder
-{
-	using LinqToDB.Expressions;
-	using SqlQuery;
-
-	class JoinBuilder : MethodCallBuilder
-	{
-		protected override bool CanBuildMethodCall(ExpressionBuilder builder, MethodCallExpression methodCall, BuildInfo buildInfo)
-		{
-			if (methodCall.Method.DeclaringType == typeof(LinqExtensions) || !methodCall.IsQueryable("Join", "GroupJoin"))
-				return false;
-
-			// other overload for Join
-			if (!(methodCall.Arguments[2].Unwrap() is LambdaExpression lambda))
-				return false;
-
-			var body = lambda.Body.Unwrap();
-
-			if (body.NodeType == ExpressionType.MemberInit)
-			{
-				var mi = (MemberInitExpression)body;
-				bool throwExpr;
-
-				if (mi.NewExpression.Arguments.Count > 0 || mi.Bindings.Count == 0)
-					throwExpr = true;
-				else
-					throwExpr = mi.Bindings.Any(b => b.BindingType != MemberBindingType.Assignment);
-
-				if (throwExpr)
-					throw new NotSupportedException($"Explicit construction of entity type '{body.Type}' in join is not allowed.");
-			}
-
-			return true;
-		}
-
-		protected override IBuildContext BuildMethodCall(ExpressionBuilder builder, MethodCallExpression methodCall, BuildInfo buildInfo)
-		{
-			var isGroup      = methodCall.Method.Name == "GroupJoin";
-			var outerContext = builder.BuildSequence(new BuildInfo(buildInfo, methodCall.Arguments[0], buildInfo.SelectQuery));
-			var innerContext = builder.BuildSequence(new BuildInfo(buildInfo, methodCall.Arguments[1], new SelectQuery()));
-
-			var context  = new SubQueryContext(outerContext);
-			innerContext = isGroup ? new GroupJoinSubQueryContext(innerContext) : new SubQueryContext(innerContext);
-
-			var join = isGroup ? innerContext.SelectQuery.WeakLeftJoin() : innerContext.SelectQuery.InnerJoin();
-			var sql  = context.SelectQuery;
-
-			sql.From.Tables[0].Joins.Add(join.JoinedTable);
-
-			var selector = (LambdaExpression)methodCall.Arguments[4].Unwrap();
-
-			context.     SetAlias(selector.Parameters[0].Name);
-			innerContext.SetAlias(selector.Parameters[1].Name);
-
-			var outerKeyLambda = ((LambdaExpression)methodCall.Arguments[2].Unwrap());
-			var innerKeyLambda = ((LambdaExpression)methodCall.Arguments[3].Unwrap());
-
-			var outerKeySelector = outerKeyLambda.Body.Unwrap();
-			var innerKeySelector = innerKeyLambda.Body.Unwrap();
-
-			var outerParent = context.     Parent;
-			var innerParent = innerContext.Parent;
-
-			var outerKeyContext = new ExpressionContext(buildInfo.Parent, context,      outerKeyLambda);
-			var innerKeyContext = new InnerKeyContext  (buildInfo.Parent, innerContext, innerKeyLambda);
-
-			// Make join and where for the counter.
-			//
-			if (outerKeySelector.NodeType == ExpressionType.New)
-			{
-				var new1 = (NewExpression)outerKeySelector;
-				var new2 = (NewExpression)innerKeySelector;
-
-				for (var i = 0; i < new1.Arguments.Count; i++)
-				{
-					var arg1 = new1.Arguments[i];
-					var arg2 = new2.Arguments[i];
-
-					BuildJoin(builder, join, outerKeyContext, arg1, innerKeyContext, arg2);
-				}
-			}
-			else if (outerKeySelector.NodeType == ExpressionType.MemberInit)
-			{
-				var mi1 = (MemberInitExpression)outerKeySelector;
-				var mi2 = (MemberInitExpression)innerKeySelector;
-
-				for (var i = 0; i < mi1.Bindings.Count; i++)
-				{
-					if (mi1.Bindings[i].Member != mi2.Bindings[i].Member)
-						throw new LinqException($"List of member inits does not match for entity type '{outerKeySelector.Type}'.");
-
-					var arg1 = ((MemberAssignment)mi1.Bindings[i]).Expression;
-					var arg2 = ((MemberAssignment)mi2.Bindings[i]).Expression;
-
-					BuildJoin(builder, join, outerKeyContext, arg1, innerKeyContext, arg2);
-				}
-			}
-			else
-			{
-				BuildJoin(builder, join, outerKeyContext, outerKeySelector, innerKeyContext, innerKeySelector);
-			}
-
-			builder.ReplaceParent(outerKeyContext, outerParent);
-			builder.ReplaceParent(innerKeyContext, innerParent);
-
-			if (isGroup)
-			{
-				var inner = (GroupJoinSubQueryContext)innerContext;
-
-				inner.Join               = join.JoinedTable;
-				inner.GetSubQueryContext = () =>
-					GetSubQueryContext(builder, methodCall, buildInfo, sql,
-						innerKeyLambda, outerKeySelector, innerKeySelector, outerKeyContext);
-
-				return new GroupJoinContext(
-					buildInfo.Parent, selector, context, inner, methodCall.Arguments[1], outerKeyLambda, innerKeyLambda);
-			}
-
-			return new JoinContext(buildInfo.Parent, selector, context, innerContext)
-#if DEBUG
-			{
-				MethodCall = methodCall
-			}
-#endif
-				;
-		}
-
-		IBuildContext GetSubQueryContext(ExpressionBuilder builder, MethodCallExpression methodCall, BuildInfo buildInfo,
-			SelectQuery sql,
-			LambdaExpression innerKeyLambda,
-			Expression outerKeySelector,
-			Expression innerKeySelector,
-			IBuildContext outerKeyContext)
-		{
-			var subQueryContext = builder.BuildSequence(new BuildInfo(buildInfo, methodCall.Arguments[1], new SelectQuery()));
-
-			subQueryContext = new SubQueryContext(subQueryContext);
-
-			var subQueryParent     = subQueryContext.Parent;
-			var subQueryKeyContext = new ExpressionContext(buildInfo.Parent, subQueryContext, innerKeyLambda);
-
-			// Process SubQuery.
-			//
-			var subQuerySql = ((SubQueryContext)subQueryContext).SelectQuery;
-
-			// Make join and where for the counter.
-			//
-			if (outerKeySelector.NodeType == ExpressionType.New)
-			{
-				var new1 = (NewExpression)outerKeySelector;
-				var new2 = (NewExpression)innerKeySelector;
-
-				for (var i = 0; i < new1.Arguments.Count; i++)
-				{
-					var arg1 = new1.Arguments[i];
-					var arg2 = new2.Arguments[i];
-
-					BuildSubQueryJoin(builder, outerKeyContext, arg1, arg2, subQueryKeyContext, subQuerySql);
-				}
-			}
-			else if (outerKeySelector.NodeType == ExpressionType.MemberInit)
-			{
-				var mi1 = (MemberInitExpression)outerKeySelector;
-				var mi2 = (MemberInitExpression)innerKeySelector;
-
-				for (var i = 0; i < mi1.Bindings.Count; i++)
-				{
-					if (mi1.Bindings[i].Member != mi2.Bindings[i].Member)
-						throw new LinqException($"List of member inits does not match for entity type '{outerKeySelector.Type}'.");
-
-					var arg1 = ((MemberAssignment)mi1.Bindings[i]).Expression;
-					var arg2 = ((MemberAssignment)mi2.Bindings[i]).Expression;
-
-					BuildSubQueryJoin(builder, outerKeyContext, arg1, arg2, subQueryKeyContext, subQuerySql);
-				}
-			}
-			else
-			{
-				BuildSubQueryJoin(builder, outerKeyContext, outerKeySelector, innerKeySelector, subQueryKeyContext, subQuerySql);
-			}
-
-			builder.ReplaceParent(subQueryKeyContext, subQueryParent);
-
-			subQuerySql.ParentSelect = sql;
-			subQuerySql.Select.Columns.Clear();
-
-			return subQueryContext;
-		}
-
-		protected override SequenceConvertInfo Convert(
-			ExpressionBuilder builder, MethodCallExpression methodCall, BuildInfo buildInfo, ParameterExpression param)
-		{
-			return null;
-		}
-
-		static void BuildJoin(
-			ExpressionBuilder builder,
-			SqlFromClause.Join join,
-			IBuildContext outerKeyContext, Expression outerKeySelector,
-			IBuildContext innerKeyContext, Expression innerKeySelector)
-		{
-			var predicate = builder.ConvertObjectComparison(
-				ExpressionType.Equal,
-				outerKeyContext, outerKeySelector,
-				innerKeyContext, innerKeySelector);
-
-			if (predicate == null)
-			{
-				predicate = new SqlPredicate.ExprExpr(
-					builder.ConvertToSql(outerKeyContext, outerKeySelector),
-					SqlPredicate.Operator.Equal,
-					builder.ConvertToSql(innerKeyContext, innerKeySelector));
-
-				predicate = builder.Convert(outerKeyContext, predicate);
-			}
-
-			join.JoinedTable.Condition.Conditions.Add(new SqlCondition(false, predicate));
-		}
-
-		static void BuildSubQueryJoin(
-			ExpressionBuilder           builder,
-			IBuildContext outerKeyContext, Expression  outerKeySelector,
-			Expression    innerKeySelector,
-			IBuildContext subQueryKeyContext, SelectQuery subQuerySelect)
-		{
-			var predicate = builder.ConvertObjectComparison(
-				ExpressionType.Equal,
-				outerKeyContext, outerKeySelector,
-				subQueryKeyContext, innerKeySelector);
-
-			if (predicate == null)
-			{
-				predicate = new SqlPredicate.ExprExpr(
-					builder.ConvertToSql(outerKeyContext, outerKeySelector),
-					SqlPredicate.Operator.Equal,
-					builder.ConvertToSql(subQueryKeyContext, innerKeySelector));
-
-				predicate = builder.Convert(outerKeyContext, predicate);
-			}
-
-			subQuerySelect.Where.SearchCondition.Conditions.Add(new SqlCondition(false, predicate));
-		}
-
-		class InnerKeyContext : ExpressionContext
-		{
-			public InnerKeyContext(IBuildContext parent, IBuildContext sequence, LambdaExpression lambda)
-				: base(parent, sequence, lambda)
-			{
-			}
-
-			public override SqlInfo[] ConvertToSql(Expression expression, int level, ConvertFlags flags)
-			{
-				return base
-					.ConvertToSql(expression, level, flags)
-					.Select(idx =>
-					{
-						var n = SelectQuery.Select.Add(idx.Sql);
-
-						return new SqlInfo(idx.MemberChain)
-						{
-							Sql   = SelectQuery.Select.Columns[n],
-							Index = n
-						};
-					})
-					.ToArray();
-			}
-		}
-
-		internal class JoinContext : SelectContext
-		{
-			public JoinContext(IBuildContext parent, LambdaExpression lambda, IBuildContext outerContext, IBuildContext innerContext)
-				: base(parent, lambda, outerContext, innerContext)
-			{
-			}
-		}
-
-		internal class GroupJoinContext : JoinContext
-		{
-			public GroupJoinContext(
-				IBuildContext            parent,
-				LambdaExpression         lambda,
-				IBuildContext            outerContext,
-				GroupJoinSubQueryContext innerContext,
-				Expression               innerExpression,
-				LambdaExpression         outerKeyLambda,
-				LambdaExpression         innerKeyLambda)
-				: base(parent, lambda, outerContext, innerContext)
-			{
-				_innerExpression = innerExpression;
-				_outerKeyLambda  = outerKeyLambda;
-				_innerKeyLambda  = innerKeyLambda;
-
-				innerContext.GroupJoin = this;
-			}
-
-			readonly Expression       _innerExpression;
-			readonly LambdaExpression _outerKeyLambda;
-			readonly LambdaExpression _innerKeyLambda;
-			private  Expression       _groupExpression;
-
-			interface IGroupJoinHelper
-			{
-				Expression GetGroupJoin(GroupJoinContext context);
-			}
-
-			class GroupJoinHelper<TKey,TElement> : IGroupJoinHelper
-			{
-				public Expression GetGroupJoin(GroupJoinContext context)
-				{
-					// Convert outer condition.
-					//
-					var outerParam = Expression.Parameter(context._outerKeyLambda.Body.Type, "o");
-					var outerKey   = context._outerKeyLambda.GetBody(context.Lambda.Parameters[0]);
-
-					outerKey = context.Builder.BuildExpression(context, outerKey, false);
-
-					// Convert inner condition.
-					//
-					var parameters = context.Builder.CurrentSqlParameters
-						.Select((p,i) => new { p, i })
-						.ToDictionary(_ => _.p.Expression, _ => _.i);
-					var paramArray = Expression.Parameter(typeof(object[]), "ps");
-
-					var innerKey = context._innerKeyLambda.Body.Transform(e =>
-					{
-						if (parameters.TryGetValue(e, out var idx))
-						{
-							return Expression.Convert(
-								Expression.ArrayIndex(paramArray, Expression.Constant(idx)),
-								e.Type);
-						}
-
-						return e;
-					});
-
-					// Item reader.
-					//
-					var expr = Expression.Call(
-						null,
-						MemberHelper.MethodOf(() => Queryable.Where(null, (Expression<Func<TElement,bool>>)null)),
-						context._innerExpression,
-						Expression.Lambda<Func<TElement,bool>>(
-							ExpressionBuilder.Equal(context.Builder.MappingSchema, innerKey, outerParam),
-							new[] { context._innerKeyLambda.Parameters[0] }));
-
-					var lambda = Expression.Lambda<Func<IDataContext,TKey,object[],IQueryable<TElement>>>(
-						Expression.Convert(expr, typeof(IQueryable<TElement>)),
-						Expression.Parameter(typeof(IDataContext), "ctx"),
-						outerParam,
-						paramArray);
-
-					var itemReader = CompiledQuery.Compile(lambda);
-
-					return Expression.Call(
-						null,
-						MemberHelper.MethodOf(() => GetGrouping(null, null, default, null)),
-						new[]
-						{
-							ExpressionBuilder.QueryRunnerParam,
-							Expression.Constant(context.Builder.CurrentSqlParameters),
-							outerKey,
-							Expression.Constant(itemReader),
-						});
-				}
-
-				static IEnumerable<TElement> GetGrouping(
-					IQueryRunner             runner,
-					List<ParameterAccessor>  parameterAccessor,
-					TKey                     key,
-					Func<IDataContext,TKey,object[],IQueryable<TElement>> itemReader)
-				{
-					return new GroupByBuilder.GroupByContext.Grouping<TKey,TElement>(key, runner, parameterAccessor, itemReader);
-				}
-			}
-
-			interface IGroupJoinCallHelper
-			{
-				Expression GetGroupJoinCall(GroupJoinContext context);
-			}
-
-			class GroupJoinCallHelper<T> : IGroupJoinCallHelper
-			{
-				public Expression GetGroupJoinCall(GroupJoinContext context)
-				{
-					var expr = Expression.Call(
-						null,
-						MemberHelper.MethodOf(() => Queryable.Where(null, (Expression<Func<T,bool>>)null)),
-						context._innerExpression,
-						Expression.Lambda<Func<T,bool>>(
-							ExpressionBuilder.Equal(
-								context.Builder.MappingSchema,
-								context._innerKeyLambda.Body.Unwrap(),
-								context._outerKeyLambda.GetBody(context.Lambda.Parameters[0])),
-							new[] { context._innerKeyLambda.Parameters[0] }));
-
-					return expr;
-				}
-			}
-
-			public override Expression BuildExpression(Expression expression, int level, bool enforceServerSide)
-			{
-				if (ReferenceEquals(expression, Lambda.Parameters[1]))
-				{
-					if (_groupExpression == null)
-					{
-						var gtype  = typeof(GroupJoinHelper<,>).MakeGenericType(
-							_innerKeyLambda.Body.Type,
-							_innerKeyLambda.Parameters[0].Type);
-
-						var helper = (IGroupJoinHelper)Activator.CreateInstance(gtype);
-
-						_groupExpression = helper.GetGroupJoin(this);
-					}
-
-					return _groupExpression;
-				}
-
-				if (expression != null && expression.NodeType == ExpressionType.Call)
-				{
-					Expression replaceExpression = null;
-
-					if (level == 0)
-					{
-						if (expression.Find(Lambda.Parameters[1]) != null)
-							replaceExpression = Lambda.Parameters[1];
-					}
-					else
-					{
-						var levelExpression = expression.GetLevelExpression(Builder.MappingSchema, level);
-
-						if (levelExpression.NodeType == ExpressionType.MemberAccess)
-						{
-							var memberExpression = GetMemberExpression(
-								((MemberExpression)levelExpression).Member,
-								ReferenceEquals(levelExpression, expression),
-								levelExpression.Type,
-								expression);
-
-							if (memberExpression.Find(Lambda.Parameters[1]) != null)
-								replaceExpression = levelExpression;
-						}
-					}
-
-					if (replaceExpression != null)
-					{
-						var call   = (MethodCallExpression)expression;
-						var gtype  = typeof(GroupJoinCallHelper<>).MakeGenericType(_innerKeyLambda.Parameters[0].Type);
-						var helper = (IGroupJoinCallHelper)Activator.CreateInstance(gtype);
-						var expr   = helper.GetGroupJoinCall(this);
-
-						expr = call.Transform(e => e == replaceExpression ? expr : e);
-
-						return Builder.BuildExpression(this, expr, enforceServerSide);
-					}
-				}
-
-				return base.BuildExpression(expression, level, enforceServerSide);
-			}
-		}
-
-		internal class GroupJoinSubQueryContext : SubQueryContext
-		{
-			public SqlJoinedTable Join;
-			public SelectQuery             CounterSelect;
-			public GroupJoinContext        GroupJoin;
-			public Func<IBuildContext>     GetSubQueryContext;
-
-			public GroupJoinSubQueryContext(IBuildContext subQuery)
-				: base(subQuery)
-			{
-			}
-
-			public override IBuildContext GetContext(Expression expression, int level, BuildInfo buildInfo)
-			{
-				if (expression == null)
-				{
-					if (buildInfo.CreateSubQuery)
-					{
-						Join.IsWeak = true;
-						var queryBuild = GetSubQueryContext();
-						//queryBuild.Parent = Context.Parent;
-						return queryBuild;
-					}
-
-					return this;
-				}
-
-				return base.GetContext(expression, level, buildInfo);
-			}
-
-			public override IsExpressionResult IsExpression(Expression expression, int level, RequestFor testFlag)
-			{
-				if (testFlag == RequestFor.GroupJoin && expression == null)
-					return IsExpressionResult.True;
-
-				return base.IsExpression(expression, level, testFlag);
-			}
-		}
-	}
-}
->>>>>>> 5e26fa16
+}