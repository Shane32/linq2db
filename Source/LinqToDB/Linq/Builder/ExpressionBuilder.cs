--- conflicted
+++ resolved
@@ -768,31 +768,27 @@
 							}
 						}
 
-						var l = ConvertMethodExpression(call.Object?.Type ?? call.Method.ReflectedTypeEx(), call.Method, out var alias);
-
-						if (l != null)
-						{
-<<<<<<< HEAD
 							var l = ConvertMethodExpression(call.Object?.Type ?? call.Method.ReflectedType, call.Method, out var alias);
-=======
-							var optimized = OptimizeExpression(ConvertMethod(call, l));
-							RegisterAlias(optimized, alias);
-							return new TransformInfo(optimized);
-						}
->>>>>>> e6d3199c
-
-						if (CompiledParameters == null && typeof(IQueryable).IsSameOrParentOf(expr.Type))
-						{
-							var attr = GetTableFunctionAttribute(call.Method);
+
+							if (l != null)
+							{
+								var optimized = OptimizeExpression(ConvertMethod(call, l));
+								RegisterAlias(optimized, alias);
+								return new TransformInfo(optimized);
+							}
+
+							if (CompiledParameters == null && typeof(IQueryable).IsSameOrParentOf(expr.Type))
+							{
+								var attr = GetTableFunctionAttribute(call.Method);
 
 							if (attr == null && !call.IsQueryable())
-							{
-								var ex = ConvertIQueryable(expr);
-
-								if (!ReferenceEquals(ex, expr))
-									return new TransformInfo(ConvertExpressionTree(ex));
+								{
+									var ex = ConvertIQueryable(expr);
+
+									if (!ReferenceEquals(ex, expr))
+										return new TransformInfo(ConvertExpressionTree(ex));
+								}
 							}
-						}
 
 						return new TransformInfo(ConvertSubquery(expr));
 					}
