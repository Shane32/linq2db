﻿#nullable disable
using System;
using System.Collections;
using System.Collections.Generic;
using System.Data;
using System.Linq;
using System.Linq.Expressions;
using System.Reflection;

using JetBrains.Annotations;

namespace LinqToDB.Linq.Builder
{
	using Common;
	using DataProvider;
	using Extensions;
	using Mapping;
	using SqlQuery;
	using LinqToDB.Expressions;

	partial class ExpressionBuilder
	{
		#region Sequence

		static readonly object _sync = new object();

		static List<ISequenceBuilder> _sequenceBuilders = new List<ISequenceBuilder>
		{
			new TableBuilder               (),
			new SelectBuilder              (),
			new SelectManyBuilder          (),
			new WhereBuilder               (),
			new OrderByBuilder             (),
			new GroupByBuilder             (),
			new JoinBuilder                (),
			new AllJoinsBuilder            (),
			new AllJoinsLinqBuilder        (),
			new TakeSkipBuilder            (),
			new DefaultIfEmptyBuilder      (),
			new DistinctBuilder            (),
			new FirstSingleBuilder         (),
			new AggregationBuilder         (),
			new MethodChainBuilder         (),
			new ScalarSelectBuilder        (),
			new SelectQueryBuilder         (),
			new CountBuilder               (),
			new PassThroughBuilder         (),
			new TableAttributeBuilder      (),
			new InsertBuilder              (),
			new InsertBuilder.Into         (),
			new InsertBuilder.Value        (),
			new InsertOrUpdateBuilder      (),
			new UpdateBuilder              (),
			new UpdateBuilder.Set          (),
			new DeleteBuilder              (),
			new ContainsBuilder            (),
			new AllAnyBuilder              (),
			new SetOperationBuilder        (),
			new CastBuilder                (),
			new OfTypeBuilder              (),
			new AsUpdatableBuilder         (),
			new LoadWithBuilder            (),
			new DropBuilder                (),
			new TruncateBuilder            (),
			new ChangeTypeExpressionBuilder(),
			new WithTableExpressionBuilder (),
			new MergeBuilder                             (),
			new MergeBuilder.InsertWhenNotMatched        (),
			new MergeBuilder.UpdateWhenMatched           (),
			new MergeBuilder.UpdateWhenMatchedThenDelete (),
			new MergeBuilder.UpdateWhenNotMatchedBySource(),
			new MergeBuilder.DeleteWhenMatched           (),
			new MergeBuilder.DeleteWhenNotMatchedBySource(),
			new MergeBuilder.On                          (),
			new MergeBuilder.Merge                       (),
			new MergeBuilder.MergeInto                   (),
			new MergeBuilder.Using                       (),
			new MergeBuilder.UsingTarget                 (),
			new ContextParser              (),
			new ArrayBuilder               (),
			new AsSubQueryBuilder          (),
			new HasUniqueKeyBuilder        (),
		};

		public static void AddBuilder(ISequenceBuilder builder)
		{
			_sequenceBuilders.Add(builder);
		}

		#endregion

		#region Init

		readonly Query                             _query;
		readonly List<ISequenceBuilder>            _builders = _sequenceBuilders;
		private  bool                              _reorder;
		readonly Dictionary<Expression,Expression> _expressionAccessors;
		private  HashSet<Expression>               _subQueryExpressions;

		public readonly List<ParameterAccessor>    CurrentSqlParameters = new List<ParameterAccessor>();

		public readonly List<ParameterExpression>  BlockVariables       = new List<ParameterExpression>();
		public readonly List<Expression>           BlockExpressions     = new List<Expression>();
		public          bool                       IsBlockDisable;
		public          int                        VarIndex;

		readonly HashSet<Expression> _visitedExpressions;

		public ExpressionBuilder(
			Query                 query,
			IDataContext          dataContext,
			Expression            expression,
			ParameterExpression[] compiledParameters)
		{
			_query               = query;

			_expressionAccessors = expression.GetExpressionAccessors(ExpressionParam);

			CompiledParameters   = compiledParameters;
			DataContext          = dataContext;
			OriginalExpression   = expression;

			_visitedExpressions  = new HashSet<Expression>();
			Expression           = ConvertExpressionTree(expression);
			_visitedExpressions  = null;

			if (Configuration.AvoidSpecificDataProviderAPI)
			{
				DataReaderLocal = DataReaderParam;
			}
			else
			{
				DataReaderLocal = BuildVariable(Expression.Convert(DataReaderParam, dataContext.DataReaderType), "ldr");
			}
		}

		#endregion

		#region Public Members

		public readonly IDataContext          DataContext;
		public readonly Expression            OriginalExpression;
		public readonly Expression            Expression;
		public readonly ParameterExpression[] CompiledParameters;
		public readonly List<IBuildContext>   Contexts = new List<IBuildContext>();

		public static readonly ParameterExpression QueryRunnerParam = Expression.Parameter(typeof(IQueryRunner), "qr");
		public static readonly ParameterExpression DataContextParam = Expression.Parameter(typeof(IDataContext), "dctx");
		public static readonly ParameterExpression DataReaderParam  = Expression.Parameter(typeof(IDataReader),  "rd");
		public        readonly ParameterExpression DataReaderLocal;
		public static readonly ParameterExpression ParametersParam  = Expression.Parameter(typeof(object[]),     "ps");
		public static readonly ParameterExpression ExpressionParam  = Expression.Parameter(typeof(Expression),   "expr");

		public MappingSchema MappingSchema => DataContext.MappingSchema;

		#endregion

		#region Builder SQL

		internal Query<T> Build<T>()
		{
			var sequence = BuildSequence(new BuildInfo((IBuildContext)null, Expression, new SelectQuery()));

			if (_reorder)
				lock (_sync)
				{
					_reorder = false;
					_sequenceBuilders = _sequenceBuilders.OrderByDescending(_ => _.BuildCounter).ToList();
				}

			_query.Init(sequence, CurrentSqlParameters);

			var param = Expression.Parameter(typeof(Query<T>), "info");

			sequence.BuildQuery((Query<T>)_query, param);

			return (Query<T>)_query;
		}

		[JetBrains.Annotations.NotNull]
		public IBuildContext BuildSequence(BuildInfo buildInfo)
		{
			buildInfo.Expression = buildInfo.Expression.Unwrap();

			var n = _builders[0].BuildCounter;

			foreach (var builder in _builders)
			{
				if (builder.CanBuild(this, buildInfo))
				{
					var sequence = builder.BuildSequence(this, buildInfo);

					lock (builder)
						builder.BuildCounter++;

					_reorder = _reorder || n < builder.BuildCounter;

					return sequence;
				}

				n = builder.BuildCounter;
			}

			throw new LinqException("Sequence '{0}' cannot be converted to SQL.", buildInfo.Expression);
		}

		[JetBrains.Annotations.NotNull]
		public ISequenceBuilder GetBuilder(BuildInfo buildInfo)
		{
			buildInfo.Expression = buildInfo.Expression.Unwrap();

			foreach (var builder in _builders)
				if (builder.CanBuild(this, buildInfo))
					return builder;

			throw new LinqException("Sequence '{0}' cannot be converted to SQL.", buildInfo.Expression);
		}

		public SequenceConvertInfo ConvertSequence(BuildInfo buildInfo, ParameterExpression param, bool throwExceptionIfCantConvert)
		{
			buildInfo.Expression = buildInfo.Expression.Unwrap();

			foreach (var builder in _builders)
				if (builder.CanBuild(this, buildInfo))
					return builder.Convert(this, buildInfo, param);

			if (throwExceptionIfCantConvert)
				throw new LinqException("Sequence '{0}' cannot be converted to SQL.", buildInfo.Expression);

			return null;
		}

		public bool IsSequence(BuildInfo buildInfo)
		{
			buildInfo.Expression = buildInfo.Expression.Unwrap();

			foreach (var builder in _builders)
				if (builder.CanBuild(this, buildInfo))
					return builder.IsSequence(this, buildInfo);

			return false;
		}

		#endregion

		#region ConvertExpression

		public ParameterExpression SequenceParameter;

		public Expression ConvertExpressionTree(Expression expression)
		{
			var expr = expression;

			expr = ConvertParameters (expr);
			expr = OptimizeExpression(expr);

			var paramType   = expr.Type;
			var isQueryable = false;

			if (expression.NodeType == ExpressionType.Call)
			{
				var call = (MethodCallExpression)expression;

				if (call.IsQueryable() && call.Object == null && call.Arguments.Count > 0 && call.Type.IsGenericType)
				{
					var type = call.Type.GetGenericTypeDefinition();

					if (type == typeof(IQueryable<>) || type == typeof(IEnumerable<>))
					{
						var arg = call.Type.GetGenericArguments();

						if (arg.Length == 1)
						{
							paramType   = arg[0];
							isQueryable = true;
						}
					}
				}
			}

			SequenceParameter = Expression.Parameter(paramType, "cp");

			var sequence = ConvertSequence(new BuildInfo((IBuildContext)null, expr, new SelectQuery()), SequenceParameter, false);

			if (sequence != null)
			{
				if (sequence.Expression.Type != expr.Type)
				{
					if (isQueryable)
					{
						var p = sequence.ExpressionsToReplace.Single(s => s.Path.NodeType == ExpressionType.Parameter);

						return Expression.Call(
							((MethodCallExpression)expr).Method.DeclaringType,
							"Select",
							new[] { p.Path.Type, paramType },
							sequence.Expression,
							Expression.Lambda(p.Expr, (ParameterExpression)p.Path));
					}

					throw new InvalidOperationException();
				}

				return sequence.Expression;
			}

			return expr;
		}

		#endregion

		#region ConvertParameters

		internal static Expression AggregateExpression(Expression expression)
		{
			return expression.Transform(expr =>
			{
				switch (expr.NodeType)
				{
					case ExpressionType.Or      :
					case ExpressionType.And     :
					case ExpressionType.OrElse  :
					case ExpressionType.AndAlso :
						{
							var stack  = new Stack<Expression>();
							var items  = new List<Expression>();
							var binary = (BinaryExpression) expr;

							stack.Push(binary.Right);
							stack.Push(binary.Left);
							while (stack.Count > 0)
							{
								var item = stack.Pop();
								if (item.NodeType == expr.NodeType)
								{
									binary  = (BinaryExpression) item;
									stack.Push(binary.Right);
									stack.Push(binary.Left);
								}
								else
									items.Add(item);
							}

							if (items.Count > 3)
							{
								// having N items will lead to NxM recursive calls in expression visitors and
								// will result in stack overflow on relatively small numbers (~1000 items).
								// To fix it we will rebalance condition tree here which will result in
								// LOG2(N)*M recursive calls, or 10*M calls for 1000 items.
								//
								// E.g. we have condition A OR B OR C OR D OR E
								// as an expression tree it represented as tree with depth 5
								//   OR
								// A    OR
								//    B    OR
								//       C    OR
								//          D    E
								// for rebalanced tree it will have depth 4
								//                  OR
								//        OR
								//   OR        OR        OR
								// A    B    C    D    E    F
								// Not much on small numbers, but huge improvement on bigger numbers
								while (items.Count != 1)
								{
									items = CompactTree(items, expr.NodeType);
								}

								return items[0];
							}
							break;
						}
				}

				return expr;
			});
		}

		private static List<Expression> CompactTree(List<Expression> items, ExpressionType nodeType)
		{
			var result = new List<Expression>();

			// traverse list from left to right to preserve calculation order
			for (var i = 0; i < items.Count; i += 2)
			{
				if (i + 1 == items.Count)
				{
					// last non-paired item
					result.Add(items[i]);
				}
				else
				{
					result.Add(Expression.MakeBinary(nodeType, items[i], items[i + 1]));
				}
			}

			return result;
		}

		internal static Expression ExpandExpression(Expression expression)
		{
			if (Configuration.Linq.UseBinaryAggregateExpression)
				expression = AggregateExpression(expression);

			return expression.Transform(expr =>
			{
				switch (expr.NodeType)
				{
					case ExpressionType.Call:
						{
							var mc = (MethodCallExpression)expr;

							List<Expression> newArgs = null;
							for (var index = 0; index < mc.Arguments.Count; index++)
							{
								var arg = mc.Arguments[index];
								Expression newArg = null;
								if (typeof(LambdaExpression).IsSameOrParentOf(arg.Type))
								{
									var argUnwrapped = arg.Unwrap();
									if (argUnwrapped.NodeType == ExpressionType.MemberAccess ||
									    argUnwrapped.NodeType == ExpressionType.Call)
									{
										if (argUnwrapped.EvaluateExpression() is LambdaExpression lambda)
											newArg = ExpandExpression(lambda);
									}
								}

								if (newArg == null)
									newArgs?.Add(arg);
								else
								{
									if (newArgs == null)
										newArgs = new List<Expression>(mc.Arguments.Take(index));
									newArgs.Add(newArg);
								}
							}

							if (newArgs != null)
							{
								mc = mc.Update(mc.Object, newArgs);
							}


							if (mc.Method.Name == "Compile" && typeof(LambdaExpression).IsSameOrParentOf(mc.Method.DeclaringType))
							{
								if (mc.Object.EvaluateExpression() is LambdaExpression lambda)
								{
									return ExpandExpression(lambda);
								}
							}

							return mc;
						}

					case ExpressionType.Invoke:
						{
							var invocation = (InvocationExpression)expr;
							if (invocation.Expression.NodeType == ExpressionType.Call)
							{
								var mc = (MethodCallExpression)invocation.Expression;
								if (mc.Method.Name == "Compile" &&
								    typeof(LambdaExpression).IsSameOrParentOf(mc.Method.DeclaringType))
								{
									if (mc.Object.EvaluateExpression() is LambdaExpression lambda)
									{
										var map = new Dictionary<Expression, Expression>();
										for (int i = 0; i < invocation.Arguments.Count; i++)
										{
											map.Add(lambda.Parameters[i], invocation.Arguments[i]);
										}

										var newBody = lambda.Body.Transform(se =>
										{
											if (se.NodeType == ExpressionType.Parameter &&
											    map.TryGetValue(se, out var newExpr))
												return newExpr;
											return se;
										});

										return ExpandExpression(newBody);
									}
								}
							}
							break;
						}
				}

				return expr;
			});
		}

		Expression ConvertParameters(Expression expression)
		{
			return expression.Transform(expr =>
			{
				switch (expr.NodeType)
				{
					case ExpressionType.Parameter:
						if (CompiledParameters != null)
						{
							var idx = Array.IndexOf(CompiledParameters, (ParameterExpression)expr);

							if (idx > 0)
								return
									Expression.Convert(
										Expression.ArrayIndex(
											ParametersParam,
											Expression.Constant(Array.IndexOf(CompiledParameters, (ParameterExpression)expr))),
										expr.Type);
						}

						break;
				}

				return expr;
			});
		}

		#endregion

		#region ExposeExpression

		Expression ExposeExpression(Expression expression)
		{
			var result = expression.Transform(expr =>
			{
				switch (expr.NodeType)
				{
					case ExpressionType.MemberAccess:
						{
							var me = (MemberExpression)expr;

							if (me.Member.IsNullableHasValueMember())
							{
								var obj = ExposeExpression(me.Expression);
								return Expression.NotEqual(obj, Expression.Constant(null, obj.Type));
							}

<<<<<<< HEAD
							var l  = ConvertMethodExpression(me.Expression?.Type ?? me.Member.ReflectedType, me.Member);
=======
							var l  = ConvertMethodExpression(me.Expression?.Type ?? me.Member.ReflectedTypeEx(), me.Member, out var alias);
>>>>>>> d66bfe35

							if (l != null)
							{
								var body  = l.Body.Unwrap();
								var parms = l.Parameters.ToDictionary(p => p);
								var ex    = body.Transform(wpi =>
								{
									if (wpi.NodeType == ExpressionType.Parameter && parms.ContainsKey((ParameterExpression)wpi))
									{
										if (wpi.Type.IsSameOrParentOf(me.Expression.Type))
										{
											return me.Expression;
										}

										if (DataContextParam.Type.IsSameOrParentOf(wpi.Type))
										{
											if (DataContextParam.Type != wpi.Type)
												return Expression.Convert(DataContextParam, wpi.Type);
											return DataContextParam;
										}

										throw new LinqToDBException($"Can't convert {wpi} to expression.");
									}

									return wpi;
								});

								if (ex.Type != expr.Type)
									ex = new ChangeTypeExpression(ex, expr.Type);
								ex = ExposeExpression(ex);
								RegisterAlias(ex, alias);
								return ex;
							}

							break;
						}

					case ExpressionType.Convert:
						{
							var ex = (UnaryExpression)expr;
							if (ex.Method != null)
							{
								var l = ConvertMethodExpression(ex.Method.DeclaringType, ex.Method, out var alias);
								if (l != null)
								{
									var exposed = l.GetBody(ex.Operand);
									exposed = ExposeExpression(exposed);
									RegisterAlias(exposed, alias);
									return exposed;
								}
							}
							break;
						}

					case ExpressionType.Constant :
						{
							var c = (ConstantExpression)expr;

							// Fix Mono behaviour.
							//
							//if (c.Value is IExpressionQuery)
							//	return ((IQueryable)c.Value).Expression;

							if (c.Value is IQueryable queryable && !(queryable is ITable))
							{
								var e = queryable.Expression;

								if (!_visitedExpressions.Contains(e))
								{
									_visitedExpressions.Add(e);
									return ExposeExpression(e);
								}
							}

							break;
						}

					case ExpressionType.Invoke:
						{
							var invocation = (InvocationExpression)expr;
							if (invocation.Expression.NodeType == ExpressionType.Call)
							{
								var mc = (MethodCallExpression)invocation.Expression;
								if (mc.Method.Name == "Compile" &&
								    typeof(LambdaExpression).IsSameOrParentOf(mc.Method.DeclaringType))
								{
									if (mc.Object.EvaluateExpression() is LambdaExpression lambds)
									{
										var map = new Dictionary<Expression, Expression>();
										for (int i = 0; i < invocation.Arguments.Count; i++)
										{
											map.Add(lambds.Parameters[i], invocation.Arguments[i]);
										}

										var newBody = lambds.Body.Transform(se =>
										{
											if (se.NodeType == ExpressionType.Parameter &&
											    map.TryGetValue(se, out var newExpr))
												return newExpr;
											return se;
										});

										return ExposeExpression(newBody);
									}
								}
							}
							break;
						}

				}

				return expr;
			});

			RelocateAlias(expression, result);
			return result;
		}

		#endregion

		#region OptimizeExpression

		private MethodInfo[] _enumerableMethods;
		public  MethodInfo[]  EnumerableMethods => _enumerableMethods ?? (_enumerableMethods = typeof(Enumerable).GetMethods());

		private MethodInfo[] _queryableMethods;
		public  MethodInfo[]  QueryableMethods  => _queryableMethods  ?? (_queryableMethods  = typeof(Queryable). GetMethods());

		readonly Dictionary<Expression, Expression> _optimizedExpressions = new Dictionary<Expression, Expression>();

		Expression OptimizeExpression(Expression expression)
		{
			if (_optimizedExpressions.TryGetValue(expression, out var expr))
				return expr;

			expr = ExposeExpression(expression);
			expr = expr.Transform((Func<Expression,TransformInfo>)OptimizeExpressionImpl);

			_optimizedExpressions[expression] = expr;

			RelocateAlias(expression, expr);

			return expr;
		}

		TransformInfo OptimizeExpressionImpl(Expression expr)
		{
			switch (expr.NodeType)
			{
				case ExpressionType.MemberAccess:
					{
						var me = (MemberExpression)expr;

						// Replace Count with Count()
						//
						if (me.Member.Name == "Count")
						{
							var isList = typeof(ICollection).IsAssignableFrom(me.Member.DeclaringType);

							if (!isList)
								isList =
									me.Member.DeclaringType.IsGenericType &&
									me.Member.DeclaringType.GetGenericTypeDefinition() == typeof(ICollection<>);

							if (!isList)
								isList = me.Member.DeclaringType.GetInterfaces()
									.Any(t => t.IsGenericType && t.GetGenericTypeDefinition() == typeof(ICollection<>));

							if (isList)
							{
								var mi = EnumerableMethods
									.First(m => m.Name == "Count" && m.GetParameters().Length == 1)
									.MakeGenericMethod(me.Expression.Type.GetItemType());

								return new TransformInfo(Expression.Call(null, mi, me.Expression));
							}
						}

						if (CompiledParameters == null && typeof(IQueryable).IsSameOrParentOf(expr.Type))
						{
							var ex = ConvertIQueryable(expr);

							if (!ReferenceEquals(ex, expr))
								return new TransformInfo(ConvertExpressionTree(ex));
						}

						return new TransformInfo(ConvertSubquery(expr));
					}

				case ExpressionType.Call :
					{
						var call = (MethodCallExpression)expr;

						if (call.IsQueryable() || call.IsAsyncExtension())
						{
							switch (call.Method.Name)
							{
								case "Where"                : return new TransformInfo(ConvertWhere         (call));
								case "GroupBy"              : return new TransformInfo(ConvertGroupBy       (call));
								case "SelectMany"           : return new TransformInfo(ConvertSelectMany    (call));
								case "Select"               : return new TransformInfo(ConvertSelect        (call));
								case "LongCount"            :
								case "Count"                :
								case "Single"               :
								case "SingleOrDefault"      :
								case "First"                :
								case "FirstOrDefault"       : return new TransformInfo(ConvertPredicate     (call));
								case "LongCountAsync"       :
								case "CountAsync"           :
								case "SingleAsync"          :
								case "SingleOrDefaultAsync" :
								case "FirstAsync"           :
								case "FirstOrDefaultAsync"  : return new TransformInfo(ConvertPredicateAsync(call));
								case "Min"                  :
								case "Max"                  : return new TransformInfo(ConvertSelector      (call, true));
								case "Sum"                  :
								case "Average"              : return new TransformInfo(ConvertSelector      (call, false));
								case "MinAsync"             :
								case "MaxAsync"             : return new TransformInfo(ConvertSelectorAsync (call, true));
								case "SumAsync"             :
								case "AverageAsync"         : return new TransformInfo(ConvertSelectorAsync (call, false));
								case "ElementAt"            :
								case "ElementAtOrDefault"   : return new TransformInfo(ConvertElementAt     (call));
								case "LoadWith"             : return new TransformInfo(expr, true);
							}
						}
						else
						{
<<<<<<< HEAD
							var l = ConvertMethodExpression(call.Object?.Type ?? call.Method.ReflectedType, call.Method);
=======
							var l = ConvertMethodExpression(call.Object?.Type ?? call.Method.ReflectedTypeEx(), call.Method, out var alias);
>>>>>>> d66bfe35

							if (l != null)
							{
								var optimized = OptimizeExpression(ConvertMethod(call, l));
								RegisterAlias(optimized, alias);
								return new TransformInfo(optimized);
							}

							if (CompiledParameters == null && typeof(IQueryable).IsSameOrParentOf(expr.Type))
							{
								var attr = GetTableFunctionAttribute(call.Method);

								if (attr == null)
								{
									var ex = ConvertIQueryable(expr);

									if (!ReferenceEquals(ex, expr))
										return new TransformInfo(ConvertExpressionTree(ex));
								}
							}
						}

						return new TransformInfo(ConvertSubquery(expr));
					}
			}

			return new TransformInfo(expr);
		}

		LambdaExpression ConvertMethodExpression(Type type, MemberInfo mi, out string alias)
		{
			var attr = MappingSchema.GetAttribute<ExpressionMethodAttribute>(type, mi, a => a.Configuration);

			if (attr != null)
			{
				alias = attr.Alias ?? mi.Name;
				if (attr.Expression != null)
					return attr.Expression;

				if (!string.IsNullOrEmpty(attr.MethodName))
				{
					Expression expr;

					if (mi is MethodInfo method && method.IsGenericMethod)
					{
						var args  = method.GetGenericArguments();
						var names = args.Select(t => (object)t.Name).ToArray();
						var name  = string.Format(attr.MethodName, names);

						expr = Expression.Call(
							mi.DeclaringType,
							name,
							name != attr.MethodName ? Array<Type>.Empty : args);
					}
					else
					{
						expr = Expression.Call(mi.DeclaringType, attr.MethodName, Array<Type>.Empty);
					}

					var evaluated = (LambdaExpression)(expr.EvaluateExpression());
					return evaluated;
				}
			}

			alias = null;
			return null;
		}

		Expression ConvertSubquery(Expression expr)
		{
			var ex = expr;

			while (ex != null)
			{
				switch (ex.NodeType)
				{
					case ExpressionType.MemberAccess : ex = ((MemberExpression)ex).Expression; break;
					case ExpressionType.Call         :
						{
							var call = (MethodCallExpression)ex;

							if (call.Object == null)
							{
								if (call.IsQueryable())
									switch (call.Method.Name)
									{
										case "Single"          :
										case "SingleOrDefault" :
										case "First"           :
										case "FirstOrDefault"  :
											return ConvertSingleOrFirst(expr, call);
									}

								return expr;
							}

							ex = call.Object;

							break;
						}
					default: return expr;
				}
			}

			return expr;
		}

		Expression ConvertSingleOrFirst(Expression expr, MethodCallExpression call)
		{
			var param    = Expression.Parameter(call.Type, "p");
			var selector = expr.Transform(e => e == call ? param : e);
			var method   = GetQueryableMethodInfo(call, (m, _) => m.Name == call.Method.Name && m.GetParameters().Length == 1);
			var select   = call.Method.DeclaringType == typeof(Enumerable) ?
				EnumerableMethods
					.Where(m => m.Name == "Select" && m.GetParameters().Length == 2)
					.First(m => m.GetParameters()[1].ParameterType.GetGenericArguments().Length == 2) :
				QueryableMethods
					.Where(m => m.Name == "Select" && m.GetParameters().Length == 2)
					.First(m => m.GetParameters()[1].ParameterType.GetGenericArguments()[0].GetGenericArguments().Length == 2);

			call   = (MethodCallExpression)OptimizeExpression(call);
			select = select.MakeGenericMethod(call.Type, expr.Type);
			method = method.MakeGenericMethod(expr.Type);

			return Expression.Call(null, method,
				Expression.Call(null, select, call.Arguments[0], Expression.Lambda(selector, param)));
		}

		#endregion

		#region ConvertWhere

		Expression ConvertWhere(MethodCallExpression method)
		{
			var sequence  = OptimizeExpression(method.Arguments[0]);
			var predicate = OptimizeExpression(method.Arguments[1]);
			var lambda    = (LambdaExpression)predicate.Unwrap();
			var lparam    = lambda.Parameters[0];
			var lbody     = lambda.Body;

			if (lambda.Parameters.Count > 1)
				return method;

			var exprs     = new List<Expression>();

			lbody.Visit(ex =>
			{
				if (ex.NodeType == ExpressionType.Call)
				{
					var call = (MethodCallExpression)ex;

					if (call.Arguments.Count > 0)
					{
						var arg = call.Arguments[0];

						if (call.IsAggregate(MappingSchema))
						{
							while (arg.NodeType == ExpressionType.Call && ((MethodCallExpression)arg).Method.Name == "Select")
								arg = ((MethodCallExpression)arg).Arguments[0];

							if (arg.NodeType == ExpressionType.Call)
								exprs.Add(ex);
						}
						else if (call.IsQueryable(CountBuilder.MethodNames))
						{
							//while (arg.NodeType == ExpressionType.Call && ((MethodCallExpression) arg).Method.Name == "Select")
							//	arg = ((MethodCallExpression) arg).Arguments[0];

							if (arg.NodeType == ExpressionType.Call)
								exprs.Add(ex);
						}
					}
				}
			});

			Expression expr = null;

			if (exprs.Count > 0)
			{
				expr = lparam;

				foreach (var ex in exprs)
				{
					var type   = typeof(ExpressionHoder<,>).MakeGenericType(expr.Type, ex.Type);
					var fields = type.GetFields();

					expr = Expression.MemberInit(
						Expression.New(type),
						Expression.Bind(fields[0], expr),
						Expression.Bind(fields[1], ex));
				}

				var dic  = new Dictionary<Expression, Expression>();
				var parm = Expression.Parameter(expr.Type, lparam.Name);

				for (var i = 0; i < exprs.Count; i++)
				{
					Expression ex = parm;

					for (var j = i; j < exprs.Count - 1; j++)
						ex = Expression.PropertyOrField(ex, "p");

					ex = Expression.PropertyOrField(ex, "ex");

					dic.Add(exprs[i], ex);

					if (_subQueryExpressions == null)
						_subQueryExpressions = new HashSet<Expression>();
					_subQueryExpressions.Add(ex);
				}

				var newBody = lbody.Transform(ex =>
				{
					Expression e;
					return dic.TryGetValue(ex, out e) ? e : ex;
				});

				var nparm = exprs.Aggregate<Expression,Expression>(parm, (c,t) => Expression.PropertyOrField(c, "p"));

				newBody   = newBody.Transform(ex => ReferenceEquals(ex, lparam) ? nparm : ex);
				predicate = Expression.Lambda(newBody, parm);

				var methodInfo = GetMethodInfo(method, "Select");

				methodInfo = methodInfo.MakeGenericMethod(lparam.Type, expr.Type);
				sequence   = Expression.Call(methodInfo, sequence, Expression.Lambda(expr, lparam));
			}

			if (!ReferenceEquals(sequence, method.Arguments[0]) || !ReferenceEquals(predicate, method.Arguments[1]))
			{
				var methodInfo  = method.Method.GetGenericMethodDefinition();
				var genericType = sequence.Type.GetGenericArguments()[0];
				var newMethod   = methodInfo.MakeGenericMethod(genericType);

				method = Expression.Call(newMethod, sequence, predicate);

				if (exprs.Count > 0)
				{
					var parameter = Expression.Parameter(expr.Type, lparam.Name);

					methodInfo = GetMethodInfo(method, "Select");
					methodInfo = methodInfo.MakeGenericMethod(expr.Type, lparam.Type);
					method     = Expression.Call(methodInfo, method,
						Expression.Lambda(
							exprs.Aggregate((Expression)parameter, (current,_) => Expression.PropertyOrField(current, "p")),
							parameter));
				}
			}

			return method;
		}

		#endregion

		#region ConvertGroupBy

		public class GroupSubQuery<TKey,TElement>
		{
			public TKey     Key;
			public TElement Element;
		}

		interface IGroupByHelper
		{
			void Set(bool wrapInSubQuery, Expression sourceExpression, LambdaExpression keySelector, LambdaExpression elementSelector, LambdaExpression resultSelector);

			Expression AddElementSelectorQ  ();
			Expression AddElementSelectorE  ();
			Expression AddResultQ           ();
			Expression AddResultE           ();
			Expression WrapInSubQueryQ      ();
			Expression WrapInSubQueryE      ();
			Expression WrapInSubQueryResultQ();
			Expression WrapInSubQueryResultE();
		}

		class GroupByHelper<TSource,TKey,TElement,TResult> : IGroupByHelper
		{
			bool             _wrapInSubQuery;
			Expression       _sourceExpression;
			LambdaExpression _keySelector;
			LambdaExpression _elementSelector;
			LambdaExpression _resultSelector;

			public void Set(
				bool             wrapInSubQuery,
				Expression       sourceExpression,
				LambdaExpression keySelector,
				LambdaExpression elementSelector,
				LambdaExpression resultSelector)
			{
				_wrapInSubQuery   = wrapInSubQuery;
				_sourceExpression = sourceExpression;
				_keySelector      = keySelector;
				_elementSelector  = elementSelector;
				_resultSelector   = resultSelector;
			}

			public Expression AddElementSelectorQ()
			{
				Expression<Func<IQueryable<TSource>,TKey,TElement,TResult,IQueryable<IGrouping<TKey,TSource>>>> func = (source,key,e,r) => source
					.GroupBy(keyParam => key, _ => _)
					;

				var body   = func.Body.Unwrap();
				var keyArg = GetLambda(body, 1).Parameters[0]; // .GroupBy(keyParam

				return Convert(func, keyArg, null, null);
			}

			public Expression AddElementSelectorE()
			{
				Expression<Func<IEnumerable<TSource>,TKey,TElement,TResult,IEnumerable<IGrouping<TKey,TSource>>>> func = (source,key,e,r) => source
					.GroupBy(keyParam => key, _ => _)
					;

				var body   = func.Body.Unwrap();
				var keyArg = GetLambda(body, 1).Parameters[0]; // .GroupBy(keyParam

				return Convert(func, keyArg, null, null);
			}

			public Expression AddResultQ()
			{
				Expression<Func<IQueryable<TSource>,TKey,TElement,TResult,IQueryable<TResult>>> func = (source,key,e,r) => source
					.GroupBy(keyParam => key, elemParam => e)
					.Select (resParam => r)
					;

				var body    = func.Body.Unwrap();
				var keyArg  = GetLambda(body, 0, 1).Parameters[0]; // .GroupBy(keyParam
				var elemArg = GetLambda(body, 0, 2).Parameters[0]; // .GroupBy(..., elemParam
				var resArg  = GetLambda(body, 1).   Parameters[0]; // .Select (resParam

				return Convert(func, keyArg, elemArg, resArg);
			}

			public Expression AddResultE()
			{
				Expression<Func<IEnumerable<TSource>,TKey,TElement,TResult,IEnumerable<TResult>>> func = (source,key,e,r) => source
					.GroupBy(keyParam => key, elemParam => e)
					.Select (resParam => r)
					;

				var body    = func.Body.Unwrap();
				var keyArg  = GetLambda(body, 0, 1).Parameters[0]; // .GroupBy(keyParam
				var elemArg = GetLambda(body, 0, 2).Parameters[0]; // .GroupBy(..., elemParam
				var resArg  = GetLambda(body, 1).   Parameters[0]; // .Select (resParam

				return Convert(func, keyArg, elemArg, resArg);
			}

			public Expression WrapInSubQueryQ()
			{
				Expression<Func<IQueryable<TSource>,TKey,TElement,TResult,IQueryable<IGrouping<TKey,TElement>>>> func = (source,key,e,r) => source
					.Select(selectParam => new GroupSubQuery<TKey,TSource>
					{
						Key     = key,
						Element = selectParam
					})
					.GroupBy(underscore => underscore.Key, elemParam => e)
					;

				var body    = func.Body.Unwrap();
				var keyArg  = GetLambda(body, 0, 1).Parameters[0]; // .Select (selectParam
				var elemArg = GetLambda(body, 2).   Parameters[0]; // .GroupBy(..., elemParam

				return Convert(func, keyArg, elemArg, null);
			}

			public Expression WrapInSubQueryE()
			{
				Expression<Func<IEnumerable<TSource>,TKey,TElement,TResult,IEnumerable<IGrouping<TKey,TElement>>>> func = (source,key,e,r) => source
					.Select(selectParam => new GroupSubQuery<TKey,TSource>
					{
						Key     = key,
						Element = selectParam
					})
					.GroupBy(underscore => underscore.Key, elemParam => e)
					;

				var body    = func.Body.Unwrap();
				var keyArg  = GetLambda(body, 0, 1).Parameters[0]; // .Select (selectParam
				var elemArg = GetLambda(body, 2).   Parameters[0]; // .GroupBy(..., elemParam

				return Convert(func, keyArg, elemArg, null);
			}

			public Expression WrapInSubQueryResultQ()
			{
				Expression<Func<IQueryable<TSource>,TKey,TElement,TResult,IQueryable<TResult>>> func = (source,key,e,r) => source
					.Select(selectParam => new GroupSubQuery<TKey,TSource>
					{
						Key     = key,
						Element = selectParam
					})
					.GroupBy(underscore => underscore.Key, elemParam => e)
					.Select (resParam => r)
					;

				var body    = func.Body.Unwrap();
				var keyArg  = GetLambda(body, 0, 0, 1).Parameters[0]; // .Select (selectParam
				var elemArg = GetLambda(body, 0, 2).   Parameters[0]; // .GroupBy(..., elemParam
				var resArg  = GetLambda(body, 1).      Parameters[0]; // .Select (resParam

				return Convert(func, keyArg, elemArg, resArg);
			}

			public Expression WrapInSubQueryResultE()
			{
				Expression<Func<IEnumerable<TSource>,TKey,TElement,TResult,IEnumerable<TResult>>> func = (source,key,e,r) => source
					.Select(selectParam => new GroupSubQuery<TKey,TSource>
					{
						Key     = key,
						Element = selectParam
					})
					.GroupBy(underscore => underscore.Key, elemParam => e)
					.Select (resParam => r)
					;

				var body    = func.Body.Unwrap();
				var keyArg  = GetLambda(body, 0, 0, 1).Parameters[0]; // .Select (selectParam
				var elemArg = GetLambda(body, 0, 2).   Parameters[0]; // .GroupBy(..., elemParam
				var resArg  = GetLambda(body, 1).      Parameters[0]; // .Select (resParam

				return Convert(func, keyArg, elemArg, resArg);
			}

			Expression Convert(
				LambdaExpression    func,
				ParameterExpression keyArg,
				ParameterExpression elemArg,
				ParameterExpression resArg)
			{
				var body = func.Body.Unwrap();
				var expr = body.Transform(ex =>
				{
					if (ReferenceEquals(ex, func.Parameters[0]))
						return _sourceExpression;

					if (ReferenceEquals(ex, func.Parameters[1]))
						return _keySelector.Body.Transform(e => ReferenceEquals(e, _keySelector.Parameters[0]) ? keyArg : e);

					if (ReferenceEquals(ex, func.Parameters[2]))
					{
						Expression obj = elemArg;

						if (_wrapInSubQuery)
							obj = Expression.PropertyOrField(elemArg, "Element");

						if (_elementSelector == null)
							return obj;

						return _elementSelector.Body.Transform(e => ReferenceEquals(e, _elementSelector.Parameters[0]) ? obj : e);
					}

					if (ReferenceEquals(ex, func.Parameters[3]))
						return _resultSelector.Body.Transform(e =>
						{
							if (ReferenceEquals(e, _resultSelector.Parameters[0]))
								return Expression.PropertyOrField(resArg, "Key");

							if (ReferenceEquals(e, _resultSelector.Parameters[1]))
								return resArg;

							return e;
						});

					return ex;
				});

				return expr;
			}
		}

		static LambdaExpression GetLambda(Expression expression, params int[] n)
		{
			foreach (var i in n)
				expression = ((MethodCallExpression)expression).Arguments[i].Unwrap();
			return (LambdaExpression)expression;
		}

		Expression ConvertGroupBy(MethodCallExpression method)
		{
			if (method.Arguments[method.Arguments.Count - 1].Unwrap().NodeType != ExpressionType.Lambda)
				return method;

			var types = method.Method.GetGenericMethodDefinition().GetGenericArguments()
				.Zip(method.Method.GetGenericArguments(), (n, t) => new { n = n.Name, t })
				.ToDictionary(_ => _.n, _ => _.t);

			var sourceExpression = OptimizeExpression(method.Arguments[0].Unwrap());
			var keySelector      = (LambdaExpression)OptimizeExpression(method.Arguments[1].Unwrap());
			var elementSelector  = types.ContainsKey("TElement") ? (LambdaExpression)OptimizeExpression(method.Arguments[2].Unwrap()) : null;
			var resultSelector   = types.ContainsKey("TResult")  ?
				(LambdaExpression)OptimizeExpression(method.Arguments[types.ContainsKey("TElement") ? 3 : 2].Unwrap()) : null;

			var needSubQuery = null != ConvertExpression(keySelector.Body.Unwrap()).Find(IsExpression);

			if (!needSubQuery && resultSelector == null && elementSelector != null)
				return method;

			var gtype  = typeof(GroupByHelper<,,,>).MakeGenericType(
				types["TSource"],
				types["TKey"],
				types.ContainsKey("TElement") ? types["TElement"] : types["TSource"],
				types.ContainsKey("TResult")  ? types["TResult"]  : types["TSource"]);

			var helper =
				//Expression.Lambda<Func<IGroupByHelper>>(
				//	Expression.Convert(Expression.New(gtype), typeof(IGroupByHelper)))
				//.Compile()();
				(IGroupByHelper)Activator.CreateInstance(gtype);

			helper.Set(needSubQuery, sourceExpression, keySelector, elementSelector, resultSelector);

			if (method.Method.DeclaringType == typeof(Queryable))
			{
				if (!needSubQuery)
					return resultSelector == null ? helper.AddElementSelectorQ() : helper.AddResultQ();

				return resultSelector == null ? helper.WrapInSubQueryQ() : helper.WrapInSubQueryResultQ();
			}
			else
			{
				if (!needSubQuery)
					return resultSelector == null ? helper.AddElementSelectorE() : helper.AddResultE();

				return resultSelector == null ? helper.WrapInSubQueryE() : helper.WrapInSubQueryResultE();
			}
		}

		bool IsExpression(Expression ex)
		{
			switch (ex.NodeType)
			{
				case ExpressionType.Convert        :
				case ExpressionType.ConvertChecked :
				case ExpressionType.MemberInit     :
				case ExpressionType.New            :
				case ExpressionType.NewArrayBounds :
				case ExpressionType.NewArrayInit   :
				case ExpressionType.Parameter      : return false;
				case ExpressionType.MemberAccess   :
					{
						var ma   = (MemberExpression)ex;
						var attr = GetExpressionAttribute(ma.Member);

						if (attr != null)
							return true;

						return false;
					}
			}

			return true;
		}

		#endregion

		#region ConvertSelectMany

		interface ISelectManyHelper
		{
			void Set(Expression sourceExpression, LambdaExpression colSelector);

			Expression AddElementSelectorQ();
			Expression AddElementSelectorE();
		}

		class SelectManyHelper<TSource,TCollection> : ISelectManyHelper
		{
			Expression       _sourceExpression;
			LambdaExpression _colSelector;

			public void Set(Expression sourceExpression, LambdaExpression colSelector)
			{
				_sourceExpression = sourceExpression;
				_colSelector      = colSelector;
			}

			public Expression AddElementSelectorQ()
			{
				Expression<Func<IQueryable<TSource>,IEnumerable<TCollection>,IQueryable<TCollection>>> func = (source,col) => source
					.SelectMany(cp => col, (s,c) => c)
					;

				var body   = func.Body.Unwrap();
				var colArg = GetLambda(body, 1).Parameters[0]; // .SelectMany(colParam

				return Convert(func, colArg);
			}

			public Expression AddElementSelectorE()
			{
				Expression<Func<IEnumerable<TSource>,IEnumerable<TCollection>,IEnumerable<TCollection>>> func = (source,col) => source
					.SelectMany(cp => col, (s,c) => c)
					;

				var body   = func.Body.Unwrap();
				var colArg = GetLambda(body, 1).Parameters[0]; // .SelectMany(colParam

				return Convert(func, colArg);
			}

			Expression Convert(LambdaExpression func, ParameterExpression colArg)
			{
				var body = func.Body.Unwrap();
				var expr = body.Transform(ex =>
				{
					if (ex == func.Parameters[0])
						return _sourceExpression;

					if (ex == func.Parameters[1])
						return _colSelector.Body.Transform(e => e == _colSelector.Parameters[0] ? colArg : e);

					return ex;
				});

				return expr;
			}
		}

		Expression ConvertSelectMany(MethodCallExpression method)
		{
			if (method.Arguments.Count != 2 || ((LambdaExpression)method.Arguments[1].Unwrap()).Parameters.Count != 1)
				return method;

			var types = method.Method.GetGenericMethodDefinition().GetGenericArguments()
				.Zip(method.Method.GetGenericArguments(), (n, t) => new { n = n.Name, t })
				.ToDictionary(_ => _.n, _ => _.t);

			var sourceExpression = OptimizeExpression(method.Arguments[0].Unwrap());
			var colSelector      = (LambdaExpression)OptimizeExpression(method.Arguments[1].Unwrap());

			var gtype  = typeof(SelectManyHelper<,>).MakeGenericType(types["TSource"], types["TResult"]);
			var helper =
				//Expression.Lambda<Func<ISelectManyHelper>>(
				//	Expression.Convert(Expression.New(gtype), typeof(ISelectManyHelper)))
				//.Compile()();
				(ISelectManyHelper)Activator.CreateInstance(gtype);

			helper.Set(sourceExpression, colSelector);

			return method.Method.DeclaringType == typeof(Queryable) ?
				helper.AddElementSelectorQ() :
				helper.AddElementSelectorE();
		}

		#endregion

		#region ConvertPredicate

		Expression ConvertPredicate(MethodCallExpression method)
		{
			if (method.Arguments.Count != 2)
				return method;

			var cm = GetQueryableMethodInfo(method, (m,_) => m.Name == method.Method.Name && m.GetParameters().Length == 1);
			var wm = GetMethodInfo(method, "Where");

			var argType = method.Method.GetGenericArguments()[0];

			wm = wm.MakeGenericMethod(argType);
			cm = cm.MakeGenericMethod(argType);

			return Expression.Call(null, cm,
				Expression.Call(null, wm,
					OptimizeExpression(method.Arguments[0]),
					OptimizeExpression(method.Arguments[1])));
		}

		Expression ConvertPredicateAsync(MethodCallExpression method)
		{
			if (method.Arguments.Count != 3)
				return method;

			var cm = typeof(AsyncExtensions).GetMethods().First(m => m.Name == method.Method.Name && m.GetParameters().Length == 2);
			var wm = GetMethodInfo(method, "Where");

			var argType = method.Method.GetGenericArguments()[0];

			wm = wm.MakeGenericMethod(argType);
			cm = cm.MakeGenericMethod(argType);

			return Expression.Call(null, cm,
				Expression.Call(null, wm,
					OptimizeExpression(method.Arguments[0]),
					OptimizeExpression(method.Arguments[1])),
				OptimizeExpression(method.Arguments[2]));
		}

		#endregion

		#region ConvertSelector

		Expression ConvertSelector(MethodCallExpression method, bool isGeneric)
		{
			if (method.Arguments.Count != 2)
				return method;

			isGeneric = isGeneric && method.Method.DeclaringType == typeof(Queryable);

			var types = GetMethodGenericTypes(method);
			var sm    = GetMethodInfo(method, "Select");
			var cm    = GetQueryableMethodInfo(method, (m,isDefault) =>
			{
				if (m.Name == method.Method.Name)
				{
					var ps = m.GetParameters();

					if (ps.Length == 1)
					{
						if (isGeneric)
							return true;

						var ts = ps[0].ParameterType.GetGenericArguments();
						return ts[0] == types[1] || isDefault && ts[0].IsGenericParameter;
					}
				}

				return false;
			});

			var argType = types[0];

			sm = sm.MakeGenericMethod(argType, types[1]);

			if (cm.IsGenericMethodDefinition)
				cm = cm.MakeGenericMethod(types[1]);

			return Expression.Call(null, cm,
				OptimizeExpression(Expression.Call(null, sm,
					method.Arguments[0],
					method.Arguments[1])));
		}

		Expression ConvertSelectorAsync(MethodCallExpression method, bool isGeneric)
		{
			if (method.Arguments.Count != 3)
				return method;

			isGeneric = isGeneric && method.Method.DeclaringType == typeof(AsyncExtensions);

			var types = GetMethodGenericTypes(method);
			var sm    = GetMethodInfo(method, "Select");
			var cm    = typeof(AsyncExtensions).GetMethods().First(m =>
			{
				if (m.Name == method.Method.Name)
				{
					var ps = m.GetParameters();

					if (ps.Length == 2)
					{
						if (isGeneric)
							return true;

						var ts = ps[0].ParameterType.GetGenericArguments();
						return ts[0] == types[1];// || isDefault && ts[0].IsGenericParameter;
					}
				}

				return false;
			});

			var argType = types[0];

			sm = sm.MakeGenericMethod(argType, types[1]);

			if (cm.IsGenericMethodDefinition)
				cm = cm.MakeGenericMethod(types[1]);

			return Expression.Call(null, cm,
				OptimizeExpression(Expression.Call(null, sm,
					method.Arguments[0],
					method.Arguments[1])),
				OptimizeExpression(method.Arguments[2]));
		}

		#endregion

		#region ConvertSelect

		Expression ConvertSelect(MethodCallExpression method)
		{
			var sequence = OptimizeExpression(method.Arguments[0]);
			var lambda   = (LambdaExpression)method.Arguments[1].Unwrap();

			if (lambda.Parameters.Count > 1 ||
				sequence.NodeType != ExpressionType.Call ||
				((MethodCallExpression)sequence).Method.Name != method.Method.Name)
			{
				return method;
			}

			var slambda = (LambdaExpression)((MethodCallExpression)sequence).Arguments[1].Unwrap();
			var sbody   = slambda.Body.Unwrap();

			if (slambda.Parameters.Count > 1 || sbody.NodeType != ExpressionType.MemberAccess)
				return method;

			lambda = (LambdaExpression)OptimizeExpression(lambda);

			var types1 = GetMethodGenericTypes((MethodCallExpression)sequence);
			var types2 = GetMethodGenericTypes(method);

			return Expression.Call(null,
				GetMethodInfo(method, "Select").MakeGenericMethod(types1[0], types2[1]),
				((MethodCallExpression)sequence).Arguments[0],
				Expression.Lambda(lambda.GetBody(sbody), slambda.Parameters[0]));
		}

		#endregion

		#region ConvertIQueryable

		Expression ConvertIQueryable(Expression expression)
		{
			if (expression.NodeType == ExpressionType.MemberAccess || expression.NodeType == ExpressionType.Call)
			{
				var p    = Expression.Parameter(typeof(Expression), "exp");
				var exas = expression.GetExpressionAccessors(p);
				var expr = ReplaceParameter(exas, expression, _ => {}).ValueExpression;

				if (expr.Find(e => e.NodeType == ExpressionType.Parameter && e != p) != null)
					return expression;

				var l    = Expression.Lambda<Func<Expression,IQueryable>>(Expression.Convert(expr, typeof(IQueryable)), new [] { p });
				var n    = _query.AddQueryableAccessors(expression, l);

				_expressionAccessors.TryGetValue(expression, out var accessor);

				var path =
					Expression.Call(
						Expression.Constant(_query),
						MemberHelper.MethodOf<Query>(a => a.GetIQueryable(0, null)),
						new[] { Expression.Constant(n), accessor ?? Expression.Constant(null, typeof(Expression)) });

				var qex = _query.GetIQueryable(n, expression);

				if (expression.NodeType == ExpressionType.Call && qex.NodeType == ExpressionType.Call)
				{
					var m1 = (MethodCallExpression)expression;
					var m2 = (MethodCallExpression)qex;

					if (m1.Method == m2.Method)
						return expression;
				}

				foreach (var a in qex.GetExpressionAccessors(path))
					if (!_expressionAccessors.ContainsKey(a.Key))
						_expressionAccessors.Add(a.Key, a.Value);

				return qex;
			}

			throw new InvalidOperationException();
		}

		#endregion

		#region ConvertElementAt

		Expression ConvertElementAt(MethodCallExpression method)
		{
			var sequence   = OptimizeExpression(method.Arguments[0]);
			var index      = OptimizeExpression(method.Arguments[1]).Unwrap();
			var sourceType = method.Method.GetGenericArguments()[0];

			MethodInfo skipMethod;

			if (index.NodeType == ExpressionType.Lambda)
			{
				skipMethod = MemberHelper.MethodOf(() => LinqExtensions.Skip<object>(null, null));
				skipMethod = skipMethod.GetGenericMethodDefinition();
			}
			else
			{
				skipMethod = GetQueryableMethodInfo(method, (mi,_) => mi.Name == "Skip");
			}

			skipMethod = skipMethod.MakeGenericMethod(sourceType);

			var methodName  = method.Method.Name == "ElementAt" ? "First" : "FirstOrDefault";
			var firstMethod = GetQueryableMethodInfo(method, (mi,_) => mi.Name == methodName && mi.GetParameters().Length == 1);

			firstMethod = firstMethod.MakeGenericMethod(sourceType);

			return Expression.Call(null, firstMethod, Expression.Call(skipMethod, sequence, index));
		}

		#endregion

		#region Helpers

		MethodInfo GetQueryableMethodInfo(MethodCallExpression method, [InstantHandle] Func<MethodInfo,bool,bool> predicate)
		{
			return method.Method.DeclaringType == typeof(Enumerable) ?
				EnumerableMethods.FirstOrDefault(m => predicate(m, false)) ?? EnumerableMethods.First(m => predicate(m, true)):
				QueryableMethods. FirstOrDefault(m => predicate(m, false)) ?? QueryableMethods. First(m => predicate(m, true));
		}

		MethodInfo GetMethodInfo(MethodCallExpression method, string name)
		{
			return method.Method.DeclaringType == typeof(Enumerable) ?
				EnumerableMethods
					.Where(m => m.Name == name && m.GetParameters().Length == 2)
					.First(m => m.GetParameters()[1].ParameterType.GetGenericArguments().Length == 2) :
				QueryableMethods
					.Where(m => m.Name == name && m.GetParameters().Length == 2)
					.First(m => m.GetParameters()[1].ParameterType.GetGenericArguments()[0].GetGenericArguments().Length == 2);
		}

		static Type[] GetMethodGenericTypes(MethodCallExpression method)
		{
			return method.Method.DeclaringType == typeof(Enumerable) ?
				method.Method.GetParameters()[1].ParameterType.GetGenericArguments() :
				method.Method.GetParameters()[1].ParameterType.GetGenericArguments()[0].GetGenericArguments();
		}

		/// <summary>
		/// Gets Expression.Equal if <paramref name="left"/> and <paramref name="right"/> expression types are not same
		/// <paramref name="right"/> would be converted to <paramref name="left"/>
		/// </summary>
		/// <param name="mappringSchema"></param>
		/// <param name="left"></param>
		/// <param name="right"></param>
		/// <returns></returns>
		internal static BinaryExpression Equal(MappingSchema mappringSchema, Expression left, Expression right)
		{
			if (left.Type != right.Type)
			{
				if (right.Type.CanConvertTo(left.Type))
					right = Expression.Convert(right, left.Type);
				else if (left.Type.CanConvertTo(right.Type))
					left = Expression.Convert(left, right.Type);
				else
				{
					var rightConvert = ConvertBuilder.GetConverter(mappringSchema, right.Type, left. Type);
					var leftConvert  = ConvertBuilder.GetConverter(mappringSchema, left. Type, right.Type);

					var leftIsPrimitive  = left. Type.IsPrimitive;
					var rightIsPrimitive = right.Type.IsPrimitive;

					if (leftIsPrimitive == true && rightIsPrimitive == false && rightConvert.Item2 != null)
						right = rightConvert.Item2.GetBody(right);
					else if (leftIsPrimitive == false && rightIsPrimitive == true && leftConvert.Item2 != null)
						left = leftConvert.Item2.GetBody(left);
					else if (rightConvert.Item2 != null)
						right = rightConvert.Item2.GetBody(right);
					else if (leftConvert.Item2 != null)
						left = leftConvert.Item2.GetBody(left);
				}
			}

			return Expression.Equal(left, right);
		}

		#endregion
	}
}<|MERGE_RESOLUTION|>--- conflicted
+++ resolved
@@ -537,11 +537,7 @@
 								return Expression.NotEqual(obj, Expression.Constant(null, obj.Type));
 							}
 
-<<<<<<< HEAD
-							var l  = ConvertMethodExpression(me.Expression?.Type ?? me.Member.ReflectedType, me.Member);
-=======
-							var l  = ConvertMethodExpression(me.Expression?.Type ?? me.Member.ReflectedTypeEx(), me.Member, out var alias);
->>>>>>> d66bfe35
+							var l  = ConvertMethodExpression(me.Expression?.Type ?? me.Member.ReflectedType, me.Member, out var alias);
 
 							if (l != null)
 							{
@@ -770,11 +766,7 @@
 						}
 						else
 						{
-<<<<<<< HEAD
-							var l = ConvertMethodExpression(call.Object?.Type ?? call.Method.ReflectedType, call.Method);
-=======
-							var l = ConvertMethodExpression(call.Object?.Type ?? call.Method.ReflectedTypeEx(), call.Method, out var alias);
->>>>>>> d66bfe35
+							var l = ConvertMethodExpression(call.Object?.Type ?? call.Method.ReflectedType, call.Method, out var alias);
 
 							if (l != null)
 							{
