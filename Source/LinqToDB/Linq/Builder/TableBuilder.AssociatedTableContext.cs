--- conflicted
+++ resolved
@@ -88,10 +88,6 @@
 
 					var ownerTableSource = SelectQuery.From.Tables[0];
 
-<<<<<<< HEAD
-					_innerContext = builder.BuildSequence(new BuildInfo(this, selectManyMethod, new SelectQuery())
-					{ IsAssociationBuilt = true });
-=======
 					var buildInfo = new BuildInfo(this, selectManyMethod, new SelectQuery()) { IsAssociationBuilt = true };
 					_innerContext = builder.BuildSequence(buildInfo);
 
@@ -99,7 +95,6 @@
 					{
 						_innerContext = new DefaultIfEmptyBuilder.DefaultIfEmptyContext(buildInfo.Parent, _innerContext, null);
 					}
->>>>>>> e6d3199c
 
 					var associationQuery = _innerContext.SelectQuery;
 
