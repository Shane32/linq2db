﻿using System;
using System.Collections;
using System.Collections.Generic;
using System.Data;
using System.Linq;
using System.Linq.Expressions;
using System.Reflection;
using System.Threading;

using LinqToDB.Common;
using LinqToDB.SqlQuery;

namespace LinqToDB.Linq.Builder
{
	using LinqToDB.Expressions;
	using Extensions;
	using Mapping;

	partial class ExpressionBuilder
	{
		#region BuildExpression

		readonly HashSet<Expression>                    _skippedExpressions   = new HashSet<Expression>();
		readonly Dictionary<Expression,UnaryExpression> _convertedExpressions = new Dictionary<Expression,UnaryExpression>();

		public void UpdateConvertedExpression(Expression oldExpression, Expression newExpression)
		{
			if (_convertedExpressions.TryGetValue(oldExpression, out var conversion)
				&& !_convertedExpressions.ContainsKey(newExpression))
			{
				UnaryExpression newConversion;
				if (conversion.NodeType == ExpressionType.Convert)
				{
					newConversion = Expression.Convert(newExpression, conversion.Type);
				}
				else
				{
					newConversion = Expression.ConvertChecked(newExpression, conversion.Type);
				}

				_convertedExpressions.Add(newExpression, newConversion);
			}
		}

		public void RemoveConvertedExpression(Expression ex)
		{
			_convertedExpressions.Remove(ex);
		}

		public Expression BuildExpression(IBuildContext context, Expression expression, bool enforceServerSide, string alias = null)
		{
			var newExpr = expression.Transform(expr => TransformExpression(context, expr, enforceServerSide, alias));
			return newExpr;
		}

		Expression ConvertAssignmentArgument(IBuildContext context, Expression expr, MemberInfo memberInfo, bool enforceServerSide,
			string alias)
		{
			var resultExpr = expr;
			resultExpr = CorrectConditional(context, resultExpr, enforceServerSide, alias);

			// Update nullability
			resultExpr = resultExpr.Transform(UpdateNullabilityFromExtension);

			if (resultExpr.NodeType == ExpressionType.Convert || resultExpr.NodeType == ExpressionType.ConvertChecked)
			{
				var conv = (UnaryExpression)resultExpr;
				if (memberInfo?.GetMemberType().IsNullable() == true
					&& conv.Operand is ConvertFromDataReaderExpression readerExpression
					&& !readerExpression.Type.IsNullable())
				{
					resultExpr = readerExpression.MakeNullable();
				}
			}
			else if (resultExpr.NodeType == ExpressionType.Extension &&
					 resultExpr is ConvertFromDataReaderExpression readerExpression)
			{
				if (memberInfo?.GetMemberType().IsNullable() == true &&
					!readerExpression.Type.IsNullable())
				{
					resultExpr = readerExpression.MakeNullable();
				}
			}

			return resultExpr;
		}

		private Expression UpdateNullabilityFromExtension(Expression resultExpr)
		{
			if (resultExpr.NodeType == ExpressionType.Call)
			{
				var mc = (MethodCallExpression)resultExpr;
				var attr = MappingSchema.GetAttribute<Sql.ExpressionAttribute>(mc.Type, mc.Method);

				if (attr != null
					&& attr.IsNullable == Sql.IsNullableType.IfAnyParameterNullable
					&& mc.Arguments.Count == 1
					&& attr.Expression == "{0}"
					&& mc.Method.ReturnParameter?.ParameterType.IsNullable() == true
				)
				{
					var parameter = mc.Method.GetParameters()[0];
					if (mc.Method.ReturnParameter?.ParameterType != parameter.ParameterType
						&& parameter.ParameterType.IsValueType
						&& mc.Arguments[0] is ConvertFromDataReaderExpression readerExpression)
					{
						resultExpr = readerExpression.MakeNullable();
					}
				}
			}

			return resultExpr;
		}

		TransformInfo TransformExpression(IBuildContext context, Expression expr, bool enforceServerSide, string alias)
		{
			if (_skippedExpressions.Contains(expr))
				return new TransformInfo(expr, true);

			if (expr.Find(IsNoneSqlMember) != null)
				return new TransformInfo(expr);

			switch (expr.NodeType)
			{
				case ExpressionType.Convert       :
				case ExpressionType.ConvertChecked:
					{
						if (expr.Type == typeof(object))
							break;

						var cex = (UnaryExpression)expr;

						_convertedExpressions.Add(cex.Operand, cex);

						var nex = BuildExpression(context, cex.Operand, enforceServerSide);

						if (nex.Type != cex.Type)
							nex = cex.Update(nex);

						var ret = new TransformInfo(nex, true);

						RemoveConvertedExpression(cex.Operand);

						return ret;
					}

				case ExpressionType.MemberAccess:
					{
						if (IsServerSideOnly(expr) || PreferServerSide(expr, enforceServerSide))
							return new TransformInfo(BuildSql(context, expr, alias));

						var ma = (MemberExpression)expr;

						var l  = Expressions.ConvertMember(MappingSchema, ma.Expression?.Type, ma.Member);
						if (l != null)
						{
							// In Grouping KeyContext we have to perform calculation on server side
							if (Contexts.Any(c => c is GroupByBuilder.KeyContext))
								return new TransformInfo(BuildSql(context, expr, alias));
							break;
						}

						if (ma.Member.IsNullableValueMember())
							break;

						var ctx = GetContext(context, ma);

						if (ctx != null)
						{
							if (ma.Type.IsGenericType && typeof(IEnumerable<>).IsSameOrParentOf(ma.Type))
							{
								var res = ctx.IsExpression(ma, 0, RequestFor.Association);

								if (res.Result)
								{
									var table = (TableBuilder.AssociatedTableContext)res.Context;
									if (table.IsList)
									{
										var mexpr = GetMultipleQueryExpression(context, MappingSchema, ma, new HashSet<ParameterExpression>());
										return new TransformInfo(BuildExpression(context, mexpr, enforceServerSide));
									}
								}
							}

							var prevCount  = ctx.SelectQuery.Select.Columns.Count;
							var expression = ctx.BuildExpression(ma, 0, enforceServerSide);
							if (!alias.IsNullOrEmpty() && (ctx.SelectQuery.Select.Columns.Count - prevCount) == 1)
							{
								ctx.SelectQuery.Select.Columns[ctx.SelectQuery.Select.Columns.Count - 1].Alias = alias;
							}
							return new TransformInfo(expression);
						}

						var ex = ma.Expression;

						while (ex is MemberExpression)
							ex = ((MemberExpression)ex).Expression;

						if (ex is MethodCallExpression ce)
						{
							if (IsSubQuery(context, ce))
							{
								if (!IsMultipleQuery(ce))
								{
									var info = GetSubQueryContext(context, ce);
									if (alias != null)
										info.Context.SetAlias(alias);
									var par  = Expression.Parameter(ex.Type);
									var bex  = info.Context.BuildExpression(ma.Transform(e => e == ex ? par : e), 0, enforceServerSide);

									if (bex != null)
										return new TransformInfo(bex);
								}
							}
						}

						ex = ma.Expression;

						if (ex != null && ex.NodeType == ExpressionType.Constant)
						{
							// field = localVariable
							//
							var c = _expressionAccessors[ex];
							return new TransformInfo(Expression.MakeMemberAccess(Expression.Convert(c, ex.Type), ma.Member));
						}

						break;
					}

				case ExpressionType.Parameter:
					{
						if (expr == ParametersParam)
							break;

						var ctx = GetContext(context, expr);

						if (ctx != null)
						{
							var buildExpr = ctx.BuildExpression(expr, 0, enforceServerSide);
							if (buildExpr.Type != expr.Type)
							{
								buildExpr = Expression.Convert(buildExpr, expr.Type);
							}
							return new TransformInfo(buildExpr);
						}

						break;
					}

				case ExpressionType.Constant:
					{
						if (expr.Type.IsConstantable())
							break;

						if (_expressionAccessors.TryGetValue(expr, out var accessor))
							return new TransformInfo(Expression.Convert(accessor, expr.Type));

						break;
					}

				case ExpressionType.Coalesce:

					if (expr.Type == typeof(string) && MappingSchema.GetDefaultValue(typeof(string)) != null)
						return new TransformInfo(BuildSql(context, expr, alias));

					if (CanBeTranslatedToSql(context, ConvertExpression(expr), true))
						return new TransformInfo(BuildSql(context, expr, alias));

					break;

				case ExpressionType.Call:
					{
						var ce = (MethodCallExpression)expr;

						if (IsGroupJoinSource(context, ce))
						{
							foreach (var arg in ce.Arguments.Skip(1))
								if (!_skippedExpressions.Contains(arg))
									_skippedExpressions.Add(arg);

							if (IsSubQuery(context, ce))
							{
								if (ce.IsQueryable())
								//if (!typeof(IEnumerable).IsSameOrParentOf(expr.Type) || expr.Type == typeof(string) || expr.Type.IsArray)
								{
									var ctx = GetContext(context, expr);

									if (ctx != null)
										return new TransformInfo(ctx.BuildExpression(expr, 0, enforceServerSide));
								}
							}

							break;
						}

						if (ce.IsAssociation(MappingSchema))
						{
							var ctx = GetContext(context, ce);
							if (ctx == null)
								throw new InvalidOperationException();

							return new TransformInfo(ctx.BuildExpression(ce, 0, enforceServerSide));
						}

						if ((_buildMultipleQueryExpressions == null || !_buildMultipleQueryExpressions.Contains(ce)) && IsSubQuery(context, ce))
						{
							if (IsMultipleQuery(ce))
								return new TransformInfo(BuildMultipleQuery(context, ce, enforceServerSide));

							return new TransformInfo(GetSubQueryExpression(context, ce, enforceServerSide, alias));
						}

						if (IsServerSideOnly(expr) || PreferServerSide(expr, enforceServerSide) || ce.Method.IsSqlPropertyMethodEx())
							return new TransformInfo(BuildSql(context, expr, alias));
					}

					break;

				case ExpressionType.New:
					{
						var ne = (NewExpression)expr;

						List<Expression> arguments = null;
						for (var i = 0; i < ne.Arguments.Count; i++)
						{
							var argument    = ne.Arguments[i];
							var memberAlias = ne.Members?[i].Name;

							var newArgument = ConvertAssignmentArgument(context, argument, ne.Members?[i], enforceServerSide, memberAlias);
							if (newArgument != argument)
							{
								if (arguments == null)
									arguments = ne.Arguments.Take(i).ToList();
							}
							arguments?.Add(newArgument);
						}

						if (arguments != null)
						{
							ne = ne.Update(arguments);
						}

						return new TransformInfo(ne, true);
					}

				case ExpressionType.MemberInit:
					{
						var mi      = (MemberInitExpression)expr;
						var newPart = (NewExpression)BuildExpression(context, mi.NewExpression, enforceServerSide);
						List<MemberBinding> bindings = null;
						for (var i = 0; i < mi.Bindings.Count; i++)
						{
							var binding    = mi.Bindings[i];
							var newBinding = binding;
							if (binding is MemberAssignment assignment)
							{
								var argument = ConvertAssignmentArgument(context, assignment.Expression,
									assignment.Member, enforceServerSide, assignment.Member.Name);
								if (argument != assignment.Expression)
								{
									newBinding = Expression.Bind(assignment.Member, argument);
								}
							}

							if (newBinding != binding)
							{
								if (bindings == null)
									bindings = mi.Bindings.Take(i).ToList();
							}

							bindings?.Add(newBinding);
						}

						if (mi.NewExpression != newPart || bindings != null)
						{
							mi = mi.Update(newPart, bindings ?? mi.Bindings.AsEnumerable());
						}

						return new TransformInfo(mi, true);
					}

			}

			if (EnforceServerSide(context))
			{
				switch (expr.NodeType)
				{
					case ExpressionType.MemberInit :
					case ExpressionType.Convert    :
						break;

					default                        :
						if (CanBeCompiled(expr))
							break;
						return new TransformInfo(BuildSql(context, expr, alias));
				}
			}

			return new TransformInfo(expr);
		}

		Expression CorrectConditional(IBuildContext context, Expression expr, bool enforceServerSide, string alias)
		{
			if (expr.NodeType != ExpressionType.Conditional)
				return BuildExpression(context, expr, enforceServerSide, alias);

			var cond = (ConditionalExpression)expr;

			if (cond.Test.NodeType == ExpressionType.Equal || cond.Test.NodeType == ExpressionType.NotEqual)
			{
				var b = (BinaryExpression)cond.Test;

				Expression cnt = null;
				Expression obj = null;

				if (IsNullConstant(b.Left))
				{
					cnt = b.Left;
					obj = b.Right;
				}
				else if (IsNullConstant(b.Right))
				{
					cnt = b.Right;
					obj = b.Left;
				}

				if (cnt != null)
				{
					var objContext = GetContext(context, obj);
					if (objContext != null && objContext.IsExpression(obj, 0, RequestFor.Object).Result)
					{
						var sql = objContext.ConvertToSql(obj, 0, ConvertFlags.Key);
						if (sql.Length == 0)
							sql = objContext.ConvertToSql(obj, 0, ConvertFlags.All);

						if (sql.Length > 0)
						{
							Expression predicate = null;
							foreach (var f in sql)
							{
								if (f.Sql is SqlField field && field.Table.All == field)
									continue;

<<<<<<< HEAD
										if (!valueType.IsNullable() && valueType.IsValueType)
											valueType = typeof(Nullable<>).MakeGenericType(valueType);
=======
								var valueType = f.Sql.SystemType;
>>>>>>> f55a11d7

								if (!valueType.IsNullable() && valueType.IsValueTypeEx())
									valueType = typeof(Nullable<>).MakeGenericType(valueType);

								var reader = BuildSql(context, f.Sql, valueType, null);
								var comparison = Expression.MakeBinary(cond.Test.NodeType,
									Expression.Default(valueType), reader);

								predicate = predicate == null
									? comparison
									: Expression.MakeBinary(
										cond.Test.NodeType == ExpressionType.Equal
											? ExpressionType.AndAlso
											: ExpressionType.OrElse, predicate, comparison);
							}

							if (predicate != null)
								cond = cond.Update(predicate,
									CorrectConditional(context, cond.IfTrue,  enforceServerSide, alias),
									CorrectConditional(context, cond.IfFalse, enforceServerSide, alias));
						}
					}
				}
			}

			if (cond == expr)
				expr = BuildExpression(context, expr, enforceServerSide, alias);
			else
				expr = cond;

			return expr;
		}

		static bool IsMultipleQuery(MethodCallExpression ce)
		{
			return typeof(IEnumerable).IsSameOrParentOf(ce.Type) && ce.Type != typeof(string) && !ce.Type.IsArray;
		}

		class SubQueryContextInfo
		{
			public MethodCallExpression Method;
			public IBuildContext        Context;
			public Expression           Expression;
		}

		readonly Dictionary<IBuildContext,List<SubQueryContextInfo>> _buildContextCache = new Dictionary<IBuildContext,List<SubQueryContextInfo>>();

		SubQueryContextInfo GetSubQueryContext(IBuildContext context, MethodCallExpression expr)
		{
			if (!_buildContextCache.TryGetValue(context, out var sbi))
				_buildContextCache[context] = sbi = new List<SubQueryContextInfo>();

			foreach (var item in sbi)
			{
				if (expr.EqualsTo(item.Method, new Dictionary<Expression,QueryableAccessor>()))
					return item;
			}

			var ctx = GetSubQuery(context, expr);

			var info = new SubQueryContextInfo { Method = expr, Context = ctx };

			sbi.Add(info);

			return info;
		}

		public Expression GetSubQueryExpression(IBuildContext context, MethodCallExpression expr, bool enforceServerSide, string alias)
		{
			var info = GetSubQueryContext(context, expr);
			if (info.Expression == null)
				info.Expression = info.Context.BuildExpression(null, 0, enforceServerSide);

			if (!alias.IsNullOrEmpty())
				info.Context.SetAlias(alias);
			return info.Expression;
		}

		static bool EnforceServerSide(IBuildContext context)
		{
			return context.SelectQuery.Select.IsDistinct;
		}

		#endregion

		#region BuildSql

		Expression BuildSql(IBuildContext context, Expression expression, string alias)
		{
			var sqlex = ConvertToSqlExpression(context, expression);
			var idx   = context.SelectQuery.Select.Add(sqlex);

			if (alias != null)
				context.SelectQuery.Select.Columns[idx].RawAlias = alias;

			idx = context.ConvertToParentIndex(idx, context);

			var field = BuildSql(expression, idx);

			return field;
		}

		Expression BuildSql(IBuildContext context, ISqlExpression sqlExpression, Type overrideType, string alias)
		{
			var idx   = context.SelectQuery.Select.Add(sqlExpression);

			if (alias != null)
				context.SelectQuery.Select.Columns[idx].RawAlias = alias;

			idx = context.ConvertToParentIndex(idx, context);

			var field = BuildSql(overrideType ?? sqlExpression.SystemType, idx);

			return field;
		}

		public Expression BuildSql(Expression expression, int idx)
		{
			var type = expression.Type;

			if (_convertedExpressions.TryGetValue(expression, out var cex))
			{
				if (cex.Type.IsNullable() && !type.IsNullable() && type.IsSameOrParentOf(cex.Type.ToNullableUnderlying()))
					type = cex.Type;
			}

			return BuildSql(type, idx);
		}

		public Expression BuildSql(Type type, int idx)
		{
			return new ConvertFromDataReaderExpression(type, idx, DataReaderLocal, DataContext);
		}

		#endregion

		#region IsNonSqlMember

		bool IsNoneSqlMember(Expression expr)
		{
			switch (expr.NodeType)
			{
				case ExpressionType.MemberAccess:
					{
						var me = (MemberExpression)expr;

						var om = (
							from c in Contexts.OfType<TableBuilder.TableContext>()
							where c.ObjectType == me.Member.DeclaringType
							select c.EntityDescriptor
						).FirstOrDefault();

						return om != null && om.Associations.All(a => !a.MemberInfo.EqualsTo(me.Member)) && om[me.Member.Name] == null;
					}
			}

			return false;
		}

		#endregion

		#region PreferServerSide

		bool PreferServerSide(Expression expr, bool enforceServerSide)
		{
			switch (expr.NodeType)
			{
				case ExpressionType.MemberAccess:
					{
						var pi = (MemberExpression)expr;
						var l  = Expressions.ConvertMember(MappingSchema, pi.Expression?.Type, pi.Member);

						if (l != null)
						{
							var info = l.Body.Unwrap();

							if (l.Parameters.Count == 1 && pi.Expression != null)
								info = info.Transform(wpi => wpi == l.Parameters[0] ? pi.Expression : wpi);

							return info.Find(e => PreferServerSide(e, enforceServerSide)) != null;
						}

						var attr = GetExpressionAttribute(pi.Member);
						return attr != null && (attr.PreferServerSide || enforceServerSide) && !CanBeCompiled(expr);
					}

				case ExpressionType.Call:
					{
						var pi = (MethodCallExpression)expr;
						var l  = Expressions.ConvertMember(MappingSchema, pi.Object?.Type, pi.Method);

						if (l != null)
							return l.Body.Unwrap().Find(e => PreferServerSide(e, enforceServerSide)) != null;

						var attr = GetExpressionAttribute(pi.Method);
						return attr != null && (attr.PreferServerSide || enforceServerSide) && !CanBeCompiled(expr);
					}
				default:
					{
						if (expr is BinaryExpression binary)
						{
							var l = Expressions.ConvertBinary(MappingSchema, binary);
							if (l != null)
							{
								var body = l.Body.Unwrap();
								var newExpr = body.Transform(wpi =>
								{
									if (wpi.NodeType == ExpressionType.Parameter)
									{
										if (l.Parameters[0] == wpi)
											return binary.Left;
										if (l.Parameters[1] == wpi)
											return binary.Right;
									}

									return wpi;
								});

								return PreferServerSide(newExpr, enforceServerSide);
							}
						}
						break;
					}
			}

			return false;
		}

		#endregion

		#region Build Mapper

		public Expression BuildBlock(Expression expression)
		{
			if (IsBlockDisable || BlockExpressions.Count == 0)
				return expression;

			BlockExpressions.Add(expression);

			var blockExpression = Expression.Block(BlockVariables, BlockExpressions);

			while (BlockVariables.  Count > 1) BlockVariables.  RemoveAt(BlockVariables.  Count - 1);
			while (BlockExpressions.Count > 1) BlockExpressions.RemoveAt(BlockExpressions.Count - 1);

			return blockExpression;
		}

		public ParameterExpression BuildVariable(Expression expr, string name = null)
		{
			if (name == null)
				name = expr.Type.Name + Interlocked.Increment(ref VarIndex);

			var variable = Expression.Variable(
				expr.Type,
				name.IndexOf('<') >= 0 ? null : name);

			BlockVariables.  Add(variable);
			BlockExpressions.Add(Expression.Assign(variable, expr));

			return variable;
		}

		public Expression<Func<IQueryRunner,IDataContext,IDataReader,Expression,object[],T>> BuildMapper<T>(Expression expr)
		{
			var type = typeof(T);

			if (expr.Type != type)
				expr = Expression.Convert(expr, type);

			var mapper = Expression.Lambda<Func<IQueryRunner,IDataContext,IDataReader,Expression,object[],T>>(
				BuildBlock(expr), new[]
				{
					QueryRunnerParam,
					DataContextParam,
					DataReaderParam,
					ExpressionParam,
					ParametersParam
				});

			return mapper;
		}

		#endregion

		#region BuildMultipleQuery

		interface IMultipleQueryHelper
		{
			Expression GetSubquery(
				ExpressionBuilder       builder,
				Expression              expression,
				ParameterExpression     paramArray,
				IEnumerable<Expression> parameters);
		}

		class MultipleQueryHelper<TRet> : IMultipleQueryHelper
		{
			public Expression GetSubquery(
				ExpressionBuilder       builder,
				Expression              expression,
				ParameterExpression     paramArray,
				IEnumerable<Expression> parameters)
			{
				var lambda      = Expression.Lambda<Func<IDataContext,object[],TRet>>(
					expression,
					Expression.Parameter(typeof(IDataContext), "ctx"),
					paramArray);
				var queryReader = CompiledQuery.Compile(lambda);

				return Expression.Call(
					null,
					MemberHelper.MethodOf(() => ExecuteSubQuery(null, null, null)),
						DataContextParam,
						Expression.NewArrayInit(typeof(object), parameters),
						Expression.Constant(queryReader)
					);
			}

			static TRet ExecuteSubQuery(
				IDataContext                     dataContext,
				object[]                         parameters,
				Func<IDataContext,object[],TRet> queryReader)
			{
				var db = dataContext.Clone(true);

				db.CloseAfterUse = true;

				return queryReader(db, parameters);
			}
		}

		static readonly MethodInfo _whereMethodInfo =
			MemberHelper.MethodOf(() => LinqExtensions.Where<int,int,object>(null,null)).GetGenericMethodDefinition();

		static readonly MethodInfo _queryableMethodInfo =
			MemberHelper.MethodOf<IQueryable<bool>>(n => n.Where(a => a)).GetGenericMethodDefinition();

		static Expression GetMultipleQueryExpression(IBuildContext context, MappingSchema mappingSchema, Expression expression, HashSet<ParameterExpression> parameters)
		{
			if (!Common.Configuration.Linq.AllowMultipleQuery)
				throw new LinqException("Multiple queries are not allowed. Set the 'LinqToDB.Common.Configuration.Linq.AllowMultipleQuery' flag to 'true' to allow multiple queries.");

			expression.Visit(e =>
			{
				if (e.NodeType == ExpressionType.Lambda)
					foreach (var p in ((LambdaExpression)e).Parameters)
						parameters.Add(p);
			});

			// Convert associations.
			//
			return expression.Transform(e =>
			{
				switch (e.NodeType)
				{
					case ExpressionType.MemberAccess :
						{
							var root = e.GetRootObject(mappingSchema);

							if (root != null &&
								root.NodeType == ExpressionType.Parameter &&
								!parameters.Contains((ParameterExpression)root))
							{
								var res = context.IsExpression(e, 0, RequestFor.Association);

								if (res.Result)
								{
									var table = (TableBuilder.AssociatedTableContext)res.Context;

									if (table.IsList)
									{
										var me = (MemberExpression)e;
										Expression expr;

										var parentType = me.Expression.Type;
										var childType  = table.ObjectType;

										var queryMethod = table.Association.GetQueryMethod(parentType, childType);
										if (queryMethod != null)
										{
											//TODO: MARS
											var dcConst = Expression.Constant(context.Builder.DataContext.Clone(true));

											expr = queryMethod.GetBody(me.Expression, dcConst);
										}
										else
										{
											var ttype  = typeof(Table<>).MakeGenericType(childType);
											var tbl    = Activator.CreateInstance(ttype, context.Builder.DataContext);
											var method = e == expression ?
												MemberHelper.MethodOf<IEnumerable<bool>>(n => n.Where(a => a)).GetGenericMethodDefinition().MakeGenericMethod(childType) :
												_whereMethodInfo.MakeGenericMethod(e.Type, childType, ttype);

											var op = Expression.Parameter(childType, "t");

											parameters.Add(op);

											Expression ex = null;

											for (var i = 0; i < table.Association.ThisKey.Length; i++)
											{
												var field1 = table.ParentAssociation.SqlTable.Fields[table.Association.ThisKey [i]];
												var field2 = table.                  SqlTable.Fields[table.Association.OtherKey[i]];

												var ma1 = Expression.MakeMemberAccess(op,            field2.ColumnDescriptor.MemberInfo);
												var ma2 = Expression.MakeMemberAccess(me.Expression, field1.ColumnDescriptor.MemberInfo);

												var ee = Equal(mappingSchema, ma1, ma2);

												ex = ex == null ? ee : Expression.AndAlso(ex, ee);
											}

											var predicate = table.Association.GetPredicate(parentType, childType);
											if (predicate != null)
											{
												var body = predicate.GetBody(me.Expression, op);
												ex = ex == null ? body : Expression.AndAlso(ex, body);
											}

											if (ex == null)
												throw new LinqToDBException($"Invalid association configuration for {table.Association.MemberInfo.DeclaringType}.{table.Association.MemberInfo.Name}");

											expr = Expression.Call(null, method, Expression.Constant(tbl), Expression.Lambda(ex, op));
										}

										if (e == expression)
										{
											expr = Expression.Call(
												MemberHelper.MethodOf<IEnumerable<int>>(n => n.ToList()).GetGenericMethodDefinition().MakeGenericMethod(childType),
												expr);
										}

										return expr;

									}
								}
							}

							break;
						}
				}

				return e;
			});
		}

		HashSet<Expression> _buildMultipleQueryExpressions;

		public Expression BuildMultipleQuery(IBuildContext context, Expression expression, bool enforceServerSide)
		{
			var parameters = new HashSet<ParameterExpression>();

			expression = GetMultipleQueryExpression(context, MappingSchema, expression, parameters);

			var paramex = Expression.Parameter(typeof(object[]), "ps");
			var parms   = new List<Expression>();

			// Convert parameters.
			//
			expression = expression.Transform(e =>
			{
				if (e.NodeType == ExpressionType.Lambda)
				{
					foreach (var param in ((LambdaExpression)e).Parameters)
					{
						parameters.Add(param);
					}
				}

				var root = e.GetRootObject(MappingSchema);

				if (root != null &&
					root.NodeType == ExpressionType.Parameter &&
					!parameters.Contains((ParameterExpression)root))
				{
					if (_buildMultipleQueryExpressions == null)
						_buildMultipleQueryExpressions = new HashSet<Expression>();

					_buildMultipleQueryExpressions.Add(e);

					var ex = Expression.Convert(BuildExpression(context, e, enforceServerSide), typeof(object));

					_buildMultipleQueryExpressions.Remove(e);

					parms.Add(ex);

					return Expression.Convert(
						Expression.ArrayIndex(paramex, Expression.Constant(parms.Count - 1)),
						e.Type);
				}

				return e;
			});

			var sqtype = typeof(MultipleQueryHelper<>).MakeGenericType(expression.Type);
			var helper = (IMultipleQueryHelper)Activator.CreateInstance(sqtype);

			return helper.GetSubquery(this, expression, paramex, parms);
		}

		#endregion
	}
}<|MERGE_RESOLUTION|>--- conflicted
+++ resolved
@@ -406,12 +406,12 @@
 
 			var cond = (ConditionalExpression)expr;
 
-			if (cond.Test.NodeType == ExpressionType.Equal || cond.Test.NodeType == ExpressionType.NotEqual)
-			{
-				var b = (BinaryExpression)cond.Test;
-
-				Expression cnt = null;
-				Expression obj = null;
+					if (cond.Test.NodeType == ExpressionType.Equal || cond.Test.NodeType == ExpressionType.NotEqual)
+					{
+						var b = (BinaryExpression)cond.Test;
+
+						Expression cnt = null;
+						Expression obj = null;
 
 				if (IsNullConstant(b.Left))
 				{
@@ -424,53 +424,48 @@
 					obj = b.Left;
 				}
 
-				if (cnt != null)
-				{
-					var objContext = GetContext(context, obj);
-					if (objContext != null && objContext.IsExpression(obj, 0, RequestFor.Object).Result)
-					{
-						var sql = objContext.ConvertToSql(obj, 0, ConvertFlags.Key);
-						if (sql.Length == 0)
-							sql = objContext.ConvertToSql(obj, 0, ConvertFlags.All);
-
-						if (sql.Length > 0)
-						{
-							Expression predicate = null;
-							foreach (var f in sql)
-							{
-								if (f.Sql is SqlField field && field.Table.All == field)
-									continue;
-
-<<<<<<< HEAD
+						if (cnt != null)
+						{
+							var objContext = GetContext(context, obj);
+							if (objContext != null && objContext.IsExpression(obj, 0, RequestFor.Object).Result)
+							{
+								var sql = objContext.ConvertToSql(obj, 0, ConvertFlags.Key);
+								if (sql.Length == 0)
+									sql = objContext.ConvertToSql(obj, 0, ConvertFlags.All);
+
+								if (sql.Length > 0)
+								{
+									Expression predicate = null;
+									foreach (var f in sql)
+									{
+										if (f.Sql is SqlField field && field.Table.All == field)
+											continue;
+
+										var valueType = f.Sql.SystemType;
+
 										if (!valueType.IsNullable() && valueType.IsValueType)
 											valueType = typeof(Nullable<>).MakeGenericType(valueType);
-=======
-								var valueType = f.Sql.SystemType;
->>>>>>> f55a11d7
-
-								if (!valueType.IsNullable() && valueType.IsValueTypeEx())
-									valueType = typeof(Nullable<>).MakeGenericType(valueType);
-
-								var reader = BuildSql(context, f.Sql, valueType, null);
-								var comparison = Expression.MakeBinary(cond.Test.NodeType,
-									Expression.Default(valueType), reader);
-
-								predicate = predicate == null
-									? comparison
-									: Expression.MakeBinary(
-										cond.Test.NodeType == ExpressionType.Equal
-											? ExpressionType.AndAlso
-											: ExpressionType.OrElse, predicate, comparison);
-							}
-
-							if (predicate != null)
+
+										var reader     = BuildSql(context, f.Sql, valueType, null);
+										var comparison = Expression.MakeBinary(cond.Test.NodeType,
+											Expression.Default(valueType), reader);
+
+										predicate = predicate == null
+											? comparison
+											: Expression.MakeBinary(
+												cond.Test.NodeType == ExpressionType.Equal
+													? ExpressionType.AndAlso
+													: ExpressionType.OrElse, predicate, comparison);
+									}
+
+									if (predicate != null)
 								cond = cond.Update(predicate,
 									CorrectConditional(context, cond.IfTrue,  enforceServerSide, alias),
 									CorrectConditional(context, cond.IfFalse, enforceServerSide, alias));
-						}
-					}
-				}
-			}
+							}
+						}
+					}
+				}
 
 			if (cond == expr)
 				expr = BuildExpression(context, expr, enforceServerSide, alias);
