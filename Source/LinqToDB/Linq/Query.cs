--- conflicted
+++ resolved
@@ -1,4 +1,3 @@
-<<<<<<< HEAD
 ﻿using System;
 using System.Collections.Concurrent;
 using System.Collections.Generic;
@@ -217,11 +216,10 @@
 
 		public static Query<T> GetQuery(IDataContext dataContext, ref Expression expr)
 		{
+			expr = ExpressionBuilder.ExpandExpression(expr);
+
 			if (dataContext is IExpressionPreprocessor preprocessor)
 				expr = preprocessor.ProcessExpression(expr);
-
-			if (Configuration.Linq.UseBinaryAggregateExpression)
-				expr = ExpressionBuilder.AggregateExpression(expr);
 
 			if (Configuration.Linq.DisableQueryCache)
 				return CreateQuery(dataContext, expr);
@@ -352,373 +350,6 @@
 			Expression                         expression,
 			Func<Expression,object[],object>   accessor,
 			Func<Expression,object[],DataType> dataTypeAccessor,
-			SqlParameter                       sqlParameter)
-		{
-			Expression       = expression;
-			Accessor         = accessor;
-			DataTypeAccessor = dataTypeAccessor;
-			SqlParameter     = sqlParameter;
-		}
-
-		public          Expression                         Expression;
-		public readonly Func<Expression,object[],object>   Accessor;
-		public readonly Func<Expression,object[],DataType> DataTypeAccessor;
-		public readonly SqlParameter                       SqlParameter;
-	}
-}
-=======
-﻿using System;
-using System.Collections.Concurrent;
-using System.Collections.Generic;
-using System.Linq;
-using System.Linq.Expressions;
-using System.Threading;
-using System.Threading.Tasks;
-
-// ReSharper disable StaticMemberInGenericType
-
-namespace LinqToDB.Linq
-{
-	using Async;
-	using Builder;
-	using Data;
-	using Common;
-	using LinqToDB.Expressions;
-	using Mapping;
-	using SqlQuery;
-	using SqlProvider;
-
-	public abstract class Query
-	{
-		public Func<IDataContext,Expression,object[],object> GetElement;
-		public Func<IDataContext,Expression,object[],CancellationToken,Task<object>> GetElementAsync;
-
-		#region Init
-
-		internal readonly List<QueryInfo> Queries = new List<QueryInfo>(1);
-
-		internal abstract void Init(IBuildContext parseContext, List<ParameterAccessor> sqlParameters);
-
-		protected Query(IDataContext dataContext, Expression expression)
-		{
-			ContextID        = dataContext.ContextID;
-			ContextType      = dataContext.GetType();
-			Expression       = expression;
-			MappingSchema    = dataContext.MappingSchema;
-			ConfigurationID  = dataContext.MappingSchema.ConfigurationID;
-			SqlOptimizer     = dataContext.GetSqlOptimizer();
-			SqlProviderFlags = dataContext.SqlProviderFlags;
-			InlineParameters = dataContext.InlineParameters;
-		}
-
-		#endregion
-
-		#region Compare
-
-		internal readonly string           ContextID;
-		internal readonly Type             ContextType;
-		internal readonly Expression       Expression;
-		internal readonly MappingSchema    MappingSchema;
-		internal readonly string           ConfigurationID;
-		internal readonly bool             InlineParameters;
-		internal readonly ISqlOptimizer    SqlOptimizer;
-		internal readonly SqlProviderFlags SqlProviderFlags;
-
-		protected bool Compare(IDataContext dataContext, Expression expr)
-		{
-			return
-				ContextID.Length       == dataContext.ContextID.Length &&
-				ContextID              == dataContext.ContextID        &&
-				ConfigurationID.Length == dataContext.MappingSchema.ConfigurationID.Length &&
-				ConfigurationID        == dataContext.MappingSchema.ConfigurationID &&
-				InlineParameters       == dataContext.InlineParameters &&
-				ContextType            == dataContext.GetType()        &&
-				Expression.EqualsTo(expr, _queryableAccessorDic);
-		}
-
-		readonly Dictionary<Expression,QueryableAccessor> _queryableAccessorDic  = new Dictionary<Expression,QueryableAccessor>();
-		readonly List<QueryableAccessor>                  _queryableAccessorList = new List<QueryableAccessor>();
-
-		internal int AddQueryableAccessors(Expression expr, Expression<Func<Expression,IQueryable>> qe)
-		{
-			if (_queryableAccessorDic.TryGetValue(expr, out var e))
-				return _queryableAccessorList.IndexOf(e);
-
-			e = new QueryableAccessor { Accessor = qe.Compile() };
-			e.Queryable = e.Accessor(expr);
-
-			_queryableAccessorDic. Add(expr, e);
-			_queryableAccessorList.Add(e);
-
-			return _queryableAccessorList.Count - 1;
-		}
-
-		internal Expression GetIQueryable(int n, Expression expr)
-		{
-			return _queryableAccessorList[n].Accessor(expr).Expression;
-		}
-
-		#endregion
-
-		#region Helpers
-
-		ConcurrentDictionary<Type,Func<object,object>> _enumConverters;
-
-		internal object GetConvertedEnum(Type valueType, object value)
-		{
-			if (_enumConverters == null)
-				_enumConverters = new ConcurrentDictionary<Type, Func<object, object>>();
-
-			if (!_enumConverters.TryGetValue(valueType, out var converter))
-			{
-				var toType    = Converter.GetDefaultMappingFromEnumType(MappingSchema, valueType);
-				var convExpr  = MappingSchema.GetConvertExpression(valueType, toType);
-				var convParam = Expression.Parameter(typeof(object));
-
-				var lex = Expression.Lambda<Func<object, object>>(
-					Expression.Convert(convExpr.GetBody(Expression.Convert(convParam, valueType)), typeof(object)),
-					convParam);
-
-				converter = lex.Compile();
-
-				_enumConverters.GetOrAdd(valueType, converter);
-			}
-
-			return converter(value);
-		}
-
-		#endregion
-
-		#region Cache Support
-
-		internal static readonly ConcurrentBag<Action> CacheCleaners = new ConcurrentBag<Action>();
-
-		/// <summary>
-		/// Clears query caches for all typed queries.
-		/// </summary>
-		public static void ClearCaches()
-		{
-			InternalExtensions.ClearCaches();
-
-			// ConcurrentBag has thread safe enumerator
-			foreach (var cleaner in CacheCleaners)
-			{
-				cleaner();
-			}
-		}
-
-		#endregion
-	}
-
-	class Query<T> : Query
-	{
-		#region Init
-
-		public Query(IDataContext dataContext, Expression expression)
-			: base(dataContext, expression)
-		{
-			DoNotCache = NoLinqCache.IsNoCache;
-		}
-
-		internal override void Init(IBuildContext parseContext, List<ParameterAccessor> sqlParameters)
-		{
-			Queries.Add(new QueryInfo
-			{
-				Statement   = parseContext.GetResultStatement(),
-				Parameters  = sqlParameters,
-			});
-		}
-
-		#endregion
-
-		#region Properties & Fields
-
-		public bool DoNotCache;
-
-		public Func<IDataContext,Expression,object[],IEnumerable<T>>      GetIEnumerable;
-		public Func<IDataContext,Expression,object[],IAsyncEnumerable<T>> GetIAsyncEnumerable;
-		public Func<IDataContext,Expression,object[],Func<T,bool>,CancellationToken,Task> GetForEachAsync;
-
-		#endregion
-
-		#region GetInfo
-
-		static readonly List<Query<T>> _orderedCache;
-
-		/// <summary>
-		/// LINQ query cache version. Changed when query added or removed from cache.
-		/// Not changed when cache reordered.
-		/// </summary>
-		static int _cacheVersion;
-		/// <summary>
-		/// LINQ query cache synchronization object.
-		/// </summary>
-		static readonly object _sync;
-
-		/// <summary>
-		/// LINQ query cache size (per entity type).
-		/// </summary>
-		const int CacheSize = 100;
-
-		static Query()
-		{
-			_sync         = new object();
-			_orderedCache = new List<Query<T>>(CacheSize);
-
-			CacheCleaners.Add(ClearCache);
-		}
-
-		/// <summary>
-		/// Empties LINQ query cache for <typeparamref name="T"/> entity type.
-		/// </summary>
-		public static void ClearCache()
-		{
-			if (_orderedCache.Count != 0)
-				lock (_sync)
-				{
-					if (_orderedCache.Count != 0)
-						_cacheVersion++;
-
-					_orderedCache.Clear();
-				}
-		}
-
-		public static Query<T> GetQuery(IDataContext dataContext, ref Expression expr)
-		{
-			expr = ExpressionBuilder.ExpandExpression(expr);
-
-			if (dataContext is IExpressionPreprocessor preprocessor)
-				expr = preprocessor.ProcessExpression(expr);
-
-			if (Configuration.Linq.DisableQueryCache)
-				return CreateQuery(dataContext, expr);
-
-			var query = FindQuery(dataContext, expr);
-
-			if (query == null)
-			{
-				var oldVersion = _cacheVersion;
-				query = CreateQuery(dataContext, expr);
-
-				// move lock as far as possible, because this method called a lot
-				if (!query.DoNotCache)
-				lock (_sync)
-				{
-						if (oldVersion == _cacheVersion || FindQuery(dataContext, expr) == null)
-						{
-							if (_orderedCache.Count == CacheSize)
-								_orderedCache.RemoveAt(CacheSize - 1);
-
-							_orderedCache.Insert(0, query);
-							_cacheVersion++;
-						}
-					}
-			}
-
-			return query;
-		}
-
-		static Query<T> CreateQuery(IDataContext dataContext, Expression expr)
-		{
-			if (Configuration.Linq.GenerateExpressionTest)
-			{
-				var testFile = new ExpressionTestGenerator().GenerateSource(expr);
-
-				if (DataConnection.TraceSwitch.TraceInfo)
-					DataConnection.WriteTraceLine(
-						$"Expression test code generated: \'{testFile}\'.",
-						DataConnection.TraceSwitch.DisplayName);
-			}
-
-			var query = new Query<T>(dataContext, expr);
-
-			try
-			{
-				query = new ExpressionBuilder(query, dataContext, expr, null).Build<T>();
-			}
-			catch (Exception)
-			{
-				if (!Configuration.Linq.GenerateExpressionTest)
-				{
-					DataConnection.WriteTraceLine(
-						"To generate test code to diagnose the problem set 'LinqToDB.Common.Configuration.Linq.GenerateExpressionTest = true'.",
-						DataConnection.TraceSwitch.DisplayName);
-				}
-
-				throw;
-			}
-
-			return query;
-		}
-
-		static Query<T> FindQuery(IDataContext dataContext, Expression expr)
-		{
-			Query<T>[] queries;
-
-			// create thread-safe copy
-			lock (_sync)
-				queries = _orderedCache.ToArray();
-
-			foreach (var query in queries)
-			{
-				if (query.Compare(dataContext, expr))
-				{
-					// move found query up in cache
-					lock (_sync)
-					{
-						var oldIndex = _orderedCache.IndexOf(query);
-						if (oldIndex > 0)
-						{
-							var prev = _orderedCache[oldIndex - 1];
-							_orderedCache[oldIndex - 1] = query;
-							_orderedCache[oldIndex] = prev;
-						}
-						else if (oldIndex == -1)
-						{
-							// query were evicted from cache - readd it
-							if (_orderedCache.Count == CacheSize)
-								_orderedCache.RemoveAt(CacheSize - 1);
-
-							_orderedCache.Insert(0, query);
-							_cacheVersion++;
-						}
-					}
-
-					return query;
-				}
-			}
-
-			return null;
-		}
-
-		#endregion
-	}
-
-	class QueryInfo : IQueryContext
-	{
-		public SqlStatement Statement   { get; set; }
-		public object       Context     { get; set; }
-		public List<string> QueryHints  { get; set; }
-
-		public SqlParameter[] GetParameters()
-		{
-			var ps = new SqlParameter[Parameters.Count];
-
-			for (var i = 0; i < ps.Length; i++)
-				ps[i] = Parameters[i].SqlParameter;
-
-			return ps;
-		}
-
-		public List<ParameterAccessor> Parameters = new List<ParameterAccessor>();
-	}
-
-	class ParameterAccessor
-	{
-		public ParameterAccessor(
-			Expression                         expression,
-			Func<Expression,object[],object>   accessor,
-			Func<Expression,object[],DataType> dataTypeAccessor,
 			Func<Expression,object[],string>   dbTypeAccessor,
 			Func<Expression,object[],int?>     sizeAccessor,
 			SqlParameter                       sqlParameter)
@@ -738,5 +369,4 @@
 		public readonly Func<Expression,object[],int?>     SizeAccessor;
 		public readonly SqlParameter                       SqlParameter;
 	}
-}
->>>>>>> cea1db19
+}