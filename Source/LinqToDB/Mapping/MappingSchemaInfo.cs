--- conflicted
+++ resolved
@@ -1,269 +1,265 @@
-﻿using System;
-using System.Collections.Concurrent;
-using System.Collections.Generic;
-using System.Linq;
-
-namespace LinqToDB.Mapping
-{
-	using Common;
-	using Expressions;
-	using Extensions;
-	using Metadata;
-	using SqlQuery;
-
-	class MappingSchemaInfo
-	{
-		public MappingSchemaInfo(string configuration)
-		{
-			Configuration = configuration;
-		}
-
-		public string          Configuration;
-		public IMetadataReader MetadataReader;
-
-		#region Default Values
-
-		volatile ConcurrentDictionary<Type,object> _defaultValues;
-
-		public Option<object> GetDefaultValue(Type type)
-		{
-			if (_defaultValues == null)
-				return Option<object>.None;
-
-			object o;
-			return _defaultValues.TryGetValue(type, out o) ? Option<object>.Some(o) : Option<object>.None;
-		}
-
-		public void SetDefaultValue(Type type, object value)
-		{
-			if (_defaultValues == null)
-				lock (this)
-					if (_defaultValues == null)
-						_defaultValues = new ConcurrentDictionary<Type,object>();
-
-			_defaultValues[type] = value;
-		}
-
-		#endregion
-
-		#region CanBeNull
-
-		volatile ConcurrentDictionary<Type,bool> _canBeNull;
-
-		public Option<bool> GetCanBeNull(Type type)
-		{
-			if (_canBeNull == null)
-				return Option<bool>.None;
-
-			bool o;
-			return _canBeNull.TryGetValue(type, out o) ? Option<bool>.Some(o) : Option<bool>.None;
-		}
-
-		public void SetCanBeNull(Type type, bool value)
-		{
-			if (_canBeNull == null)
-				lock (this)
-					if (_canBeNull == null)
-						_canBeNull = new ConcurrentDictionary<Type,bool>();
-
-			_canBeNull[type] = value;
-		}
-
-		#endregion
-
-		#region GenericConvertProvider
-
-		volatile Dictionary<Type,List<Type[]>> _genericConvertProviders;
-
-		public bool InitGenericConvertProvider(Type[] types, MappingSchema mappingSchema)
-		{
-			var changed = false;
-
-			if (_genericConvertProviders != null)
-			{
-				lock (_genericConvertProviders)
-				{
-					foreach (var type in _genericConvertProviders)
-					{
-						var args = type.Key.GetGenericArgumentsEx();
-
-						if (args.Length == types.Length)
-						{
-							if (type.Value.Aggregate(false, (cur,ts) => cur || ts.SequenceEqual(types)))
-								continue;
-
-							var gtype    = type.Key.MakeGenericType(types);
-							var provider = (IGenericInfoProvider)Activator.CreateInstance(gtype);
-
-							provider.SetInfo(new MappingSchema(this));
-
-							type.Value.Add(types);
-
-							changed = true;
-						}
-					}
-				}
-			}
-
-			return changed;
-		}
-
-		public void SetGenericConvertProvider(Type type)
-		{
-			if (_genericConvertProviders == null)
-				lock (this)
-					if (_genericConvertProviders == null)
-						_genericConvertProviders = new Dictionary<Type,List<Type[]>>();
-
-			if (!_genericConvertProviders.ContainsKey(type))
-				lock (_genericConvertProviders)
-					if (!_genericConvertProviders.ContainsKey(type))
-						_genericConvertProviders[type] = new List<Type[]>();
-		}
-
-		#endregion
-
-		#region ConvertInfo
-
-		ConvertInfo _convertInfo;
-
-		public void SetConvertInfo(DbDataType from, DbDataType to, ConvertInfo.LambdaInfo expr)
-		{
-			if (_convertInfo == null)
-				_convertInfo = new ConvertInfo();
-			_convertInfo.Set(from, to, expr);
-		}
-
-		public void SetConvertInfo(Type from, Type to, ConvertInfo.LambdaInfo expr)
-		{
-			SetConvertInfo(new DbDataType(from), new DbDataType(to), expr);
-		}
-
-		public ConvertInfo.LambdaInfo GetConvertInfo(DbDataType from, DbDataType to)
-		{
-			return _convertInfo == null ? null : _convertInfo.Get(from, to);
-		}
-
-		private ConcurrentDictionary<object,Func<object,object>> _converters;
-		public  ConcurrentDictionary<object,Func<object,object>>  Converters
-		{
-			get { return _converters ?? (_converters = new ConcurrentDictionary<object,Func<object,object>>()); }
-		}
-
-		#endregion
-
-		#region Scalar Types
-
-		volatile ConcurrentDictionary<Type,bool> _scalarTypes;
-
-		public Option<bool> GetScalarType(Type type)
-		{
-			if (_scalarTypes != null)
-			{
-				bool isScalarType;
-				if (_scalarTypes.TryGetValue(type, out isScalarType))
-					return Option<bool>.Some(isScalarType);
-			}
-
-			return Option<bool>.None;
-		}
-
-		public void SetScalarType(Type type, bool isScalarType = true)
-		{
-			if (_scalarTypes == null)
-				lock (this)
-					if (_scalarTypes == null)
-						_scalarTypes = new ConcurrentDictionary<Type,bool>();
-
-			_scalarTypes[type] = isScalarType;
-		}
-
-		#endregion
-
-		#region DataTypes
-
-		volatile ConcurrentDictionary<Type,SqlDataType> _dataTypes;
-
-		public Option<SqlDataType> GetDataType(Type type)
-		{
-			if (_dataTypes != null)
-			{
-				SqlDataType dataType;
-				if (_dataTypes.TryGetValue(type, out dataType))
-					return Option<SqlDataType>.Some(dataType);
-			}
-
-			return Option<SqlDataType>.None;
-		}
-
-		public void SetDataType(Type type, DataType dataType)
-		{
-			SetDataType(type, new SqlDataType(dataType, type, null, null, null));
-		}
-
-		public void SetDataType(Type type, SqlDataType dataType)
-		{
-			if (_dataTypes == null)
-				lock (this)
-					if (_dataTypes == null)
-						_dataTypes = new ConcurrentDictionary<Type,SqlDataType>();
-
-			_dataTypes[type] = dataType;
-		}
-
-		#endregion
-
-		#region Comparers
-
-		public StringComparer ColumnNameComparer { get; set; }
-
-		#endregion
-
-		#region Enum
-
-		volatile ConcurrentDictionary<Type, Type> _defaultFromEnumTypes;
-
-		public Type GetDefaultFromEnumType(Type enumType)
-		{
-			if (_defaultFromEnumTypes == null)
-				return null;
-
-			_defaultFromEnumTypes.TryGetValue(enumType, out var defaultFromType);
-			return defaultFromType;
-		}
-
-		public void SetDefaultFromEnumType(Type enumType, Type defaultFromType)
-		{
-			if (_defaultFromEnumTypes == null)
-				lock (this)
-					if (_defaultFromEnumTypes == null)
-						_defaultFromEnumTypes = new ConcurrentDictionary<Type, Type>();
-
-			_defaultFromEnumTypes[enumType] = defaultFromType;
-		}
-
-		#endregion
-
-		#region EntityDescriptor
-
-		/// <summary>
-		/// Enumerates types, registered by FluentMetadataBuilder.
-		/// </summary>
-		/// <returns>
-		/// Returns array with all types, mapped by fluent mappings.
-		/// </returns>
-<<<<<<< HEAD
-		public Type[] GetEntities()
-=======
-		public Type[] GetRegisteredTypes()
->>>>>>> f810c1d9
-		{
-			if (MetadataReader is FluentMetadataReader fluent)
-				return fluent.GetRegisteredTypes();
-			return Array<Type>.Empty;
-		}
-
-		#endregion
-
-	}
-}
+﻿using System;
+using System.Collections.Concurrent;
+using System.Collections.Generic;
+using System.Linq;
+
+namespace LinqToDB.Mapping
+{
+	using Common;
+	using Expressions;
+	using Extensions;
+	using Metadata;
+	using SqlQuery;
+
+	class MappingSchemaInfo
+	{
+		public MappingSchemaInfo(string configuration)
+		{
+			Configuration = configuration;
+		}
+
+		public string          Configuration;
+		public IMetadataReader MetadataReader;
+
+		#region Default Values
+
+		volatile ConcurrentDictionary<Type,object> _defaultValues;
+
+		public Option<object> GetDefaultValue(Type type)
+		{
+			if (_defaultValues == null)
+				return Option<object>.None;
+
+			object o;
+			return _defaultValues.TryGetValue(type, out o) ? Option<object>.Some(o) : Option<object>.None;
+		}
+
+		public void SetDefaultValue(Type type, object value)
+		{
+			if (_defaultValues == null)
+				lock (this)
+					if (_defaultValues == null)
+						_defaultValues = new ConcurrentDictionary<Type,object>();
+
+			_defaultValues[type] = value;
+		}
+
+		#endregion
+
+		#region CanBeNull
+
+		volatile ConcurrentDictionary<Type,bool> _canBeNull;
+
+		public Option<bool> GetCanBeNull(Type type)
+		{
+			if (_canBeNull == null)
+				return Option<bool>.None;
+
+			bool o;
+			return _canBeNull.TryGetValue(type, out o) ? Option<bool>.Some(o) : Option<bool>.None;
+		}
+
+		public void SetCanBeNull(Type type, bool value)
+		{
+			if (_canBeNull == null)
+				lock (this)
+					if (_canBeNull == null)
+						_canBeNull = new ConcurrentDictionary<Type,bool>();
+
+			_canBeNull[type] = value;
+		}
+
+		#endregion
+
+		#region GenericConvertProvider
+
+		volatile Dictionary<Type,List<Type[]>> _genericConvertProviders;
+
+		public bool InitGenericConvertProvider(Type[] types, MappingSchema mappingSchema)
+		{
+			var changed = false;
+
+			if (_genericConvertProviders != null)
+			{
+				lock (_genericConvertProviders)
+				{
+					foreach (var type in _genericConvertProviders)
+					{
+						var args = type.Key.GetGenericArgumentsEx();
+
+						if (args.Length == types.Length)
+						{
+							if (type.Value.Aggregate(false, (cur,ts) => cur || ts.SequenceEqual(types)))
+								continue;
+
+							var gtype    = type.Key.MakeGenericType(types);
+							var provider = (IGenericInfoProvider)Activator.CreateInstance(gtype);
+
+							provider.SetInfo(new MappingSchema(this));
+
+							type.Value.Add(types);
+
+							changed = true;
+						}
+					}
+				}
+			}
+
+			return changed;
+		}
+
+		public void SetGenericConvertProvider(Type type)
+		{
+			if (_genericConvertProviders == null)
+				lock (this)
+					if (_genericConvertProviders == null)
+						_genericConvertProviders = new Dictionary<Type,List<Type[]>>();
+
+			if (!_genericConvertProviders.ContainsKey(type))
+				lock (_genericConvertProviders)
+					if (!_genericConvertProviders.ContainsKey(type))
+						_genericConvertProviders[type] = new List<Type[]>();
+		}
+
+		#endregion
+
+		#region ConvertInfo
+
+		ConvertInfo _convertInfo;
+
+		public void SetConvertInfo(DbDataType from, DbDataType to, ConvertInfo.LambdaInfo expr)
+		{
+			if (_convertInfo == null)
+				_convertInfo = new ConvertInfo();
+			_convertInfo.Set(from, to, expr);
+		}
+
+		public void SetConvertInfo(Type from, Type to, ConvertInfo.LambdaInfo expr)
+		{
+			SetConvertInfo(new DbDataType(from), new DbDataType(to), expr);
+		}
+
+		public ConvertInfo.LambdaInfo GetConvertInfo(DbDataType from, DbDataType to)
+		{
+			return _convertInfo == null ? null : _convertInfo.Get(from, to);
+		}
+
+		private ConcurrentDictionary<object,Func<object,object>> _converters;
+		public  ConcurrentDictionary<object,Func<object,object>>  Converters
+		{
+			get { return _converters ?? (_converters = new ConcurrentDictionary<object,Func<object,object>>()); }
+		}
+
+		#endregion
+
+		#region Scalar Types
+
+		volatile ConcurrentDictionary<Type,bool> _scalarTypes;
+
+		public Option<bool> GetScalarType(Type type)
+		{
+			if (_scalarTypes != null)
+			{
+				bool isScalarType;
+				if (_scalarTypes.TryGetValue(type, out isScalarType))
+					return Option<bool>.Some(isScalarType);
+			}
+
+			return Option<bool>.None;
+		}
+
+		public void SetScalarType(Type type, bool isScalarType = true)
+		{
+			if (_scalarTypes == null)
+				lock (this)
+					if (_scalarTypes == null)
+						_scalarTypes = new ConcurrentDictionary<Type,bool>();
+
+			_scalarTypes[type] = isScalarType;
+		}
+
+		#endregion
+
+		#region DataTypes
+
+		volatile ConcurrentDictionary<Type,SqlDataType> _dataTypes;
+
+		public Option<SqlDataType> GetDataType(Type type)
+		{
+			if (_dataTypes != null)
+			{
+				SqlDataType dataType;
+				if (_dataTypes.TryGetValue(type, out dataType))
+					return Option<SqlDataType>.Some(dataType);
+			}
+
+			return Option<SqlDataType>.None;
+		}
+
+		public void SetDataType(Type type, DataType dataType)
+		{
+			SetDataType(type, new SqlDataType(dataType, type, null, null, null));
+		}
+
+		public void SetDataType(Type type, SqlDataType dataType)
+		{
+			if (_dataTypes == null)
+				lock (this)
+					if (_dataTypes == null)
+						_dataTypes = new ConcurrentDictionary<Type,SqlDataType>();
+
+			_dataTypes[type] = dataType;
+		}
+
+		#endregion
+
+		#region Comparers
+
+		public StringComparer ColumnNameComparer { get; set; }
+
+		#endregion
+
+		#region Enum
+
+		volatile ConcurrentDictionary<Type, Type> _defaultFromEnumTypes;
+
+		public Type GetDefaultFromEnumType(Type enumType)
+		{
+			if (_defaultFromEnumTypes == null)
+				return null;
+
+			_defaultFromEnumTypes.TryGetValue(enumType, out var defaultFromType);
+			return defaultFromType;
+		}
+
+		public void SetDefaultFromEnumType(Type enumType, Type defaultFromType)
+		{
+			if (_defaultFromEnumTypes == null)
+				lock (this)
+					if (_defaultFromEnumTypes == null)
+						_defaultFromEnumTypes = new ConcurrentDictionary<Type, Type>();
+
+			_defaultFromEnumTypes[enumType] = defaultFromType;
+		}
+
+		#endregion
+
+		#region EntityDescriptor
+
+		/// <summary>
+		/// Enumerates types, registered by FluentMetadataBuilder.
+		/// </summary>
+		/// <returns>
+		/// Returns array with all types, mapped by fluent mappings.
+		/// </returns>
+		public Type[] GetRegisteredTypes()
+		{
+			if (MetadataReader is FluentMetadataReader fluent)
+				return fluent.GetRegisteredTypes();
+			return Array<Type>.Empty;
+		}
+
+		#endregion
+
+	}
+}