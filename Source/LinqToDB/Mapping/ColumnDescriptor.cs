--- conflicted
+++ resolved
@@ -1,4 +1,3 @@
-<<<<<<< HEAD
 ﻿using System;
 using System.Collections.Generic;
 using System.Linq;
@@ -451,406 +450,4 @@
 			return _getter(obj);
 		}
 	}
-}
-=======
-﻿using System;
-using System.Collections.Generic;
-using System.Linq;
-using System.Linq.Expressions;
-using System.Reflection;
-
-namespace LinqToDB.Mapping
-{
-	using Common;
-	using Data;
-	using Expressions;
-	using Extensions;
-	using Reflection;
-	using SqlQuery;
-
-	/// <summary>
-	/// Stores mapping entity column descriptor.
-	/// </summary>
-	public class ColumnDescriptor : IColumnChangeDescriptor
-	{
-		/// <summary>
-		/// Creates descriptor instance.
-		/// </summary>
-		/// <param name="mappingSchema">Mapping schema, associated with descriptor.</param>
-		/// <param name="columnAttribute">Column attribute, from which descriptor data should be extracted.</param>
-		/// <param name="memberAccessor">Column mapping member accessor.</param>
-		public ColumnDescriptor(MappingSchema mappingSchema, ColumnAttribute columnAttribute, MemberAccessor memberAccessor)
-		{
-			MemberAccessor = memberAccessor;
-			MemberInfo     = memberAccessor.MemberInfo;
-
-			if (MemberInfo.IsFieldEx())
-			{
-				var fieldInfo = (FieldInfo)MemberInfo;
-				MemberType    = fieldInfo.FieldType;
-			}
-			else if (MemberInfo.IsPropertyEx())
-			{
-				var propertyInfo = (PropertyInfo)MemberInfo;
-				MemberType       = propertyInfo.PropertyType;
-			}
-
-			MemberName      = columnAttribute.MemberName ?? MemberInfo.Name;
-			ColumnName      = columnAttribute.Name       ?? MemberInfo.Name;
-			Storage         = columnAttribute.Storage;
-			PrimaryKeyOrder = columnAttribute.PrimaryKeyOrder;
-			IsDiscriminator = columnAttribute.IsDiscriminator;
-			DataType        = columnAttribute.DataType;
-			DbType          = columnAttribute.DbType;
-			CreateFormat    = columnAttribute.CreateFormat;
-
-			if (columnAttribute.HasLength   ()) Length    = columnAttribute.Length;
-			if (columnAttribute.HasPrecision()) Precision = columnAttribute.Precision;
-			if (columnAttribute.HasScale    ()) Scale     = columnAttribute.Scale;
-			if (columnAttribute.HasOrder    ()) Order     = columnAttribute.Order;
-
-			if (Storage == null)
-			{
-				StorageType = MemberType;
-				StorageInfo = MemberInfo;
-			}
-			else
-			{
-				var expr = Expression.PropertyOrField(Expression.Constant(null, MemberInfo.DeclaringType), Storage);
-				StorageType = expr.Type;
-				StorageInfo = expr.Member;
-			}
-
-			var defaultCanBeNull = false;
-
-			if (columnAttribute.HasCanBeNull())
-				CanBeNull = columnAttribute.CanBeNull;
-			else
-			{
-				var na = mappingSchema.GetAttribute<NullableAttribute>(MemberAccessor.TypeAccessor.Type, MemberInfo, attr => attr.Configuration);
-
-				if (na != null)
-				{
-					CanBeNull = na.CanBeNull;
-				}
-				else
-				{
-					CanBeNull        = mappingSchema.GetCanBeNull(MemberType);
-					defaultCanBeNull = true;
-				}
-			}
-
-			if (columnAttribute.HasIsIdentity())
-			{
-				IsIdentity = columnAttribute.IsIdentity;
-			}
-			else if (MemberName.IndexOf(".") < 0)
-			{
-				var a = mappingSchema.GetAttribute<IdentityAttribute>(MemberAccessor.TypeAccessor.Type, MemberInfo, attr => attr.Configuration);
-				if (a != null)
-					IsIdentity = true;
-			}
-
-			SequenceName = mappingSchema.GetAttribute<SequenceNameAttribute>(memberAccessor.TypeAccessor.Type, MemberInfo, attr => attr.Configuration);
-
-			if (SequenceName != null)
-				IsIdentity = true;
-
-			SkipOnInsert = columnAttribute.HasSkipOnInsert() ? columnAttribute.SkipOnInsert : IsIdentity;
-			SkipOnUpdate = columnAttribute.HasSkipOnUpdate() ? columnAttribute.SkipOnUpdate : IsIdentity;
-
-			if (defaultCanBeNull && IsIdentity)
-				CanBeNull = false;
-
-			if (columnAttribute.HasIsPrimaryKey())
-				IsPrimaryKey = columnAttribute.IsPrimaryKey;
-			else if (MemberName.IndexOf(".") < 0)
-			{
-				var a = mappingSchema.GetAttribute<PrimaryKeyAttribute>(MemberAccessor.TypeAccessor.Type, MemberInfo, attr => attr.Configuration);
-
-				if (a != null)
-				{
-					IsPrimaryKey    = true;
-					PrimaryKeyOrder = a.Order;
-				}
-			}
-
-			if (DbType == null || DataType == DataType.Undefined)
-			{
-				var a = mappingSchema.GetAttribute<DataTypeAttribute>(MemberAccessor.TypeAccessor.Type, MemberInfo, attr => attr.Configuration);
-
-				if (a != null)
-				{
-					if (DbType == null)
-						DbType = a.DbType;
-
-					if (DataType == DataType.Undefined && a.DataType.HasValue)
-						DataType = a.DataType.Value;
-				}
-			}
-
-			var skipValueAttributes = mappingSchema.GetAttributes<SkipBaseAttribute>(MemberAccessor.TypeAccessor.Type, MemberInfo, attr => attr.Configuration);
-			if (skipValueAttributes != null && skipValueAttributes.Length > 0)
-			{
-				SkipBaseAttributes    = skipValueAttributes;
-				SkipModificationFlags = SkipBaseAttributes.Aggregate(SkipModification.None, (s, c) => s | c.Affects);
-			}
-		}
-
-		/// <summary>
-		/// Gets column mapping member accessor.
-		/// </summary>
-		public MemberAccessor MemberAccessor  { get; private set; }
-
-		/// <summary>
-		/// Gets column mapping member (field or property).
-		/// </summary>
-		public MemberInfo     MemberInfo      { get; private set; }
-
-		/// <summary>
-		/// Gets value storage member (field or property).
-		/// </summary>
-		public MemberInfo     StorageInfo     { get; private set; }
-
-		/// <summary>
-		/// Gets type of column mapping member (field or property).
-		/// </summary>
-		public Type           MemberType      { get; private set; }
-
-		/// <summary>
-		/// Gets type of column value storage member (field or property).
-		/// </summary>
-		public Type           StorageType     { get; private set; }
-
-		/// <summary>
-		/// Gets the name of mapped member.
-		/// When applied to class or interface, should contain name of property of field.
-		///
-		/// If column is mapped to a property or field of composite object, <see cref="MemberName"/> should contain a path to that
-		/// member using dot as separator.
-		/// <example>
-		/// <code>
-		/// public class Address
-		/// {
-		///     public string City     { get; set; }
-		///     public string Street   { get; set; }
-		///     public int    Building { get; set; }
-		/// }
-		///
-		/// [Column("city", "Residence.Street")]
-		/// [Column("user_name", "Name")]
-		/// public class User
-		/// {
-		///     public string Name;
-		///
-		///     [Column("street", ".Street")]
-		///     [Column("building_number", MemberName = ".Building")]
-		///     public Address Residence { get; set; }
-		/// }
-		/// </code>
-		/// </example>
-		/// </summary>
-		public string         MemberName      { get; private set; }
-
-		string IColumnChangeDescriptor.MemberName => MemberName;
-
-		/// <summary>
-		/// Gets the name of a column in database.
-		/// If not specified, <see cref="MemberName"/> value will be used.
-		/// </summary>
-		public string         ColumnName      { get; private set; }
-
-		string IColumnChangeDescriptor.ColumnName
-		{
-			get => ColumnName;
-			set => ColumnName = value;
-		}
-
-		/// <summary>
-		/// Gets storage property or field to hold the value from a column.
-		/// Could be usefull e.g. in combination of private storage field and getter-only mapping property.
-		/// </summary>
-		public string         Storage         { get; private set; }
-
-		/// <summary>
-		/// Gets whether a column contains a discriminator value for a LINQ to DB inheritance hierarchy.
-		/// <see cref="InheritanceMappingAttribute"/> for more details.
-		/// Default value: <c>false</c>.
-		/// </summary>
-		public bool           IsDiscriminator { get; private set; }
-
-		/// <summary>
-		/// Gets LINQ to DB type for column.
-		/// </summary>
-		public DataType       DataType        { get; private set; }
-
-		/// <summary>
-		/// Gets the name of the database column type.
-		/// </summary>
-		public string         DbType          { get; private set; }
-
-		/// <summary>
-		/// Gets whether a column contains values that the database auto-generates.
-		/// </summary>
-		public bool           IsIdentity      { get; private set; }
-
-		/// <summary>
-		/// Gets whether a column is insertable.
-		/// This flag will affect only insert operations with implicit columns specification like
-		/// <see cref="DataExtensions.Insert{T}(IDataContext, T, string, string, string)"/>
-		/// method and will be ignored when user explicitly specifies value for this column.
-		/// </summary>
-		public bool           SkipOnInsert    { get; private set; }
-
-		/// <summary>
-		/// Gets whether the column has specific values that should be skipped on insert.
-		/// </summary>
-		public bool           HasValuesToSkipOnInsert => SkipBaseAttributes?.Any(s => (s.Affects & SkipModification.Insert) != 0) ?? false;
-
-		/// <summary>
-		/// Gets whether the column has specific values that should be skipped on update.
-		/// </summary>
-		public bool           HasValuesToSkipOnUpdate => SkipBaseAttributes?.Any(s => (s.Affects & SkipModification.Update) != 0) ?? false;
-
-		/// <summary>
-		/// Gets whether the column has specific values that should be skipped on insert.
-		/// </summary>
-		private SkipBaseAttribute[] SkipBaseAttributes { get; }
-
-		/// <summary>
-		/// Gets flags for which operation values are skipped.
-		/// </summary>
-		public SkipModification SkipModificationFlags { get; }
-
-		/// <summary> 
-		/// Checks if the passed object has values that should bes skipped based on the given flags. 
-		/// </summary>
-		/// <param name="obj">The object containing the values for the operation.</param>
-		/// <param name="descriptor"><see cref="EntityDescriptor"/> of the current instance.</param>
-		/// <param name="flags">The flags that specify which operation should be checked.</param>
-		/// <returns><c>true</c> if object contains values that should be skipped. </returns>
-		public virtual bool ShouldSkip(object obj, EntityDescriptor descriptor, SkipModification flags)
-		{
-			if (SkipBaseAttributes == null)
-				return false;
-	
-			foreach (var skipBaseAttribute in SkipBaseAttributes)
-				if ((skipBaseAttribute.Affects & flags) != 0 && skipBaseAttribute.ShouldSkip(obj, descriptor, this))
-					return true;
-
-			return false;
-		}
-
-		/// <summary>
-		/// Gets whether a column is updatable.
-		/// This flag will affect only update operations with implicit columns specification like
-		/// <see cref="DataExtensions.Update{T}(IDataContext, T, string, string, string)"/>
-		/// method and will be ignored when user explicitly specifies value for this column.
-		/// </summary>
-		public bool           SkipOnUpdate    { get; private set; }
-
-		/// <summary>
-		/// Gets whether this member represents a column that is part or all of the primary key of the table.
-		/// Also see <see cref="PrimaryKeyAttribute"/>.
-		/// </summary>
-		public bool           IsPrimaryKey    { get; private set; }
-
-		/// <summary>
-		/// Gets order of current column in composite primary key.
-		/// Order is used for query generation to define in which order primary key columns must be mentioned in query
-		/// from columns with smallest order value to greatest.
-		/// </summary>
-		public int            PrimaryKeyOrder { get; private set; }
-
-		/// <summary>
-		/// Gets whether a column can contain null values.
-		/// </summary>
-		public bool           CanBeNull       { get; private set; }
-
-		/// <summary>
-		/// Gets the length of the database column.
-		/// </summary>
-		public int?           Length          { get; private set; }
-
-		/// <summary>
-		/// Gets the precision of the database column.
-		/// </summary>
-		public int?           Precision       { get; private set; }
-
-		/// <summary>
-		/// Gets the Scale of the database column.
-		/// </summary>
-		public int?           Scale           { get; private set; }
-
-		/// <summary>
-		/// Custom template for column definition in create table SQL expression, generated using
-		/// <see cref="DataExtensions.CreateTable{T}(IDataContext, string, string, string, string, string, DefaultNullable)"/> methods.
-		/// Template accepts following string parameters:
-		/// - {0} - column name;
-		/// - {1} - column type;
-		/// - {2} - NULL specifier;
-		/// - {3} - identity specification.
-		/// </summary>
-		public string         CreateFormat    { get; private set; }
-
-		/// <summary>
-		/// Sort order for column list.
-		/// Positive values first, then unspecified (null), then negative values.
-		/// </summary>
-		public int?           Order           { get; private set; }
-
-		/// <summary>
-		/// Gets sequence name for specified column.
-		/// </summary>
-		public SequenceNameAttribute SequenceName { get; private set; }
-
-		Func<object,object> _getter;
-
-		// TODO: passing mapping schema to generate converter in combination with converter caching looks wrong
-		/// <summary>
-		/// Extracts column value, converted to database type, from entity object.
-		/// </summary>
-		/// <param name="mappingSchema">Mapping schema with conversion information.</param>
-		/// <param name="obj">Entity object to extract column value from.</param>
-		/// <returns>Returns column value, converted to database type.</returns>
-		public virtual object GetValue(MappingSchema mappingSchema, object obj)
-		{
-			if (_getter == null)
-			{
-				var objParam   = Expression.Parameter(typeof(object), "obj");
-				var getterExpr = MemberAccessor.GetterExpression.GetBody(Expression.Convert(objParam, MemberAccessor.TypeAccessor.Type));
-
-				var expr = mappingSchema.GetConvertExpression(
-					new DbDataType(MemberType, DataType, DbType, Length), 
-					new DbDataType(typeof(DataParameter), DataType, DbType, Length), createDefault : false);
-
-				if (expr != null)
-				{
-					var variable = Expression.Variable(typeof(DataParameter), "p");
-					getterExpr = Expression.Block(new[] { variable },
-						Expression.Assign(variable, expr.GetBody(getterExpr)),
-						Expression.Condition(Expression.NotEqual(variable, Expression.Constant(null)),
-							Expression.PropertyOrField(variable, "Value"), Expression.Constant(null))
-					);
-				}
-				else
-				{
-					var type = Converter.GetDefaultMappingFromEnumType(mappingSchema, MemberType);
-
-					if (type != null)
-					{
-						expr = mappingSchema.GetConvertExpression(MemberType, type);
-						getterExpr = expr.GetBody(getterExpr);
-					}
-				}
-
-				var getter = Expression.Lambda<Func<object,object>>(Expression.Convert(getterExpr, typeof(object)), objParam);
-
-				_getter = getter.Compile();
-			}
-
-			return _getter(obj);
-		}
-	}
-}
->>>>>>> 5e26fa16
+}