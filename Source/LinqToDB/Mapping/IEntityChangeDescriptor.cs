--- conflicted
+++ resolved
@@ -1,4 +1,3 @@
-<<<<<<< HEAD
 ﻿using System;
 using System.Collections.Generic;
 using System.Linq;
@@ -45,48 +44,4 @@
 		/// </summary>
 		IEnumerable<IColumnChangeDescriptor> Columns { get; }
 	}
-}
-=======
-﻿using System;
-using System.Collections.Generic;
-using System.Linq;
-
-namespace LinqToDB.Mapping
-{
-	using Common;
-	using Extensions;
-	using Linq;
-	using Reflection;
-
-	/// <summary>
-	/// Mapping entity descriptor change interface.
-	/// </summary>
-	public interface IEntityChangeDescriptor
-	{
-		/// <summary>
-		/// Gets or sets mapping type accessor.
-		/// </summary>
-		TypeAccessor TypeAccessor { get; set; }
-
-		/// <summary>
-		/// Gets or sets name of table or view in database.
-		/// </summary>
-		string TableName { get; set; }
-
-		/// <summary>
-		/// Gets or sets optional schema/owner name, to override default name. See <see cref="LinqExtensions.SchemaName{T}(ITable{T}, string)"/> method for support information per provider.
-		/// </summary>
-		string SchemaName { get; set; }
-
-		/// <summary>
-		/// Gets or sets optional database name, to override default database name. See <see cref="LinqExtensions.DatabaseName{T}(ITable{T}, string)"/> method for support information per provider.
-		/// </summary>
-		string DatabaseName { get; set; }
-
-		/// <summary>
-		/// Gets list of change interfaces for column descriptors for current entity.
-		/// </summary>
-		IEnumerable<IColumnChangeDescriptor> Columns { get; }
-	}
-}
->>>>>>> 5e26fa16
+}