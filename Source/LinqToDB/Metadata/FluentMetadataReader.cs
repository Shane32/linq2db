--- conflicted
+++ resolved
@@ -1,99 +1,91 @@
-﻿using System;
-using System.Collections.Concurrent;
-using System.Collections.Generic;
-using System.Linq;
-using System.Reflection;
-using LinqToDB.Extensions;
-
-namespace LinqToDB.Metadata
-{
-	using Common;
-
-	public class FluentMetadataReader : IMetadataReader
-	{
-		readonly ConcurrentDictionary<Type,List<Attribute>>                       _types          = new ConcurrentDictionary<Type,List<Attribute>>();
-		readonly ConcurrentDictionary<Type,ConcurrentDictionary<MemberInfo,byte>> _dynamicColumns = new ConcurrentDictionary<Type,ConcurrentDictionary<MemberInfo,byte>>();
-
-		private static bool IsSystemOrNullType(Type type)
-			=> type == null || type == typeof(object) || type == typeof(ValueType) || type == typeof(Enum);
-
-		public T[] GetAttributes<T>(Type type, bool inherit = true)
-			where T : Attribute
-		{
-			List<Attribute> attrs;
-			if (_types.TryGetValue(type, out attrs))
-				return attrs.OfType<T>().ToArray();
-
-			if (!inherit)
-				return Array<T>.Empty;
-
-			var parents = new [] { type.BaseTypeEx() }
-				.Where(_ => !IsSystemOrNullType(_))
-				.Concat(type.GetInterfacesEx());
-
-			foreach(var p in parents)
-			{
-				var pattrs = GetAttributes<T>(p, inherit);
-				if (pattrs.Length > 0)
-					return pattrs;
-			}
-
-			return Array<T>.Empty;
-		}
-
-		public void AddAttribute(Type type, Attribute attribute)
-		{
-			_types.GetOrAdd(type, t => new List<Attribute>()).Add(attribute);
-		}
-
-		readonly ConcurrentDictionary<MemberInfo,List<Attribute>> _members = new ConcurrentDictionary<MemberInfo,List<Attribute>>();
-
-		public T[] GetAttributes<T>(Type type, MemberInfo memberInfo, bool inherit = true)
-			where T : Attribute
-		{
-<<<<<<< HEAD
-			List<Attribute> attrs;
-
-			if (memberInfo.DeclaringType != type)
-				memberInfo = type.GetMemberEx(memberInfo) ?? memberInfo;
-
-			var got = _members.TryGetValue(memberInfo, out attrs);
-
-			if (got)
-=======
-			if (_members.TryGetValue(memberInfo, out var attrs))
->>>>>>> ee0e252a
-				return attrs.OfType<T>().ToArray();
-
-			if (inherit == false)
-				return Array<T>.Empty;
-
-			var parents = new [] { type.BaseTypeEx() }
-				.Where(_ => !IsSystemOrNullType(_))
-				.Concat(type.GetInterfacesEx())
-				.Select(_ => new { Type = _, Member = _.GetMemberEx(memberInfo) })
-				.Where(_ => _.Member != null);
-
-			foreach(var p in parents)
-			{
-				var pattrs = GetAttributes<T>(p.Type, p.Member, inherit);
-				if (pattrs.Length > 0)
-					return pattrs;
-			}
-
-			return Array<T>.Empty;
-		}
-
-		public void AddAttribute(MemberInfo memberInfo, Attribute attribute)
-		{
-			if (memberInfo.IsDynamicColumnPropertyEx())
-				_dynamicColumns.GetOrAdd(memberInfo.DeclaringType, new ConcurrentDictionary<MemberInfo, byte>()).TryAdd(memberInfo, 0);
-
-			_members.GetOrAdd(memberInfo, t => new List<Attribute>()).Add(attribute);
-		}
-
-		/// <inheritdoc cref="IMetadataReader.GetDynamicColumns"/>
-		public MemberInfo[] GetDynamicColumns(Type type)
-			=> _dynamicColumns.TryGetValue(type, out var dynamicColumns) ? dynamicColumns.Keys.ToArray() : new MemberInfo[0];
-	}
-}
+﻿using System;
+using System.Collections.Concurrent;
+using System.Collections.Generic;
+using System.Linq;
+using System.Reflection;
+using LinqToDB.Extensions;
+
+namespace LinqToDB.Metadata
+{
+	using Common;
+
+	public class FluentMetadataReader : IMetadataReader
+	{
+		readonly ConcurrentDictionary<Type,List<Attribute>>                       _types          = new ConcurrentDictionary<Type,List<Attribute>>();
+		readonly ConcurrentDictionary<Type,ConcurrentDictionary<MemberInfo,byte>> _dynamicColumns = new ConcurrentDictionary<Type,ConcurrentDictionary<MemberInfo,byte>>();
+
+		private static bool IsSystemOrNullType(Type type)
+			=> type == null || type == typeof(object) || type == typeof(ValueType) || type == typeof(Enum);
+
+		public T[] GetAttributes<T>(Type type, bool inherit = true)
+			where T : Attribute
+		{
+			List<Attribute> attrs;
+			if (_types.TryGetValue(type, out attrs))
+				return attrs.OfType<T>().ToArray();
+
+			if (!inherit)
+				return Array<T>.Empty;
+
+			var parents = new [] { type.BaseTypeEx() }
+				.Where(_ => !IsSystemOrNullType(_))
+				.Concat(type.GetInterfacesEx());
+
+			foreach(var p in parents)
+			{
+				var pattrs = GetAttributes<T>(p, inherit);
+				if (pattrs.Length > 0)
+					return pattrs;
+			}
+
+			return Array<T>.Empty;
+		}
+
+		public void AddAttribute(Type type, Attribute attribute)
+		{
+			_types.GetOrAdd(type, t => new List<Attribute>()).Add(attribute);
+		}
+
+		readonly ConcurrentDictionary<MemberInfo,List<Attribute>> _members = new ConcurrentDictionary<MemberInfo,List<Attribute>>();
+
+		public T[] GetAttributes<T>(Type type, MemberInfo memberInfo, bool inherit = true)
+			where T : Attribute
+		{
+			if (memberInfo.DeclaringType != type)
+				memberInfo = type.GetMemberEx(memberInfo) ?? memberInfo;
+
+			if (_members.TryGetValue(memberInfo, out var attrs))
+				return attrs.OfType<T>().ToArray();
+
+			if (inherit == false)
+				return Array<T>.Empty;
+
+			var parents = new [] { type.BaseTypeEx() }
+				.Where(_ => !IsSystemOrNullType(_))
+				.Concat(type.GetInterfacesEx())
+				.Select(_ => new { Type = _, Member = _.GetMemberEx(memberInfo) })
+				.Where(_ => _.Member != null);
+
+			foreach(var p in parents)
+			{
+				var pattrs = GetAttributes<T>(p.Type, p.Member, inherit);
+				if (pattrs.Length > 0)
+					return pattrs;
+			}
+
+			return Array<T>.Empty;
+		}
+
+		public void AddAttribute(MemberInfo memberInfo, Attribute attribute)
+		{
+			if (memberInfo.IsDynamicColumnPropertyEx())
+				_dynamicColumns.GetOrAdd(memberInfo.DeclaringType, new ConcurrentDictionary<MemberInfo, byte>()).TryAdd(memberInfo, 0);
+
+			_members.GetOrAdd(memberInfo, t => new List<Attribute>()).Add(attribute);
+		}
+
+		/// <inheritdoc cref="IMetadataReader.GetDynamicColumns"/>
+		public MemberInfo[] GetDynamicColumns(Type type)
+			=> _dynamicColumns.TryGetValue(type, out var dynamicColumns) ? dynamicColumns.Keys.ToArray() : new MemberInfo[0];
+	}
+}