--- conflicted
+++ resolved
@@ -1,4 +1,3 @@
-<<<<<<< HEAD
 ﻿using System;
 using System.Collections.Generic;
 using System.Linq;
@@ -57,65 +56,4 @@
 			return _func();
 		}
 	}
-}
-=======
-﻿using System;
-using System.Collections.Generic;
-using System.Linq;
-using System.Linq.Expressions;
-
-namespace LinqToDB.Metadata
-{
-	using Common;
-	using Extensions;
-
-	class AttributeInfo
-	{
-		public AttributeInfo(string name, Dictionary<string,object> values)
-		{
-			Name   = name;
-			Values = values;
-		}
-
-		public string                    Name;
-		public Dictionary<string,object> Values;
-
-		Func<Attribute> _func;
-
-		public Attribute MakeAttribute(Type type)
-		{
-			if (_func == null)
-			{
-				var ctors = type.GetConstructorsEx();
-				var ctor  = ctors.FirstOrDefault(c => c.GetParameters().Length == 0);
-
-				if (ctor != null)
-				{
-					var expr = Expression.Lambda<Func<Attribute>>(
-						Expression.Convert(
-							Expression.MemberInit(
-								Expression.New(ctor),
-								(IEnumerable<MemberBinding>)Values.Select(k =>
-								{
-									var member = type.GetPublicMemberEx(k.Key)[0];
-									var mtype  = member.GetMemberType();
-
-									return Expression.Bind(
-										member,
-										Expression.Constant(Converter.ChangeType(k.Value, mtype), mtype));
-								})),
-							typeof(Attribute)));
-
-					_func = expr.Compile();
-				}
-				else
-				{
-					throw new NotImplementedException();
-				}
-			}
-
-			return _func();
-		}
-	}
-}
->>>>>>> cea1db19
+}