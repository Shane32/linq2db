﻿using System;
using System.Collections.Concurrent;
using System.Linq;
using System.Reflection;

using Microsoft.SqlServer.Server;

namespace LinqToDB.Metadata
{
	using Common;
	using Extensions;
	using Mapping;

	/// <summary>
	/// Adds support for types and functions, defined in Microsoft.SqlServer.Types spatial types
	/// (or any other types and methods, that use <see cref="SqlMethodAttribute"/> or <see cref="SqlUserDefinedTypeAttribute"/>
	/// mapping attributes).
	/// Check https://linq2db.github.io/articles/FAQ.html#how-can-i-use-sql-server-spatial-types
	/// for additional required configuration steps to support SQL Server spatial types.
	/// </summary>
	public class SystemDataSqlServerAttributeReader : IMetadataReader
	{
		readonly AttributeReader _reader = new AttributeReader();

		private static readonly Type _sqlMethodAttributeType;
		private static readonly Type _sqlUserDefinedTypeAttribute;
<<<<<<< HEAD
=======

>>>>>>> f55a11d7
		static SystemDataSqlServerAttributeReader()
		{
#if !NETSTANDARD2_0
			_sqlMethodAttributeType      = typeof(SqlMethodAttribute);
			_sqlUserDefinedTypeAttribute = typeof(SqlUserDefinedTypeAttribute);
#else
			try
			{
				// this type missing from xamarin PCL and referencing it directly will fail mono linker
				// more proper solution will be to add separate build targets for xamarin
				// but this class anyway will be changed a bit later when we will remove SqlClient dependency
				// so it is just a temporary build fix before we do it
				_sqlMethodAttributeType      = Type.GetType("Microsoft.SqlServer.Server.SqlMethodAttribute, System.Data.SqlClient", false);
				_sqlUserDefinedTypeAttribute = Type.GetType("Microsoft.SqlServer.Server.SqlUserDefinedTypeAttribute, System.Data.SqlClient", false);
			}
			catch
			{
			}
#endif
		}

		public T[] GetAttributes<T>(Type type, bool inherit)
			where T : Attribute
		{
			return Array<T>.Empty;
		}

		static readonly ConcurrentDictionary<MemberInfo,object> _cache = new ConcurrentDictionary<MemberInfo,object>();

		public T[] GetAttributes<T>(Type type, MemberInfo memberInfo, bool inherit)
			where T : Attribute
		{
			if (typeof(T) == typeof(Sql.ExpressionAttribute) && (memberInfo.IsMethodEx() || memberInfo.IsPropertyEx()))
			{
				if (!_cache.TryGetValue(memberInfo, out var attrs))
				{
					if (_sqlMethodAttributeType != null)
					{
						if (memberInfo.IsMethodEx())
						{
							var ma = _reader.GetAttributes<Attribute>(type, memberInfo, inherit)
								.Where(a => _sqlMethodAttributeType.IsAssignableFrom(a.GetType()))
								.ToArray();

							if (ma.Length > 0)
							{
								var mi = (MethodInfo)memberInfo;
								var ps = mi.GetParameters();

								var ex = mi.IsStatic
									?
									string.Format("{0}::{1}({2})",
										memberInfo.DeclaringType.Name.ToLower().StartsWith("sql")
											? memberInfo.DeclaringType.Name.Substring(3)
											: memberInfo.DeclaringType.Name,
										((dynamic)ma[0]).Name ?? memberInfo.Name,
										string.Join(", ", ps.Select((_, i) => '{' + i.ToString() + '}').ToArray()))
									:
									string.Format("{{0}}.{0}({1})",
										((dynamic)ma[0]).Name ?? memberInfo.Name,
										string.Join(", ", ps.Select((_, i) => '{' + (i + 1).ToString() + '}').ToArray()));

								attrs = new[] { (T)(Attribute)new Sql.ExpressionAttribute(ex) { ServerSideOnly = true } };
							}
							else
							{
								attrs = Array<T>.Empty;
							}
						}
						else
						{
							var pi = (PropertyInfo)memberInfo;
<<<<<<< HEAD
							var gm = pi.GetGetMethod();
=======
							var gm = pi.GetGetMethodEx();
>>>>>>> f55a11d7

							if (gm != null)
							{
								var ma = _reader.GetAttributes<Attribute>(type, gm, inherit)
									.Where(a => _sqlMethodAttributeType.IsAssignableFrom(a.GetType()))
									.ToArray();

								if (ma.Length > 0)
								{
									var ex = $"{{0}}.{((dynamic)ma[0]).Name ?? memberInfo.Name}";

									attrs = new[] { (T)(Attribute)new Sql.ExpressionAttribute(ex) { ServerSideOnly = true, ExpectExpression = true } };
								}
								else
								{
									attrs = Array<T>.Empty;
								}
							}
							else
							{
								attrs = Array<T>.Empty;
							}
						}
					}
					else
						attrs = Array<T>.Empty;

					_cache[memberInfo] = attrs;
				}

				return (T[])attrs;
			}

			if (typeof(T) == typeof(DataTypeAttribute) && _sqlUserDefinedTypeAttribute != null)
			{
				var attrs = _reader.GetAttributes<Attribute>(memberInfo.GetMemberType(), inherit)
					.Where(a => _sqlUserDefinedTypeAttribute.IsAssignableFrom(a.GetType()))
					.ToArray();

				if (attrs.Length == 1)
				{
					var c = attrs[0];
					var n = ((dynamic)c).Name ?? memberInfo.GetMemberType().Name;

					if (n.ToLower().StartsWith("sql"))
						n = n.Substring(3);

					var attr = new DataTypeAttribute(DataType.Udt, n);

					return new[] { (T)(Attribute)attr };
				}
			}

			return Array<T>.Empty;
		}

		/// <inheritdoc cref="IMetadataReader.GetDynamicColumns"/>
		public MemberInfo[] GetDynamicColumns(Type type)
			=> _reader.GetDynamicColumns(type);
	}
}<|MERGE_RESOLUTION|>--- conflicted
+++ resolved
@@ -24,10 +24,7 @@
 
 		private static readonly Type _sqlMethodAttributeType;
 		private static readonly Type _sqlUserDefinedTypeAttribute;
-<<<<<<< HEAD
-=======
 
->>>>>>> f55a11d7
 		static SystemDataSqlServerAttributeReader()
 		{
 #if !NETSTANDARD2_0
@@ -66,31 +63,53 @@
 				{
 					if (_sqlMethodAttributeType != null)
 					{
-						if (memberInfo.IsMethodEx())
-						{
+					if (memberInfo.IsMethodEx())
+					{
 							var ma = _reader.GetAttributes<Attribute>(type, memberInfo, inherit)
 								.Where(a => _sqlMethodAttributeType.IsAssignableFrom(a.GetType()))
 								.ToArray();
 
+						if (ma.Length > 0)
+						{
+							var mi = (MethodInfo)memberInfo;
+							var ps = mi.GetParameters();
+
+							var ex = mi.IsStatic
+								?
+								string.Format("{0}::{1}({2})",
+									memberInfo.DeclaringType.Name.ToLower().StartsWith("sql")
+										? memberInfo.DeclaringType.Name.Substring(3)
+										: memberInfo.DeclaringType.Name,
+										((dynamic)ma[0]).Name ?? memberInfo.Name,
+									string.Join(", ", ps.Select((_,i) => '{' + i.ToString() + '}').ToArray()))
+								:
+								string.Format("{{0}}.{0}({1})",
+										((dynamic)ma[0]).Name ?? memberInfo.Name,
+									string.Join(", ", ps.Select((_,i) => '{' + (i + 1).ToString() + '}').ToArray()));
+
+							attrs = new [] { (T)(Attribute)new Sql.ExpressionAttribute(ex) { ServerSideOnly = true } };
+						}
+						else
+						{
+							attrs = Array<T>.Empty;
+						}
+					}
+					else
+					{
+						var pi = (PropertyInfo)memberInfo;
+							var gm = pi.GetGetMethod();
+
+						if (gm != null)
+						{
+								var ma = _reader.GetAttributes<Attribute>(type, gm, inherit)
+									.Where(a => _sqlMethodAttributeType.IsAssignableFrom(a.GetType()))
+									.ToArray();
+
 							if (ma.Length > 0)
 							{
-								var mi = (MethodInfo)memberInfo;
-								var ps = mi.GetParameters();
+									var ex = $"{{0}}.{((dynamic)ma[0]).Name ?? memberInfo.Name}";
 
-								var ex = mi.IsStatic
-									?
-									string.Format("{0}::{1}({2})",
-										memberInfo.DeclaringType.Name.ToLower().StartsWith("sql")
-											? memberInfo.DeclaringType.Name.Substring(3)
-											: memberInfo.DeclaringType.Name,
-										((dynamic)ma[0]).Name ?? memberInfo.Name,
-										string.Join(", ", ps.Select((_, i) => '{' + i.ToString() + '}').ToArray()))
-									:
-									string.Format("{{0}}.{0}({1})",
-										((dynamic)ma[0]).Name ?? memberInfo.Name,
-										string.Join(", ", ps.Select((_, i) => '{' + (i + 1).ToString() + '}').ToArray()));
-
-								attrs = new[] { (T)(Attribute)new Sql.ExpressionAttribute(ex) { ServerSideOnly = true } };
+								attrs = new [] { (T)(Attribute)new Sql.ExpressionAttribute(ex) { ServerSideOnly = true, ExpectExpression = true } };
 							}
 							else
 							{
@@ -99,35 +118,9 @@
 						}
 						else
 						{
-							var pi = (PropertyInfo)memberInfo;
-<<<<<<< HEAD
-							var gm = pi.GetGetMethod();
-=======
-							var gm = pi.GetGetMethodEx();
->>>>>>> f55a11d7
-
-							if (gm != null)
-							{
-								var ma = _reader.GetAttributes<Attribute>(type, gm, inherit)
-									.Where(a => _sqlMethodAttributeType.IsAssignableFrom(a.GetType()))
-									.ToArray();
-
-								if (ma.Length > 0)
-								{
-									var ex = $"{{0}}.{((dynamic)ma[0]).Name ?? memberInfo.Name}";
-
-									attrs = new[] { (T)(Attribute)new Sql.ExpressionAttribute(ex) { ServerSideOnly = true, ExpectExpression = true } };
-								}
-								else
-								{
-									attrs = Array<T>.Empty;
-								}
-							}
-							else
-							{
-								attrs = Array<T>.Empty;
-							}
+							attrs = Array<T>.Empty;
 						}
+					}
 					}
 					else
 						attrs = Array<T>.Empty;
