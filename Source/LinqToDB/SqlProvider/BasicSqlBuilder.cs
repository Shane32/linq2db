--- conflicted
+++ resolved
@@ -160,7 +160,7 @@
 
 						var sqlBuilder = ((BasicSqlBuilder)CreateSqlBuilder());
 						sqlBuilder.BuildSql(commandNumber,
-							new SqlSelectStatement(union.SelectQuery) { ParentStatement = statement }, sb, 
+							new SqlSelectStatement(union.SelectQuery) { ParentStatement = statement }, sb,
 							optimizationContext, indent,
 							skipAlias);
 					}
@@ -258,16 +258,16 @@
 
 		protected virtual void BuildDeleteQuery(SqlDeleteStatement deleteStatement)
 		{
-			BuildStep = Step.Tag;             BuildTag(deleteStatement);
-			BuildStep = Step.WithClause;      BuildWithClause(deleteStatement.With);
-			BuildStep = Step.DeleteClause;    BuildDeleteClause(deleteStatement);
-			BuildStep = Step.FromClause;      BuildFromClause(Statement, deleteStatement.SelectQuery);
-			BuildStep = Step.WhereClause;     BuildWhereClause(deleteStatement.SelectQuery);
-			BuildStep = Step.GroupByClause;   BuildGroupByClause(deleteStatement.SelectQuery);
-			BuildStep = Step.HavingClause;    BuildHavingClause(deleteStatement.SelectQuery);
-			BuildStep = Step.OrderByClause;   BuildOrderByClause(deleteStatement.SelectQuery);
-			BuildStep = Step.OffsetLimit;     BuildOffsetLimit(deleteStatement.SelectQuery);
-			BuildStep = Step.Output;          BuildOutputSubclause(deleteStatement.GetOutputClause());
+			BuildStep = Step.Tag;           BuildTag(deleteStatement);
+			BuildStep = Step.WithClause;    BuildWithClause(deleteStatement.With);
+			BuildStep = Step.DeleteClause;  BuildDeleteClause(deleteStatement);
+			BuildStep = Step.FromClause;    BuildFromClause(Statement, deleteStatement.SelectQuery);
+			BuildStep = Step.WhereClause;   BuildWhereClause(deleteStatement.SelectQuery);
+			BuildStep = Step.GroupByClause; BuildGroupByClause(deleteStatement.SelectQuery);
+			BuildStep = Step.HavingClause;  BuildHavingClause(deleteStatement.SelectQuery);
+			BuildStep = Step.OrderByClause; BuildOrderByClause(deleteStatement.SelectQuery);
+			BuildStep = Step.OffsetLimit;   BuildOffsetLimit(deleteStatement.SelectQuery);
+			BuildStep = Step.Output;        BuildOutputSubclause(deleteStatement.GetOutputClause());
 			BuildStep = Step.QueryExtensions; BuildQueryExtensions(deleteStatement);
 		}
 
@@ -306,12 +306,12 @@
 				BuildStep = Step.FromClause; BuildFromClause(Statement, selectQuery);
 			}
 
-			BuildStep = Step.WhereClause;     BuildWhereClause(selectQuery);
-			BuildStep = Step.GroupByClause;   BuildGroupByClause(selectQuery);
-			BuildStep = Step.HavingClause;    BuildHavingClause(selectQuery);
-			BuildStep = Step.OrderByClause;   BuildOrderByClause(selectQuery);
-			BuildStep = Step.OffsetLimit;     BuildOffsetLimit(selectQuery);
-			BuildStep = Step.Output;          BuildOutputSubclause(statement.GetOutputClause());
+			BuildStep = Step.WhereClause;   BuildWhereClause(selectQuery);
+			BuildStep = Step.GroupByClause; BuildGroupByClause(selectQuery);
+			BuildStep = Step.HavingClause;  BuildHavingClause(selectQuery);
+			BuildStep = Step.OrderByClause; BuildOrderByClause(selectQuery);
+			BuildStep = Step.OffsetLimit;   BuildOffsetLimit(selectQuery);
+			BuildStep = Step.Output;        BuildOutputSubclause(statement.GetOutputClause());
 			BuildStep = Step.QueryExtensions; BuildQueryExtensions(statement);
 		}
 
@@ -326,15 +326,15 @@
 				TablePath = null;
 			}
 
-			BuildStep = Step.Tag;             BuildTag(selectStatement);
-			BuildStep = Step.WithClause;      BuildWithClause(selectStatement.With);
-			BuildStep = Step.SelectClause;    BuildSelectClause(selectStatement.SelectQuery);
-			BuildStep = Step.FromClause;      BuildFromClause(selectStatement, selectStatement.SelectQuery);
-			BuildStep = Step.WhereClause;     BuildWhereClause(selectStatement.SelectQuery);
-			BuildStep = Step.GroupByClause;   BuildGroupByClause(selectStatement.SelectQuery);
-			BuildStep = Step.HavingClause;    BuildHavingClause(selectStatement.SelectQuery);
-			BuildStep = Step.OrderByClause;   BuildOrderByClause(selectStatement.SelectQuery);
-			BuildStep = Step.OffsetLimit;     BuildOffsetLimit(selectStatement.SelectQuery);
+			BuildStep = Step.Tag;           BuildTag(selectStatement);
+			BuildStep = Step.WithClause;    BuildWithClause(selectStatement.With);
+			BuildStep = Step.SelectClause;  BuildSelectClause(selectStatement.SelectQuery);
+			BuildStep = Step.FromClause;    BuildFromClause(selectStatement, selectStatement.SelectQuery);
+			BuildStep = Step.WhereClause;   BuildWhereClause(selectStatement.SelectQuery);
+			BuildStep = Step.GroupByClause; BuildGroupByClause(selectStatement.SelectQuery);
+			BuildStep = Step.HavingClause;  BuildHavingClause(selectStatement.SelectQuery);
+			BuildStep = Step.OrderByClause; BuildOrderByClause(selectStatement.SelectQuery);
+			BuildStep = Step.OffsetLimit;   BuildOffsetLimit(selectStatement.SelectQuery);
 			BuildStep = Step.QueryExtensions; BuildQueryExtensions(selectStatement);
 
 			TablePath = tablePath;
@@ -388,13 +388,13 @@
 
 			if (statement.QueryType == QueryType.Insert && statement.SelectQuery!.From.Tables.Count != 0)
 			{
-				BuildStep = Step.SelectClause;    BuildSelectClause(statement.SelectQuery);
-				BuildStep = Step.FromClause;      BuildFromClause(statement, statement.SelectQuery);
-				BuildStep = Step.WhereClause;     BuildWhereClause(statement.SelectQuery);
-				BuildStep = Step.GroupByClause;   BuildGroupByClause(statement.SelectQuery);
-				BuildStep = Step.HavingClause;    BuildHavingClause(statement.SelectQuery);
-				BuildStep = Step.OrderByClause;   BuildOrderByClause(statement.SelectQuery);
-				BuildStep = Step.OffsetLimit;     BuildOffsetLimit(statement.SelectQuery);
+				BuildStep = Step.SelectClause;  BuildSelectClause(statement.SelectQuery);
+				BuildStep = Step.FromClause;    BuildFromClause(statement, statement.SelectQuery);
+				BuildStep = Step.WhereClause;   BuildWhereClause(statement.SelectQuery);
+				BuildStep = Step.GroupByClause; BuildGroupByClause(statement.SelectQuery);
+				BuildStep = Step.HavingClause;  BuildHavingClause(statement.SelectQuery);
+				BuildStep = Step.OrderByClause; BuildOrderByClause(statement.SelectQuery);
+				BuildStep = Step.OffsetLimit;   BuildOffsetLimit(statement.SelectQuery);
 				BuildStep = Step.QueryExtensions; BuildQueryExtensions(statement);
 			}
 
@@ -603,7 +603,7 @@
 				first = false;
 
 				var addAlias = true;
-				var expr = ConvertElement(col.Expression);
+				var expr     = ConvertElement(col.Expression);
 
 				AppendIndent();
 				BuildColumnExpression(selectQuery, expr, col.Alias, ref addAlias);
@@ -726,8 +726,8 @@
 
 		protected virtual void BuildUpdateClause(SqlStatement statement, SelectQuery selectQuery, SqlUpdateClause updateClause)
 		{
-			BuildUpdateTable (selectQuery, updateClause);
-			BuildUpdateSet   (selectQuery, updateClause);
+			BuildUpdateTable(selectQuery, updateClause);
+			BuildUpdateSet  (selectQuery, updateClause);
 		}
 
 		protected virtual void BuildUpdateTable(SelectQuery selectQuery, SqlUpdateClause updateClause)
@@ -861,10 +861,10 @@
 				if (output.OutputColumns != null)
 				{
 					BuildOutputColumnExpressions(output.OutputColumns);
-		}
+				}
 
 				if (output.OutputTable != null)
-		{
+				{
 					AppendIndent()
 						.Append("INTO ")
 						.Append(GetTablePhysicalName(output.OutputTable))
@@ -959,7 +959,7 @@
 
 				BuildOutputSubclause(statement, insertClause);
 
-				if (statement.QueryType == QueryType.InsertOrUpdate || 
+				if (statement.QueryType == QueryType.InsertOrUpdate ||
 					statement.QueryType == QueryType.MultiInsert ||
 					statement.EnsureQuery().From.Tables.Count == 0)
 				{
@@ -1963,9 +1963,9 @@
 		}
 
 		protected virtual bool BuildJoinType(SqlJoinedTable join, SqlSearchCondition condition)
-			{
+		{
 			switch (join.JoinType)
-					{
+			{
 				case JoinType.Inner when SqlProviderFlags.IsCrossJoinSupported && condition.Conditions.IsNullOrEmpty() :
 					                       StringBuilder.Append("CROSS JOIN ");  return false;
 				case JoinType.Inner      : StringBuilder.Append("INNER JOIN ");  return true;
@@ -2385,17 +2385,17 @@
 		{
 			switch (expr.Operator)
 			{
-				case SqlPredicate.Operator.Equal          : StringBuilder.Append(" = ");        break;
-				case SqlPredicate.Operator.NotEqual       : StringBuilder.Append(" <> ");       break;
-				case SqlPredicate.Operator.Greater        : StringBuilder.Append(" > ");        break;
-				case SqlPredicate.Operator.GreaterOrEqual : StringBuilder.Append(" >= ");       break;
-				case SqlPredicate.Operator.NotGreater     : StringBuilder.Append(" !> ");       break;
-				case SqlPredicate.Operator.Less           : StringBuilder.Append(" < ");        break;
-				case SqlPredicate.Operator.LessOrEqual    : StringBuilder.Append(" <= ");       break;
-				case SqlPredicate.Operator.NotLess        : StringBuilder.Append(" !< ");       break;
+				case SqlPredicate.Operator.Equal          : StringBuilder.Append(" = ");  break;
+				case SqlPredicate.Operator.NotEqual       : StringBuilder.Append(" <> "); break;
+				case SqlPredicate.Operator.Greater        : StringBuilder.Append(" > ");  break;
+				case SqlPredicate.Operator.GreaterOrEqual : StringBuilder.Append(" >= "); break;
+				case SqlPredicate.Operator.NotGreater     : StringBuilder.Append(" !> "); break;
+				case SqlPredicate.Operator.Less           : StringBuilder.Append(" < ");  break;
+				case SqlPredicate.Operator.LessOrEqual    : StringBuilder.Append(" <= "); break;
+				case SqlPredicate.Operator.NotLess        : StringBuilder.Append(" !< "); break;
 				case SqlPredicate.Operator.Overlaps       : StringBuilder.Append(" OVERLAPS "); break;
 			}
-		}
+			}
 
 		protected virtual void BuildExprExprPredicate(SqlPredicate.ExprExpr expr)
 		{
@@ -2405,7 +2405,7 @@
 
 			BuildExpression(GetPrecedence(expr), expr.Expr2);
 		}
-		
+
 		protected virtual void BuildIsDistinctPredicate(SqlPredicate.IsDistinct expr)
 		{
 			BuildExpression(GetPrecedence(expr), expr.Expr1);
@@ -2415,7 +2415,7 @@
 
 		protected void BuildIsDistinctPredicateFallback(SqlPredicate.IsDistinct expr)
 		{
-			// This is the fallback implementation of IS DISTINCT FROM 
+			// This is the fallback implementation of IS DISTINCT FROM
 			// for all providers that don't support the standard syntax
 			// nor have a proprietary alternative
 			expr.Expr1.ShouldCheckForNull();
@@ -2757,7 +2757,7 @@
 							else
 							{
 								var table = GetTableAlias(ts);
-								var len = StringBuilder.Length;
+								var len   = StringBuilder.Length;
 
 								if (table == null)
 									StringBuilder.Append(GetPhysicalTableName(field.Table, null, true));
@@ -3015,11 +3015,6 @@
 			StringBuilder.Append(')');
 		}
 
-<<<<<<< HEAD
-		void ISqlBuilder.BuildExpression(StringBuilder sb, ISqlExpression expr, bool buildTableName)
-		{
-			WithStringBuilder(sb, () => BuildExpression(expr, buildTableName, true));
-=======
 		protected virtual void BuildSqlRow(SqlRow expr, bool buildTableName, bool checkParentheses, bool throwExceptionIfTableNotFound)
 		{
 			StringBuilder.Append('(');
@@ -3030,7 +3025,11 @@
 			}
 			StringBuilder.Length -= InlineComma.Length; // Note that SqlRow are never empty
 			StringBuilder.Append(')');
->>>>>>> bf0dc218
+		}
+
+		void ISqlBuilder.BuildExpression(StringBuilder sb, ISqlExpression expr, bool buildTableName)
+		{
+			WithStringBuilder(sb, () => BuildExpression(expr, buildTableName, true));
 		}
 
 		#endregion
@@ -3042,7 +3041,7 @@
 			if (value is Sql.SqlID id)
 				TryBuildSqlID(id);
 			else
-				MappingSchema.ConvertToSqlValue(StringBuilder, dataType, value);
+			MappingSchema.ConvertToSqlValue(StringBuilder, dataType, value);
 		}
 
 		#endregion
@@ -3150,7 +3149,7 @@
 		#endregion
 
 		#region BuildDataType
-		
+
 		/// <summary>
 		/// Appends an <see cref="SqlDataType"/>'s String to a provided <see cref="StringBuilder"/>
 		/// </summary>
@@ -3674,7 +3673,7 @@
 						sb.Append(
 							$"-- value above truncated for logging, actual length is {binaryData.Length}");
 					}
-					else if (p.Value is string s && 
+					else if (p.Value is string s &&
 					         Configuration.MaxStringParameterLengthLogging >= 0 &&
 					         s.Length > Configuration.MaxStringParameterLengthLogging &&
 					         MappingSchema.ValueToSqlConverter.CanConvert(typeof(string)))
