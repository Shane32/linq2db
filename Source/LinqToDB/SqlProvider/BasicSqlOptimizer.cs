--- conflicted
+++ resolved
@@ -290,13 +290,8 @@
 
 					var ordered = TopoSorting.TopoSort(cteHolder.WriteableValue.Keys, cteHolder, static (cteHolder, i) => cteHolder.WriteableValue![i]).ToList();
 
-<<<<<<< HEAD
-					Utils.MakeUniqueNames(ordered, null, (n, a) => !ReservedWords.IsReserved(n), c => c.Name, (c, n, a) => c.Name = n,
-						c => string.IsNullOrEmpty(c.Name) ? "CTE_1" : c.Name, StringComparer.OrdinalIgnoreCase);
-=======
 					Utils.MakeUniqueNames(ordered, null, static (n, a) => !ReservedWords.IsReserved(n), static c => c.Name, static (c, n, a) => c.Name = n,
-						static c => c.Name.IsNullOrEmpty() ? "CTE_1" : c.Name, StringComparer.OrdinalIgnoreCase);
->>>>>>> a90fa34f
+						static c => string.IsNullOrEmpty(c.Name) ? "CTE_1" : c.Name, StringComparer.OrdinalIgnoreCase);
 
 					select.With = new SqlWithClause();
 					select.With.Clauses.AddRange(ordered);
