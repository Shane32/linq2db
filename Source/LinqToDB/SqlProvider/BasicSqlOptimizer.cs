﻿using System;
using System.Collections;
using System.Linq;
using System.Collections.Generic;
using System.Diagnostics.CodeAnalysis;

// ReSharper disable InconsistentNaming

namespace LinqToDB.SqlProvider
{
	using Common;
	using Extensions;
	using Linq;
	using SqlQuery;
	using Tools;
	using Mapping;
	using DataProvider;
	using Common.Internal;
	using LinqToDB.Expressions;

	public class BasicSqlOptimizer : ISqlOptimizer
	{
		#region Init

		protected BasicSqlOptimizer(SqlProviderFlags sqlProviderFlags)
		{
			SqlProviderFlags = sqlProviderFlags;
		}

		public SqlProviderFlags SqlProviderFlags { get; }

		#endregion

		#region ISqlOptimizer Members

		public virtual SqlStatement Finalize(SqlStatement statement)
		{
			FixRootSelect (statement);
			FixEmptySelect(statement);
			FinalizeCte   (statement);

			var evaluationContext = new EvaluationContext(null);

//statement.EnsureFindTables();
			//TODO: We can use Walk here but OptimizeUnions fails with subqueries. Needs revising.
			statement.WalkQueries(
				(SqlProviderFlags, statement),
				static (context, selectQuery) =>
				{
					new SelectQueryOptimizer(context.SqlProviderFlags, context.statement, selectQuery, 0).FinalizeAndValidate(
						context.SqlProviderFlags.IsApplyJoinSupported);

					return selectQuery;
				}
			);

			statement.WalkQueries(
				(context: this, evaluationContext),
				static (context, selectQuery) =>
				{
					if (!context.context.SqlProviderFlags.IsCountSubQuerySupported)  selectQuery = context.context.MoveCountSubQuery (selectQuery, context.evaluationContext);
					if (!context.context.SqlProviderFlags.IsSubQueryColumnSupported) selectQuery = context.context.MoveSubQueryColumn(selectQuery, context.evaluationContext);

					return selectQuery;
				}
			);

			if (!SqlProviderFlags.IsCountSubQuerySupported || !SqlProviderFlags.IsSubQueryColumnSupported)
			{
				statement.WalkQueries(
					(SqlProviderFlags, statement),
					static (context, selectQuery) =>
					{
						new SelectQueryOptimizer(context.SqlProviderFlags, context.statement, selectQuery, 0).FinalizeAndValidate(
							context.SqlProviderFlags.IsApplyJoinSupported);

						return selectQuery;
					}
				);
			}


//statement.EnsureFindTables();
			if (Configuration.Linq.OptimizeJoins)
			{
				OptimizeJoins(statement);

				// Do it again after JOIN Optimization
				FinalizeCte(statement);
			}

			statement = CorrectUnionOrderBy(statement);
			statement = FixSetOperationNulls(statement);

			// provider specific query correction
			statement = FinalizeStatement(statement, evaluationContext);
//statement.EnsureFindTables();
			return statement;
		}

		protected virtual SqlStatement CorrectUnionOrderBy(SqlStatement statement)
		{
			return QueryHelper.WrapQuery(
				(object?)null,
				statement,
				static (_, q, parentElement) =>
				{
					if (q.OrderBy.IsEmpty)
						return false;


					if (q.HasSetOperators && q.SetOperators[0].Operation == SetOperation.UnionAll)
						return true;

					var isUnionAll = false;
					if (parentElement != null)
					{
						if (parentElement.ElementType == QueryElementType.SetOperator)
						{
							isUnionAll = ((SqlSetOperator)parentElement).Operation == SetOperation.UnionAll;
						}
						else if (parentElement.ElementType == QueryElementType.SqlQuery)
						{
							var parentQuery = (SelectQuery)parentElement;
							isUnionAll = parentQuery.HasSetOperators &&
							                  parentQuery.SetOperators[0].Operation == SetOperation.UnionAll;
						}
					}

					return isUnionAll;
				},
				null,
				allowMutation: true,
				withStack: true);
		}

		static void CorrelateNullValueTypes(ref ISqlExpression toCorrect, ISqlExpression reference)
		{
			if (toCorrect.ElementType == QueryElementType.Column)
			{
				var column     = (SqlColumn)toCorrect;
				var columnExpr = column.Expression;
				CorrelateNullValueTypes(ref columnExpr, reference);
				column.Expression = columnExpr;
			}
			else if (toCorrect.ElementType == QueryElementType.SqlValue)
			{
				var value = (SqlValue)toCorrect;
				if (value.Value == null)
				{
					var suggested = QueryHelper.SuggestDbDataType(reference);
					if (suggested != null)
					{
						toCorrect = new SqlValue(suggested.Value, null);
					}
				}
			}
		}

		protected virtual SqlStatement FixSetOperationNulls(SqlStatement statement)
							{
			statement.VisitParentFirst(static e =>
								{
				if (e.ElementType == QueryElementType.SqlQuery)
		{
					var query = (SelectQuery)e;
					if (query.HasSetOperators)
			{
						for (int i = 0; i < query.Select.Columns.Count; i++)
				{
							var column     = query.Select.Columns[i];
							var columnExpr = column.Expression;

							foreach (var setOperator in query.SetOperators)
							{
								var otherColumn = setOperator.SelectQuery.Select.Columns[i];
								var otherExpr   = otherColumn.Expression;

								CorrelateNullValueTypes(ref columnExpr, otherExpr);
								CorrelateNullValueTypes(ref otherExpr, columnExpr);

								otherColumn.Expression = otherExpr;
								}

							column.Expression = columnExpr;
						}
					}
				}

				return true;
			});

			return statement;
		}

<<<<<<< HEAD
		bool FixRootSelect(SqlStatement statement)
		{
			if (statement.SelectQuery is {} query         &&
				query.Select.HasModifier == false         &&
				query.DoNotRemove        == false         &&
				query.QueryName is null                   &&
				query.Where.  IsEmpty                     &&
				query.GroupBy.IsEmpty                     &&
				query.Having. IsEmpty                     &&
				query.OrderBy.IsEmpty                     &&
				query.From.Tables is { Count : 1 } tables &&
				tables[0].Source  is SelectQuery   child  &&
				tables[0].Joins.Count      == 0           &&
				child.DoNotRemove          == false       &&
				query.Select.Columns.Count == child.Select.Columns.Count)
			{
				for (var i = 0; i < query.Select.Columns.Count; i++)
				{
					var pc = query.Select.Columns[i];
					var cc = child.Select.Columns[i];

					if (pc.Expression != cc)
						return false;
				}

				if (statement is SqlSelectStatement)
				{
					if (statement.SelectQuery.SqlQueryExtensions != null)
						(child.SqlQueryExtensions ??= new()).AddRange(statement.SelectQuery.SqlQueryExtensions);
					statement.SelectQuery = child;
				}
				else
				{
					var dic = new Dictionary<ISqlExpression,ISqlExpression>(query.Select.Columns.Count + 1)
					{
						{ statement.SelectQuery, child }
					};

					foreach (var pc in query.Select.Columns)
						dic.Add(pc, pc.Expression);

					statement.Walk(WalkOptions.Default, dic, static (d, ex) => d.TryGetValue(ex, out var e) ? e : ex);
				}

				return true;
			}

			return false;
		}

=======
>>>>>>> f4350ed7
		protected virtual void FixEmptySelect(SqlStatement statement)
		{
			// avoid SELECT * top level queries, as they could create a lot of unwanted traffic
			// and such queries are not supported by remote context
			if (statement.QueryType == QueryType.Select && statement.SelectQuery!.Select.Columns.Count == 0)
				statement.SelectQuery!.Select.Add(new SqlValue(1));
		}

		/// <summary>
		/// Used for correcting statement and should return new statement if changes were made.
		/// </summary>
		/// <param name="statement"></param>
		/// <returns></returns>
		public virtual SqlStatement TransformStatement(SqlStatement statement)
		{
			return statement;
		}

		static void RegisterDependency(CteClause cteClause, Dictionary<CteClause, HashSet<CteClause>> foundCte)
		{
			if (foundCte.ContainsKey(cteClause))
				return;

			var dependsOn = new HashSet<CteClause>();
			cteClause.Body!.Visit(dependsOn, static (dependsOn, ce) =>
			{
				if (ce.ElementType == QueryElementType.SqlCteTable)
				{
					var subCte = ((SqlCteTable)ce).Cte!;
					dependsOn.Add(subCte);
				}

			});
			// self-reference is allowed, so we do not need to add dependency
			dependsOn.Remove(cteClause);
			foundCte.Add(cteClause, dependsOn);

			foreach (var clause in dependsOn)
			{
				RegisterDependency(clause, foundCte);
			}
		}

		void FinalizeCte(SqlStatement statement)
		{
			if (statement is SqlStatementWithQueryBase select)
			{
				// one-field class is cheaper than dictionary instance
				var cteHolder = new WritableContext<Dictionary<CteClause, HashSet<CteClause>>?>();

				if (select is SqlMergeStatement merge)
				{
					merge.Target.Visit(cteHolder, static (foundCte, e) =>
						{
							if (e.ElementType == QueryElementType.SqlCteTable)
							{
								var cte = ((SqlCteTable)e).Cte!;
								RegisterDependency(cte, foundCte.WriteableValue ??= new());
							}
						}
					);
					merge.Source.Visit(cteHolder, static (foundCte, e) =>
						{
							if (e.ElementType == QueryElementType.SqlCteTable)
							{
								var cte = ((SqlCteTable)e).Cte!;
								RegisterDependency(cte, foundCte.WriteableValue ??= new());
							}
						}
					);
				}
				else
				{
					select.SelectQuery.Visit(cteHolder, static (foundCte, e) =>
						{
							if (e.ElementType == QueryElementType.SqlCteTable)
							{
								var cte = ((SqlCteTable)e).Cte!;
								RegisterDependency(cte, foundCte.WriteableValue ??= new());
							}
						}
					);
				}

				if (cteHolder.WriteableValue == null || cteHolder.WriteableValue.Count == 0)
					select.With = null;
				else
				{
					// TODO: Ideally if there is no recursive CTEs we can convert them to SubQueries
					if (!SqlProviderFlags.IsCommonTableExpressionsSupported)
						throw new LinqToDBException("DataProvider do not supports Common Table Expressions.");

					var ordered = TopoSorting.TopoSort(cteHolder.WriteableValue.Keys, cteHolder, static (cteHolder, i) => cteHolder.WriteableValue![i]).ToList();

					Utils.MakeUniqueNames(ordered, null, static (n, a) => !ReservedWords.IsReserved(n), static c => c.Name, static (c, n, a) => c.Name = n,
						static c => string.IsNullOrEmpty(c.Name) ? "CTE_1" : c.Name, StringComparer.OrdinalIgnoreCase);

					select.With = new SqlWithClause();
					select.With.Clauses.AddRange(ordered);
				}
			}
		}


		protected static bool HasParameters(ISqlExpression expr)
		{
			var hasParameters  = null != expr.Find(QueryElementType.SqlParameter);

			return hasParameters;
		}

		static T NormalizeExpressions<T>(T expression, bool allowMutation)
			where T : class, IQueryElement
		{
			var result = expression.ConvertAll(allowMutation: allowMutation, static (visitor, e) =>
			{
				if (e.ElementType == QueryElementType.SqlExpression)
				{
					var expr = (SqlExpression)e;
					var newExpression = expr;

					// we interested in modifying only expressions which have parameters
					if (HasParameters(expr))
					{
						if (string.IsNullOrEmpty(expr.Expr) || expr.Parameters.Length == 0)
							return expr;

						var newExpressions = new List<ISqlExpression>();

						var ctx = WritableContext.Create(false, (newExpressions, visitor, expr));

						var newExpr = QueryHelper.TransformExpressionIndexes(
							ctx,
							expr.Expr,
							static (context, idx) =>
							{
								if (idx >= 0 && idx < context.StaticValue.expr.Parameters.Length)
								{
									var paramExpr  = context.StaticValue.expr.Parameters[idx];
									var normalized = NormalizeExpressions(paramExpr, context.StaticValue.visitor.AllowMutation);

									if (!context.WriteableValue && !ReferenceEquals(normalized, paramExpr))
										context.WriteableValue = true;

									var newIndex   = context.StaticValue.newExpressions.Count;

									context.StaticValue.newExpressions.Add(normalized);
									return newIndex;
								}
								return idx;
							});

						var changed = ctx.WriteableValue || newExpr != expr.Expr;

						if (changed)
							newExpression = new SqlExpression(expr.SystemType, newExpr, expr.Precedence, expr.Flags, newExpressions.ToArray());

						return newExpression;
					}
				}
				return e;
			});

			return result;
		}

		SelectQuery MoveCountSubQuery(SelectQuery selectQuery, EvaluationContext context)
		{
			selectQuery.Visit((context, optimizer: this), static (context, e) => context.optimizer.MoveCountSubQuery(e, context.context));
			return selectQuery;
		}

		void MoveCountSubQuery(IQueryElement element, EvaluationContext context)
		{
			if (element.ElementType != QueryElementType.SqlQuery)
				return;

			var query = (SelectQuery)element;

			for (var i = 0; i < query.Select.Columns.Count; i++)
			{
				var col = query.Select.Columns[i];

				// The column is a subquery.
				//
				if (col.Expression.ElementType == QueryElementType.SqlQuery)
				{
					var subQuery = (SelectQuery)col.Expression;
					var isCount  = false;

					// Check if subquery is Count subquery.
					//
					if (subQuery.Select.Columns.Count == 1)
					{
						var subCol = subQuery.Select.Columns[0];

						if (subCol.Expression.ElementType == QueryElementType.SqlFunction)
							isCount = ((SqlFunction)subCol.Expression).Name == "Count";
					}

					if (!isCount)
						continue;

					// Check if subquery where clause does not have ORs.
					//
					subQuery.Where.SearchCondition = (SqlSearchCondition)OptimizeElement(
						null,
						subQuery.Where.SearchCondition,
						new OptimizationContext(context, new AliasesContext(), false),
						false)!;

					var allAnd = true;

					for (var j = 0; allAnd && j < subQuery.Where.SearchCondition.Conditions.Count - 1; j++)
					{
						var cond = subQuery.Where.SearchCondition.Conditions[j];

						if (cond.IsOr)
							allAnd = false;
					}

					if (!allAnd || !ConvertCountSubQuery(subQuery))
						continue;

					// Collect tables.
					//
					var ctx = new MoveCountSubqueryContext(subQuery);

					subQuery.Visit(ctx, static (context, e) =>
					{
						if (e is ISqlTableSource source)
							context.AllTables.Add(source);
					});

					subQuery.Visit(ctx, static (context, e) =>
					{
						if (e is ISqlTableSource source)
							if (context.SubQuery.From.IsChild(source))
								context.LevelTables.Add(source);
					});

					var join = subQuery.LeftJoin();

					query.From.Tables[0].Joins.Add(join.JoinedTable);

					for (var j = 0; j < subQuery.Where.SearchCondition.Conditions.Count; j++)
					{
						var cond = subQuery.Where.SearchCondition.Conditions[j];

						if (null == cond.Find(ctx.AllTables, static (allTables, e) =>
						{
							return e.ElementType switch
							{
								QueryElementType.SqlField => !allTables.Contains(((SqlField)e).Table!),
								QueryElementType.Column   => !allTables.Contains(((SqlColumn)e).Parent!),
								_ => false,
							};
						}))
							continue;

						ctx.Modified = false;

						var nc = cond.ConvertAll(ctx, true, static (v, e) =>
						{
							var ne = e;
							switch (e.ElementType)
							{
								case QueryElementType.SqlField:
								{
									var field = (SqlField)e;
									if (v.Context.LevelTables.Contains(field.Table!))
									{
										v.Context.SubQuery.GroupBy.Expr(field);
										ne = v.Context.SubQuery.Select.AddColumn(field);
									}
									else if (!v.Context.AllTables.Contains(field.Table!))
									{
										v.Context.Modified = true;
									}

									break;
								}

								case QueryElementType.Column:
								{
									var column = (SqlColumn)e;
									if (v.Context.LevelTables.Contains(column.Parent!))
									{
										v.Context.SubQuery.GroupBy.Expr(column);
										ne = v.Context.SubQuery.Select.AddColumn(column);
									}
									else if (!v.Context.AllTables.Contains(column.Parent!))
									{
										v.Context.Modified = true;
									}

									break;
								}
							}

							v.Context.Modified = v.Context.Modified || !ReferenceEquals(e, ne);
							return e;
						});

						if (ctx.Modified)
						{
							join.JoinedTable.Condition.Conditions.Add(nc);
							subQuery.Where.SearchCondition.Conditions.RemoveAt(j);
							j--;
						}
					}

					if (!query.GroupBy.IsEmpty)
					{
						var oldFunc = (SqlFunction)subQuery.Select.Columns[0].Expression;

						subQuery.Select.Columns.RemoveAt(0);

						var parm = subQuery.Select.Columns.Count > 0 ? (ISqlExpression)subQuery.Select.Columns[0] : query.All;

						query.Select.Columns[i].Expression = new SqlFunction(oldFunc.SystemType, oldFunc.Name, parm);
					}
					else
					{
						query.Select.Columns[i].Expression = subQuery.Select.Columns[0];
					}
				}
			}
		}

		private class MoveCountSubqueryContext
		{
			public MoveCountSubqueryContext(SelectQuery subQuery)
			{
				SubQuery    = subQuery;
			}

			public readonly SelectQuery              SubQuery;
			public readonly HashSet<ISqlTableSource> AllTables   = new ();
			public readonly HashSet<ISqlTableSource> LevelTables = new ();

			public bool Modified;
		}

		public virtual bool ConvertCountSubQuery(SelectQuery subQuery)
		{
			return true;
		}

		SelectQuery MoveSubQueryColumn(SelectQuery selectQuery, EvaluationContext context)
		{
			selectQuery.Visit((context, optimizer: this), static (context, element) =>
			{
				if (element.ElementType != QueryElementType.SqlQuery)
					return;

				var query = (SelectQuery)element;

				for (var i = 0; i < query.Select.Columns.Count; i++)
				{
					var col = query.Select.Columns[i];

					if (col.Expression.ElementType == QueryElementType.SqlQuery)
					{
						var subQuery = (SelectQuery)col.Expression;

						var ctx = new MoveSubqueryCountContext(subQuery);

						subQuery.Visit(ctx, static (context, e) =>
						{
							if (e is ISqlTableSource source)
								context.AllTables.Add(source);
						});

						subQuery.Visit(ctx, static (context, e) =>
						{
							if (e is ISqlTableSource source && context.SubQuery.From.IsChild(source))
								context.LevelTables.Add(source);
						});

						if (context.optimizer.SqlProviderFlags.IsSubQueryColumnSupported && null == subQuery.Find(ctx.AllTables, static (allTables, e) =>
						{
							return e.ElementType switch
							{
								QueryElementType.SqlField => !allTables.Contains(((SqlField)e).Table!),
								QueryElementType.Column   => !allTables.Contains(((SqlColumn)e).Parent!),
								_                         => false,
							};
						}))
							continue;

						// Join should not have ParentSelect, while SubQuery has
						subQuery.ParentSelect = null;

						var join = subQuery.LeftJoin();

						query.From.Tables[0].Joins.Add(join.JoinedTable);

						subQuery.Where.SearchCondition = (SqlSearchCondition)context.optimizer.OptimizeElement(
							null,
							subQuery.Where.SearchCondition,
							new OptimizationContext(context.context, new AliasesContext(), false),
							false)!;

						var isCount      = false;

						if (subQuery.Select.Columns.Count == 1)
						{
							var subCol = subQuery.Select.Columns[0];

							if (subCol.Expression.ElementType == QueryElementType.SqlFunction)
							{
								switch (((SqlFunction)subCol.Expression).Name)
								{
									case "Count" : isCount = true; break;
								}

								ctx.IsAggregated = ((SqlFunction) subCol.Expression).IsAggregate;
							}
						}

						if (context.optimizer.SqlProviderFlags.IsSubQueryColumnSupported && !isCount)
							continue;

						var allAnd = true;

						for (var j = 0; allAnd && j < subQuery.Where.SearchCondition.Conditions.Count - 1; j++)
						{
							var cond = subQuery.Where.SearchCondition.Conditions[j];

							if (cond.IsOr)
								allAnd = false;
						}

						if (!allAnd)
							continue;

						ctx.Modified = false;

						for (var j = 0; j < subQuery.Where.SearchCondition.Conditions.Count; j++)
						{
							var cond = subQuery.Where.SearchCondition.Conditions[j];

							if (cond.Find(ctx.AllTables, static (allTables, e) =>
							{
								return e.ElementType switch
								{
									QueryElementType.SqlField => !allTables.Contains(((SqlField)e).Table!),
									QueryElementType.Column   => !allTables.Contains(((SqlColumn)e).Parent!),
									_                         => false,
								};
							}) == null)
								continue;

							var nc = cond.ConvertAll(ctx, true, static (v, e) =>
							{
								var ne = e;

								switch (e.ElementType)
								{
									case QueryElementType.SqlField:

										if (v.Context.LevelTables.Contains(((SqlField)e).Table!))
										{

											if (v.Context.IsAggregated)
												v.Context.SubQuery.GroupBy.Expr((SqlField)e);
											ne = v.Context.SubQuery.Select.AddColumn((SqlField)e);
										}

										break;

									case QueryElementType.Column:
										if (v.Context.LevelTables.Contains(((SqlColumn)e).Parent!))
										{

											if (v.Context.IsAggregated)
												v.Context.SubQuery.GroupBy.Expr((SqlColumn)e);
											ne = v.Context.SubQuery.Select.AddColumn((SqlColumn)e);
										}

										break;
								}

								v.Context.Modified = v.Context.Modified || !ReferenceEquals(e, ne);
								return ne;
							});

							if (ctx.Modified)
							{
								join.JoinedTable.Condition.Conditions.Add(nc);
								subQuery.Where.SearchCondition.Conditions.RemoveAt(j);
								j--;
							}
						}

						if (ctx.Modified || ctx.IsAggregated)
						{
							SqlColumn newColumn;
							if (isCount && !query.GroupBy.IsEmpty)
							{
								var oldFunc = (SqlFunction)subQuery.Select.Columns[0].Expression;

								subQuery.Select.Columns.RemoveAt(0);

								newColumn = new SqlColumn(
									query,
									new SqlFunction(oldFunc.SystemType, oldFunc.Name, subQuery.Select.Columns[0]));
							}
							else if (ctx.IsAggregated && !query.GroupBy.IsEmpty)
							{
								var oldFunc = (SqlFunction)subQuery.Select.Columns[0].Expression;

								subQuery.Select.Columns.RemoveAt(0);

								var idx = subQuery.Select.Add(oldFunc.Parameters[0]);

								newColumn = new SqlColumn(
									query,
									new SqlFunction(oldFunc.SystemType, oldFunc.Name, subQuery.Select.Columns[idx]));
							}
							else
							{
								newColumn = new SqlColumn(query, subQuery.Select.Columns[0]);
							}

							col.Expression = newColumn.Expression;
						}
					}
				}
			});

			return selectQuery;
		}

		private class MoveSubqueryCountContext
		{
			public MoveSubqueryCountContext(SelectQuery subQuery)
			{
				SubQuery     = subQuery;
			}

			public readonly SelectQuery              SubQuery;
			public readonly HashSet<ISqlTableSource> AllTables   = new ();
			public readonly HashSet<ISqlTableSource> LevelTables = new ();

			public bool Modified;
			public bool IsAggregated;
		}

		#region Optimization

		public static ISqlExpression CreateSqlValue(object? value, SqlBinaryExpression be)
		{
			return CreateSqlValue(value, be.GetExpressionType(), be.Expr1, be.Expr2);
		}

		public static ISqlExpression CreateSqlValue(object? value, DbDataType dbDataType, params ISqlExpression[] basedOn)
		{
			SqlParameter? foundParam = null;

			foreach (var element in basedOn)
			{
				if (element.ElementType == QueryElementType.SqlParameter)
				{
					var param = (SqlParameter)element;
					if (param.IsQueryParameter)
					{
						foundParam = param;
					}
					else
						foundParam ??= param;
				}
			}

			if (foundParam != null)
			{
				var newParam = new SqlParameter(dbDataType, foundParam.Name, value)
				{
					IsQueryParameter = foundParam.IsQueryParameter
				};

				return newParam;
			}

			return new SqlValue(dbDataType, value);
		}

		public virtual ISqlExpression OptimizeExpression(ISqlExpression expression, ConvertVisitor<RunOptimizationContext> convertVisitor)
		{
			switch (expression.ElementType)
			{
				case QueryElementType.SqlBinaryExpression :
				{
					return OptimizeBinaryExpression((SqlBinaryExpression)expression, convertVisitor.Context.OptimizationContext.Context);
				}

				case QueryElementType.SqlFunction :
				{
					var func = (SqlFunction)expression;
					if (func.DoNotOptimize)
						break;

					return OptimizeFunction(func, convertVisitor.Context.OptimizationContext.Context);
				}

				case QueryElementType.SqlExpression   :
				{
					var se = (SqlExpression)expression;

					if (se.Expr == "{0}" && se.Parameters.Length == 1 && se.Parameters[0] != null && se.CanBeNull == se.Parameters[0].CanBeNull)
						return se.Parameters[0];

					break;
				}
			}

			return expression;
		}

		public virtual ISqlExpression OptimizeFunction(SqlFunction func, EvaluationContext context)
		{
			if (func.TryEvaluateExpression(context, out var value))
			{
				return CreateSqlValue(value, func.GetExpressionType(), func.Parameters);
			}

			switch (func.Name)
			{
				case "CASE":
				{
					var parms = func.Parameters;
					var len   = parms.Length;

					for (var i = 0; i < parms.Length - 1; i += 2)
					{
						var boolValue = QueryHelper.GetBoolValue(parms[i], context);
						if (boolValue != null)
						{
							if (boolValue == false)
							{
								var newParms = new ISqlExpression[parms.Length - 2];

								if (i != 0)
									Array.Copy(parms, 0, newParms, 0, i);

								Array.Copy(parms, i + 2, newParms, i, parms.Length - i - 2);

								parms = newParms;
								i -= 2;
							}
							else
							{
								var newParms = new ISqlExpression[i + 1];

								if (i != 0)
									Array.Copy(parms, 0, newParms, 0, i);

								newParms[i] = parms[i + 1];

								parms = newParms;
								break;
							}
						}
					}

					if (parms.Length == 1)
						return parms[0];

					if (parms.Length != len)
						return new SqlFunction(func.SystemType, func.Name, func.IsAggregate, func.Precedence, parms);

					if (!func.DoNotOptimize && parms.Length == 3
						&& !parms[0].ShouldCheckForNull()
						&& (parms[0].ElementType == QueryElementType.SqlFunction || parms[0].ElementType == QueryElementType.SearchCondition))
					{
						var boolValue1 = QueryHelper.GetBoolValue(parms[1], context);
						var boolValue2 = QueryHelper.GetBoolValue(parms[2], context);

						if (boolValue1 != null && boolValue2 != null)
						{
							if (boolValue1 == boolValue2)
								return new SqlValue(true);

							if (!boolValue1.Value)
								return new SqlSearchCondition(new SqlCondition(true, new SqlPredicate.Expr(parms[0], parms[0].Precedence)));

							return parms[0];
						}
					}
				}

				break;

				case "EXISTS":
				{
					if (func.Parameters.Length == 1 && func.Parameters[0] is SelectQuery query && query.Select.Columns.Count > 0)
					{
						var isAggregateQuery =
									query.Select.Columns.All(static c => QueryHelper.IsAggregationOrWindowFunction(c.Expression));

						if (isAggregateQuery)
							return new SqlValue(true);
					}

					break;
				}

				case "$Convert$":
				{
					var typef = func.SystemType.ToUnderlying();

					if (func.Parameters[2] is SqlFunction from && from.Name == "$Convert$" && from.Parameters[1].SystemType!.ToUnderlying() == typef)
						return from.Parameters[2];

					break;
				}

				case "Convert":
				{
					var typef = func.SystemType.ToUnderlying();

					if (func.Parameters[1] is SqlFunction from && from.Name == "Convert" && from.Parameters[1].SystemType!.ToUnderlying() == typef)
						return from.Parameters[1];

					if (func.Parameters[1] is SqlExpression fe && fe.Expr == "Cast({0} as {1})" && fe.Parameters[0].SystemType!.ToUnderlying() == typef)
						return fe.Parameters[0];

					break;
				}

				case "ConvertToCaseCompareTo":
					return new SqlFunction(func.SystemType, "CASE",
							new SqlSearchCondition().Expr(func.Parameters[0]).Greater.Expr(func.Parameters[1]).ToExpr(), new SqlValue(1),
							new SqlSearchCondition().Expr(func.Parameters[0]).Equal.Expr(func.Parameters[1]).ToExpr(), new SqlValue(0),
							new SqlValue(-1))
						{ CanBeNull = false };

			}

			return func;
		}

		static SqlPredicate.Operator InvertOperator(SqlPredicate.Operator op, bool preserveEqual)
		{
			switch (op)
			{
				case SqlPredicate.Operator.Equal          : return preserveEqual ? op : SqlPredicate.Operator.NotEqual;
				case SqlPredicate.Operator.NotEqual       : return preserveEqual ? op : SqlPredicate.Operator.Equal;
				case SqlPredicate.Operator.Greater        : return SqlPredicate.Operator.LessOrEqual;
				case SqlPredicate.Operator.NotLess        :
				case SqlPredicate.Operator.GreaterOrEqual : return preserveEqual ? SqlPredicate.Operator.LessOrEqual : SqlPredicate.Operator.Less;
				case SqlPredicate.Operator.Less           : return SqlPredicate.Operator.GreaterOrEqual;
				case SqlPredicate.Operator.NotGreater     :
				case SqlPredicate.Operator.LessOrEqual    : return preserveEqual ? SqlPredicate.Operator.GreaterOrEqual : SqlPredicate.Operator.Greater;
				default: throw new InvalidOperationException();
			}
		}

		ISqlPredicate OptimizeCase(SqlPredicate.IsTrue isTrue, EvaluationContext context)
		{
			//TODO: refactor CASE optimization

			if ((isTrue.WithNull == null || isTrue.WithNull == false) && isTrue.Expr1 is SqlFunction func && func.Name == "CASE")
			{
				if (func.Parameters.Length == 3)
				{
					// It handles one specific case for OData
					if (func.Parameters[0] is SqlSearchCondition &&
					    func.Parameters[2] is SqlSearchCondition sc &&
					    func.Parameters[1].TryEvaluateExpression(context, out var v1) && v1 is null)
					{
						if (isTrue.IsNot)
							return new SqlPredicate.NotExpr(sc, true, Precedence.LogicalNegation);
						return sc;
					}
				}
			}
			return isTrue;
		}

		ISqlPredicate OptimizeCase(SqlPredicate.ExprExpr expr, EvaluationContext context)
		{
			SqlFunction? func;
			var valueFirst = expr.Expr1.TryEvaluateExpression(context, out var value);
			var isValue    = valueFirst;
			if (valueFirst)
				func = expr.Expr2 as SqlFunction;
			else
			{
				func = expr.Expr1 as SqlFunction;
				isValue = expr.Expr2.TryEvaluateExpression(context, out value);
			}

			if (isValue && func != null && func.Name == "CASE")
			{
				if (value is int n && func.Parameters.Length == 5)
				{
					if (func.Parameters[0] is SqlSearchCondition c1 && c1.Conditions.Count == 1 &&
					    func.Parameters[1].TryEvaluateExpression(context, out var value1) && value1 is int i1 &&
					    func.Parameters[2] is SqlSearchCondition c2 && c2.Conditions.Count == 1 &&
					    func.Parameters[3].TryEvaluateExpression(context, out var value2) && value2 is int i2 &&
					    func.Parameters[4].TryEvaluateExpression(context, out var value3) && value3 is int i3)
					{
						if (c1.Conditions[0].Predicate is SqlPredicate.ExprExpr ee1 &&
						    c2.Conditions[0].Predicate is SqlPredicate.ExprExpr ee2 &&
						    ee1.Expr1.Equals(ee2.Expr1) && ee1.Expr2.Equals(ee2.Expr2))
						{
							int e = 0, g = 0, l = 0;

							if (ee1.Operator == SqlPredicate.Operator.Equal   || ee2.Operator == SqlPredicate.Operator.Equal)   e = 1;
							if (ee1.Operator == SqlPredicate.Operator.Greater || ee2.Operator == SqlPredicate.Operator.Greater) g = 1;
							if (ee1.Operator == SqlPredicate.Operator.Less    || ee2.Operator == SqlPredicate.Operator.Less)    l = 1;

							if (e + g + l == 2)
							{
								var n1 = Compare(valueFirst ? n : i1, valueFirst ? i1 : n, expr.Operator) ? 1 : 0;
								var n2 = Compare(valueFirst ? n : i2, valueFirst ? i2 : n, expr.Operator) ? 1 : 0;
								var n3 = Compare(valueFirst ? n : i3, valueFirst ? i3 : n, expr.Operator) ? 1 : 0;

								if (n1 + n2 + n3 == 1)
								{
									if (n1 == 1) return ee1;
									if (n2 == 1) return ee2;

									return
										new SqlPredicate.ExprExpr(
											ee1.Expr1,
											e == 0 ? SqlPredicate.Operator.Equal :
											g == 0 ? SqlPredicate.Operator.Greater :
													 SqlPredicate.Operator.Less,
											ee1.Expr2, null);
								}

								//	CASE
								//		WHEN [p].[FirstName] > 'John'
								//			THEN 1
								//		WHEN [p].[FirstName] = 'John'
								//			THEN 0
								//		ELSE -1
								//	END <= 0
								if (ee1.Operator == SqlPredicate.Operator.Greater && i1 == 1 &&
									ee2.Operator == SqlPredicate.Operator.Equal   && i2 == 0 &&
									i3 == -1 && n == 0)
								{
									return new SqlPredicate.ExprExpr(
											ee1.Expr1,
											valueFirst ? InvertOperator(expr.Operator, true) : expr.Operator,
											ee1.Expr2, null);
								}
							}
						}
					}
				}
				else if (value is bool bv && func.Parameters.Length == 3)
				{
					if (func.Parameters[0] is SqlSearchCondition c1 && c1.Conditions.Count == 1 &&
					    func.Parameters[1].TryEvaluateExpression(context, out var v1) && v1 is bool bv1  &&
					    func.Parameters[2].TryEvaluateExpression(context, out var v2) && v2 is bool bv2)
					{
						if (bv == bv1 && expr.Operator == SqlPredicate.Operator.Equal ||
							bv != bv1 && expr.Operator == SqlPredicate.Operator.NotEqual)
						{
							return c1;
						}

						if (bv == bv2 && expr.Operator == SqlPredicate.Operator.NotEqual ||
							bv != bv1 && expr.Operator == SqlPredicate.Operator.Equal)
						{
							if (c1.Conditions[0].Predicate is SqlPredicate.ExprExpr ee)
							{
								return (ISqlPredicate)ee.Invert();
							}

							var sc = new SqlSearchCondition();

							sc.Conditions.Add(new SqlCondition(true, c1));

							return sc;
						}
					}
				}
				else if (expr.Operator == SqlPredicate.Operator.Equal && func.Parameters.Length == 3)
				{
					if (func.Parameters[0] is SqlSearchCondition sc &&
					    func.Parameters[1].TryEvaluateExpression(context, out var v1) &&
					    func.Parameters[2].TryEvaluateExpression(context, out var v2))
					{
						if (Equals(value, v1))
							return sc;

						if (Equals(value, v2) && !sc.CanBeNull)
							return new SqlPredicate.NotExpr(sc, true, Precedence.LogicalNegation);
					}
				}
			}


			if (!expr.Expr1.CanBeNull && !expr.Expr2.CanBeNull && expr.Expr1.SystemType.IsSignedType() && expr.Expr2.SystemType.IsSignedType())
			{
				var newExpr = expr switch
				{
					(SqlBinaryExpression binary, var op, var v, _) when v.CanBeEvaluated(context) =>

						// binary < v
						binary switch
						{
							// e + some < v ===> some < v - e
							(var e, "+", var some) when e.CanBeEvaluated(context) => new SqlPredicate.ExprExpr(some, op, new SqlBinaryExpression(v.SystemType!, v, "-", e), null),
							// e - some < v ===>  e - v < some
							(var e, "-", var some) when e.CanBeEvaluated(context) => new SqlPredicate.ExprExpr(new SqlBinaryExpression(v.SystemType!, e, "-", v), op, some, null),

							// some + e < v ===> some < v - e
							(var some, "+", var e) when e.CanBeEvaluated(context) => new SqlPredicate.ExprExpr(some, op, new SqlBinaryExpression(v.SystemType!, v, "-", e), null),
							// some - e < v ===> some < v + e
							(var some, "-", var e) when e.CanBeEvaluated(context) => new SqlPredicate.ExprExpr(some, op, new SqlBinaryExpression(v.SystemType!, v, "+", e), null),

							_ => null
						},

					(var v, var op, SqlBinaryExpression binary, _) when v.CanBeEvaluated(context) =>

						// v < binary
						binary switch
						{
							// v < e + some ===> v - e < some
							(var e, "+", var some) when e.CanBeEvaluated(context) => new SqlPredicate.ExprExpr(new SqlBinaryExpression(v.SystemType!, v, "-", e), op, some, null),
							// v < e - some ===> some < e - v
							(var e, "-", var some) when e.CanBeEvaluated(context) => new SqlPredicate.ExprExpr(some, op, new SqlBinaryExpression(v.SystemType!, e, "-", v), null),

							// v < some + e ===> v - e < some
							(var some, "+", var e) when e.CanBeEvaluated(context) => new SqlPredicate.ExprExpr(new SqlBinaryExpression(v.SystemType!, v, "-", e), op, some, null),
							// v < some - e ===> v + e < some
							(var e, "-", var some) when e.CanBeEvaluated(context) => new SqlPredicate.ExprExpr(new SqlBinaryExpression(v.SystemType!, v, "+", e), op, some, null),

							_ => null
						},


					_ => null
				};

				expr = newExpr ?? expr;
			}

			return expr;
		}

		static bool Compare(int v1, int v2, SqlPredicate.Operator op)
		{
			switch (op)
			{
				case SqlPredicate.Operator.Equal:           return v1 == v2;
				case SqlPredicate.Operator.NotEqual:        return v1 != v2;
				case SqlPredicate.Operator.Greater:         return v1 >  v2;
				case SqlPredicate.Operator.NotLess:
				case SqlPredicate.Operator.GreaterOrEqual:  return v1 >= v2;
				case SqlPredicate.Operator.Less:            return v1 <  v2;
				case SqlPredicate.Operator.NotGreater:
				case SqlPredicate.Operator.LessOrEqual:     return v1 <= v2;
			}

			throw new InvalidOperationException();
		}


		public virtual ISqlPredicate OptimizePredicate(ISqlPredicate predicate, EvaluationContext context)
		{
			// Avoiding infinite recursion
			//
			if (predicate.ElementType == QueryElementType.ExprPredicate)
			{
				var exprPredicate = (SqlPredicate.Expr)predicate;
				if (exprPredicate.Expr1.ElementType == QueryElementType.SqlValue)
					return predicate;
			}

			if (predicate.ElementType != QueryElementType.SearchCondition
				&& predicate.TryEvaluateExpression(context, out var value) && value != null)
			{
				return new SqlPredicate.Expr(new SqlValue(value));
			}

			switch (predicate.ElementType)
			{
				case QueryElementType.SearchCondition:
					return SelectQueryOptimizer.OptimizeSearchCondition((SqlSearchCondition)predicate, context);

				case QueryElementType.IsTruePredicate:
				{
					var isTrue = (SqlPredicate.IsTrue)predicate;
					predicate = OptimizeCase(isTrue, context);
					break;
				}

				case QueryElementType.ExprExprPredicate:
				{
					var expr = (SqlPredicate.ExprExpr)predicate;

					if (expr.WithNull == null && (expr.Operator == SqlPredicate.Operator.Equal || expr.Operator == SqlPredicate.Operator.NotEqual))
					{
						if (expr.Expr2 is ISqlPredicate)
						{
							var boolValue1 = QueryHelper.GetBoolValue(expr.Expr1, context);
							if (boolValue1 != null)
							{
								ISqlPredicate transformed = new SqlPredicate.Expr(expr.Expr2);
								var isNot = boolValue1.Value != (expr.Operator == SqlPredicate.Operator.Equal);
								if (isNot)
								{
									transformed =
										new SqlPredicate.NotExpr(expr.Expr2, true, Precedence.LogicalNegation);
								}

								return transformed;
							}
						}

						if (expr.Expr1 is ISqlPredicate)
						{
							var boolValue2 = QueryHelper.GetBoolValue(expr.Expr2, context);
							if (boolValue2 != null)
							{
								ISqlPredicate transformed = new SqlPredicate.Expr(expr.Expr1);
								var isNot = boolValue2.Value != (expr.Operator == SqlPredicate.Operator.Equal);
								if (isNot)
								{
									transformed =
										new SqlPredicate.NotExpr(expr.Expr1, true, Precedence.LogicalNegation);
								}

								return transformed;
							}
						}
					}

					switch (expr.Operator)
					{
						case SqlPredicate.Operator.Equal          :
						case SqlPredicate.Operator.NotEqual       :
						case SqlPredicate.Operator.Greater        :
						case SqlPredicate.Operator.GreaterOrEqual :
						case SqlPredicate.Operator.Less           :
						case SqlPredicate.Operator.LessOrEqual    :
							predicate = OptimizeCase(expr, context);
							break;
					}


					break;
				}

				case QueryElementType.NotExprPredicate:
				{
					var expr = (SqlPredicate.NotExpr)predicate;

					if (expr.IsNot && expr.Expr1 is SqlSearchCondition sc)
					{
						if (sc.Conditions.Count == 1)
						{
							var cond = sc.Conditions[0];

							if (cond.IsNot)
								return cond.Predicate;

							if (cond.Predicate is SqlPredicate.ExprExpr ee)
							{
								if (ee.Operator == SqlPredicate.Operator.Equal)
									return new SqlPredicate.ExprExpr(ee.Expr1, SqlPredicate.Operator.NotEqual, ee.Expr2, Configuration.Linq.CompareNullsAsValues ? true : null);

								if (ee.Operator == SqlPredicate.Operator.NotEqual)
									return new SqlPredicate.ExprExpr(ee.Expr1, SqlPredicate.Operator.Equal, ee.Expr2, Configuration.Linq.CompareNullsAsValues ? true : null);
							}
						}
					}

					break;
				}

				case QueryElementType.IsDistinctPredicate:
				{
					var expr = (SqlPredicate.IsDistinct)predicate;

					// Here, several optimisations would already have occured:
					// - If both expressions could be evaluated, Sql.IsDistinct would have been evaluated client-side.
					// - If both expressions could not be null, an Equals expression would have been used instead.

					// The only remaining case that we'd like to simplify is when one expression is the constant null.
					if (expr.Expr1.TryEvaluateExpression(context, out var value1) && value1 == null)
					{
						return expr.Expr2.CanBeNull
							? new SqlPredicate.IsNull(expr.Expr2, !expr.IsNot)
							: new SqlPredicate.Expr(new SqlValue(!expr.IsNot));
					}
					if (expr.Expr2.TryEvaluateExpression(context, out var value2) && value2 == null)
					{
						return expr.Expr1.CanBeNull
							? new SqlPredicate.IsNull(expr.Expr1, !expr.IsNot)
							: new SqlPredicate.Expr(new SqlValue(!expr.IsNot));
					}

					break;
				}
			}

			return predicate;
		}

		private readonly SqlDataType _typeWrapper = new (default(DbDataType));

		public virtual IQueryElement OptimizeQueryElement(ConvertVisitor<RunOptimizationContext> visitor, IQueryElement element)
		{
			switch (element.ElementType)
			{
				case QueryElementType.Condition:
				{
					var condition = (SqlCondition)element;

					return SelectQueryOptimizer.OptimizeCondition(condition);
				}

				case QueryElementType.SqlValue:
				{
					var value = (SqlValue)element;

					if (value.Value is Sql.SqlID)
						break;

					if (visitor.Context.MappingSchema != null)
					{
						// TODO:
						// this line produce insane amount of allocations
						// as currently we cannot change ValueConverter signatures, we use pre-created instance of type wrapper
						//var dataType = new SqlDataType(value.ValueType);
						_typeWrapper.Type = value.ValueType;

						if (!visitor.Context.MappingSchema.ValueToSqlConverter.CanConvert(_typeWrapper, value.Value))
						{
							// we cannot generate SQL literal, so just convert to parameter
							var param = visitor.Context.OptimizationContext.SuggestDynamicParameter(value.ValueType, "value", value.Value);
							return param;
						}
					}

					break;
				}
			}

			return element;
		}

		public virtual ISqlExpression OptimizeBinaryExpression(SqlBinaryExpression be, EvaluationContext context)
		{
			switch (be.Operation)
			{
				case "+":
				{
					var v1 = be.Expr1.TryEvaluateExpression(context, out var value1);
					if (v1)
					{
						switch (value1)
						{
							case short   h when h == 0  :
							case int     i when i == 0  :
							case long    l when l == 0  :
							case decimal d when d == 0  :
							case string  s when s == "" : return be.Expr2;
						}
					}

					var v2 = be.Expr2.TryEvaluateExpression(context, out var value2);
					if (v2)
					{
						switch (value2)
						{
							case int vi when vi == 0 : return be.Expr1;
							case int vi when
								be.Expr1    is SqlBinaryExpression be1 &&
								be1.Expr2.TryEvaluateExpression(context, out var be1v2) &&
								be1v2 is int be1v2i :
							{
								switch (be1.Operation)
								{
									case "+":
									{
										var value = be1v2i + vi;
										var oper  = be1.Operation;

										if (value < 0)
										{
											value = -value;
											oper  = "-";
										}

										return new SqlBinaryExpression(be.SystemType, be1.Expr1, oper, CreateSqlValue(value, be), be.Precedence);
									}

									case "-":
									{
										var value = be1v2i - vi;
										var oper  = be1.Operation;

										if (value < 0)
										{
											value = -value;
											oper  = "+";
										}

										return new SqlBinaryExpression(be.SystemType, be1.Expr1, oper, CreateSqlValue(value, be), be.Precedence);
									}
								}

								break;
							}

							case string vs when vs == "" : return be.Expr1;
							case string vs when
								be.Expr1    is SqlBinaryExpression be1 &&
								//be1.Operation == "+"                   &&
								be1.Expr2.TryEvaluateExpression(context, out var be1v2) &&
								be1v2 is string be1v2s :
							{
								return new SqlBinaryExpression(
									be1.SystemType,
									be1.Expr1,
									be1.Operation,
									new SqlValue(string.Concat(be1v2s, vs)));
							}
						}
					}

					if (v1 && v2)
					{
						if (value1 is int i1 && value2 is int i2) return CreateSqlValue(i1 + i2, be);
						if (value1 is string || value2 is string) return CreateSqlValue(value1?.ToString() + value2, be);
					}

					break;
				}

				case "-":
				{
					var v2 = be.Expr2.TryEvaluateExpression(context, out var value2);
					if (v2)
					{
						switch (value2)
						{
							case int vi when vi == 0 : return be.Expr1;
							case int vi when
								be.Expr1 is SqlBinaryExpression be1 &&
								be1.Expr2.TryEvaluateExpression(context, out var be1v2) &&
								be1v2 is int be1v2i :
							{
								switch (be1.Operation)
								{
									case "+":
									{
										var value = be1v2i - vi;
										var oper  = be1.Operation;

										if (value < 0)
										{
											value = -value;
											oper  = "-";
										}

										return new SqlBinaryExpression(be.SystemType, be1.Expr1, oper, CreateSqlValue(value, be), be.Precedence);
									}

									case "-":
									{
										var value = be1v2i + vi;
										var oper  = be1.Operation;

										if (value < 0)
										{
											value = -value;
											oper  = "+";
										}

										return new SqlBinaryExpression(be.SystemType, be1.Expr1, oper, CreateSqlValue(value, be), be.Precedence);
									}
								}

								break;
							}
						}
					}

					if (v2 && be.Expr1.TryEvaluateExpression(context, out var value1))
					{
						if (value1 is int i1 && value2 is int i2) return CreateSqlValue(i1 - i2, be);
					}

					break;
				}

				case "*":
				{
					var v1 = be.Expr1.TryEvaluateExpression(context, out var value1);
					if (v1)
					{
						switch (value1)
						{
							case int i when i == 0 : return CreateSqlValue(0, be);
							case int i when i == 1 : return be.Expr2;
							case int i when
								be.Expr2    is SqlBinaryExpression be2 &&
								be2.Operation == "*"                   &&
								be2.Expr1.TryEvaluateExpression(context, out var be2v1)  &&
								be2v1 is int bi :
							{
								return new SqlBinaryExpression(be2.SystemType, CreateSqlValue(i * bi, be), "*", be2.Expr2);
							}
						}
					}

					var v2 = be.Expr2.TryEvaluateExpression(context, out var value2);
					if (v2)
					{
						switch (value2)
						{
							case int i when i == 0 : return CreateSqlValue(0, be);
							case int i when i == 1 : return be.Expr1;
						}
					}

					if (v1 && v2)
					{
						switch (value1)
						{
							case int    i1 when value2 is int    i2 : return CreateSqlValue(i1 * i2, be);
							case int    i1 when value2 is double d2 : return CreateSqlValue(i1 * d2, be);
							case double d1 when value2 is int    i2 : return CreateSqlValue(d1 * i2, be);
							case double d1 when value2 is double d2 : return CreateSqlValue(d1 * d2, be);
						}
					}

					break;
				}
			}

			if (be.Operation.In("+", "-") && be.Expr1.SystemType == be.Expr2.SystemType)
			{
				ISqlExpression? newExpr = be switch
				{
					// (binary + v)
					(SqlBinaryExpression binary, "+", var v) when v.CanBeEvaluated(context) =>
						binary switch
						{
							// (some + e) + v ===> some + (e + v)
							(var some, "+", var e) when e.CanBeEvaluated(context) => new SqlBinaryExpression(be.SystemType, some, "+", new SqlBinaryExpression(be.SystemType, e, "+", v)),

							// (some - e) + v ===> some + (v - e)
							(var some, "-", var e) when e.CanBeEvaluated(context) => new SqlBinaryExpression(be.SystemType, some, "+", new SqlBinaryExpression(be.SystemType, v, "-", e)),

							// (e + some) + v ===> some + (e + v)
							(var e, "+", var some) when e.SystemType.IsNumericType() && e.CanBeEvaluated(context) => new SqlBinaryExpression(be.SystemType, some, "+", new SqlBinaryExpression(be.SystemType, e, "+", v)),

							// (e - some) + v ===> (e + v) - some
							(var e, "-", var some) when e.CanBeEvaluated(context) => new SqlBinaryExpression(be.SystemType, new SqlBinaryExpression(be.SystemType, e, "+", v), "-", some),

							_ => null
						},

					// (binary - v)
					(SqlBinaryExpression binary, "-", var v) when v.CanBeEvaluated(context) =>
						binary switch
						{
							// (some + e) - v ===> some + (e - v)
							(var some, "+", var e) when e.CanBeEvaluated(context) => new SqlBinaryExpression(be.SystemType, some, "+", new SqlBinaryExpression(be.SystemType, e, "-", v)),

							// (some - e) - v ===> some - (e + v)
							(var some, "-", var e) when e.CanBeEvaluated(context) => new SqlBinaryExpression(be.SystemType, some, "+", new SqlBinaryExpression(be.SystemType, e, "+", v)),

							// (e + some) - v ===> some + (e - v)
							(var e, "+", var some) when e.CanBeEvaluated(context) => new SqlBinaryExpression(be.SystemType, some, "+", new SqlBinaryExpression(be.SystemType, e, "-", v)),

							// (e - some) - v ===> (e - v) - some
							(var e, "-", var some) when e.CanBeEvaluated(context) => new SqlBinaryExpression(be.SystemType, new SqlBinaryExpression(be.SystemType, e, "-", v), "-", some),

							_ => null
						},

					// (v + binary)
					(var v, "+", SqlBinaryExpression binary) when v.CanBeEvaluated(context) =>
						binary switch
						{
							// v + (some + e) ===> (v + e) + some
							(var some, "+", var e) when e.SystemType.IsNumericType() && e.CanBeEvaluated(context) => new SqlBinaryExpression(be.SystemType, new SqlBinaryExpression(be.SystemType, v, "+", e), "+", some),

							// v + (some - e) + v ===> (v - e) + some
							(var some, "-", var e) when e.CanBeEvaluated(context) => new SqlBinaryExpression(be.SystemType, new SqlBinaryExpression(be.SystemType, v, "-", e), "+", some),

							// v + (e + some) ===> (v + e) + some
							(var e, "+", var some) when e.CanBeEvaluated(context) => new SqlBinaryExpression(be.SystemType, new SqlBinaryExpression(be.SystemType, v, "+", e), "+", some),

							// v + (e - some) ===> (v + e) - some
							(var e, "-", var some) when e.CanBeEvaluated(context) => new SqlBinaryExpression(be.SystemType, new SqlBinaryExpression(be.SystemType, v, "+", e), "-", some),

							_ => null
						},

					// (v - binary)
					(var v, "+", SqlBinaryExpression binary) when v.CanBeEvaluated(context) =>
						binary switch
						{
							// v - (some + e) ===> (v - e) - some
							(var some, "+", var e) when e.CanBeEvaluated(context) => new SqlBinaryExpression(be.SystemType, new SqlBinaryExpression(be.SystemType, v, "-", e), "-", some),

							// v - (some - e) + v ===> (v + e) - some
							(var some, "-", var e) when e.CanBeEvaluated(context) => new SqlBinaryExpression(be.SystemType, new SqlBinaryExpression(be.SystemType, v, "+", e), "-", some),

							// v - (e + some) ===> (v - e) - some
							(var e, "+", var some) when e.CanBeEvaluated(context) => new SqlBinaryExpression(be.SystemType, new SqlBinaryExpression(be.SystemType, v, "-", e), "-", some),

							// v - (e - some) ===> (v - e) + some
							(var e, "-", var some) when e.CanBeEvaluated(context) => new SqlBinaryExpression(be.SystemType, new SqlBinaryExpression(be.SystemType, v, "-", e), "+", some),

							_ => null
						},

					// (some - some) ==> 0
					(var some1, "-", var some2) when some1.Equals(some2) => new SqlValue(be.SystemType, 0),

					// (some - (s1 - s2)) ==> (some - s1) + s2
					(var some, "-", SqlBinaryExpression(var s1, "-", var s2)) => new SqlBinaryExpression(be.SystemType, new SqlBinaryExpression(be.SystemType, some, "-", s1), "+", s2),

					_ => null
				};

				if (newExpr != null)
					return newExpr;
			}

			return be;
		}

		#endregion

		#region Conversion

		[return: NotNullIfNotNull("element")]
		public virtual IQueryElement? ConvertElement(MappingSchema mappingSchema, IQueryElement? element, OptimizationContext context)
		{
			return OptimizeElement(mappingSchema, element, context, true);
		}

		public virtual ISqlExpression ConvertExpressionImpl(ISqlExpression expression, ConvertVisitor<RunOptimizationContext> visitor)
		{
			switch (expression.ElementType)
			{
				case QueryElementType.SqlBinaryExpression :
				#region SqlBinaryExpression
				{
					var be = (SqlBinaryExpression)expression;

					switch (be.Operation)
					{
						case "+":
						{
							if (be.Expr1.SystemType == typeof(string) && be.Expr2.SystemType != typeof(string))
							{
								var len = be.Expr2.SystemType == null ? 100 : SqlDataType.GetMaxDisplaySize(SqlDataType.GetDataType(be.Expr2.SystemType).Type.DataType);

								if (len == null || len <= 0)
									len = 100;

								return new SqlBinaryExpression(
									be.SystemType,
									be.Expr1,
									be.Operation,
									ConvertExpressionImpl(new SqlFunction(typeof(string), "Convert", new SqlDataType(DataType.VarChar, len), be.Expr2), visitor),
									be.Precedence);
							}

							if (be.Expr1.SystemType != typeof(string) && be.Expr2.SystemType == typeof(string))
							{
								var len = be.Expr1.SystemType == null ? 100 : SqlDataType.GetMaxDisplaySize(SqlDataType.GetDataType(be.Expr1.SystemType).Type.DataType);

								if (len == null || len <= 0)
									len = 100;

								return new SqlBinaryExpression(
									be.SystemType,
									ConvertExpressionImpl(new SqlFunction(typeof(string), "Convert", new SqlDataType(DataType.VarChar, len), be.Expr1), visitor),
									be.Operation,
									be.Expr2,
									be.Precedence);
							}

							break;
						}
					}

					break;
				}
				#endregion

				case QueryElementType.SqlFunction :
				#region SqlFunction

				{
					return ConvertFunction((SqlFunction)expression);
				}
				#endregion

				case QueryElementType.SqlExpression   :
				{
					var se = (SqlExpression)expression;

					if (se.Expr == "{0}" && se.Parameters.Length == 1 && se.Parameters[0] != null && se.CanBeNull == se.Parameters[0].CanBeNull)
						return se.Parameters[0];

					break;
				}
			}

			return expression;
		}

		protected virtual ISqlExpression ConvertFunction(SqlFunction func)
		{
			switch (func.Name)
			{
				case "Average": return new SqlFunction(func.SystemType, "Avg", func.Parameters);
				case "Max":
				case "Min":
				{
					if (func.SystemType == typeof(bool) || func.SystemType == typeof(bool?))
					{
						return new SqlFunction(typeof(int), func.Name,
							new SqlFunction(func.SystemType, "CASE", func.Parameters[0], new SqlValue(1), new SqlValue(0)) { CanBeNull = false });
					}

					break;
				}

				case "$Convert$":
					return ConvertConvertion(func);


				case "$ToLower$": return new SqlFunction(func.SystemType, "Lower",   func.IsAggregate, func.IsPure, func.Precedence, func.Parameters);
				case "$ToUpper$": return new SqlFunction(func.SystemType, "Upper",   func.IsAggregate, func.IsPure, func.Precedence, func.Parameters);
				case "$Replace$": return new SqlFunction(func.SystemType, "Replace", func.IsAggregate, func.IsPure, func.Precedence, func.Parameters);

			}

			return func;
		}

		public readonly struct RunOptimizationContext
		{
			public RunOptimizationContext(
				OptimizationContext optimizationContext,
				BasicSqlOptimizer   optimizer,
				MappingSchema?      mappingSchema,
				bool                register,
				Func<ConvertVisitor<RunOptimizationContext>, IQueryElement, IQueryElement> func)
			{
				OptimizationContext = optimizationContext;
				Optimizer           = optimizer;
				MappingSchema       = mappingSchema;
				Register            = register;
				Func                = func;
			}

			public readonly OptimizationContext OptimizationContext;
			public readonly BasicSqlOptimizer   Optimizer;
			public readonly bool                Register;
			public readonly MappingSchema?      MappingSchema;

			public readonly Func<ConvertVisitor<RunOptimizationContext>, IQueryElement, IQueryElement> Func;
		}

		static IQueryElement RunOptimization(
			IQueryElement       element,
			OptimizationContext optimizationContext,
			BasicSqlOptimizer   optimizer,
			MappingSchema?      mappingSchema,
			bool                register,
			Func<ConvertVisitor<RunOptimizationContext>,IQueryElement,IQueryElement> func)
		{
			var ctx = new RunOptimizationContext(optimizationContext, optimizer, mappingSchema, register, func);

			for (;;)
			{
				var newElement = optimizationContext.ConvertAll(
					ctx,
					element,
					static (visitor, e) =>
					{
						var prev = e;

						for (;;)
						{
							var ne = visitor.Context.Func(visitor, e);

							if (ReferenceEquals(ne, e))
								break;

							e = ne;
						}

						if (visitor.Context.Register)
							visitor.Context.OptimizationContext.RegisterOptimized(prev, e);

						return e;
					},
					static visitor =>
					{
						if (visitor.Context.OptimizationContext.IsOptimized(visitor.CurrentElement, out var expr))
						{
							visitor.CurrentElement = expr;
							return false;
						}
						return true;
					});

				if (ReferenceEquals(newElement, element))
					return element;

				element = newElement;
			}
		}

		public IQueryElement? OptimizeElement(MappingSchema? mappingSchema, IQueryElement? element, OptimizationContext optimizationContext, bool withConversion)
		{
			if (element == null)
				return null;

			if (optimizationContext.IsOptimized(element, out var newElement))
				return newElement!;

			newElement = RunOptimization(element, optimizationContext, this, mappingSchema, !withConversion,
				static (visitor, e) =>
				{
					var ne = e;
					if (ne is ISqlExpression expr1)
						ne = visitor.Context.Optimizer.OptimizeExpression(expr1, visitor);

					if (ne is ISqlPredicate pred1)
						ne = visitor.Context.Optimizer.OptimizePredicate(pred1, visitor.Context.OptimizationContext.Context);

					if (!ReferenceEquals(ne, e))
						return ne;

					ne = visitor.Context.Optimizer.OptimizeQueryElement(visitor, ne);

					return ne;
				});

			if (withConversion)
			{
				if (mappingSchema == null)
					throw new InvalidOperationException("MappingSchema is required for conversion");

				newElement = RunOptimization(newElement, optimizationContext, this, mappingSchema, true,
					static(visitor, e) =>
					{
						var ne = e;

						if (ne is ISqlExpression expr2)
							ne = visitor.Context.Optimizer.ConvertExpressionImpl(expr2, visitor);

						if (!ReferenceEquals(ne, e))
							return ne;

						if (ne is ISqlPredicate pred3)
							ne = visitor.Context.Optimizer.ConvertPredicateImpl(pred3, visitor);

						return ne;
					});

			}

			return newElement;
		}

		public virtual bool CanCompareSearchConditions => false;

		public virtual ISqlPredicate ConvertPredicateImpl(ISqlPredicate predicate, ConvertVisitor<RunOptimizationContext> visitor)
		{
			switch (predicate.ElementType)
			{
				case QueryElementType.ExprExprPredicate:
				{
					var exprExpr = (SqlPredicate.ExprExpr)predicate;
					var reduced  = exprExpr.Reduce(visitor.Context.OptimizationContext.Context);

					if (!ReferenceEquals(reduced, exprExpr))
					{
						return reduced;
					}

					if (!CanCompareSearchConditions && (exprExpr.Expr1.ElementType == QueryElementType.SearchCondition || exprExpr.Expr2.ElementType == QueryElementType.SearchCondition))
					{
						var expr1 = exprExpr.Expr1;
						if (expr1.ElementType == QueryElementType.SearchCondition)
							expr1 = ConvertBooleanExprToCase(expr1);

						var expr2 = exprExpr.Expr2;
						if (expr2.ElementType == QueryElementType.SearchCondition)
							expr2 = ConvertBooleanExprToCase(expr2);

						return new SqlPredicate.ExprExpr(expr1, exprExpr.Operator, expr2, exprExpr.WithNull);
					}

					break;
				}
				case QueryElementType.IsTruePredicate:
					return ((SqlPredicate.IsTrue)predicate).Reduce();
				case QueryElementType.LikePredicate:
					return ConvertLikePredicate(visitor.Context.MappingSchema!, (SqlPredicate.Like)predicate, visitor.Context.OptimizationContext.Context);
				case QueryElementType.SearchStringPredicate:
					return ConvertSearchStringPredicate((SqlPredicate.SearchString)predicate, visitor);
				case QueryElementType.InListPredicate:
					return ConvertInListPredicate(visitor.Context.MappingSchema!, (SqlPredicate.InList)predicate, visitor.Context.OptimizationContext.Context);
			}
			return predicate;
		}

		public virtual string LikeEscapeCharacter         => "~";
		public virtual string LikeWildcardCharacter       => "%";
		public virtual bool   LikeHasCharacterSetSupport  => true;
		public virtual bool   LikePatternParameterSupport => true;
		public virtual bool   LikeValueParameterSupport   => true;
		public virtual bool   LikeIsEscapeSupported       => true;

		protected static  string[] StandardLikeCharactersToEscape = {"%", "_", "?", "*", "#", "[", "]"};
		public    virtual string[] LikeCharactersToEscape => StandardLikeCharactersToEscape;

		public virtual string EscapeLikeCharacters(string str, string escape)
		{
			var newStr = str;

			newStr = newStr.Replace(escape, escape + escape);


			var toEscape = LikeCharactersToEscape;
			foreach (var s in toEscape)
			{
				newStr = newStr.Replace(s, escape + s);
			}

			return newStr;
		}

		static ISqlExpression GenerateEscapeReplacement(ISqlExpression expression, ISqlExpression character, ISqlExpression escapeCharacter)
		{
			var result = new SqlFunction(typeof(string), "$Replace$", false, true, expression, character,
				new SqlBinaryExpression(typeof(string), escapeCharacter, "+", character, Precedence.Additive));
			return result;
		}

		public static ISqlExpression GenerateEscapeReplacement(ISqlExpression expression, ISqlExpression character)
		{
			var result = new SqlFunction(typeof(string), "$Replace$", false, true, expression, character,
				new SqlBinaryExpression(typeof(string), new SqlValue("["), "+",
					new SqlBinaryExpression(typeof(string), character, "+", new SqlValue("]"), Precedence.Additive),
					Precedence.Additive));
			return result;
		}

		protected virtual string EscapeLikeCharactersBrackets(string str, string[] toEscape)
		{
			var newStr = DataTools.EscapeUnterminatedBracket(str);
			if (newStr == str)
				newStr = newStr.Replace("[", "[[]");

			foreach (var s in toEscape)
			{
				if (s != "[" && s != "]")
					newStr = newStr.Replace(s, "[" + s + "]");
			}

			return newStr;
		}

		public virtual ISqlExpression EscapeLikeCharacters(ISqlExpression expression, ref ISqlExpression? escape)
		{
			var newExpr = expression;

			if (escape == null)
				escape = new SqlValue(LikeEscapeCharacter);

			newExpr = GenerateEscapeReplacement(newExpr, escape, escape);

			var toEscape = LikeCharactersToEscape;
			foreach (var s in toEscape)
			{
				newExpr = GenerateEscapeReplacement(newExpr, new SqlValue(s), escape);
			}

			return newExpr;
		}

		public virtual ISqlPredicate ConvertLikePredicate(
			MappingSchema     mappingSchema,
			SqlPredicate.Like predicate,
			EvaluationContext context)
		{
			return predicate;
		}

		protected ISqlPredicate ConvertSearchStringPredicateViaLike(
			SqlPredicate.SearchString              predicate,
			ConvertVisitor<RunOptimizationContext> visitor)
		{
			if (predicate.Expr2.TryEvaluateExpression(visitor.Context.OptimizationContext.Context, out var patternRaw)
				&& Converter.TryConvertToString(patternRaw, out var patternRawValue))
			{
				if (patternRawValue == null)
					return new SqlPredicate.IsTrue(new SqlValue(true), new SqlValue(true), new SqlValue(false), null, predicate.IsNot);

				var patternValue = LikeIsEscapeSupported
					? EscapeLikeCharacters(patternRawValue, LikeEscapeCharacter)
					: EscapeLikeCharactersBrackets(patternRawValue, LikeCharactersToEscape);

				patternValue = predicate.Kind switch
				{
					SqlPredicate.SearchString.SearchKind.StartsWith => patternValue + LikeWildcardCharacter,
					SqlPredicate.SearchString.SearchKind.EndsWith   => LikeWildcardCharacter + patternValue,
					SqlPredicate.SearchString.SearchKind.Contains   => LikeWildcardCharacter + patternValue + LikeWildcardCharacter,
					_ => throw new InvalidOperationException($"Unexpected predicate kind: {predicate.Kind}")
				};

				var patternExpr = LikePatternParameterSupport
					? CreateSqlValue(patternValue, predicate.Expr2.GetExpressionType(), predicate.Expr2)
					: new SqlValue(patternValue);

				var valueExpr = predicate.Expr1;
				if (!LikeValueParameterSupport)
				{
					predicate.Expr1.VisitAll(static e =>
					{
						if (e is SqlParameter p)
							p.IsQueryParameter = false;
					});
				}

				return new SqlPredicate.Like(valueExpr, predicate.IsNot, patternExpr,
					LikeIsEscapeSupported && (patternValue != patternRawValue) ? new SqlValue(LikeEscapeCharacter) : null);
			}
			else
			{
				ISqlExpression? escape = null;

				var patternExpr = EscapeLikeCharacters(predicate.Expr2, ref escape);

				var anyCharacterExpr = new SqlValue(LikeWildcardCharacter);

				patternExpr = predicate.Kind switch
				{
					SqlPredicate.SearchString.SearchKind.StartsWith => new SqlBinaryExpression(typeof(string), patternExpr, "+", anyCharacterExpr, Precedence.Additive),
					SqlPredicate.SearchString.SearchKind.EndsWith   => new SqlBinaryExpression(typeof(string), anyCharacterExpr, "+", patternExpr, Precedence.Additive),
					SqlPredicate.SearchString.SearchKind.Contains   => new SqlBinaryExpression(typeof(string), new SqlBinaryExpression(typeof(string), anyCharacterExpr, "+", patternExpr, Precedence.Additive), "+", anyCharacterExpr, Precedence.Additive),
					_ => throw new InvalidOperationException($"Unexpected predicate kind: {predicate.Kind}")
				};

				patternExpr = OptimizeExpression(patternExpr, visitor);

				return new SqlPredicate.Like(predicate.Expr1, predicate.IsNot, patternExpr,
					LikeIsEscapeSupported ? escape : null);
			}
		}

		public virtual ISqlPredicate ConvertSearchStringPredicate(
			SqlPredicate.SearchString              predicate,
			ConvertVisitor<RunOptimizationContext> visitor)
		{
			if (predicate.CaseSensitive.EvaluateBoolExpression(visitor.Context.OptimizationContext.Context) == false)
			{
				predicate = new SqlPredicate.SearchString(
					new SqlFunction(typeof(string), "$ToLower$", predicate.Expr1),
					predicate.IsNot,
					new SqlFunction(typeof(string), "$ToLower$", predicate.Expr2),
					predicate.Kind,
					new SqlValue(false));
			}

			return ConvertSearchStringPredicateViaLike(predicate, visitor);
		}

		static SqlField ExpectsUnderlyingField(ISqlExpression expr)
		{
			var result = QueryHelper.GetUnderlyingField(expr);
			if (result == null)
				throw new InvalidOperationException($"Cannot retrieve underlying field for '{expr.ToDebugString()}'.");
			return result;
		}

		public virtual ISqlPredicate ConvertInListPredicate(MappingSchema mappingSchema, SqlPredicate.InList p, EvaluationContext context)
		{
			if (p.Values == null || p.Values.Count == 0)
				return new SqlPredicate.Expr(new SqlValue(p.IsNot));

			if (p.Values.Count == 1 && p.Values[0] is SqlParameter parameter)
			{
				var paramValue = parameter.GetParameterValue(context.ParameterValues);

				if (paramValue.Value == null)
					return new SqlPredicate.Expr(new SqlValue(p.IsNot));

				if (paramValue.Value is IEnumerable items)
				{
					if (p.Expr1 is ISqlTableSource table)
					{
						var keys  = table.GetKeys(true);

						if (keys == null || keys.Count == 0)
							throw new SqlException("Cant create IN expression.");

						if (keys.Count == 1)
						{
							var values = new List<ISqlExpression>();
							var field  = ExpectsUnderlyingField(keys[0]);
							var cd     = field.ColumnDescriptor;

							foreach (var item in items)
							{
								var value = cd.MemberAccessor.GetValue(item!);
								values.Add(mappingSchema.GetSqlValue(cd.MemberType, value));
							}

							if (values.Count == 0)
								return new SqlPredicate.Expr(new SqlValue(p.IsNot));

							return new SqlPredicate.InList(keys[0], null, p.IsNot, values);
						}

						{
							var sc = new SqlSearchCondition();

							foreach (var item in items)
							{
								var itemCond = new SqlSearchCondition();

								foreach (var key in keys)
								{
									var field = ExpectsUnderlyingField(key);
									var cd    = field.ColumnDescriptor;
									var value = cd.MemberAccessor.GetValue(item!);
									//TODO: review
									var cond  = value == null ?
										new SqlCondition(false, new SqlPredicate.IsNull  (field, false)) :
										new SqlCondition(false, new SqlPredicate.ExprExpr(field, SqlPredicate.Operator.Equal, mappingSchema.GetSqlValue(value), null));

									itemCond.Conditions.Add(cond);
								}

								sc.Conditions.Add(new SqlCondition(false, new SqlPredicate.Expr(itemCond), true));
							}

							if (sc.Conditions.Count == 0)
								return new SqlPredicate.Expr(new SqlValue(p.IsNot));

							if (p.IsNot)
								return new SqlPredicate.NotExpr(sc, true, Precedence.LogicalNegation);

							return new SqlPredicate.Expr(sc, Precedence.LogicalDisjunction);
						}
					}

					if (p.Expr1 is SqlObjectExpression expr)
					{
						var parameters = expr.InfoParameters;
						if (parameters.Length == 1)
						{
							var values = new List<ISqlExpression>();

							foreach (var item in items)
								values.Add(expr.GetSqlValue(item!, 0));

							if (values.Count == 0)
								return new SqlPredicate.Expr(new SqlValue(p.IsNot));

							return new SqlPredicate.InList(parameters[0].Sql, null, p.IsNot, values);
						}

						var sc = new SqlSearchCondition();

						foreach (var item in items)
						{
							var itemCond = new SqlSearchCondition();

							for (var i = 0; i < parameters.Length; i++)
							{
								var sql   = parameters[i].Sql;
								var value = expr.GetSqlValue(item!, i);
								var cond  = value == null ?
									new SqlCondition(false, new SqlPredicate.IsNull  (sql, false)) :
									new SqlCondition(false, new SqlPredicate.ExprExpr(sql, SqlPredicate.Operator.Equal, value, null));

								itemCond.Conditions.Add(cond);
							}

							sc.Conditions.Add(new SqlCondition(false, new SqlPredicate.Expr(itemCond), true));
						}

						if (sc.Conditions.Count == 0)
							return new SqlPredicate.Expr(new SqlValue(p.IsNot));

						if (p.IsNot)
							return new SqlPredicate.NotExpr(sc, true, Precedence.LogicalNegation);

						return new SqlPredicate.Expr(sc, Precedence.LogicalDisjunction);
					}
				}
			}

			return p;
		}

		protected ISqlExpression ConvertCoalesceToBinaryFunc(SqlFunction func, string funcName)
		{
			var last = func.Parameters[func.Parameters.Length - 1];
			for (int i = func.Parameters.Length - 2; i >= 0; i--)
			{
				last = new SqlFunction(func.SystemType, funcName, func.Parameters[i], last);
			}
			return last;
		}

		#endregion

		#endregion

		#region DataTypes

		protected virtual int? GetMaxLength     (SqlDataType type) { return SqlDataType.GetMaxLength     (type.Type.DataType); }
		protected virtual int? GetMaxPrecision  (SqlDataType type) { return SqlDataType.GetMaxPrecision  (type.Type.DataType); }
		protected virtual int? GetMaxScale      (SqlDataType type) { return SqlDataType.GetMaxScale      (type.Type.DataType); }
		protected virtual int? GetMaxDisplaySize(SqlDataType type) { return SqlDataType.GetMaxDisplaySize(type.Type.DataType); }

		protected virtual ISqlExpression ConvertConvertion(SqlFunction func)
		{
			var from = (SqlDataType)func.Parameters[1];
			var to   = (SqlDataType)func.Parameters[0];

			if (to.Type.SystemType == typeof(object))
				return func.Parameters[2];

			if (to.Type.Length > 0)
			{
				var maxLength = to.Type.SystemType == typeof(string) ? GetMaxDisplaySize(from) : GetMaxLength(from);
				var newLength = maxLength != null && maxLength >= 0 ? Math.Min(to.Type.Length ?? 0, maxLength.Value) : to.Type.Length;

				if (to.Type.Length != newLength)
					to = new SqlDataType(to.Type.WithLength(newLength));
			}
			else if (from.Type.SystemType == typeof(short) && to.Type.SystemType == typeof(int))
				return func.Parameters[2];

			return new SqlFunction(func.SystemType, "Convert", to, func.Parameters[2]);
		}

		#endregion

		#region Alternative Builders

		protected ISqlExpression? AlternativeConvertToBoolean(SqlFunction func, int paramNumber)
		{
			var par = func.Parameters[paramNumber];

			if (par.SystemType!.IsFloatType() || par.SystemType!.IsIntegerType())
			{
				var sc = new SqlSearchCondition();

				sc.Conditions.Add(
					new SqlCondition(false,
						new SqlPredicate.ExprExpr(par, SqlPredicate.Operator.NotEqual, new SqlValue(0),
							Configuration.Linq.CompareNullsAsValues ? false : null)));

				return new SqlFunction(func.SystemType, "CASE", sc, new SqlValue(true), new SqlValue(false))
				{
					CanBeNull = false,
				};
			}

			return null;
		}

		protected ISqlExpression ConvertBooleanExprToCase(ISqlExpression expression)
		{
			return new SqlFunction(typeof(bool), "CASE", expression, new SqlValue(true), new SqlValue(false))
			{
				CanBeNull = false,
				DoNotOptimize = true
			};
		}

		protected static bool IsDateDataType(ISqlExpression expr, string dateName)
		{
			return expr.ElementType switch
			{
				QueryElementType.SqlDataType   => ((SqlDataType)expr).Type.DataType == DataType.Date,
				QueryElementType.SqlExpression => ((SqlExpression)expr).Expr == dateName,
				_                              => false,
			};
		}

		protected static bool IsDateDataOffsetType(ISqlExpression expr)
		{
			return expr.ElementType switch
			{
				QueryElementType.SqlDataType => ((SqlDataType)expr).Type.DataType == DataType.DateTimeOffset,
				_                            => false,
			};
		}

		protected static bool IsTimeDataType(ISqlExpression expr)
		{
			return expr.ElementType switch
			{
				QueryElementType.SqlDataType   => ((SqlDataType)expr).Type.DataType == DataType.Time,
				QueryElementType.SqlExpression => ((SqlExpression)expr).Expr == "Time",
				_                              => false,
			};
		}

		protected ISqlExpression FloorBeforeConvert(SqlFunction func)
		{
			var par1 = func.Parameters[1];

			return par1.SystemType!.IsFloatType() && func.SystemType.IsIntegerType() ?
				new SqlFunction(func.SystemType, "Floor", par1) : par1;
		}

		protected SqlDeleteStatement GetAlternativeDelete(SqlDeleteStatement deleteStatement)
		{
			if ((deleteStatement.SelectQuery.From.Tables.Count > 1 || deleteStatement.SelectQuery.From.Tables[0].Joins.Count > 0) &&
				deleteStatement.SelectQuery.From.Tables[0].Source is SqlTable table)
			{
				if (deleteStatement.Output != null)
					throw new NotImplementedException($"GetAlternativeDelete not implemented for delete with output");

				var sql = new SelectQuery { IsParameterDependent = deleteStatement.IsParameterDependent };

				var newDeleteStatement = new SqlDeleteStatement(sql);

				deleteStatement.SelectQuery.ParentSelect = sql;

				var copy      = new SqlTable(table) { Alias = null };
				var tableKeys = table.GetKeys(true);
				var copyKeys  = copy. GetKeys(true);

				if (deleteStatement.SelectQuery.Where.SearchCondition.Conditions.Any(static c => c.IsOr))
				{
					var sc1 = new SqlSearchCondition(deleteStatement.SelectQuery.Where.SearchCondition.Conditions);
					var sc2 = new SqlSearchCondition();

					for (var i = 0; i < tableKeys.Count; i++)
					{
						sc2.Conditions.Add(new SqlCondition(
							false,
							new SqlPredicate.ExprExpr(copyKeys[i], SqlPredicate.Operator.Equal, tableKeys[i], Configuration.Linq.CompareNullsAsValues ? true : null)));
					}

					deleteStatement.SelectQuery.Where.SearchCondition.Conditions.Clear();
					deleteStatement.SelectQuery.Where.SearchCondition.Conditions.Add(new SqlCondition(false, sc1));
					deleteStatement.SelectQuery.Where.SearchCondition.Conditions.Add(new SqlCondition(false, sc2));
				}
				else
				{
					for (var i = 0; i < tableKeys.Count; i++)
						deleteStatement.SelectQuery.Where.Expr(copyKeys[i]).Equal.Expr(tableKeys[i]);
				}

				newDeleteStatement.SelectQuery.From.Table(copy).Where.Exists(deleteStatement.SelectQuery);
				newDeleteStatement.With = deleteStatement.With;

				deleteStatement = newDeleteStatement;
			}

			return deleteStatement;
		}

		protected SqlTableSource? GetMainTableSource(SelectQuery selectQuery)
		{
			if (selectQuery.From.Tables.Count > 0 && selectQuery.From.Tables[0] is SqlTableSource tableSource)
				return tableSource;
			return null;
		}

		public static bool IsAggregationFunction(IQueryElement expr)
		{
			if (expr is SqlFunction func)
				return func.IsAggregate;

			if (expr is SqlExpression expression)
				return expression.IsAggregate;

			return false;
		}

		protected bool NeedsEnvelopingForUpdate(SelectQuery query)
		{
			if (query.Select.HasModifier || !query.GroupBy.IsEmpty)
				return true;

			if (!query.Where.IsEmpty)
			{
				if (query.Where.Find(IsAggregationFunction) != null)
					return true;
			}

			return false;
		}

		protected SqlUpdateStatement GetAlternativeUpdate(SqlUpdateStatement updateStatement)
		{
			var sourcesCount  = QueryHelper.EnumerateAccessibleSources(updateStatement.SelectQuery).Skip(1).Take(2).Count();

			// It covers subqueries also. Simple subquery will have sourcesCount == 2
			if (sourcesCount > 1)
			{
				if (NeedsEnvelopingForUpdate(updateStatement.SelectQuery))
					updateStatement = QueryHelper.WrapQuery(updateStatement, updateStatement.SelectQuery, allowMutation: true);

				var sql = new SelectQuery { IsParameterDependent = updateStatement.IsParameterDependent  };

				var newUpdateStatement = new SqlUpdateStatement(sql);
				updateStatement.SelectQuery.ParentSelect = sql;

				var tableToUpdate = updateStatement.GetUpdateTable();

				if (tableToUpdate == null)
					throw new LinqToDBException("Query can't be translated to UPDATE Statement.");

				// we have to ensure that clone do not contain tableToUpdate
				var objectTree   = new Dictionary<IQueryElement, IQueryElement>();
				var clonedQuery  = updateStatement.SelectQuery.Clone(objectTree);

				var tableToUpdateMapping = new Dictionary<IQueryElement,IQueryElement>(objectTree);
				// remove mapping from updatable table
				objectTree.Remove(tableToUpdate);
				foreach (var field in tableToUpdate.Fields)
					objectTree.Remove(field);

				SqlTable? tableToCompare = null;
				foreach (var ts in QueryHelper.EnumerateAccessibleSources(clonedQuery))
				{
					var t = ts as SqlTable;
					if (QueryHelper.IsEqualTables(t, tableToUpdate))
					{
						tableToCompare = t;
						break;
					}
				}

				if (tableToCompare == null)
					throw new LinqToDBException("Query can't be translated to UPDATE Statement.");

				var compareKeys = tableToCompare.GetKeys(true);
				var tableKeys   = tableToUpdate.GetKeys(true);

				clonedQuery.Where.EnsureConjunction();
				for (var i = 0; i < tableKeys.Count; i++)
				{
					var column = QueryHelper.NeedColumnForExpression(clonedQuery, compareKeys[i], false);
					if (column == null)
						throw new LinqToDBException($"Can not create query column for expression '{compareKeys[i]}'.");
					var compare = QueryHelper.GenerateEquality(tableKeys[i], column);
					clonedQuery.Where.SearchCondition.Conditions.Add(compare);
				}

				clonedQuery.Select.Columns.Clear();
				newUpdateStatement.SelectQuery.From.Table(tableToUpdate).Where.Exists(clonedQuery);

				foreach (var item in updateStatement.Update.Items)
				{
					var ex = item.Expression!.Convert(objectTree, static (v, expr) =>
						v.Context.TryGetValue(expr, out var newValue)
							? newValue
							: expr);

					var usedSources = new HashSet<ISqlTableSource>();
					QueryHelper.GetUsedSources(ex, usedSources);
					usedSources.Remove(tableToUpdate);
					if (objectTree.TryGetValue(tableToUpdate, out var replaced))
						usedSources.Remove((ISqlTableSource)replaced);

					if (usedSources.Count > 0)
					{
						// it means that update value column depends on other tables and we have to generate more complicated query

						var innerQuery = clonedQuery.Clone(static e => e is not SqlTable);

						innerQuery.ParentSelect = sql;

						innerQuery.Select.Columns.Clear();

						var remapped = ex.Convert((tableToUpdateMapping, innerQuery, objectTree),
							static (v, e) =>
							{
								if (v.Context.tableToUpdateMapping.TryGetValue(e, out var n))
								{
									e = n;
									v.Context.objectTree.Remove(e);
									v.Context.objectTree.Add(e, n);
								}

								if (e is SqlColumn clmn && clmn.Parent != v.Context.innerQuery || e is SqlField)
								{
									var column = QueryHelper.NeedColumnForExpression(v.Context.innerQuery, (ISqlExpression)e, false);
									if (column != null)
									{
										v.Context.objectTree.Remove(e);
										v.Context.objectTree.Add(e, column);
										return column;
									}
								}

								return e;

							});

						innerQuery.Select.AddNew(remapped);
						ex = innerQuery;
					}

					if (updateStatement.Output != null)
					{
						newUpdateStatement.Output = updateStatement.Output.Convert(objectTree, static (v, e) =>
						{
							if (v.Context.TryGetValue(e, out var newElement))
								return newElement;

							return e;
						});
					}

					item.Column     = tableToUpdate[QueryHelper.GetUnderlyingField(item.Column)!.Name]
						?? throw new LinqException($"Field {QueryHelper.GetUnderlyingField(item.Column)!.Name} not found in table {tableToUpdate}");
					item.Expression = ex;
					newUpdateStatement.Update.Items.Add(item);
				}

				newUpdateStatement.Update.Table = updateStatement.Update.Table != null ? tableToUpdate : null;
				newUpdateStatement.With         = updateStatement.With;

				updateStatement.Update.Items.Clear();

				updateStatement = newUpdateStatement;

				var tableSource = GetMainTableSource(updateStatement.SelectQuery);
				tableSource!.Alias = "$F";
			}
			else
			{
				var tableSource = GetMainTableSource(updateStatement.SelectQuery);
				if (tableSource!.Source is SqlTable || updateStatement.Update.Table != null)
				{
					tableSource.Alias = "$F";
				}
			}

			return updateStatement;
		}

		/// <summary>
		/// Corrects situation when update table is located in JOIN clause.
		/// Usually it is generated by associations.
		/// </summary>
		/// <param name="statement">Statement to examine.</param>
		/// <returns>Corrected statement.</returns>
		protected SqlUpdateStatement CorrectUpdateTable(SqlUpdateStatement statement)
		{
			var updateTable = statement.Update.Table;
			if (updateTable != null)
			{
				var firstTable = statement.SelectQuery.From.Tables[0];
				if (!(firstTable.Source is SqlTable ft) || !QueryHelper.IsEqualTables(ft, updateTable))
				{
					foreach (var joinedTable in firstTable.Joins)
					{
						if (joinedTable.Table.Source is SqlTable jt &&
							QueryHelper.IsEqualTables(jt, updateTable) && (joinedTable.JoinType == JoinType.Inner || joinedTable.JoinType == JoinType.Left))
						{
							joinedTable.JoinType = JoinType.Inner;
							joinedTable.Table.Source = firstTable.Source;
							firstTable.Source = jt;

							statement.Update.Table = jt;

							statement.Walk(WalkOptions.Default, (updateTable, jt), static (ctx, exp) =>
							{
								if (exp is SqlField field && field.Table == ctx.updateTable)
								{
									return ctx.jt[field.Name] ?? throw new LinqException($"Field {field.Name} not found in table {ctx.jt}");
								}
								return exp;
							});

							break;
						}
					}
				}
				else if (firstTable.Source is SqlTable newUpdateTable && newUpdateTable != updateTable && QueryHelper.IsEqualTables(newUpdateTable, updateTable))
				{
					statement.Update.Table = newUpdateTable;
					statement.Update = statement.Update.Convert((updateTable, newUpdateTable), static (v, e) =>
					{
						if (e is SqlField field && field.Table == v.Context.updateTable)
							return v.Context.newUpdateTable[field.Name] ?? throw new LinqException($"Field {field.Name} not found in table {v.Context.newUpdateTable}");

						return e;
					});
				}
			}

			return statement;
		}

		#endregion

		#region Helpers

		static string? SetAlias(string? alias, int maxLen)
		{
			if (alias == null)
				return null;

			alias = alias.TrimStart('_');

			var cs      = alias.ToCharArray();
			var replace = false;

			for (var i = 0; i < cs.Length; i++)
			{
				var c = cs[i];

				if (c >= 'a' && c <= 'z' || c >= 'A' && c <= 'Z' || c >= '0' && c <= '9' || c == '_')
					continue;

				cs[i] = ' ';
				replace = true;
			}

			if (replace)
				alias = new string(cs).Replace(" ", "");

			return alias.Length == 0 || alias.Length > maxLen ? null : alias;
		}

		protected void CheckAliases(SqlStatement statement, int maxLen)
		{
			statement.Visit(maxLen, static (maxLen, e) =>
			{
				switch (e.ElementType)
				{
					case QueryElementType.SqlField     : ((SqlField)               e).Alias = SetAlias(((SqlField)               e).Alias, maxLen); break;
					case QueryElementType.SqlParameter : ((SqlParameter)           e).Name  = SetAlias(((SqlParameter)           e).Name,  maxLen); break;
					case QueryElementType.SqlTable     : ((SqlTable)               e).Alias = SetAlias(((SqlTable)               e).Alias, maxLen); break;
					case QueryElementType.Column       : ((SqlColumn)     e).Alias = SetAlias(((SqlColumn)     e).Alias, maxLen); break;
					case QueryElementType.TableSource  : ((SqlTableSource)e).Alias = SetAlias(((SqlTableSource)e).Alias, maxLen); break;
				}
			});
		}

		public ISqlExpression Add(ISqlExpression expr1, ISqlExpression expr2, Type type)
		{
			return new SqlBinaryExpression(type, expr1, "+", expr2, Precedence.Additive);
		}

		public ISqlExpression Add<T>(ISqlExpression expr1, ISqlExpression expr2)
		{
			return Add(expr1, expr2, typeof(T));
		}

		public ISqlExpression Add(ISqlExpression expr1, int value)
		{
			return Add<int>(expr1, new SqlValue(value));
		}

		public ISqlExpression Inc(ISqlExpression expr1)
		{
			return Add(expr1, 1);
		}

		public ISqlExpression Sub(ISqlExpression expr1, ISqlExpression expr2, Type type)
		{
			return new SqlBinaryExpression(type, expr1, "-", expr2, Precedence.Subtraction);
		}

		public ISqlExpression Sub<T>(ISqlExpression expr1, ISqlExpression expr2)
		{
			return Sub(expr1, expr2, typeof(T));
		}

		public ISqlExpression Sub(ISqlExpression expr1, int value)
		{
			return Sub<int>(expr1, new SqlValue(value));
		}

		public ISqlExpression Dec(ISqlExpression expr1)
		{
			return Sub(expr1, 1);
		}

		public ISqlExpression Mul(ISqlExpression expr1, ISqlExpression expr2, Type type)
		{
			return new SqlBinaryExpression(type, expr1, "*", expr2, Precedence.Multiplicative);
		}

		public ISqlExpression Mul<T>(ISqlExpression expr1, ISqlExpression expr2)
		{
			return Mul(expr1, expr2, typeof(T));
		}

		public ISqlExpression Mul(ISqlExpression expr1, int value)
		{
			return Mul<int>(expr1, new SqlValue(value));
		}

		public ISqlExpression Div(ISqlExpression expr1, ISqlExpression expr2, Type type)
		{
			return new SqlBinaryExpression(type, expr1, "/", expr2, Precedence.Multiplicative);
		}

		public ISqlExpression Div<T>(ISqlExpression expr1, ISqlExpression expr2)
		{
			return Div(expr1, expr2, typeof(T));
		}

		public ISqlExpression Div(ISqlExpression expr1, int value)
		{
			return Div<int>(expr1, new SqlValue(value));
		}

		#endregion

		#region Optimizing Joins

		public void OptimizeJoins(SqlStatement statement)
		{
			((ISqlExpressionWalkable) statement).Walk(WalkOptions.Default, statement, static (statement, element) =>
			{
				if (element is SelectQuery query)
					new JoinOptimizer().OptimizeJoins(statement, query);
				return element;
			});
		}

		#endregion

		public virtual bool IsParameterDependedQuery(SelectQuery query)
		{
			var takeValue = query.Select.TakeValue;
			if (takeValue != null)
			{
				var supportsParameter = SqlProviderFlags.GetAcceptsTakeAsParameterFlag(query);

				if (!supportsParameter)
				{
					if (takeValue.ElementType != QueryElementType.SqlValue && takeValue.CanBeEvaluated(true))
						return true;
				}
				else if (takeValue.ElementType != QueryElementType.SqlParameter)
					return true;

			}

			var skipValue = query.Select.SkipValue;
			if (skipValue != null)
			{

				var supportsParameter = SqlProviderFlags.GetIsSkipSupportedFlag(query.Select.TakeValue, query.Select.SkipValue)
				                        && SqlProviderFlags.AcceptsTakeAsParameter;

				if (!supportsParameter)
				{
					if (skipValue.ElementType != QueryElementType.SqlValue && skipValue.CanBeEvaluated(true))
						return true;
				}
				else if (skipValue.ElementType != QueryElementType.SqlParameter)
					return true;
			}

			return false;
		}

		public virtual bool IsParameterDependedElement(IQueryElement element)
		{
			switch (element.ElementType)
			{
				case QueryElementType.SelectStatement:
				case QueryElementType.InsertStatement:
				case QueryElementType.InsertOrUpdateStatement:
				case QueryElementType.UpdateStatement:
				case QueryElementType.DeleteStatement:
				case QueryElementType.CreateTableStatement:
				case QueryElementType.DropTableStatement:
				case QueryElementType.MergeStatement:
				case QueryElementType.MultiInsertStatement:
				{
					var statement = (SqlStatement)element;
					return statement.IsParameterDependent;
				}
				case QueryElementType.SqlValuesTable:
				{
					return ((SqlValuesTable)element).Rows == null;
				}
				case QueryElementType.SqlParameter:
				{
					return !((SqlParameter)element).IsQueryParameter;
				}
				case QueryElementType.SqlQuery:
				{
					if (((SelectQuery)element).IsParameterDependent)
						return true;
					return IsParameterDependedQuery((SelectQuery)element);
				}
				case QueryElementType.SqlBinaryExpression:
				{
					return element.IsMutable();
				}
				case QueryElementType.ExprPredicate:
				{
					var exprExpr = (SqlPredicate.Expr)element;

					if (exprExpr.Expr1.IsMutable())
						return true;
					return false;
				}
				case QueryElementType.ExprExprPredicate:
				{
					var exprExpr = (SqlPredicate.ExprExpr)element;

					var isMutable1 = exprExpr.Expr1.IsMutable();
					var isMutable2 = exprExpr.Expr2.IsMutable();

					if (isMutable1 && isMutable2)
						return true;

					if (isMutable1 && exprExpr.Expr2.CanBeEvaluated(false))
						return true;

					if (isMutable2 && exprExpr.Expr1.CanBeEvaluated(false))
						return true;

					if (isMutable1 && exprExpr.Expr1.ShouldCheckForNull())
						return true;

					if (isMutable2 && exprExpr.Expr2.ShouldCheckForNull())
						return true;

					return false;
				}
				case QueryElementType.IsDistinctPredicate:
				{
					var expr = (SqlPredicate.IsDistinct)element;
					return expr.Expr1.IsMutable() || expr.Expr2.IsMutable();
				}
				case QueryElementType.IsTruePredicate:
				{
					var isTruePredicate = (SqlPredicate.IsTrue)element;

					if (isTruePredicate.Expr1.IsMutable())
						return true;
					return false;
				}
				case QueryElementType.InListPredicate:
				{
					return true;
				}
				case QueryElementType.SearchStringPredicate:
				{
					var searchString = (SqlPredicate.SearchString)element;
					if (searchString.Expr2.ElementType != QueryElementType.SqlValue)
						return true;

					return IsParameterDependedElement(searchString.CaseSensitive);
				}
				case QueryElementType.SqlFunction:
				{
					var sqlFunc = (SqlFunction)element;
					switch (sqlFunc.Name)
					{
						case "CASE":
						{
							for (int i = 0; i < sqlFunc.Parameters.Length - 2; i += 2)
							{
								var testParam = sqlFunc.Parameters[i];
								if (testParam.CanBeEvaluated(true))
									return true;
							}
							break;
						}
						case "Length":
						{
							if (sqlFunc.Parameters[0].CanBeEvaluated(true))
								return true;
							break;
						}
					}
					break;
				}
			}

			return false;
		}

		public bool IsParameterDependent(SqlStatement statement)
		{
			return null != statement.Find(this, static (ctx, e) => ctx.IsParameterDependedElement(e));
		}

		public virtual SqlStatement FinalizeStatement(SqlStatement statement, EvaluationContext context)
		{
			var newStatement = TransformStatement(statement);

			if (SqlProviderFlags.IsParameterOrderDependent)
			{
				// ensure that parameters in expressions are well sorted
				newStatement = NormalizeExpressions(newStatement, context.ParameterValues == null);
			}

			return newStatement;
		}

		public SqlStatement OptimizeAggregates(SqlStatement statement)
		{
			var newStatement = QueryHelper.JoinRemoval(statement, statement, static (statement, currentStatement, join) =>
			{
				if (join.JoinType == JoinType.CrossApply || join.JoinType == JoinType.OuterApply)
				{
					if (join.Table.Source is SelectQuery query && query.Select.Columns.Count > 0)
					{
						var isAggregateQuery =
							query.Select.Columns.All(static c => QueryHelper.IsAggregationOrWindowFunction(c.Expression));
						if (isAggregateQuery)
						{
							// remove unwanted join
							if (!QueryHelper.IsDependsOn(statement, new HashSet<ISqlTableSource> { query },
								new HashSet<IQueryElement> { join }))
								return true;
						}
					}
				}

				return false;
			});

			return newStatement;
		}

		public virtual void ConvertSkipTake(MappingSchema mappingSchema, SelectQuery selectQuery, OptimizationContext optimizationContext, out ISqlExpression? takeExpr, out ISqlExpression? skipExpr)
		{
			// make skip take as parameters or evaluate otherwise

			takeExpr = ConvertElement(mappingSchema, selectQuery.Select.TakeValue, optimizationContext) as ISqlExpression;
			skipExpr = ConvertElement(mappingSchema, selectQuery.Select.SkipValue, optimizationContext) as ISqlExpression;

			if (takeExpr != null)
			{
				var supportsParameter = SqlProviderFlags.GetAcceptsTakeAsParameterFlag(selectQuery);

				if (supportsParameter)
				{
					if (takeExpr.ElementType != QueryElementType.SqlParameter && takeExpr.ElementType != QueryElementType.SqlValue)
					{
						var takeValue = takeExpr.EvaluateExpression(optimizationContext.Context)!;
						var takeParameter = new SqlParameter(new DbDataType(takeValue.GetType()), "take", takeValue)
						{
							IsQueryParameter = !QueryHelper.NeedParameterInlining(takeExpr) &&
							                   Configuration.Linq.ParameterizeTakeSkip
						};
						takeExpr = takeParameter;
					}
				}
				else if (takeExpr.ElementType != QueryElementType.SqlValue)
					takeExpr = new SqlValue(takeExpr.EvaluateExpression(optimizationContext.Context)!);
			}

			if (skipExpr != null)
			{
				var supportsParameter = SqlProviderFlags.GetIsSkipSupportedFlag(selectQuery.Select.TakeValue, selectQuery.Select.SkipValue)
				                        && SqlProviderFlags.AcceptsTakeAsParameter;

				if (supportsParameter)
				{
					if (skipExpr.ElementType != QueryElementType.SqlParameter && skipExpr.ElementType != QueryElementType.SqlValue)
					{
						var skipValue = skipExpr.EvaluateExpression(optimizationContext.Context)!;
						var skipParameter = new SqlParameter(new DbDataType(skipValue.GetType()), "skip", skipValue)
						{
							IsQueryParameter = !QueryHelper.NeedParameterInlining(skipExpr) &&
							                   Configuration.Linq.ParameterizeTakeSkip
						};
						skipExpr = skipParameter;
					}
				}
				else if (skipExpr.ElementType != QueryElementType.SqlValue)
					skipExpr = new SqlValue(skipExpr.EvaluateExpression(optimizationContext.Context)!);
			}
		}

		/// <summary>
		/// Moves Distinct query into another subquery. Useful when preserving ordering is required, because some providers do not support DISTINCT ORDER BY.
		/// <code>
		/// -- before
		/// SELECT DISTINCT TAKE 10 c1, c2
		/// FROM A
		/// ORDER BY c1
		/// -- after
		/// SELECT TAKE 10 B.c1, B.c2
		/// FROM
		///   (
		///     SELECT DISTINCT c1, c2
		///     FROM A
		///   ) B
		/// ORDER BY B.c1
		/// </code>
		/// </summary>
		/// <param name="statement">Statement which may contain take/skip and Distinct modifiers.</param>
		/// <param name="queryFilter">Query filter predicate to determine if query needs processing.</param>
		/// <returns>The same <paramref name="statement"/> or modified statement when transformation has been performed.</returns>
		protected SqlStatement SeparateDistinctFromPagination(SqlStatement statement, Func<SelectQuery, bool> queryFilter)
		{
			return QueryHelper.WrapQuery(
				queryFilter,
				statement,
				static (queryFilter, q, _) => q.Select.IsDistinct && queryFilter(q),
				static (_, p, q) =>
				{
					p.Select.SkipValue = q.Select.SkipValue;
					p.Select.Take(q.Select.TakeValue, q.Select.TakeHints);

					q.Select.SkipValue = null;
					q.Select.Take(null, null);

					QueryHelper.MoveOrderByUp(p, q);
				},
				allowMutation: true,
				withStack: false);
		}

		/// <summary>
		/// Replaces pagination by Window function ROW_NUMBER().
		/// </summary>
		/// <param name="statement">Statement which may contain take/skip modifiers.</param>
		/// <param name="supportsEmptyOrderBy">Indicates that database supports OVER () syntax.</param>
		/// <param name="onlySubqueries">Indicates when transformation needed only for subqueries.</param>
		/// <returns>The same <paramref name="statement"/> or modified statement when transformation has been performed.</returns>
		protected SqlStatement ReplaceTakeSkipWithRowNumber(SqlStatement statement, bool supportsEmptyOrderBy, bool onlySubqueries)
		{
			return ReplaceTakeSkipWithRowNumber(
				onlySubqueries,
				statement,
				static (onlySubqueries, query) => onlySubqueries && query.ParentSelect == null,
				supportsEmptyOrderBy);
		}

		/// <summary>
		/// Replaces pagination by Window function ROW_NUMBER().
		/// </summary>
		/// <param name="context"><paramref name="predicate"/> context object.</param>
		/// <param name="statement">Statement which may contain take/skip modifiers.</param>
		/// <param name="supportsEmptyOrderBy">Indicates that database supports OVER () syntax.</param>
		/// <param name="predicate">Indicates when the transformation is needed</param>
		/// <returns>The same <paramref name="statement"/> or modified statement when transformation has been performed.</returns>
		protected SqlStatement ReplaceTakeSkipWithRowNumber<TContext>(TContext context, SqlStatement statement, Func<TContext, SelectQuery, bool> predicate, bool supportsEmptyOrderBy)
		{
			return QueryHelper.WrapQuery(
				(predicate, context, supportsEmptyOrderBy),
				statement,
				static (context, query, _) =>
				{
					if ((query.Select.TakeValue == null || query.Select.TakeHints != null) && query.Select.SkipValue == null)
						return 0;
					return context.predicate(context.context, query) ? 1 : 0;
				},
				static (context, queries) =>
				{
					var query = queries[queries.Count - 1];
					var processingQuery = queries[queries.Count - 2];

					IReadOnlyCollection<SqlOrderByItem>? orderByItems = null;
					if (!query.OrderBy.IsEmpty)
						orderByItems = query.OrderBy.Items;
					//else if (query.Select.Columns.Count > 0)
					//{
					//	orderByItems = query.Select.Columns
					//		.Select(static c => QueryHelper.NeedColumnForExpression(query, c, false))
					//		.Where(static e => e != null)
					//		.Take(1)
					//		.Select(static e => new SqlOrderByItem(e, false))
					//		.ToArray();
					//}

					if (orderByItems == null || orderByItems.Count == 0)
						orderByItems = context.supportsEmptyOrderBy ? Array<SqlOrderByItem>.Empty : new[] { new SqlOrderByItem(new SqlExpression("SELECT NULL"), false) };

					var orderBy = string.Join(", ",
						orderByItems.Select(static (oi, i) => oi.IsDescending ? $"{{{i}}} DESC" : $"{{{i}}}"));

					var parameters = orderByItems.Select(static oi => oi.Expression).ToArray();

					// careful here - don't clear it before orderByItems used
					query.OrderBy.Items.Clear();

					var rowNumberExpression = parameters.Length == 0
						? new SqlExpression(typeof(long), "ROW_NUMBER() OVER ()", Precedence.Primary, SqlFlags.IsWindowFunction)
						: new SqlExpression(typeof(long), $"ROW_NUMBER() OVER (ORDER BY {orderBy})", Precedence.Primary, SqlFlags.IsWindowFunction, parameters);

					var rowNumberColumn = query.Select.AddNewColumn(rowNumberExpression);
					rowNumberColumn.Alias = "RN";

					if (query.Select.SkipValue != null)
					{
						processingQuery.Where.EnsureConjunction().Expr(rowNumberColumn).Greater
							.Expr(query.Select.SkipValue);

						if (query.Select.TakeValue != null)
							processingQuery.Where.Expr(rowNumberColumn).LessOrEqual.Expr(
								new SqlBinaryExpression(query.Select.SkipValue.SystemType!,
									query.Select.SkipValue, "+", query.Select.TakeValue));
					}
					else
					{
						processingQuery.Where.EnsureConjunction().Expr(rowNumberColumn).LessOrEqual
							.Expr(query.Select.TakeValue!);
					}

					query.Select.SkipValue = null;
					query.Select.Take(null, null);

				},
				allowMutation: true,
				withStack: false);
		}

		/// <summary>
		/// Alternative mechanism how to prevent loosing sorting in Distinct queries.
		/// </summary>
		/// <param name="statement">Statement which may contain Distinct queries.</param>
		/// <param name="queryFilter">Query filter predicate to determine if query needs processing.</param>
		/// <returns>The same <paramref name="statement"/> or modified statement when transformation has been performed.</returns>
		protected SqlStatement ReplaceDistinctOrderByWithRowNumber(SqlStatement statement, Func<SelectQuery, bool> queryFilter)
		{
			return QueryHelper.WrapQuery(
				queryFilter,
				statement,
				static (queryFilter, q, _) => (q.Select.IsDistinct && !q.Select.OrderBy.IsEmpty && queryFilter(q)) /*|| q.Select.TakeValue != null || q.Select.SkipValue != null*/,
				static (_, p, q) =>
				{
					var columnItems  = q.Select.Columns.Select(static c => c.Expression).ToList();
					var orderItems   = q.Select.OrderBy.Items.Select(static o => o.Expression).ToList();

					var projectionItemsCount = columnItems.Union(orderItems).Count();
					if (projectionItemsCount < columnItems.Count)
					{
						// Sort columns not in projection, transforming to
						/*
							 SELECT {S.columnItems}, S.RN FROM
							 (
								  SELECT {columnItems + orderItems}, RN = ROW_NUMBER() OVER (PARTITION BY {columnItems} ORDER BY {orderItems}) FROM T
							 )
							 WHERE S.RN = 1
						*/

						var orderByItems = q.Select.OrderBy.Items;

						var partitionBy = string.Join(", ", columnItems.Select(static (oi, i) => $"{{{i}}}"));

						var columns = new string[orderByItems.Count];
						for (var i = 0; i < columns.Length; i++)
							columns[i] = orderByItems[i].IsDescending
								? $"{{{i + columnItems.Count}}} DESC"
								: $"{{{i + columnItems.Count}}}";
						var orderBy = string.Join(", ", columns);

						var parameters = columnItems.Concat(orderByItems.Select(static oi => oi.Expression)).ToArray();

						var rnExpr = new SqlExpression(typeof(long),
							$"ROW_NUMBER() OVER (PARTITION BY {partitionBy} ORDER BY {orderBy})", Precedence.Primary,
							SqlFlags.IsWindowFunction, parameters);

						var additionalProjection = orderItems.Except(columnItems);
						foreach (var expr in additionalProjection)
						{
							q.Select.AddNew(expr);
						}

						var rnColumn = q.Select.AddNewColumn(rnExpr);
						rnColumn.Alias = "RN";

						q.Select.IsDistinct = false;
						q.OrderBy.Items.Clear();
						p.Select.Where.EnsureConjunction().Expr(rnColumn).Equal.Value(1);
					}
					else
					{
						// All sorting columns in projection, transforming to
						/*
							 SELECT {S.columnItems} FROM
							 (
								  SELECT DISTINCT {columnItems} FROM T
							 )
							 ORDER BY {orderItems}

						*/

						QueryHelper.MoveOrderByUp(p, q);
					}
				},
				allowMutation: true,
				withStack: false);
		}

		#region Helper functions

		protected static ISqlExpression TryConvertToValue(ISqlExpression expr, EvaluationContext context)
		{
			if (expr.ElementType != QueryElementType.SqlValue)
			{
				if (expr.TryEvaluateExpression(context, out var value))
					expr = new SqlValue(expr.GetExpressionType(), value);
			}

			return expr;
		}

		protected static bool IsBooleanParameter(ISqlExpression expr, int count, int i)
		{
			if ((i % 2 == 1 || i == count - 1) && expr.SystemType == typeof(bool) || expr.SystemType == typeof(bool?))
			{
				switch (expr.ElementType)
				{
					case QueryElementType.SearchCondition: return true;
				}
			}

			return false;
		}

		protected SqlFunction ConvertFunctionParameters(SqlFunction func, bool withParameters = false)
		{
			if (func.Name == "CASE")
			{
				ISqlExpression[]? parameters = null;
				for (var i = 0; i < func.Parameters.Length; i++)
				{
					var p = func.Parameters[i];
					if (IsBooleanParameter(p, func.Parameters.Length, i))
					{
						if (parameters == null)
						{
							parameters = new ISqlExpression[func.Parameters.Length];
							for (var j = 0; j < i; j++)
								parameters[j] = func.Parameters[j];
						}
						parameters[i] = new SqlFunction(typeof(bool), "CASE", p, new SqlValue(true), new SqlValue(false))
						{
							CanBeNull     = false,
							DoNotOptimize = true
						};
					}
					else if (parameters != null)
						parameters[i] = p;
				}

				if (parameters != null)
					return new SqlFunction(
						func.SystemType,
						func.Name,
						false,
						func.Precedence,
						parameters);
			}

			return func;
		}

		#endregion
	}
}<|MERGE_RESOLUTION|>--- conflicted
+++ resolved
@@ -37,7 +37,7 @@
 		{
 			FixRootSelect (statement);
 			FixEmptySelect(statement);
-			FinalizeCte   (statement);
+			FinalizeCte(statement);
 
 			var evaluationContext = new EvaluationContext(null);
 
@@ -158,16 +158,16 @@
 		}
 
 		protected virtual SqlStatement FixSetOperationNulls(SqlStatement statement)
-							{
+		{
 			statement.VisitParentFirst(static e =>
-								{
+			{
 				if (e.ElementType == QueryElementType.SqlQuery)
-		{
+				{
 					var query = (SelectQuery)e;
 					if (query.HasSetOperators)
-			{
+					{
 						for (int i = 0; i < query.Select.Columns.Count; i++)
-				{
+						{
 							var column     = query.Select.Columns[i];
 							var columnExpr = column.Expression;
 
@@ -180,7 +180,7 @@
 								CorrelateNullValueTypes(ref otherExpr, columnExpr);
 
 								otherColumn.Expression = otherExpr;
-								}
+							}
 
 							column.Expression = columnExpr;
 						}
@@ -193,7 +193,6 @@
 			return statement;
 		}
 
-<<<<<<< HEAD
 		bool FixRootSelect(SqlStatement statement)
 		{
 			if (statement.SelectQuery is {} query         &&
@@ -244,8 +243,6 @@
 			return false;
 		}
 
-=======
->>>>>>> f4350ed7
 		protected virtual void FixEmptySelect(SqlStatement statement)
 		{
 			// avoid SELECT * top level queries, as they could create a lot of unwanted traffic
@@ -357,7 +354,7 @@
 			return hasParameters;
 		}
 
-		static T NormalizeExpressions<T>(T expression, bool allowMutation)
+		static T NormalizeExpressions<T>(T expression, bool allowMutation) 
 			where T : class, IQueryElement
 		{
 			var result = expression.ConvertAll(allowMutation: allowMutation, static (visitor, e) =>
@@ -505,7 +502,7 @@
 							};
 						}))
 							continue;
-
+						
 						ctx.Modified = false;
 
 						var nc = cond.ConvertAll(ctx, true, static (v, e) =>
@@ -528,7 +525,7 @@
 
 									break;
 								}
-
+								
 								case QueryElementType.Column:
 								{
 									var column = (SqlColumn)e;
@@ -703,7 +700,7 @@
 							var nc = cond.ConvertAll(ctx, true, static (v, e) =>
 							{
 								var ne = e;
-
+								
 								switch (e.ElementType)
 								{
 									case QueryElementType.SqlField:
@@ -872,7 +869,7 @@
 			{
 				return CreateSqlValue(value, func.GetExpressionType(), func.Parameters);
 			}
-
+			
 			switch (func.Name)
 			{
 				case "CASE":
@@ -1022,7 +1019,7 @@
 							return new SqlPredicate.NotExpr(sc, true, Precedence.LogicalNegation);
 						return sc;
 					}
-				}
+				}				
 			}
 			return isTrue;
 		}
@@ -1038,7 +1035,7 @@
 			{
 				func = expr.Expr1 as SqlFunction;
 				isValue = expr.Expr2.TryEvaluateExpression(context, out value);
-			}
+			}	
 
 			if (isValue && func != null && func.Name == "CASE")
 			{
@@ -1071,7 +1068,7 @@
 									if (n1 == 1) return ee1;
 									if (n2 == 1) return ee2;
 
-									return
+									return 
 										new SqlPredicate.ExprExpr(
 											ee1.Expr1,
 											e == 0 ? SqlPredicate.Operator.Equal :
@@ -1149,7 +1146,7 @@
 				var newExpr = expr switch
 				{
 					(SqlBinaryExpression binary, var op, var v, _) when v.CanBeEvaluated(context) =>
-
+				
 						// binary < v
 						binary switch
 						{
@@ -1167,7 +1164,7 @@
 						},
 
 					(var v, var op, SqlBinaryExpression binary, _) when v.CanBeEvaluated(context) =>
-
+				
 						// v < binary
 						binary switch
 						{
@@ -1262,8 +1259,8 @@
 
 								return transformed;
 							}
-						}
-
+						}							
+							
 						if (expr.Expr1 is ISqlPredicate)
 						{
 							var boolValue2 = QueryHelper.GetBoolValue(expr.Expr2, context);
@@ -1788,8 +1785,8 @@
 					return ConvertConvertion(func);
 
 
-				case "$ToLower$": return new SqlFunction(func.SystemType, "Lower",   func.IsAggregate, func.IsPure, func.Precedence, func.Parameters);
-				case "$ToUpper$": return new SqlFunction(func.SystemType, "Upper",   func.IsAggregate, func.IsPure, func.Precedence, func.Parameters);
+				case "$ToLower$": return new SqlFunction(func.SystemType, "Lower", func.IsAggregate, func.IsPure, func.Precedence, func.Parameters);
+				case "$ToUpper$": return new SqlFunction(func.SystemType, "Upper", func.IsAggregate, func.IsPure, func.Precedence, func.Parameters);
 				case "$Replace$": return new SqlFunction(func.SystemType, "Replace", func.IsAggregate, func.IsPure, func.Precedence, func.Parameters);
 
 			}
@@ -1827,11 +1824,11 @@
 			BasicSqlOptimizer   optimizer,
 			MappingSchema?      mappingSchema,
 			bool                register,
-			Func<ConvertVisitor<RunOptimizationContext>,IQueryElement,IQueryElement> func)
+			Func<ConvertVisitor<RunOptimizationContext>, IQueryElement, IQueryElement> func)
 		{
 			var ctx = new RunOptimizationContext(optimizationContext, optimizer, mappingSchema, register, func);
 
-			for (;;)
+			for (; ; )
 			{
 				var newElement = optimizationContext.ConvertAll(
 					ctx,
@@ -1861,7 +1858,7 @@
 						{
 							visitor.CurrentElement = expr;
 							return false;
-						}
+						}	
 						return true;
 					});
 
@@ -1902,7 +1899,7 @@
 			{
 				if (mappingSchema == null)
 					throw new InvalidOperationException("MappingSchema is required for conversion");
-
+				
 				newElement = RunOptimization(newElement, optimizationContext, this, mappingSchema, true,
 					static(visitor, e) =>
 					{
@@ -1934,7 +1931,7 @@
 				case QueryElementType.ExprExprPredicate:
 				{
 					var exprExpr = (SqlPredicate.ExprExpr)predicate;
-					var reduced  = exprExpr.Reduce(visitor.Context.OptimizationContext.Context);
+					var reduced = exprExpr.Reduce(visitor.Context.OptimizationContext.Context);
 
 					if (!ReferenceEquals(reduced, exprExpr))
 					{
@@ -1953,7 +1950,7 @@
 
 						return new SqlPredicate.ExprExpr(expr1, exprExpr.Operator, expr2, exprExpr.WithNull);
 					}
-
+					
 					break;
 				}
 				case QueryElementType.IsTruePredicate:
@@ -2477,8 +2474,8 @@
 					throw new LinqToDBException("Query can't be translated to UPDATE Statement.");
 
 				// we have to ensure that clone do not contain tableToUpdate
-				var objectTree   = new Dictionary<IQueryElement, IQueryElement>();
-				var clonedQuery  = updateStatement.SelectQuery.Clone(objectTree);
+				var objectTree  = new Dictionary<IQueryElement, IQueryElement>();
+				var clonedQuery = updateStatement.SelectQuery.Clone(objectTree);
 
 				var tableToUpdateMapping = new Dictionary<IQueryElement,IQueryElement>(objectTree);
 				// remove mapping from updatable table
@@ -2557,7 +2554,7 @@
 										v.Context.objectTree.Remove(e);
 										v.Context.objectTree.Add(e, column);
 										return column;
-									}
+								}
 								}
 
 								return e;
@@ -2608,7 +2605,7 @@
 		}
 
 		/// <summary>
-		/// Corrects situation when update table is located in JOIN clause.
+		/// Corrects situation when update table is located in JOIN clause. 
 		/// Usually it is generated by associations.
 		/// </summary>
 		/// <param name="statement">Statement to examine.</param>
@@ -2867,7 +2864,7 @@
 				case QueryElementType.ExprPredicate:
 				{
 					var exprExpr = (SqlPredicate.Expr)element;
-
+					
 					if (exprExpr.Expr1.IsMutable())
 						return true;
 					return false;
@@ -3114,7 +3111,7 @@
 			return QueryHelper.WrapQuery(
 				(predicate, context, supportsEmptyOrderBy),
 				statement,
-				static (context, query, _) =>
+				static (context, query, _) => 
 				{
 					if ((query.Select.TakeValue == null || query.Select.TakeHints != null) && query.Select.SkipValue == null)
 						return 0;
@@ -3175,7 +3172,7 @@
 					query.Select.SkipValue = null;
 					query.Select.Take(null, null);
 
-				},
+				}, 
 				allowMutation: true,
 				withStack: false);
 		}
@@ -3200,9 +3197,9 @@
 					var projectionItemsCount = columnItems.Union(orderItems).Count();
 					if (projectionItemsCount < columnItems.Count)
 					{
-						// Sort columns not in projection, transforming to
+						// Sort columns not in projection, transforming to 
 						/*
-							 SELECT {S.columnItems}, S.RN FROM
+							 SELECT {S.columnItems}, S.RN FROM 
 							 (
 								  SELECT {columnItems + orderItems}, RN = ROW_NUMBER() OVER (PARTITION BY {columnItems} ORDER BY {orderItems}) FROM T
 							 )
@@ -3241,9 +3238,9 @@
 					}
 					else
 					{
-						// All sorting columns in projection, transforming to
+						// All sorting columns in projection, transforming to 
 						/*
-							 SELECT {S.columnItems} FROM
+							 SELECT {S.columnItems} FROM 
 							 (
 								  SELECT DISTINCT {columnItems} FROM T
 							 )
@@ -3270,7 +3267,7 @@
 
 			return expr;
 		}
-
+		
 		protected static bool IsBooleanParameter(ISqlExpression expr, int count, int i)
 		{
 			if ((i % 2 == 1 || i == count - 1) && expr.SystemType == typeof(bool) || expr.SystemType == typeof(bool?))
