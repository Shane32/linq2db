<<<<<<< HEAD
﻿using System;
using System.Collections.Generic;
using System.Data;
using System.Text;

namespace LinqToDB.SqlProvider
{
	using Mapping;
	using SqlQuery;

	public interface ISqlBuilder
	{
		int              CommandCount         (SqlStatement statement);
		void             BuildSql             (int commandNumber, SqlStatement statement, StringBuilder sb, int startIndent = 0);

		StringBuilder    ConvertTableName     (StringBuilder sb, string server, string database, string schema, string table);
		StringBuilder    BuildTableName       (StringBuilder sb, string server, string database, string schema, string table);
		object           Convert              (object value, ConvertType convertType);
		ISqlExpression   GetIdentityExpression(SqlTable table);

		StringBuilder    PrintParameters      (StringBuilder sb, IDbDataParameter[] parameters);
		string           ApplyQueryHints      (string sqlText, List<string> queryHints);

		string           GetReserveSequenceValuesSql(int count, string sequenceName);
		string           GetMaxValueSql       (EntityDescriptor entity, ColumnDescriptor column);

		string           Name { get; }
	}
}
=======
﻿using System;
using System.Collections.Generic;
using System.Data;
using System.Text;

namespace LinqToDB.SqlProvider
{
	using Mapping;
	using SqlQuery;

	public interface ISqlBuilder
	{
		int              CommandCount         (SqlStatement statement);
		void             BuildSql             (int commandNumber, SqlStatement statement, StringBuilder sb, int startIndent = 0);

		StringBuilder    ConvertTableName     (StringBuilder sb, string database, string schema, string table);
		StringBuilder    BuildTableName       (StringBuilder sb, string database, string schema, string table);
		object           Convert              (object value, ConvertType convertType);
		ISqlExpression   GetIdentityExpression(SqlTable table);

		StringBuilder    PrintParameters      (StringBuilder sb, IDbDataParameter[] parameters);
		string           ApplyQueryHints      (string sqlText, List<string> queryHints);

		string           GetReserveSequenceValuesSql(int count, string sequenceName);
		string           GetMaxValueSql       (EntityDescriptor entity, ColumnDescriptor column);

		string           Name { get; }
	}
}
>>>>>>> 5e26fa16
<|MERGE_RESOLUTION|>--- conflicted
+++ resolved
@@ -1,4 +1,3 @@
-<<<<<<< HEAD
 ﻿using System;
 using System.Collections.Generic;
 using System.Data;
@@ -27,35 +26,4 @@
 
 		string           Name { get; }
 	}
-}
-=======
-﻿using System;
-using System.Collections.Generic;
-using System.Data;
-using System.Text;
-
-namespace LinqToDB.SqlProvider
-{
-	using Mapping;
-	using SqlQuery;
-
-	public interface ISqlBuilder
-	{
-		int              CommandCount         (SqlStatement statement);
-		void             BuildSql             (int commandNumber, SqlStatement statement, StringBuilder sb, int startIndent = 0);
-
-		StringBuilder    ConvertTableName     (StringBuilder sb, string database, string schema, string table);
-		StringBuilder    BuildTableName       (StringBuilder sb, string database, string schema, string table);
-		object           Convert              (object value, ConvertType convertType);
-		ISqlExpression   GetIdentityExpression(SqlTable table);
-
-		StringBuilder    PrintParameters      (StringBuilder sb, IDbDataParameter[] parameters);
-		string           ApplyQueryHints      (string sqlText, List<string> queryHints);
-
-		string           GetReserveSequenceValuesSql(int count, string sequenceName);
-		string           GetMaxValueSql       (EntityDescriptor entity, ColumnDescriptor column);
-
-		string           Name { get; }
-	}
-}
->>>>>>> 5e26fa16
+}