--- conflicted
+++ resolved
@@ -6,6 +6,8 @@
 using System.Threading.Tasks;
 
 using JetBrains.Annotations;
+
+using AsyncDisposableWrapper = LinqToDB.Tools.ActivityService.AsyncDisposableWrapper;
 
 namespace LinqToDB.Async
 {
@@ -70,7 +72,7 @@
 
 			return CallAwaitUsing(a, Connection, cancellationToken);
 
-			static async Task CallAwaitUsing(AsyncConfigured activity, DbConnection connection, CancellationToken token)
+			static async Task CallAwaitUsing(AsyncDisposableWrapper activity, DbConnection connection, CancellationToken token)
 			{
 				await using (activity)
 					await connection.OpenAsync(token).ConfigureAwait(Common.Configuration.ContinueOnCapturedContext);
@@ -85,11 +87,7 @@
 
 		public virtual Task CloseAsync()
 		{
-<<<<<<< HEAD
 #if NET6_0_OR_GREATER
-			return Connection.CloseAsync();
-=======
-#if NETSTANDARD2_1PLUS
 			var a = ActivityService.StartAndConfigureAwait(ActivityID.ConnectionCloseAsync);
 
 			if (a is null)
@@ -97,12 +95,11 @@
 
 			return CallAwaitUsing(a, Connection);
 
-			static async Task CallAwaitUsing(AsyncConfigured activity, DbConnection connection)
+			static async Task CallAwaitUsing(AsyncDisposableWrapper activity, DbConnection connection)
 			{
 				await using (activity)
 					await connection.CloseAsync().ConfigureAwait(Common.Configuration.ContinueOnCapturedContext);
 			}
->>>>>>> 4120b637
 #else
 			using var _ = ActivityService.Start(ActivityID.ConnectionCloseAsync);
 
@@ -123,36 +120,13 @@
 			return AsyncFactory.Create(Connection.BeginTransaction(isolationLevel));
 		}
 
-<<<<<<< HEAD
 #if !NET6_0_OR_GREATER
-		public virtual ValueTask<IAsyncDbTransaction> BeginTransactionAsync(CancellationToken cancellationToken) => new (BeginTransaction());
-#else
-		public virtual async ValueTask<IAsyncDbTransaction> BeginTransactionAsync(CancellationToken cancellationToken)
-=======
-#if !NATIVE_ASYNC
-
-		public virtual Task<IAsyncDbTransaction> BeginTransactionAsync(CancellationToken cancellationToken)
-		{
-			return Task.FromResult(BeginTransaction());
-		}
-
-		public virtual Task<IAsyncDbTransaction> BeginTransactionAsync(IsolationLevel isolationLevel, CancellationToken cancellationToken)
-		{
-			return Task.FromResult(BeginTransaction(isolationLevel));
-		}
-
-#elif !NETSTANDARD2_1PLUS
 
 		public virtual ValueTask<IAsyncDbTransaction> BeginTransactionAsync(CancellationToken cancellationToken)
->>>>>>> 4120b637
 		{
 			return new(BeginTransaction());
 		}
 
-<<<<<<< HEAD
-#if !NET6_0_OR_GREATER
-=======
->>>>>>> 4120b637
 		public virtual ValueTask<IAsyncDbTransaction> BeginTransactionAsync(IsolationLevel isolationLevel, CancellationToken cancellationToken)
 		{
 			return new(BeginTransaction(isolationLevel));
@@ -194,18 +168,6 @@
 		#endregion
 
 		#region IAsyncDisposable
-<<<<<<< HEAD
-=======
-#if !NATIVE_ASYNC
-		public virtual Task DisposeAsync()
-		{
-			using var _ = ActivityService.Start(ActivityID.ConnectionDisposeAsync);
-
-			Connection.Dispose();
-			return TaskEx.CompletedTask;
-		}
-#else
->>>>>>> 4120b637
 		public virtual ValueTask DisposeAsync()
 		{
 			if (Connection is IAsyncDisposable asyncDisposable)
@@ -217,7 +179,7 @@
 
 				return CallAwaitUsing(a, asyncDisposable);
 
-				static async ValueTask CallAwaitUsing(AsyncConfigured activity, IAsyncDisposable disposable)
+				static async ValueTask CallAwaitUsing(AsyncDisposableWrapper activity, IAsyncDisposable disposable)
 				{
 					await using (activity)
 						await disposable.DisposeAsync().ConfigureAwait(Common.Configuration.ContinueOnCapturedContext);
