<<<<<<< HEAD
﻿using System;
using System.Collections.Generic;
using System.Linq;
using System.Linq.Expressions;
using System.Reflection;
using LinqToDB.Mapping;

namespace LinqToDB.Reflection
{
	using Extensions;
	using LinqToDB.Common;

	public class TypeAccessor<T> : TypeAccessor
	{
		static TypeAccessor()
		{
			// Create Instance.
			//
			var type = typeof(T);

			if (type.IsValueTypeEx())
			{
				_createInstance = () => default;
			}
			else
			{
				var ctor = type.IsAbstractEx() ? null : type.GetDefaultConstructorEx();

				if (ctor == null)
				{
					Expression<Func<T>> mi;

					if (type.IsAbstractEx()) mi = () => ThrowAbstractException();
					else                     mi = () => ThrowException();

					var body = Expression.Call(null, ((MethodCallExpression)mi.Body).Method);

					_createInstance = Expression.Lambda<Func<T>>(body).CompileExpression();
				}
				else
				{
					_createInstance = Expression.Lambda<Func<T>>(Expression.New(ctor)).CompileExpression();
				}
			}

			_members.AddRange(type.GetPublicInstanceValueMembers());

			// Add explicit interface implementation properties support
			// Or maybe we should support all private fields/properties?
			//
			var interfaceMethods = type.GetInterfacesEx().SelectMany(ti => type.GetInterfaceMapEx(ti).TargetMethods).ToList();

			if (interfaceMethods.Count > 0)
			{
				foreach (var pi in type.GetNonPublicPropertiesEx())
				{
					if (pi.GetIndexParameters().Length == 0)
					{
						var getMethod = pi.GetGetMethodEx(true);
						var setMethod = pi.GetSetMethodEx(true);

						if ((getMethod == null || interfaceMethods.Contains(getMethod)) &&
							(setMethod == null || interfaceMethods.Contains(setMethod)))
						{
							_members.Add(pi);
						}
					}
				}
			}

			// ObjectFactory
			//
			var attr = type.GetFirstAttribute<ObjectFactoryAttribute>();

			if (attr != null)
				_objectFactory = attr.ObjectFactory;
		}

		static T ThrowException()
		{
			throw new LinqToDBException($"The '{typeof(T).FullName}' type must have default or init constructor.");
		}

		static T ThrowAbstractException()
		{
			throw new LinqToDBException($"Cant create an instance of abstract class '{typeof(T).FullName}'.");
		}

		static readonly List<MemberInfo> _members = new List<MemberInfo>();
		static readonly IObjectFactory   _objectFactory;

		internal TypeAccessor()
		{
			// set DynamicColumnStoreAccessor
			var columnStoreProperty = typeof(T).GetMembers().FirstOrDefault(m => m.GetCustomAttributes<DynamicColumnsStoreAttribute>().Any());

			if (columnStoreProperty != null)
				DynamicColumnsStoreAccessor = new MemberAccessor(this, columnStoreProperty);

			// init members
			foreach (var member in _members)
				AddMember(new MemberAccessor(this, member));

			ObjectFactory = _objectFactory;
		}

		static readonly Func<T> _createInstance;
		public override object   CreateInstance()
		{
			return _createInstance();
		}

		public T Create()
		{
			return _createInstance();
		}

		public override Type Type { get { return typeof(T); } }

		/// <inheritdoc cref="TypeAccessor.DynamicColumnsStoreAccessor"/>
		public override MemberAccessor DynamicColumnsStoreAccessor { get; }
	}
}
=======
﻿using System;
using System.Collections.Generic;
using System.Linq;
using System.Linq.Expressions;
using System.Reflection;

namespace LinqToDB.Reflection
{
	using Extensions;
	using Mapping;

	public class TypeAccessor<T> : TypeAccessor
	{
		static TypeAccessor()
		{
			// Create Instance.
			//
			var type = typeof(T);

			if (type.IsValueTypeEx())
			{
				_createInstance = () => default;
			}
			else
			{
				var ctor = type.IsAbstractEx() ? null : type.GetDefaultConstructorEx();

				if (ctor == null)
				{
					Expression<Func<T>> mi;

					if (type.IsAbstractEx()) mi = () => ThrowAbstractException();
					else                     mi = () => ThrowException();

					var body = Expression.Call(null, ((MethodCallExpression)mi.Body).Method);

					_createInstance = Expression.Lambda<Func<T>>(body).Compile();
				}
				else
				{
					_createInstance = Expression.Lambda<Func<T>>(Expression.New(ctor)).Compile();
				}
			}

			_members.AddRange(type.GetPublicInstanceValueMembers());

			// Add explicit interface implementation properties support
			// Or maybe we should support all private fields/properties?
			//
			if (!type.IsInterfaceEx() && !type.IsArray)
			{
				var interfaceMethods = type.GetInterfacesEx().SelectMany(ti => type.GetInterfaceMapEx(ti).TargetMethods)
					.ToList();

				if (interfaceMethods.Count > 0)
				{
					foreach (var pi in type.GetNonPublicPropertiesEx())
					{
						if (pi.GetIndexParameters().Length == 0)
						{
							var getMethod = pi.GetGetMethodEx(true);
							var setMethod = pi.GetSetMethodEx(true);

							if ((getMethod == null || interfaceMethods.Contains(getMethod)) &&
								(setMethod == null || interfaceMethods.Contains(setMethod)))
							{
								_members.Add(pi);
							}
						}
					}
				}
			}

			// ObjectFactory
			//
			var attr = type.GetFirstAttribute<ObjectFactoryAttribute>();

			if (attr != null)
				_objectFactory = attr.ObjectFactory;
		}

		static T ThrowException()
		{
			throw new LinqToDBException($"The '{typeof(T).FullName}' type must have default or init constructor.");
		}

		static T ThrowAbstractException()
		{
			throw new LinqToDBException($"Cant create an instance of abstract class '{typeof(T).FullName}'.");
		}

		static readonly List<MemberInfo> _members = new List<MemberInfo>();
		static readonly IObjectFactory   _objectFactory;

		internal TypeAccessor()
		{
			// init members
			foreach (var member in _members)
				AddMember(new MemberAccessor(this, member, null));

			ObjectFactory = _objectFactory;
		}

		static readonly Func<T> _createInstance;
		public override object   CreateInstance()
		{
			return _createInstance();
		}

		public T Create()
		{
			return _createInstance();
		}

		public override Type Type { get { return typeof(T); } }
	}
}
>>>>>>> cea1db19
<|MERGE_RESOLUTION|>--- conflicted
+++ resolved
@@ -1,14 +1,13 @@
-<<<<<<< HEAD
 ﻿using System;
 using System.Collections.Generic;
 using System.Linq;
 using System.Linq.Expressions;
 using System.Reflection;
-using LinqToDB.Mapping;
 
 namespace LinqToDB.Reflection
 {
 	using Extensions;
+	using Mapping;
 	using LinqToDB.Common;
 
 	public class TypeAccessor<T> : TypeAccessor
@@ -41,129 +40,6 @@
 				else
 				{
 					_createInstance = Expression.Lambda<Func<T>>(Expression.New(ctor)).CompileExpression();
-				}
-			}
-
-			_members.AddRange(type.GetPublicInstanceValueMembers());
-
-			// Add explicit interface implementation properties support
-			// Or maybe we should support all private fields/properties?
-			//
-			var interfaceMethods = type.GetInterfacesEx().SelectMany(ti => type.GetInterfaceMapEx(ti).TargetMethods).ToList();
-
-			if (interfaceMethods.Count > 0)
-			{
-				foreach (var pi in type.GetNonPublicPropertiesEx())
-				{
-					if (pi.GetIndexParameters().Length == 0)
-					{
-						var getMethod = pi.GetGetMethodEx(true);
-						var setMethod = pi.GetSetMethodEx(true);
-
-						if ((getMethod == null || interfaceMethods.Contains(getMethod)) &&
-							(setMethod == null || interfaceMethods.Contains(setMethod)))
-						{
-							_members.Add(pi);
-						}
-					}
-				}
-			}
-
-			// ObjectFactory
-			//
-			var attr = type.GetFirstAttribute<ObjectFactoryAttribute>();
-
-			if (attr != null)
-				_objectFactory = attr.ObjectFactory;
-		}
-
-		static T ThrowException()
-		{
-			throw new LinqToDBException($"The '{typeof(T).FullName}' type must have default or init constructor.");
-		}
-
-		static T ThrowAbstractException()
-		{
-			throw new LinqToDBException($"Cant create an instance of abstract class '{typeof(T).FullName}'.");
-		}
-
-		static readonly List<MemberInfo> _members = new List<MemberInfo>();
-		static readonly IObjectFactory   _objectFactory;
-
-		internal TypeAccessor()
-		{
-			// set DynamicColumnStoreAccessor
-			var columnStoreProperty = typeof(T).GetMembers().FirstOrDefault(m => m.GetCustomAttributes<DynamicColumnsStoreAttribute>().Any());
-
-			if (columnStoreProperty != null)
-				DynamicColumnsStoreAccessor = new MemberAccessor(this, columnStoreProperty);
-
-			// init members
-			foreach (var member in _members)
-				AddMember(new MemberAccessor(this, member));
-
-			ObjectFactory = _objectFactory;
-		}
-
-		static readonly Func<T> _createInstance;
-		public override object   CreateInstance()
-		{
-			return _createInstance();
-		}
-
-		public T Create()
-		{
-			return _createInstance();
-		}
-
-		public override Type Type { get { return typeof(T); } }
-
-		/// <inheritdoc cref="TypeAccessor.DynamicColumnsStoreAccessor"/>
-		public override MemberAccessor DynamicColumnsStoreAccessor { get; }
-	}
-}
-=======
-﻿using System;
-using System.Collections.Generic;
-using System.Linq;
-using System.Linq.Expressions;
-using System.Reflection;
-
-namespace LinqToDB.Reflection
-{
-	using Extensions;
-	using Mapping;
-
-	public class TypeAccessor<T> : TypeAccessor
-	{
-		static TypeAccessor()
-		{
-			// Create Instance.
-			//
-			var type = typeof(T);
-
-			if (type.IsValueTypeEx())
-			{
-				_createInstance = () => default;
-			}
-			else
-			{
-				var ctor = type.IsAbstractEx() ? null : type.GetDefaultConstructorEx();
-
-				if (ctor == null)
-				{
-					Expression<Func<T>> mi;
-
-					if (type.IsAbstractEx()) mi = () => ThrowAbstractException();
-					else                     mi = () => ThrowException();
-
-					var body = Expression.Call(null, ((MethodCallExpression)mi.Body).Method);
-
-					_createInstance = Expression.Lambda<Func<T>>(body).Compile();
-				}
-				else
-				{
-					_createInstance = Expression.Lambda<Func<T>>(Expression.New(ctor)).Compile();
 				}
 			}
 
@@ -239,5 +115,4 @@
 
 		public override Type Type { get { return typeof(T); } }
 	}
-}
->>>>>>> cea1db19
+}