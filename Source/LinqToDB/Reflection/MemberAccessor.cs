<<<<<<< HEAD
using System;
using System.Collections.Generic;
using System.Linq.Expressions;
using System.Reflection;
using System.Linq;
using LinqToDB.Common;

namespace LinqToDB.Reflection
{
	using Expressions;
	using Extensions;
	using Mapping;

	public class MemberAccessor
	{
		static readonly ConstructorInfo ArgumentExceptionConstructorInfo = typeof(ArgumentException).GetConstructor(new[] {typeof(string)}) ??
					            throw new Exception($"Can not retrieve information about constructor for {nameof(ArgumentException)}");

		internal MemberAccessor(TypeAccessor typeAccessor, string memberName)
		{
			TypeAccessor = typeAccessor;

			if (memberName.IndexOf('.') < 0)
			{
				SetSimple(Expression.PropertyOrField(Expression.Constant(null, typeAccessor.Type), memberName).Member);
			}
			else
			{
				IsComplex = true;
				HasGetter = true;
				HasSetter = true;

				var members  = memberName.Split('.');
				var objParam = Expression.Parameter(TypeAccessor.Type, "obj");
				var expr     = (Expression)objParam;
				var infos    = members.Select(m =>
				{
					expr = Expression.PropertyOrField(expr, m);
					return new
					{
						member = ((MemberExpression)expr).Member,
						type   = expr.Type,
					};
				}).ToArray();

				var lastInfo = infos[infos.Length - 1];

				MemberInfo = lastInfo.member;
				Type       = lastInfo.type;

				var checkNull = infos.Take(infos.Length - 1).Any(info => info.type.IsClassEx() || info.type.IsNullable());

				// Build getter.
				//
				{
					if (checkNull)
					{
						var ret = Expression.Variable(Type, "ret");

						Expression MakeGetter(Expression ex, int i)
						{
							var info = infos[i];
							var next = Expression.MakeMemberAccess(ex, info.member);

							if (i == infos.Length - 1) 
								return Expression.Assign(ret, next);

							if (next.Type.IsClassEx() || next.Type.IsNullable())
							{
								var local = Expression.Variable(next.Type);

								return Expression.Block(
									new[] { local }, 
									Expression.Assign(local, next) as Expression,
									Expression.IfThen(
										Expression.NotEqual(local, Expression.Constant(null)), 
										MakeGetter(local, i + 1)));
							}

							return MakeGetter(next, i + 1);
						}

						expr = Expression.Block(
							new[] { ret },
							Expression.Assign(ret, new DefaultValueExpression(MappingSchema.Default, Type)),
							MakeGetter(objParam, 0),
							ret);
					}
					else
					{
						expr = objParam;
						foreach (var info in infos)
							expr = Expression.MakeMemberAccess(expr, info.member);
					}

					GetterExpression = Expression.Lambda(expr, objParam);
				}

				// Build setter.
				//
				{
					HasSetter = !infos.Any(info => info.member is PropertyInfo && ((PropertyInfo)info.member).GetSetMethodEx(true) == null);

					var valueParam = Expression.Parameter(Type, "value");

					if (HasSetter)
					{
						if (checkNull)
						{
							var vars  = new List<ParameterExpression>();
							var exprs = new List<Expression>();

							void MakeSetter(Expression ex, int i)
							{
								var info = infos[i];
								var next = Expression.MakeMemberAccess(ex, info.member);

								if (i == infos.Length - 1)
								{
									exprs.Add(Expression.Assign(next, valueParam));
								}
								else
								{
									if (next.Type.IsClassEx() || next.Type.IsNullable())
									{
										var local = Expression.Variable(next.Type);

										vars.Add(local);

										exprs.Add(Expression.Assign(local, next));
										exprs.Add(
											Expression.IfThen(
												Expression.Equal(local, Expression.Constant(null)),
												Expression.Block(
													Expression.Assign(local, Expression.New(local.Type)),
													Expression.Assign(next, local))));

										MakeSetter(local, i + 1);
									}
									else
									{
										MakeSetter(next, i + 1);
									}
								}
							}

							MakeSetter(objParam, 0);

							expr = Expression.Block(vars, exprs);
						}
						else
						{
							expr = objParam;
							foreach (var info in infos)
								expr = Expression.MakeMemberAccess(expr, info.member);
							expr = Expression.Assign(expr, valueParam);
						}

						SetterExpression = Expression.Lambda(expr, objParam, valueParam);
					}
					else
					{
						var fakeParam = Expression.Parameter(typeof(int));

						SetterExpression = Expression.Lambda(
							Expression.Block(
								new[] { fakeParam }, 
								Expression.Assign(fakeParam, Expression.Constant(0))),
							objParam,
							valueParam);
					}
				}
			}

			SetExpressions();
		}

		public MemberAccessor(TypeAccessor typeAccessor, MemberInfo memberInfo)
		{
			TypeAccessor = typeAccessor;

			SetSimple(memberInfo);
			SetExpressions();
		}

		void SetSimple(MemberInfo memberInfo)
		{
			MemberInfo = memberInfo;
			Type       = MemberInfo is PropertyInfo propertyInfo ? propertyInfo.PropertyType : ((FieldInfo)MemberInfo).FieldType;

			if (memberInfo is PropertyInfo info)
			{
				HasGetter = info.GetGetMethodEx(true) != null;
				HasSetter = info.GetSetMethodEx(true) != null;
			}
			else
			{
				HasGetter = true;
				HasSetter = !((FieldInfo)memberInfo).IsInitOnly;
			}

			var objParam   = Expression.Parameter(TypeAccessor.Type, "obj");
			var valueParam = Expression.Parameter(Type, "value");

			if (HasGetter && memberInfo.IsDynamicColumnPropertyEx())
			{
				IsComplex = true;

				if (TypeAccessor.DynamicColumnsStoreAccessor != null)
				{
					// get value via "Item" accessor; we're not null-checking

					var storageType = TypeAccessor.DynamicColumnsStoreAccessor.MemberInfo.GetMemberType();
					var storedType  = storageType.GetGenericArguments()[1];
					var outVar      = Expression.Variable(storedType);
					var resultVar   = Expression.Variable(Type);

					MethodInfo tryGetValueMethodInfo = storageType.GetMethod("TryGetValue");

					if (tryGetValueMethodInfo == null)
						throw new LinqToDBException("Storage property do not have method 'TryGetValue'");

					GetterExpression =
						Expression.Lambda(
							Expression.Block(
								new[] { outVar, resultVar },
								Expression.IfThenElse(
									Expression.Call(
										Expression.MakeMemberAccess(objParam,
											TypeAccessor.DynamicColumnsStoreAccessor.MemberInfo),
										tryGetValueMethodInfo,
										Expression.Constant(memberInfo.Name), outVar),
									Expression.Assign(resultVar, Expression.Convert(outVar, Type)),
									Expression.Assign(resultVar,
										new DefaultValueExpression(MappingSchema.Default, Type))
								),
								resultVar
							),
							objParam);
				}
				else
					// dynamic columns store was not provided, throw exception when accessed
					GetterExpression = Expression.Lambda(
						Expression.Throw(
							Expression.New(
								ArgumentExceptionConstructorInfo,
								Expression.Constant("Tried getting dynamic column value, without setting dynamic column store on type."))),
						objParam);
			}
			else if (HasGetter)
			{
				GetterExpression = Expression.Lambda(Expression.MakeMemberAccess(objParam, memberInfo), objParam);
			}
			else
			{
				GetterExpression = Expression.Lambda(new DefaultValueExpression(MappingSchema.Default, Type), objParam);
			}

			if (HasSetter && memberInfo.IsDynamicColumnPropertyEx())
			{
				IsComplex = true;

				if (TypeAccessor.DynamicColumnsStoreAccessor != null)
					// if null, create new dictionary; then assign value
					SetterExpression =
						Expression.Lambda(
							Expression.Block(
								Expression.IfThen(
									Expression.ReferenceEqual(
										Expression.MakeMemberAccess(objParam, TypeAccessor.DynamicColumnsStoreAccessor.MemberInfo),
										Expression.Constant(null)),
									Expression.Assign(
										Expression.MakeMemberAccess(objParam, TypeAccessor.DynamicColumnsStoreAccessor.MemberInfo),
										Expression.New(typeof(Dictionary<string, object>)))),
								Expression.Assign(
									Expression.Property(
										Expression.MakeMemberAccess(objParam, TypeAccessor.DynamicColumnsStoreAccessor.MemberInfo),
										"Item",
										Expression.Constant(memberInfo.Name)),
									Expression.Convert(valueParam, typeof(object)))),
							objParam,
							valueParam);
				else
					// dynamic columns store was not provided, throw exception when accessed
					GetterExpression = Expression.Lambda(
						Expression.Block(
							Expression.Throw(
								Expression.New(
									ArgumentExceptionConstructorInfo,
									Expression.Constant("Tried setting dynamic column value, without setting dynamic column store on type."))),
							Expression.Constant(DefaultValue.GetValue(valueParam.Type), valueParam.Type)
						),
						objParam,
						valueParam);

			}
			else if (HasSetter)
			{
				SetterExpression = Expression.Lambda(
					Expression.Assign(Expression.MakeMemberAccess(objParam, memberInfo), valueParam),
					objParam,
					valueParam);
			}
			else
			{
				var fakeParam = Expression.Parameter(typeof(int));

				SetterExpression = Expression.Lambda(
					Expression.Block(
						new[] { fakeParam },
						new Expression[] { Expression.Assign(fakeParam, Expression.Constant(0)) }),
					objParam,
					valueParam);
			}
		}

		void SetExpressions()
		{
			var objParam   = Expression.Parameter(typeof(object), "obj");
			var getterExpr = GetterExpression.GetBody(Expression.Convert(objParam, TypeAccessor.Type));
			var getter     = Expression.Lambda<Func<object,object>>(Expression.Convert(getterExpr, typeof(object)), objParam);

			Getter = getter.CompileExpression();

			var valueParam = Expression.Parameter(typeof(object), "value");

			if (SetterExpression != null)
			{
				var setterExpr = SetterExpression.GetBody(
					Expression.Convert(objParam, TypeAccessor.Type),
					Expression.Convert(valueParam, Type));
				var setter = Expression.Lambda<Action<object, object>>(setterExpr, objParam, valueParam);

				Setter = setter.CompileExpression();
			}
		}

		#region Public Properties

		public MemberInfo            MemberInfo       { get; private set; }
		public TypeAccessor          TypeAccessor     { get; private set; }
		public bool                  HasGetter        { get; private set; }
		public bool                  HasSetter        { get; private set; }
		public Type                  Type             { get; private set; }
		public bool                  IsComplex        { get; private set; }
		public LambdaExpression      GetterExpression { get; private set; }
		public LambdaExpression      SetterExpression { get; private set; }
		public Func  <object,object> Getter           { get; private set; }
		public Action<object,object> Setter           { get; private set; }

		public string Name
		{
			get { return MemberInfo.Name; }
		}

		#endregion

		#region Public Methods

		public T GetAttribute<T>() where T : Attribute
		{
			var attrs = MemberInfo.GetCustomAttributesEx(typeof(T), true);

			return attrs.Length > 0? (T)attrs[0]: null;
		}

		public T[] GetAttributes<T>() where T : Attribute
		{
			Array attrs = MemberInfo.GetCustomAttributesEx(typeof(T), true);

			return attrs.Length > 0? (T[])attrs: null;
		}

		public object[] GetAttributes()
		{
			var attrs = MemberInfo.GetCustomAttributesEx(true);

			return attrs.Length > 0? attrs: null;
		}

		public T[] GetTypeAttributes<T>() where T : Attribute
		{
			return TypeAccessor.Type.GetAttributes<T>();
		}

		#endregion

		#region Set/Get Value

		public virtual object GetValue(object o)
		{
			return Getter(o);
		}

		public virtual void SetValue(object o, object value)
		{
			Setter(o, value);
		}

		#endregion
	}
}
=======
using System;
using System.Collections.Generic;
using System.Linq.Expressions;
using System.Reflection;
using System.Linq;

namespace LinqToDB.Reflection
{
	using Common;
	using Expressions;
	using Extensions;
	using Mapping;

	public class MemberAccessor
	{
		static readonly ConstructorInfo ArgumentExceptionConstructorInfo =
			typeof(ArgumentException).GetConstructor(new[] {typeof(string)}) ??
				throw new Exception($"Can not retrieve information about constructor for {nameof(ArgumentException)}");

		internal MemberAccessor(TypeAccessor typeAccessor, string memberName, EntityDescriptor ed)
		{
			TypeAccessor = typeAccessor;

			if (memberName.IndexOf('.') < 0)
			{
				SetSimple(Expression.PropertyOrField(Expression.Constant(null, typeAccessor.Type), memberName).Member, ed);
			}
			else
			{
				IsComplex = true;
				HasGetter = true;
				HasSetter = true;

				var members  = memberName.Split('.');
				var objParam = Expression.Parameter(TypeAccessor.Type, "obj");
				var expr     = (Expression)objParam;
				var infos    = members.Select(m =>
				{
					expr = Expression.PropertyOrField(expr, m);
					return new
					{
						member = ((MemberExpression)expr).Member,
						type   = expr.Type,
					};
				}).ToArray();

				var lastInfo = infos[infos.Length - 1];

				MemberInfo = lastInfo.member;
				Type       = lastInfo.type;

				var checkNull = infos.Take(infos.Length - 1).Any(info => info.type.IsClassEx() || info.type.IsNullable());

				// Build getter.
				//
				{
					if (checkNull)
					{
						var ret = Expression.Variable(Type, "ret");

						Expression MakeGetter(Expression ex, int i)
						{
							var info = infos[i];
							var next = Expression.MakeMemberAccess(ex, info.member);

							if (i == infos.Length - 1)
								return Expression.Assign(ret, next);

							if (next.Type.IsClassEx() || next.Type.IsNullable())
							{
								var local = Expression.Variable(next.Type);

								return Expression.Block(
									new[] { local },
									Expression.Assign(local, next) as Expression,
									Expression.IfThen(
										Expression.NotEqual(local, Expression.Constant(null)),
										MakeGetter(local, i + 1)));
							}

							return MakeGetter(next, i + 1);
						}

						expr = Expression.Block(
							new[] { ret },
							Expression.Assign(ret, new DefaultValueExpression(ed?.MappingSchema ?? MappingSchema.Default, Type)),
							MakeGetter(objParam, 0),
							ret);
					}
					else
					{
						expr = objParam;
						foreach (var info in infos)
							expr = Expression.MakeMemberAccess(expr, info.member);
					}

					GetterExpression = Expression.Lambda(expr, objParam);
				}

				// Build setter.
				//
				{
					HasSetter = !infos.Any(info => info.member is PropertyInfo && ((PropertyInfo)info.member).GetSetMethodEx(true) == null);

					var valueParam = Expression.Parameter(Type, "value");

					if (HasSetter)
					{
						if (checkNull)
						{
							var vars  = new List<ParameterExpression>();
							var exprs = new List<Expression>();

							void MakeSetter(Expression ex, int i)
							{
								var info = infos[i];
								var next = Expression.MakeMemberAccess(ex, info.member);

								if (i == infos.Length - 1)
								{
									exprs.Add(Expression.Assign(next, valueParam));
								}
								else
								{
									if (next.Type.IsClassEx() || next.Type.IsNullable())
									{
										var local = Expression.Variable(next.Type);

										vars.Add(local);

										exprs.Add(Expression.Assign(local, next));
										exprs.Add(
											Expression.IfThen(
												Expression.Equal(local, Expression.Constant(null)),
												Expression.Block(
													Expression.Assign(local, Expression.New(local.Type)),
													Expression.Assign(next, local))));

										MakeSetter(local, i + 1);
									}
									else
									{
										MakeSetter(next, i + 1);
									}
								}
							}

							MakeSetter(objParam, 0);

							expr = Expression.Block(vars, exprs);
						}
						else
						{
							expr = objParam;
							foreach (var info in infos)
								expr = Expression.MakeMemberAccess(expr, info.member);
							expr = Expression.Assign(expr, valueParam);
						}

						SetterExpression = Expression.Lambda(expr, objParam, valueParam);
					}
					else
					{
						var fakeParam = Expression.Parameter(typeof(int));

						SetterExpression = Expression.Lambda(
							Expression.Block(
								new[] { fakeParam },
								Expression.Assign(fakeParam, Expression.Constant(0))),
							objParam,
							valueParam);
					}
				}
			}

			SetExpressions();
		}

		public MemberAccessor(TypeAccessor typeAccessor, MemberInfo memberInfo, EntityDescriptor ed)
		{
			TypeAccessor = typeAccessor;

			SetSimple(memberInfo, ed);
			SetExpressions();
		}

		void SetSimple(MemberInfo memberInfo, EntityDescriptor ed)
		{
			MemberInfo = memberInfo;
			Type       = MemberInfo is PropertyInfo propertyInfo ? propertyInfo.PropertyType : ((FieldInfo)MemberInfo).FieldType;

			if (memberInfo is PropertyInfo info)
			{
				HasGetter = info.GetGetMethodEx(true) != null;
				HasSetter = info.GetSetMethodEx(true) != null;
			}
			else
			{
				HasGetter = true;
				HasSetter = !((FieldInfo)memberInfo).IsInitOnly;
			}

			var objParam   = Expression.Parameter(TypeAccessor.Type, "obj");
			var valueParam = Expression.Parameter(Type, "value");
			var getterType = typeof(Func<,>).MakeGenericType(TypeAccessor.Type, Type);
			var setterType = typeof(Action<,>).MakeGenericType(TypeAccessor.Type, Type);

			if (HasGetter && memberInfo.IsDynamicColumnPropertyEx())
			{
				IsComplex = true;

				if (ed?.DynamicColumnGetter != null)
				{
					GetterExpression = Expression.Lambda(
						getterType,
						Expression.Convert(
							ed.DynamicColumnGetter.GetBody(
								objParam,
								Expression.Constant(memberInfo.Name),
								Expression.Convert(new DefaultValueExpression(ed.MappingSchema, Type), typeof(object))),
							Type),
						objParam);
				}
				else
					// dynamic columns store was not provided, throw exception when accessed
					// @mace_windu: why not throw it immediately? Fail fast
					GetterExpression = Expression.Lambda(
						getterType,
						Expression.Call(_throwOnDynamicStoreMissingMethod.MakeGenericMethod(Type)),
						objParam);
			}
			else if (HasGetter)
				GetterExpression = Expression.Lambda(getterType, Expression.MakeMemberAccess(objParam, memberInfo), objParam);
			else
				GetterExpression = Expression.Lambda(getterType, new DefaultValueExpression(ed?.MappingSchema ?? MappingSchema.Default, Type), objParam);

			if (HasSetter && memberInfo.IsDynamicColumnPropertyEx())
			{
				IsComplex = true;

				if (ed?.DynamicColumnSetter != null)
				{
					SetterExpression = Expression.Lambda(
						setterType,
						ed.DynamicColumnSetter.GetBody(
							objParam,
							Expression.Constant(memberInfo.Name),
							valueParam),
						objParam,
						valueParam);
				}
				else
					// dynamic columns store was not provided, throw exception when accessed
					// @mace_windu: why not throw it immediately? Fail fast
					SetterExpression = Expression.Lambda(
						setterType,
						Expression.Block(
							Expression.Throw(
								Expression.New(
									ArgumentExceptionConstructorInfo,
									Expression.Constant("Tried setting dynamic column value, without setting dynamic column store on type."))),
							Expression.Constant(DefaultValue.GetValue(valueParam.Type), valueParam.Type)
						),
						objParam,
						valueParam);

			}
			else if (HasSetter)
				SetterExpression = Expression.Lambda(
					setterType,
					Expression.Assign(Expression.MakeMemberAccess(objParam, memberInfo), valueParam),
					objParam,
					valueParam);
			else
			{
				var fakeParam = Expression.Parameter(typeof(int));

				SetterExpression = Expression.Lambda(
					setterType,
					Expression.Block(
						new[] { fakeParam },
						new Expression[] { Expression.Assign(fakeParam, Expression.Constant(0)) }),
					objParam,
					valueParam);
			}
		}

		void SetExpressions()
		{
			var objParam   = Expression.Parameter(typeof(object), "obj");
			var getterExpr = GetterExpression.GetBody(Expression.Convert(objParam, TypeAccessor.Type));
			var getter     = Expression.Lambda<Func<object,object>>(Expression.Convert(getterExpr, typeof(object)), objParam);

			Getter = getter.Compile();

			var valueParam = Expression.Parameter(typeof(object), "value");

			if (SetterExpression != null)
			{
				var setterExpr = SetterExpression.GetBody(
					Expression.Convert(objParam, TypeAccessor.Type),
					Expression.Convert(valueParam, Type));
				var setter = Expression.Lambda<Action<object, object>>(setterExpr, objParam, valueParam);

				Setter = setter.Compile();
			}
		}

		static MethodInfo _throwOnDynamicStoreMissingMethod = MemberHelper.MethodOf(() => ThrowOnDynamicStoreMissing<int>()).GetGenericMethodDefinition();
		static T ThrowOnDynamicStoreMissing<T>()
		{
			throw new ArgumentException("Tried getting dynamic column value, without setting dynamic column store on type.");

		}

		#region Public Properties

		public MemberInfo            MemberInfo       { get; private set; }
		public TypeAccessor          TypeAccessor     { get; private set; }
		public bool                  HasGetter        { get; private set; }
		public bool                  HasSetter        { get; private set; }
		public Type                  Type             { get; private set; }
		public bool                  IsComplex        { get; private set; }
		public LambdaExpression      GetterExpression { get; private set; }
		public LambdaExpression      SetterExpression { get; private set; }
		public Func  <object,object> Getter           { get; private set; }
		public Action<object,object> Setter           { get; private set; }

		public string Name
		{
			get { return MemberInfo.Name; }
		}

		#endregion

		#region Public Methods

		public T GetAttribute<T>() where T : Attribute
		{
			var attrs = MemberInfo.GetCustomAttributesEx(typeof(T), true);

#if NETSTANDARD1_6
			attrs = attrs.Cast<T>().ToArray();
#endif

			return attrs.Length > 0? (T)attrs[0]: null;
		}

		public T[] GetAttributes<T>() where T : Attribute
		{
			Array attrs = MemberInfo.GetCustomAttributesEx(typeof(T), true);

#if NETSTANDARD1_6
			attrs = attrs.Cast<T>().ToArray();
#endif

			return attrs.Length > 0? (T[])attrs: null;
		}

		public object[] GetAttributes()
		{
			var attrs = MemberInfo.GetCustomAttributesEx(true);

			return attrs.Length > 0? attrs: null;
		}

		public T[] GetTypeAttributes<T>() where T : Attribute
		{
			return TypeAccessor.Type.GetAttributes<T>();
		}

		#endregion

		#region Set/Get Value

		public virtual object GetValue(object o)
		{
			return Getter(o);
		}

		public virtual void SetValue(object o, object value)
		{
			Setter(o, value);
		}

		#endregion
	}
}
>>>>>>> cea1db19
<|MERGE_RESOLUTION|>--- conflicted
+++ resolved
@@ -1,407 +1,3 @@
-<<<<<<< HEAD
-using System;
-using System.Collections.Generic;
-using System.Linq.Expressions;
-using System.Reflection;
-using System.Linq;
-using LinqToDB.Common;
-
-namespace LinqToDB.Reflection
-{
-	using Expressions;
-	using Extensions;
-	using Mapping;
-
-	public class MemberAccessor
-	{
-		static readonly ConstructorInfo ArgumentExceptionConstructorInfo = typeof(ArgumentException).GetConstructor(new[] {typeof(string)}) ??
-					            throw new Exception($"Can not retrieve information about constructor for {nameof(ArgumentException)}");
-
-		internal MemberAccessor(TypeAccessor typeAccessor, string memberName)
-		{
-			TypeAccessor = typeAccessor;
-
-			if (memberName.IndexOf('.') < 0)
-			{
-				SetSimple(Expression.PropertyOrField(Expression.Constant(null, typeAccessor.Type), memberName).Member);
-			}
-			else
-			{
-				IsComplex = true;
-				HasGetter = true;
-				HasSetter = true;
-
-				var members  = memberName.Split('.');
-				var objParam = Expression.Parameter(TypeAccessor.Type, "obj");
-				var expr     = (Expression)objParam;
-				var infos    = members.Select(m =>
-				{
-					expr = Expression.PropertyOrField(expr, m);
-					return new
-					{
-						member = ((MemberExpression)expr).Member,
-						type   = expr.Type,
-					};
-				}).ToArray();
-
-				var lastInfo = infos[infos.Length - 1];
-
-				MemberInfo = lastInfo.member;
-				Type       = lastInfo.type;
-
-				var checkNull = infos.Take(infos.Length - 1).Any(info => info.type.IsClassEx() || info.type.IsNullable());
-
-				// Build getter.
-				//
-				{
-					if (checkNull)
-					{
-						var ret = Expression.Variable(Type, "ret");
-
-						Expression MakeGetter(Expression ex, int i)
-						{
-							var info = infos[i];
-							var next = Expression.MakeMemberAccess(ex, info.member);
-
-							if (i == infos.Length - 1) 
-								return Expression.Assign(ret, next);
-
-							if (next.Type.IsClassEx() || next.Type.IsNullable())
-							{
-								var local = Expression.Variable(next.Type);
-
-								return Expression.Block(
-									new[] { local }, 
-									Expression.Assign(local, next) as Expression,
-									Expression.IfThen(
-										Expression.NotEqual(local, Expression.Constant(null)), 
-										MakeGetter(local, i + 1)));
-							}
-
-							return MakeGetter(next, i + 1);
-						}
-
-						expr = Expression.Block(
-							new[] { ret },
-							Expression.Assign(ret, new DefaultValueExpression(MappingSchema.Default, Type)),
-							MakeGetter(objParam, 0),
-							ret);
-					}
-					else
-					{
-						expr = objParam;
-						foreach (var info in infos)
-							expr = Expression.MakeMemberAccess(expr, info.member);
-					}
-
-					GetterExpression = Expression.Lambda(expr, objParam);
-				}
-
-				// Build setter.
-				//
-				{
-					HasSetter = !infos.Any(info => info.member is PropertyInfo && ((PropertyInfo)info.member).GetSetMethodEx(true) == null);
-
-					var valueParam = Expression.Parameter(Type, "value");
-
-					if (HasSetter)
-					{
-						if (checkNull)
-						{
-							var vars  = new List<ParameterExpression>();
-							var exprs = new List<Expression>();
-
-							void MakeSetter(Expression ex, int i)
-							{
-								var info = infos[i];
-								var next = Expression.MakeMemberAccess(ex, info.member);
-
-								if (i == infos.Length - 1)
-								{
-									exprs.Add(Expression.Assign(next, valueParam));
-								}
-								else
-								{
-									if (next.Type.IsClassEx() || next.Type.IsNullable())
-									{
-										var local = Expression.Variable(next.Type);
-
-										vars.Add(local);
-
-										exprs.Add(Expression.Assign(local, next));
-										exprs.Add(
-											Expression.IfThen(
-												Expression.Equal(local, Expression.Constant(null)),
-												Expression.Block(
-													Expression.Assign(local, Expression.New(local.Type)),
-													Expression.Assign(next, local))));
-
-										MakeSetter(local, i + 1);
-									}
-									else
-									{
-										MakeSetter(next, i + 1);
-									}
-								}
-							}
-
-							MakeSetter(objParam, 0);
-
-							expr = Expression.Block(vars, exprs);
-						}
-						else
-						{
-							expr = objParam;
-							foreach (var info in infos)
-								expr = Expression.MakeMemberAccess(expr, info.member);
-							expr = Expression.Assign(expr, valueParam);
-						}
-
-						SetterExpression = Expression.Lambda(expr, objParam, valueParam);
-					}
-					else
-					{
-						var fakeParam = Expression.Parameter(typeof(int));
-
-						SetterExpression = Expression.Lambda(
-							Expression.Block(
-								new[] { fakeParam }, 
-								Expression.Assign(fakeParam, Expression.Constant(0))),
-							objParam,
-							valueParam);
-					}
-				}
-			}
-
-			SetExpressions();
-		}
-
-		public MemberAccessor(TypeAccessor typeAccessor, MemberInfo memberInfo)
-		{
-			TypeAccessor = typeAccessor;
-
-			SetSimple(memberInfo);
-			SetExpressions();
-		}
-
-		void SetSimple(MemberInfo memberInfo)
-		{
-			MemberInfo = memberInfo;
-			Type       = MemberInfo is PropertyInfo propertyInfo ? propertyInfo.PropertyType : ((FieldInfo)MemberInfo).FieldType;
-
-			if (memberInfo is PropertyInfo info)
-			{
-				HasGetter = info.GetGetMethodEx(true) != null;
-				HasSetter = info.GetSetMethodEx(true) != null;
-			}
-			else
-			{
-				HasGetter = true;
-				HasSetter = !((FieldInfo)memberInfo).IsInitOnly;
-			}
-
-			var objParam   = Expression.Parameter(TypeAccessor.Type, "obj");
-			var valueParam = Expression.Parameter(Type, "value");
-
-			if (HasGetter && memberInfo.IsDynamicColumnPropertyEx())
-			{
-				IsComplex = true;
-
-				if (TypeAccessor.DynamicColumnsStoreAccessor != null)
-				{
-					// get value via "Item" accessor; we're not null-checking
-
-					var storageType = TypeAccessor.DynamicColumnsStoreAccessor.MemberInfo.GetMemberType();
-					var storedType  = storageType.GetGenericArguments()[1];
-					var outVar      = Expression.Variable(storedType);
-					var resultVar   = Expression.Variable(Type);
-
-					MethodInfo tryGetValueMethodInfo = storageType.GetMethod("TryGetValue");
-
-					if (tryGetValueMethodInfo == null)
-						throw new LinqToDBException("Storage property do not have method 'TryGetValue'");
-
-					GetterExpression =
-						Expression.Lambda(
-							Expression.Block(
-								new[] { outVar, resultVar },
-								Expression.IfThenElse(
-									Expression.Call(
-										Expression.MakeMemberAccess(objParam,
-											TypeAccessor.DynamicColumnsStoreAccessor.MemberInfo),
-										tryGetValueMethodInfo,
-										Expression.Constant(memberInfo.Name), outVar),
-									Expression.Assign(resultVar, Expression.Convert(outVar, Type)),
-									Expression.Assign(resultVar,
-										new DefaultValueExpression(MappingSchema.Default, Type))
-								),
-								resultVar
-							),
-							objParam);
-				}
-				else
-					// dynamic columns store was not provided, throw exception when accessed
-					GetterExpression = Expression.Lambda(
-						Expression.Throw(
-							Expression.New(
-								ArgumentExceptionConstructorInfo,
-								Expression.Constant("Tried getting dynamic column value, without setting dynamic column store on type."))),
-						objParam);
-			}
-			else if (HasGetter)
-			{
-				GetterExpression = Expression.Lambda(Expression.MakeMemberAccess(objParam, memberInfo), objParam);
-			}
-			else
-			{
-				GetterExpression = Expression.Lambda(new DefaultValueExpression(MappingSchema.Default, Type), objParam);
-			}
-
-			if (HasSetter && memberInfo.IsDynamicColumnPropertyEx())
-			{
-				IsComplex = true;
-
-				if (TypeAccessor.DynamicColumnsStoreAccessor != null)
-					// if null, create new dictionary; then assign value
-					SetterExpression =
-						Expression.Lambda(
-							Expression.Block(
-								Expression.IfThen(
-									Expression.ReferenceEqual(
-										Expression.MakeMemberAccess(objParam, TypeAccessor.DynamicColumnsStoreAccessor.MemberInfo),
-										Expression.Constant(null)),
-									Expression.Assign(
-										Expression.MakeMemberAccess(objParam, TypeAccessor.DynamicColumnsStoreAccessor.MemberInfo),
-										Expression.New(typeof(Dictionary<string, object>)))),
-								Expression.Assign(
-									Expression.Property(
-										Expression.MakeMemberAccess(objParam, TypeAccessor.DynamicColumnsStoreAccessor.MemberInfo),
-										"Item",
-										Expression.Constant(memberInfo.Name)),
-									Expression.Convert(valueParam, typeof(object)))),
-							objParam,
-							valueParam);
-				else
-					// dynamic columns store was not provided, throw exception when accessed
-					GetterExpression = Expression.Lambda(
-						Expression.Block(
-							Expression.Throw(
-								Expression.New(
-									ArgumentExceptionConstructorInfo,
-									Expression.Constant("Tried setting dynamic column value, without setting dynamic column store on type."))),
-							Expression.Constant(DefaultValue.GetValue(valueParam.Type), valueParam.Type)
-						),
-						objParam,
-						valueParam);
-
-			}
-			else if (HasSetter)
-			{
-				SetterExpression = Expression.Lambda(
-					Expression.Assign(Expression.MakeMemberAccess(objParam, memberInfo), valueParam),
-					objParam,
-					valueParam);
-			}
-			else
-			{
-				var fakeParam = Expression.Parameter(typeof(int));
-
-				SetterExpression = Expression.Lambda(
-					Expression.Block(
-						new[] { fakeParam },
-						new Expression[] { Expression.Assign(fakeParam, Expression.Constant(0)) }),
-					objParam,
-					valueParam);
-			}
-		}
-
-		void SetExpressions()
-		{
-			var objParam   = Expression.Parameter(typeof(object), "obj");
-			var getterExpr = GetterExpression.GetBody(Expression.Convert(objParam, TypeAccessor.Type));
-			var getter     = Expression.Lambda<Func<object,object>>(Expression.Convert(getterExpr, typeof(object)), objParam);
-
-			Getter = getter.CompileExpression();
-
-			var valueParam = Expression.Parameter(typeof(object), "value");
-
-			if (SetterExpression != null)
-			{
-				var setterExpr = SetterExpression.GetBody(
-					Expression.Convert(objParam, TypeAccessor.Type),
-					Expression.Convert(valueParam, Type));
-				var setter = Expression.Lambda<Action<object, object>>(setterExpr, objParam, valueParam);
-
-				Setter = setter.CompileExpression();
-			}
-		}
-
-		#region Public Properties
-
-		public MemberInfo            MemberInfo       { get; private set; }
-		public TypeAccessor          TypeAccessor     { get; private set; }
-		public bool                  HasGetter        { get; private set; }
-		public bool                  HasSetter        { get; private set; }
-		public Type                  Type             { get; private set; }
-		public bool                  IsComplex        { get; private set; }
-		public LambdaExpression      GetterExpression { get; private set; }
-		public LambdaExpression      SetterExpression { get; private set; }
-		public Func  <object,object> Getter           { get; private set; }
-		public Action<object,object> Setter           { get; private set; }
-
-		public string Name
-		{
-			get { return MemberInfo.Name; }
-		}
-
-		#endregion
-
-		#region Public Methods
-
-		public T GetAttribute<T>() where T : Attribute
-		{
-			var attrs = MemberInfo.GetCustomAttributesEx(typeof(T), true);
-
-			return attrs.Length > 0? (T)attrs[0]: null;
-		}
-
-		public T[] GetAttributes<T>() where T : Attribute
-		{
-			Array attrs = MemberInfo.GetCustomAttributesEx(typeof(T), true);
-
-			return attrs.Length > 0? (T[])attrs: null;
-		}
-
-		public object[] GetAttributes()
-		{
-			var attrs = MemberInfo.GetCustomAttributesEx(true);
-
-			return attrs.Length > 0? attrs: null;
-		}
-
-		public T[] GetTypeAttributes<T>() where T : Attribute
-		{
-			return TypeAccessor.Type.GetAttributes<T>();
-		}
-
-		#endregion
-
-		#region Set/Get Value
-
-		public virtual object GetValue(object o)
-		{
-			return Getter(o);
-		}
-
-		public virtual void SetValue(object o, object value)
-		{
-			Setter(o, value);
-		}
-
-		#endregion
-	}
-}
-=======
 using System;
 using System.Collections.Generic;
 using System.Linq.Expressions;
@@ -695,7 +291,7 @@
 			var getterExpr = GetterExpression.GetBody(Expression.Convert(objParam, TypeAccessor.Type));
 			var getter     = Expression.Lambda<Func<object,object>>(Expression.Convert(getterExpr, typeof(object)), objParam);
 
-			Getter = getter.Compile();
+			Getter = getter.CompileExpression();
 
 			var valueParam = Expression.Parameter(typeof(object), "value");
 
@@ -706,7 +302,7 @@
 					Expression.Convert(valueParam, Type));
 				var setter = Expression.Lambda<Action<object, object>>(setterExpr, objParam, valueParam);
 
-				Setter = setter.Compile();
+				Setter = setter.CompileExpression();
 			}
 		}
 
@@ -789,5 +385,4 @@
 
 		#endregion
 	}
-}
->>>>>>> cea1db19
+}