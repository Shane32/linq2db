--- conflicted
+++ resolved
@@ -10,43 +10,39 @@
 
 	public partial class Sql
 	{
-		[Sql.Enum]
-		public enum DateParts
-		{
-			Year        =  0,
-			Quarter     =  1,
-			Month       =  2,
-			DayOfYear   =  3,
-			Day         =  4,
-			/// <summary>
-			/// This date part behavior depends on used database and also depends on where if calculated - in C# code or in database.
-			/// Eeach database could have own week numbering logic, see notes below.
-			/// 
-			/// Current implementation uses following schemas per-provider:
-			/// C# evaluation: <c>CultureInfo.CurrentCulture.Calendar.GetWeekOfYear(date.Value, CalendarWeekRule.FirstDay, DayOfWeek.Sunday)</c>
-			/// Databases:
-			/// US numbering schema used by: MS Access, SQL CE, SQL Server, SAP/Sybase ASE, Informix databases;
-			/// US 0-based numbering schema used by MySQL database;
-			/// ISO numbering schema with incorrect numbering of first week used by: SAP HANA database;
-			/// ISO numbering schema with proper numbering of first week used by: Firebird, PostgreSQL databases;
-			/// Primitive (each 7 days counted as week) numbering schema: DB2, Oracle databases;
-			/// SQLite numbering logic cannot be classified by human being.
-			/// </summary>
-			Week =  5,
-			WeekDay     =  6,
-			Hour        =  7,
-			Minute      =  8,
-			Second      =  9,
-			Millisecond = 10,
-		}
-
+		[Sql.Enum]
+		public enum DateParts
+		{
+			Year        =  0,
+			Quarter     =  1,
+			Month       =  2,
+			DayOfYear   =  3,
+			Day         =  4,
+			/// <summary>
+			/// This date part behavior depends on used database and also depends on where if calculated - in C# code or in database.
+			/// Eeach database could have own week numbering logic, see notes below.
+			/// 
+			/// Current implementation uses following schemas per-provider:
+			/// C# evaluation: <c>CultureInfo.CurrentCulture.Calendar.GetWeekOfYear(date.Value, CalendarWeekRule.FirstDay, DayOfWeek.Sunday)</c>
+			/// Databases:
+			/// US numbering schema used by: MS Access, SQL CE, SQL Server, SAP/Sybase ASE, Informix databases;
+			/// US 0-based numbering schema used by MySQL database;
+			/// ISO numbering schema with incorrect numbering of first week used by: SAP HANA database;
+			/// ISO numbering schema with proper numbering of first week used by: Firebird, PostgreSQL databases;
+			/// Primitive (each 7 days counted as week) numbering schema: DB2, Oracle databases;
+			/// SQLite numbering logic cannot be classified by human being.
+			/// </summary>
+			Week =  5,
+			WeekDay     =  6,
+			Hour        =  7,
+			Minute      =  8,
+			Second      =  9,
+			Millisecond = 10,
+		}
+
 		#region DatePart
 
-<<<<<<< HEAD
 		internal class DatePartBuilder : Sql.IExtensionCallBuilder
-=======
-		class DatePartBuilder : Sql.IExtensionCallBuilder
->>>>>>> 8743b313
 		{
 			public void Build(Sql.ISqExtensionBuilder builder)
 			{
@@ -265,7 +261,6 @@
 							var param = builder.GetExpression("date");
 							builder.ResultExpression = builder.Inc(
 								builder.Sub<int>(
-<<<<<<< HEAD
 									new SqlFunction(typeof(DateTime?), "Mdy",
 										new SqlFunction(typeof(int?), "Month", param),
 										new SqlFunction(typeof(int?), "Day",   param),
@@ -274,16 +269,6 @@
 										new SqlValue(1),
 										new SqlValue(1),
 										new SqlFunction(typeof(int?), "Year", param)))
-=======
-									new SqlFunction(null, "Mdy",
-										new SqlFunction(null, "Month", param),
-										new SqlFunction(null, "Day", param),
-										new SqlFunction(null, "Year", param)),
-									new SqlFunction(null, "Mdy",
-										new SqlValue(1),
-										new SqlValue(1),
-										new SqlFunction(null, "Year", param)))
->>>>>>> 8743b313
 							);
 							return;
 						}
@@ -454,11 +439,7 @@
 				var partStr = DatePartBuilder.DatePartToStr(part);
 				var date    = builder.GetExpression("date");
 				var number  = builder.GetExpression("number");
-<<<<<<< HEAD
 				builder.ResultExpression = new SqlFunction(typeof(DateTime?), builder.Expression,
-=======
-				builder.ResultExpression = new SqlFunction(typeof(int), builder.Expression,
->>>>>>> 8743b313
 					new SqlExpression(partStr, Precedence.Primary), number, date);
 			}
 		}
@@ -727,12 +708,11 @@
 				var date    = builder.GetExpression("date");
 				var number  = builder.GetExpression("number");
 
-<<<<<<< HEAD
 				switch (part)
 				{
 					case Sql.DateParts.Quarter   :
 						part   = DateParts.Month;
-						number = builder.Mul(number, 3);
+						number  = builder.Mul(number, 3);
 						break;
 					case Sql.DateParts.DayOfYear :
 					case Sql.DateParts.WeekDay   :
@@ -740,30 +720,11 @@
 						break;
 					case Sql.DateParts.Week      :
 						part   = DateParts.Day;
-=======
-				ISqlExpression partSql = null;
-				switch (part)
-				{
-					case Sql.DateParts.Quarter   :
-						partSql = new SqlValue(Sql.DateParts.Month);
-						number  = builder.Mul(number, 3);
-						break;
-					case Sql.DateParts.DayOfYear :
-					case Sql.DateParts.WeekDay   :
-						partSql = new SqlValue(Sql.DateParts.Day);
-						break;
-					case Sql.DateParts.Week      :
-						partSql = new SqlValue(Sql.DateParts.Day);
->>>>>>> 8743b313
 						number = builder.Mul(number, 7);
 						break;
 				}
 
-<<<<<<< HEAD
 				var partSql = new SqlExpression(part.ToString());
-=======
-				partSql = partSql ?? new SqlValue(part);
->>>>>>> 8743b313
 
 				builder.ResultExpression = new SqlFunction(typeof(DateTime?), "DateAdd", partSql, number, date);
 			}
@@ -871,10 +832,10 @@
 
 				switch (part)
 				{
-					case Sql.DateParts.Day         : resultExpr = builder.Div(resultExpr, 86400); break;
-					case Sql.DateParts.Hour        : resultExpr = builder.Div(resultExpr, 3600);  break;
-					case Sql.DateParts.Minute      : resultExpr = builder.Div(resultExpr, 60);    break;
-					case Sql.DateParts.Second      : break;
+					case Sql.DateParts.Day         : resultExpr = builder.Div(resultExpr, 86400); break;
+					case Sql.DateParts.Hour        : resultExpr = builder.Div(resultExpr, 3600);  break;
+					case Sql.DateParts.Minute      : resultExpr = builder.Div(resultExpr, 60);    break;
+					case Sql.DateParts.Second      : break;
 					case Sql.DateParts.Millisecond :
 						resultExpr = builder.Add<int>(
 							builder.Mul(resultExpr, 1000),
@@ -883,23 +844,23 @@
 									new SqlFunction(typeof(int), "MICROSECOND", endDate),
 									new SqlFunction(typeof(int), "MICROSECOND", startDate)),
 								1000));
-						break;
+						break;
 					default:
 						throw new ArgumentOutOfRangeException();
 				}
 
 				builder.ResultExpression = resultExpr;
 			}
-		}
-
+		}
+
 		class DateDiffBuilderSQLite : IExtensionCallBuilder
 		{
 			public void Build(ISqExtensionBuilder builder)
 			{
 				var part = builder.GetValue<Sql.DateParts>(0);
 				var startDate = builder.GetExpression(1);
-				var endDate = builder.GetExpression(2);
-
+				var endDate = builder.GetExpression(2);
+
 				var expStr = "round((julianday({1}) - julianday({0}))";
 				switch (part)
 				{
@@ -912,33 +873,33 @@
 						throw new ArgumentOutOfRangeException();
 				}
 
-				builder.ResultExpression = new SqlExpression(typeof(int), expStr, startDate, endDate );
-			}
-		}
-
-		[CLSCompliant(false)]
-		[Sql.Extension(            "DateDiff",      BuilderType = typeof(DateDiffBuilder))]
-		[Sql.Extension(PN.MySql,   "TIMESTAMPDIFF", BuilderType = typeof(DateDiffBuilder))]
-		[Sql.Extension(PN.DB2,     "",              BuilderType = typeof(DateDiffBuilderDB2))]
-		[Sql.Extension(PN.SapHana, "",              BuilderType = typeof(DateDiffBuilderSapHana))]
-		[Sql.Extension(PN.SQLite,  "",              BuilderType = typeof(DateDiffBuilderSQLite))]
-		public static int? DateDiff(DateParts part, DateTime? startDate, DateTime? endDate)
-		{
-			if (startDate == null || endDate == null)
-				return null;
-
-			switch (part)
-			{
-				case DateParts.Day         : return (int)(endDate - startDate).Value.TotalDays;
-				case DateParts.Hour        : return (int)(endDate - startDate).Value.TotalHours;
-				case DateParts.Minute      : return (int)(endDate - startDate).Value.TotalMinutes;
-				case DateParts.Second      : return (int)(endDate - startDate).Value.TotalSeconds;
-				case DateParts.Millisecond : return (int)(endDate - startDate).Value.TotalMilliseconds;
-			}
-
-			throw new InvalidOperationException();
-		}
-
+				builder.ResultExpression = new SqlExpression(typeof(int), expStr, startDate, endDate );
+			}
+		}
+
+		[CLSCompliant(false)]
+		[Sql.Extension(            "DateDiff",      BuilderType = typeof(DateDiffBuilder))]
+		[Sql.Extension(PN.MySql,   "TIMESTAMPDIFF", BuilderType = typeof(DateDiffBuilder))]
+		[Sql.Extension(PN.DB2,     "",              BuilderType = typeof(DateDiffBuilderDB2))]
+		[Sql.Extension(PN.SapHana, "",              BuilderType = typeof(DateDiffBuilderSapHana))]
+		[Sql.Extension(PN.SQLite,  "",              BuilderType = typeof(DateDiffBuilderSQLite))]
+		public static int? DateDiff(DateParts part, DateTime? startDate, DateTime? endDate)
+		{
+			if (startDate == null || endDate == null)
+				return null;
+
+			switch (part)
+			{
+				case DateParts.Day         : return (int)(endDate - startDate).Value.TotalDays;
+				case DateParts.Hour        : return (int)(endDate - startDate).Value.TotalHours;
+				case DateParts.Minute      : return (int)(endDate - startDate).Value.TotalMinutes;
+				case DateParts.Second      : return (int)(endDate - startDate).Value.TotalSeconds;
+				case DateParts.Millisecond : return (int)(endDate - startDate).Value.TotalMilliseconds;
+			}
+
+			throw new InvalidOperationException();
+		}
+
 		#endregion
 	}
-}
+}