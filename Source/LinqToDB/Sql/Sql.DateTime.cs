﻿using System;
using System.Globalization;

namespace LinqToDB
{
	using SqlQuery;
	using Expressions;

	using PN = ProviderName;

	public partial class Sql
	{
		[Sql.Enum]
		public enum DateParts
		{
			Year        =  0,
			Quarter     =  1,
			Month       =  2,
			DayOfYear   =  3,
			Day         =  4,
			/// <summary>
			/// This date part behavior depends on used database and also depends on where if calculated - in C# code or in database.
			/// Eeach database could have own week numbering logic, see notes below.
			/// 
			/// Current implementation uses following schemas per-provider:
			/// C# evaluation: <c>CultureInfo.CurrentCulture.Calendar.GetWeekOfYear(date.Value, CalendarWeekRule.FirstDay, DayOfWeek.Sunday)</c>
			/// Databases:
			/// US numbering schema used by: MS Access, SQL CE, SQL Server, SAP/Sybase ASE, Informix databases;
			/// US 0-based numbering schema used by MySQL database;
			/// ISO numbering schema with incorrect numbering of first week used by: SAP HANA database;
			/// ISO numbering schema with proper numbering of first week used by: Firebird, PostgreSQL databases;
			/// Primitive (each 7 days counted as week) numbering schema: DB2, Oracle databases;
			/// SQLite numbering logic cannot be classified by human being.
			/// </summary>
			Week        =  5,
			WeekDay     =  6,
			Hour        =  7,
			Minute      =  8,
			Second      =  9,
			Millisecond = 10,
		}

<<<<<<< HEAD
		#region DatePart

		internal class DatePartBuilder : Sql.IExtensionCallBuilder
		{
			public void Build(Sql.ISqExtensionBuilder builder)
			{
				var part    = builder.GetValue<Sql.DateParts>("part");
				var partStr = DatePartToStr(part);
				var date    = builder.GetExpression("date");

				builder.ResultExpression = new SqlFunction(typeof(int), builder.Expression,
					new SqlExpression(partStr, Precedence.Primary), date);
			}

			public static string DatePartToStr(DateParts part)
			{
				string partStr;
				switch (part)
				{
					case Sql.DateParts.Year        : partStr = "year";        break;
					case Sql.DateParts.Quarter     : partStr = "quarter";     break;
					case Sql.DateParts.Month       : partStr = "month";       break;
					case Sql.DateParts.DayOfYear   : partStr = "dayofyear";   break;
					case Sql.DateParts.Day         : partStr = "day";         break;
					case Sql.DateParts.Week        : partStr = "week";        break;
					case Sql.DateParts.WeekDay     : partStr = "weekday";     break;
					case Sql.DateParts.Hour        : partStr = "hour";        break;
					case Sql.DateParts.Minute      : partStr = "minute";      break;
					case Sql.DateParts.Second      : partStr = "second";      break;
					case Sql.DateParts.Millisecond : partStr = "millisecond"; break;
					default:
						throw new ArgumentOutOfRangeException();
				}
				return partStr;
			}
		}

		class DatePartBuilderMySql: Sql.IExtensionCallBuilder
		{
			public void Build(Sql.ISqExtensionBuilder builder)
			{
				string partStr = null;
				var part = builder.GetValue<Sql.DateParts>("part");
				switch (part)
				{
					case Sql.DateParts.Year        : partStr = "year";        break;
					case Sql.DateParts.Quarter     : partStr = "quarter";     break;
					case Sql.DateParts.Month       : partStr = "month";       break;
					case Sql.DateParts.DayOfYear   :
						builder.Expression = "DayOfYear({date})";
						break;
					case Sql.DateParts.Day         : partStr = "day";         break;
					case Sql.DateParts.Week        : partStr = "week";        break;
					case Sql.DateParts.WeekDay     :
						builder.Expression = "WeekDay(Date_Add({date}, interval 1 day))";
						builder.ResultExpression = builder.Inc(builder.ConvertToSqlExpression(Precedence.Primary));
						return;
					case Sql.DateParts.Hour        : partStr = "hour";        break;
					case Sql.DateParts.Minute      : partStr = "minute";      break;
					case Sql.DateParts.Second      : partStr = "second";      break;
					case Sql.DateParts.Millisecond : partStr = "millisecond"; break;
					default:
						throw new ArgumentOutOfRangeException();
				}

				if (partStr != null)
					builder.AddExpression("part", partStr);
			}
		}

		class DatePartBuilderPostgre: Sql.IExtensionCallBuilder
		{
			public void Build(Sql.ISqExtensionBuilder builder)
			{
				string partStr = null;
				var part = builder.GetValue<Sql.DateParts>("part");
				switch (part)
				{
					case Sql.DateParts.Year        : partStr = "year";    break;
					case Sql.DateParts.Quarter     : partStr = "quarter"; break;
					case Sql.DateParts.Month       : partStr = "month";   break;
					case Sql.DateParts.DayOfYear   : partStr = "doy";     break;
					case Sql.DateParts.Day         : partStr = "day";     break;
					case Sql.DateParts.Week        : partStr = "week";    break;
					case Sql.DateParts.WeekDay     :
						builder.AddExpression("part", "dow");
						builder.ResultExpression = builder.Inc(builder.ConvertToSqlExpression(Precedence.Primary));
						return;
					case Sql.DateParts.Hour        : partStr = "hour";    break;
					case Sql.DateParts.Minute      : partStr = "minute";  break;
					case Sql.DateParts.Second      : partStr = "second";  break;
					case Sql.DateParts.Millisecond :
						builder.Expression = "Cast(To_Char({date}, 'MS') as int)";
						break;
					default:
						throw new ArgumentOutOfRangeException("part", part, null);
				}

				if (partStr != null)
					builder.AddExpression("part", partStr);
			}
		}

		class DatePartBuilderSqLite: Sql.IExtensionCallBuilder
		{
			public void Build(Sql.ISqExtensionBuilder builder)
			{
				string partStr = null;
				var part = builder.GetValue<Sql.DateParts>("part");
				switch (part)
				{
					case Sql.DateParts.Year        : partStr = "Y"; break;
					case Sql.DateParts.Quarter     :
						builder.Expression = "Cast(strFTime('%m', {date}) as int)";
						builder.ResultExpression = builder.Inc(builder.Div(builder.Dec(builder.ConvertToSqlExpression(Precedence.Primary)), 3));
						return;
					case Sql.DateParts.Month       : partStr = "m"; break;
					case Sql.DateParts.DayOfYear   : partStr = "j"; break;
					case Sql.DateParts.Day         : partStr = "d"; break;
					case Sql.DateParts.Week        : partStr = "W"; break;
					case Sql.DateParts.WeekDay     :
						builder.Expression = "Cast(strFTime('%w', {date}) as int)";
						builder.ResultExpression = builder.Inc(builder.ConvertToSqlExpression(Precedence.Primary));
						return;
					case Sql.DateParts.Hour        : partStr = "H"; break;
					case Sql.DateParts.Minute      : partStr = "M"; break;
					case Sql.DateParts.Second      : partStr = "S"; break;
					case Sql.DateParts.Millisecond : 
						builder.Expression = "Cast(strFTime('%f', {date}) * 1000 as int) % 1000";
						builder.Extension.Precedence = Precedence.Multiplicative;
						break;
					default:
						throw new ArgumentOutOfRangeException("part", part, null);
				}

				if (partStr != null)
					builder.AddExpression("part", partStr);
			}
		}

		class DatePartBuilderAccess: Sql.IExtensionCallBuilder
		{
			public void Build(Sql.ISqExtensionBuilder builder)
			{
				string partStr;
				var part    = builder.GetValue<Sql.DateParts>("part");
				switch (part)
				{
					case Sql.DateParts.Year        : partStr = "yyyy"; break;
					case Sql.DateParts.Quarter     : partStr = "q";    break;
					case Sql.DateParts.Month       : partStr = "m";    break;
					case Sql.DateParts.DayOfYear   : partStr = "y";    break;
					case Sql.DateParts.Day         : partStr = "d";    break;
					case Sql.DateParts.Week        : partStr = "ww";   break;
					case Sql.DateParts.WeekDay     : partStr = "w";    break;
					case Sql.DateParts.Hour        : partStr = "h";    break;
					case Sql.DateParts.Minute      : partStr = "n";    break;
					case Sql.DateParts.Second      : partStr = "s";    break;
					default:
						throw new ArgumentOutOfRangeException();
				}

				builder.AddExpression("part", partStr);
			}
		}


		class DatePartBuilderSapHana: Sql.IExtensionCallBuilder
		{
			public void Build(Sql.ISqExtensionBuilder builder)
			{
				string exprStr;
				var part = builder.GetValue<Sql.DateParts>("part");
				switch (part)
				{
					case Sql.DateParts.Year        : exprStr = "Year({date})";                     break;
					case Sql.DateParts.Quarter     : 
						builder.Expression = "Floor((Month({date})-1) / 3)";
						builder.ResultExpression = builder.Inc(builder.ConvertToSqlExpression());
						return;
					case Sql.DateParts.Month       : exprStr = "Month({date})";                    break;
					case Sql.DateParts.DayOfYear   : exprStr = "DayOfYear({date})";                break;
					case Sql.DateParts.Day         : exprStr = "DayOfMonth({date})";               break;
					case Sql.DateParts.Week        : exprStr = "Week({date})";                     break;
					case Sql.DateParts.WeekDay     : 
						builder.Expression = "MOD(Weekday({date}) + 1, 7)";
						builder.ResultExpression = builder.Inc(builder.ConvertToSqlExpression());
						return;
					case Sql.DateParts.Hour        : exprStr = "Hour({date})";                     break;
					case Sql.DateParts.Minute      : exprStr = "Minute({date})";                   break;
					case Sql.DateParts.Second      : exprStr = "Second({date})";                   break;
					default:
						throw new ArgumentOutOfRangeException();
				}

				builder.Expression = exprStr;
			}
		}

		class DatePartBuilderInformix: Sql.IExtensionCallBuilder
		{
			public void Build(Sql.ISqExtensionBuilder builder)
			{
				string exprStr;
				var part = builder.GetValue<Sql.DateParts>("part");
				switch (part)
				{
					case Sql.DateParts.Year        : exprStr = "Year({date})";          break;
					case Sql.DateParts.Quarter:
						{
							builder.Expression       = "Month({date})";
							builder.ResultExpression =
								builder.Inc(builder.Div(builder.Dec(builder.ConvertToSqlExpression(Precedence.Primary)), 3));
							return;
						}
					case Sql.DateParts.Month       : exprStr = "Month({date})";         break;
					case Sql.DateParts.DayOfYear   :
						{
							var param = builder.GetExpression("date");
							builder.ResultExpression = builder.Inc(
								builder.Sub<int>(
									new SqlFunction(typeof(DateTime?), "Mdy",
										new SqlFunction(typeof(int?), "Month", param),
										new SqlFunction(typeof(int?), "Day",   param),
										new SqlFunction(typeof(int?), "Year",  param)),
									new SqlFunction(typeof(DateTime?), "Mdy",
										new SqlValue(1),
										new SqlValue(1),
										new SqlFunction(typeof(int?), "Year", param)))
							);
							return;
						}
					case Sql.DateParts.Day         : exprStr = "Day({date})";           break;
					case Sql.DateParts.Week        : exprStr = "((Extend({date}, year to day) - (Mdy(12, 31 - WeekDay(Mdy(1, 1, year({date}))), Year({date}) - 1) + Interval(1) day to day)) / 7 + Interval(1) day to day)::char(10)::int"; break;
					case Sql.DateParts.WeekDay     : 
						{
							builder.Expression = "weekDay({date})";
							builder.ResultExpression = builder.Inc(builder.ConvertToSqlExpression(Precedence.Primary));
							return;
						}
					case Sql.DateParts.Hour        : exprStr = "({date}::datetime Hour to Hour)::char(3)::int";     break;
					case Sql.DateParts.Minute      : exprStr = "({date}::datetime Minute to Minute)::char(3)::int"; break;
					case Sql.DateParts.Second      : exprStr = "({date}::datetime Second to Second)::char(3)::int"; break;
					case Sql.DateParts.Millisecond : exprStr = "Millisecond({date})";                               break;
					default:
						throw new ArgumentOutOfRangeException();
				}

				builder.Expression = exprStr;
			}
		}

		class DatePartBuilderOracle: Sql.IExtensionCallBuilder
		{
			public void Build(Sql.ISqExtensionBuilder builder)
			{
				string partStr;
				var part = builder.GetValue<Sql.DateParts>("part");
				switch (part)
				{
					case Sql.DateParts.Year        : partStr = "To_Number(To_Char({date}, 'YYYY'))";                  break;
					case Sql.DateParts.Quarter     : partStr = "To_Number(To_Char({date}, 'Q'))";                     break;
					case Sql.DateParts.Month       : partStr = "To_Number(To_Char({date}, 'MM'))";                    break;
					case Sql.DateParts.DayOfYear   : partStr = "To_Number(To_Char({date}, 'DDD'))";                   break;
					case Sql.DateParts.Day         : partStr = "To_Number(To_Char({date}, 'DD'))";                    break;
					case Sql.DateParts.Week        : partStr = "To_Number(To_Char({date}, 'WW'))";                    break;
					case Sql.DateParts.WeekDay:
						{
							builder.Expression = "Mod(1 + Trunc({date}) - Trunc({date}, 'IW'), 7)";
							builder.ResultExpression = builder.Inc(builder.ConvertToSqlExpression(Precedence.Primary));
							return;
						}
					case Sql.DateParts.Hour        : partStr = "To_Number(To_Char({date}, 'HH24'))";                  break;
					case Sql.DateParts.Minute      : partStr = "To_Number(To_Char({date}, 'MI'))";                    break;
					case Sql.DateParts.Second      : partStr = "To_Number(To_Char({date}, 'SS'))";                    break;
					case Sql.DateParts.Millisecond : partStr = "To_Number(To_Char({date}, 'FF'))";                    break;
					default:
						throw new ArgumentOutOfRangeException();
				}

				builder.Expression = partStr;
			}
		}

		class DatePartBuilderDB2: Sql.IExtensionCallBuilder
		{
			public void Build(Sql.ISqExtensionBuilder builder)
			{
				string partStr;
				var part = builder.GetValue<Sql.DateParts>("part");
				switch (part)
				{
					case Sql.DateParts.Year        : partStr = "To_Number(To_Char({date}, 'YYYY'))";                  break;
					case Sql.DateParts.Quarter     : partStr = "To_Number(To_Char({date}, 'Q'))";                     break;
					case Sql.DateParts.Month       : partStr = "To_Number(To_Char({date}, 'MM'))";                    break;
					case Sql.DateParts.DayOfYear   : partStr = "To_Number(To_Char({date}, 'DDD'))";                   break;
					case Sql.DateParts.Day         : partStr = "To_Number(To_Char({date}, 'DD'))";                    break;
					case Sql.DateParts.Week        : partStr = "To_Number(To_Char({date}, 'WW'))";                    break;
					case Sql.DateParts.WeekDay     : partStr = "DayOfWeek({date})";                                   break;
					case Sql.DateParts.Hour        : partStr = "To_Number(To_Char({date}, 'HH24'))";                  break;
					case Sql.DateParts.Minute      : partStr = "To_Number(To_Char({date}, 'MI'))";                    break;
					case Sql.DateParts.Second      : partStr = "To_Number(To_Char({date}, 'SS'))";                    break;
					case Sql.DateParts.Millisecond:
						{
							builder.Expression = "To_Number(To_Char({date}, 'FF'))";
							builder.ResultExpression = builder.Div(builder.ConvertToSqlExpression(Precedence.Primary), 1000);
							return;
						}
					default:
						throw new ArgumentOutOfRangeException();
				}

				builder.Expression = partStr;
			}
		}

		class DatePartBuilderFirebird: Sql.IExtensionCallBuilder
		{
			public void Build(Sql.ISqExtensionBuilder builder)
			{
				string partStr;
				var part = builder.GetValue<Sql.DateParts>("part");
				switch (part)
				{
					case Sql.DateParts.Year        : partStr = "year";        break;
					case Sql.DateParts.Quarter     :
						builder.Expression = "Extract(Month from {date})";
						builder.ResultExpression = builder.Inc(builder.Div(builder.Dec(builder.ConvertToSqlExpression(Precedence.Primary)), 3));
						return;
					case Sql.DateParts.Month       : partStr = "month";       break;
					case Sql.DateParts.DayOfYear   : partStr = "yearday";     break;
					case Sql.DateParts.Day         : partStr = "day";         break;
					case Sql.DateParts.Week        : partStr = "week";        break;
					case Sql.DateParts.WeekDay     : partStr = "weekday";     break;
					case Sql.DateParts.Hour        : partStr = "hour";        break;
					case Sql.DateParts.Minute      : partStr = "minute";      break;
					case Sql.DateParts.Second      : partStr = "second";      break;
					case Sql.DateParts.Millisecond : partStr = "millisecond"; break;
					default:
						throw new ArgumentOutOfRangeException();
				}

				builder.AddExpression("part", partStr);

				switch (part)
				{
					case Sql.DateParts.DayOfYear:
					case Sql.DateParts.WeekDay:
						builder.ResultExpression = builder.Inc(builder.ConvertToSqlExpression(Precedence.Primary));
						break;
				}
			}
		}

		[Sql.Extension(               "DatePart",                                        ServerSideOnly = false, PreferServerSide = false, BuilderType = typeof(DatePartBuilder))]
		[Sql.Extension(PN.DB2,        "",                                                ServerSideOnly = false, PreferServerSide = false, BuilderType = typeof(DatePartBuilderDB2))] // TODO: Not checked
		[Sql.Extension(PN.Informix,   "",                                                ServerSideOnly = false, PreferServerSide = false, BuilderType = typeof(DatePartBuilderInformix))] 
		[Sql.Extension(PN.MySql,      "Extract({part} from {date})",                     ServerSideOnly = false, PreferServerSide = false, BuilderType = typeof(DatePartBuilderMySql))]
		[Sql.Extension(PN.PostgreSQL, "Cast(Floor(Extract({part} from {date})) as int)", ServerSideOnly = false, PreferServerSide = false, BuilderType = typeof(DatePartBuilderPostgre))]
		[Sql.Extension(PN.Firebird,   "Cast(Floor(Extract({part} from {date})) as int)", ServerSideOnly = false, PreferServerSide = false, BuilderType = typeof(DatePartBuilderFirebird))]
		[Sql.Extension(PN.SQLite,     "Cast(StrFTime('%{part}', {date}) as int)",        ServerSideOnly = false, PreferServerSide = false, BuilderType = typeof(DatePartBuilderSqLite))]
		[Sql.Extension(PN.Access,     "DatePart('{part}', {date})",                      ServerSideOnly = false, PreferServerSide = false, BuilderType = typeof(DatePartBuilderAccess))]
		[Sql.Extension(PN.SapHana,    "",                                                ServerSideOnly = false, PreferServerSide = false, BuilderType = typeof(DatePartBuilderSapHana))]
		[Sql.Extension(PN.Oracle,     "",                                                ServerSideOnly = false, PreferServerSide = false, BuilderType = typeof(DatePartBuilderOracle))]
		public static int? DatePart([SqlQueryDependent] Sql.DateParts part, [ExprParameter] DateTime? date)
		{
			if (date == null)
				return null;

			switch (part)
			{
				case Sql.DateParts.Year        : return date.Value.Year;
				case Sql.DateParts.Quarter     : return (date.Value.Month - 1) / 3 + 1;
				case Sql.DateParts.Month       : return date.Value.Month;
				case Sql.DateParts.DayOfYear   : return date.Value.DayOfYear;
				case Sql.DateParts.Day         : return date.Value.Day;
				case Sql.DateParts.Week        : return CultureInfo.CurrentCulture.Calendar.GetWeekOfYear(date.Value, CalendarWeekRule.FirstDay, DayOfWeek.Sunday);
				case Sql.DateParts.WeekDay     : return ((int)date.Value.DayOfWeek + 1 + Sql.DateFirst + 6) % 7 + 1;
				case Sql.DateParts.Hour        : return date.Value.Hour;
				case Sql.DateParts.Minute      : return date.Value.Minute;
				case Sql.DateParts.Second      : return date.Value.Second;
				case Sql.DateParts.Millisecond : return date.Value.Millisecond;
			}

			throw new InvalidOperationException();
		}

		#endregion DatePart

		#region DateAdd

		class DateAddBuilder : Sql.IExtensionCallBuilder
		{
			public void Build(ISqExtensionBuilder builder)
			{
				var part    = builder.GetValue<Sql.DateParts>("part");
				var partStr = DatePartBuilder.DatePartToStr(part);
				var date    = builder.GetExpression("date");
				var number  = builder.GetExpression("number");
				builder.ResultExpression = new SqlFunction(typeof(DateTime?), builder.Expression,
					new SqlExpression(partStr, Precedence.Primary), number, date);
			}
		}

		class DateAddBuilderOracle : Sql.IExtensionCallBuilder
		{
			public void Build(Sql.ISqExtensionBuilder builder)
			{
				var part    = builder.GetValue<Sql.DateParts>("part");
				var date    = builder.GetExpression("date");
				var number  = builder.GetExpression("number");
				switch (part)
				{
					case Sql.DateParts.Year  : 
						builder.ResultExpression = new SqlFunction(typeof(DateTime?), "Add_Months", date, builder.Mul(number, 12));
						break;
					case Sql.DateParts.Quarter : 
						builder.ResultExpression = new SqlFunction(typeof(DateTime?), "Add_Months", date, builder.Mul(number, 3));
						break;
					case Sql.DateParts.Month : 
						builder.ResultExpression = new SqlFunction(typeof(DateTime?), "Add_Months", builder.GetExpression("date"), builder.GetExpression("number"));
						break;
					case Sql.DateParts.DayOfYear   :
					case Sql.DateParts.WeekDay     :
					case Sql.DateParts.Day         : builder.ResultExpression = builder.Add<DateTime>(date, number);                                   break;
					case Sql.DateParts.Week        : builder.ResultExpression = builder.Add<DateTime>(date, builder.Mul(number,                   7)); break;
					case Sql.DateParts.Hour        : builder.ResultExpression = builder.Add<DateTime>(date, builder.Div(number,                  24)); break;
					case Sql.DateParts.Minute      : builder.ResultExpression = builder.Add<DateTime>(date, builder.Div(number,             60 * 24)); break;
					case Sql.DateParts.Second      : builder.ResultExpression = builder.Add<DateTime>(date, builder.Div(number,        60 * 60 * 24)); break;
						// adding number to timestamp instead of adding interval leads to wrong result type and loose of precision
					case Sql.DateParts.Millisecond : builder.ResultExpression = builder.Add<DateTime>(date, builder.Mul(new SqlExpression("interval '0.001' second", Precedence.Primary), number, typeof(int))); break;	
					default:
						throw new ArgumentOutOfRangeException();
				}
			}
		}

		class DateAddBuilderDB2 : Sql.IExtensionCallBuilder
		{
			public void Build(Sql.ISqExtensionBuilder builder)
			{
				var part    = builder.GetValue<Sql.DateParts>("part");
				var date    = builder.GetExpression("date");
				var number  = builder.GetExpression("number");

				string expStr;

				switch (part)
				{
					case Sql.DateParts.Year        : expStr = "{0} + {1} Year";                 break;
					case Sql.DateParts.Quarter     : expStr = "{0} + ({1} * 3) Month";          break;
					case Sql.DateParts.Month       : expStr = "{0} + {1} Month";                break;
					case Sql.DateParts.DayOfYear   : 
					case Sql.DateParts.WeekDay     : 
					case Sql.DateParts.Day         : expStr = "{0} + {1} Day";                  break;
					case Sql.DateParts.Week        : expStr = "{0} + ({1} * 7) Day";            break;
					case Sql.DateParts.Hour        : expStr = "{0} + {1} Hour";                 break;
					case Sql.DateParts.Minute      : expStr = "{0} + {1} Minute";               break;
					case Sql.DateParts.Second      : expStr = "{0} + {1} Second";               break;
					case Sql.DateParts.Millisecond : expStr = "{0} + ({1} * 1000) Microsecond"; break;
					default:
						throw new ArgumentOutOfRangeException();
				}

				builder.ResultExpression = new SqlExpression(typeof(DateTime?), expStr, Precedence.Additive, date, number);
			}
		}

		class DateAddBuilderInformix : Sql.IExtensionCallBuilder
		{
			public void Build(Sql.ISqExtensionBuilder builder)
			{
				var part    = builder.GetValue<Sql.DateParts>("part");
				var date    = builder.GetExpression("date");
				var number  = builder.GetExpression("number");

				string expStr;
				switch (part)
				{
					case Sql.DateParts.Year        : expStr = "{0} + Interval({1}) Year to Year";       break;
					case Sql.DateParts.Quarter     : expStr = "{0} + Interval({1}) Month to Month * 3"; break;
					case Sql.DateParts.Month       : expStr = "{0} + Interval({1}) Month to Month";     break;
					case Sql.DateParts.DayOfYear   : 
					case Sql.DateParts.WeekDay     : 
					case Sql.DateParts.Day         : expStr = "{0} + Interval({1}) Day to Day";         break;
					case Sql.DateParts.Week        : expStr = "{0} + Interval({1}) Day to Day * 7";     break;
					case Sql.DateParts.Hour        : expStr = "{0} + Interval({1}) Hour to Hour";       break;
					case Sql.DateParts.Minute      : expStr = "{0} + Interval({1}) Minute to Minute";   break;
					case Sql.DateParts.Second      : expStr = "{0} + Interval({1}) Second to Second";   break;
					case Sql.DateParts.Millisecond : expStr = "{0} + Interval({1}) Second to Fraction * 1000";  break;
					default:
						throw new ArgumentOutOfRangeException();
				}

				builder.ResultExpression = new SqlExpression(typeof(DateTime?), expStr, Precedence.Additive, date, number);
			}
		}

		class DateAddBuilderPostgreSQL : Sql.IExtensionCallBuilder
		{
			public void Build(Sql.ISqExtensionBuilder builder)
			{
				var part    = builder.GetValue<Sql.DateParts>("part");
				var date    = builder.GetExpression("date");
				var number  = builder.GetExpression("number");

				string expStr;
				switch (part)
				{
					case Sql.DateParts.Year        : expStr = "{0} + {1} * Interval '1 Year'";         break;
					case Sql.DateParts.Quarter     : expStr = "{0} + {1} * Interval '1 Month' * 3";    break;
					case Sql.DateParts.Month       : expStr = "{0} + {1} * Interval '1 Month'";        break;
					case Sql.DateParts.DayOfYear   : 
					case Sql.DateParts.WeekDay     : 
					case Sql.DateParts.Day         : expStr = "{0} + {1} * Interval '1 Day'";          break;
					case Sql.DateParts.Week        : expStr = "{0} + {1} * Interval '1 Day' * 7";      break;
					case Sql.DateParts.Hour        : expStr = "{0} + {1} * Interval '1 Hour'";         break;
					case Sql.DateParts.Minute      : expStr = "{0} + {1} * Interval '1 Minute'";       break;
					case Sql.DateParts.Second      : expStr = "{0} + {1} * Interval '1 Second'";       break;
					case Sql.DateParts.Millisecond : expStr = "{0} + {1} * Interval '1 Millisecond'";  break;
					default:
						throw new ArgumentOutOfRangeException();
				}

				builder.ResultExpression = new SqlExpression(typeof(DateTime?), expStr, Precedence.Additive, date, number);
			}
		}

		class DateAddBuilderMySql : Sql.IExtensionCallBuilder
		{
			public void Build(Sql.ISqExtensionBuilder builder)
			{
				var part    = builder.GetValue<Sql.DateParts>("part");
				var date    = builder.GetExpression("date");
				var number  = builder.GetExpression("number");

				string expStr;
				switch (part)
				{
					case Sql.DateParts.Year        : expStr = "Interval {0} Year"; break;
					case Sql.DateParts.Quarter     : expStr = "Interval {0} Quarter"; break;
					case Sql.DateParts.Month       : expStr = "Interval {0} Month"; break;
					case Sql.DateParts.DayOfYear   : 
					case Sql.DateParts.WeekDay     : 
					case Sql.DateParts.Day         : expStr = "Interval {0} Day";          break;
					case Sql.DateParts.Week        : expStr = "Interval {0} Week"; break;
					case Sql.DateParts.Hour        : expStr = "Interval {0} Hour"; break;
					case Sql.DateParts.Minute      : expStr = "Interval {0} Minute"; break;
					case Sql.DateParts.Second      : expStr = "Interval {0} Second"; break;
					case Sql.DateParts.Millisecond : expStr = "Interval {0} Millisecond"; break;
					default:
						throw new ArgumentOutOfRangeException();
				}

				builder.ResultExpression = new SqlFunction(typeof(DateTime?), "Date_Add", date,
					new SqlExpression(expStr, Precedence.Primary, number));
			}
		}

		class DateAddBuilderSQLite : Sql.IExtensionCallBuilder
		{
			public void Build(Sql.ISqExtensionBuilder builder)
			{
				var part    = builder.GetValue<Sql.DateParts>("part");
				var date    = builder.GetExpression("date");
				var number  = builder.GetExpression("number");

				string expStr = "strftime('%Y-%m-%d %H:%M:%f', {0},";
				switch (part)
				{
					case Sql.DateParts.Year        : expStr +=            "{1} || ' Year')"; break;
					case Sql.DateParts.Quarter     : expStr +=       "({1}*3) || ' Month')"; break;
					case Sql.DateParts.Month       : expStr +=           "{1} || ' Month')"; break;
					case Sql.DateParts.DayOfYear   : 
					case Sql.DateParts.WeekDay     : 
					case Sql.DateParts.Day         : expStr +=             "{1} || ' Day')"; break;
					case Sql.DateParts.Week        : expStr +=         "({1}*7) || ' Day')"; break;
					case Sql.DateParts.Hour        : expStr +=            "{1} || ' Hour')"; break;
					case Sql.DateParts.Minute      : expStr +=          "{1} || ' Minute')"; break;
					case Sql.DateParts.Second      : expStr +=          "{1} || ' Second')"; break;
					case Sql.DateParts.Millisecond : expStr += "({1}/1000.0) || ' Second')"; break;
					default:
						throw new ArgumentOutOfRangeException();
				}

				builder.ResultExpression = new SqlExpression(typeof(DateTime?), expStr, date, number);
			}
		}

		class DateAddBuilderAccess : Sql.IExtensionCallBuilder
		{
			public void Build(Sql.ISqExtensionBuilder builder)
			{
				var part    = builder.GetValue<Sql.DateParts>("part");
				var date    = builder.GetExpression("date");
				var number  = builder.GetExpression("number");

				string partStr;
				switch (part)
				{
					case Sql.DateParts.Year        : partStr = "yyyy"; break;
					case Sql.DateParts.Quarter     : partStr = "q";    break;
					case Sql.DateParts.Month       : partStr = "m";    break;
					case Sql.DateParts.DayOfYear   : partStr = "y";    break; 
					case Sql.DateParts.Day         : partStr = "d";    break;
					case Sql.DateParts.Week        : partStr = "ww";   break;
					case Sql.DateParts.WeekDay     : partStr = "w";    break;
					case Sql.DateParts.Hour        : partStr = "h";    break;
					case Sql.DateParts.Minute      : partStr = "n";    break;
					case Sql.DateParts.Second      : partStr = "s";    break;
					default:
						throw new ArgumentOutOfRangeException();
				}

				builder.ResultExpression = new SqlFunction(typeof(DateTime?), "DateAdd", 
					new SqlValue(partStr), number, date);
			}
		}

		class DateAddBuilderSapHana : Sql.IExtensionCallBuilder
		{
			public void Build(Sql.ISqExtensionBuilder builder)
			{
				var part    = builder.GetValue<Sql.DateParts>("part");
				var date    = builder.GetExpression("date");
				var number  = builder.GetExpression("number");

				string function;
				switch (part)
				{
					case Sql.DateParts.Year        : function = "Add_Years";   break;
					case Sql.DateParts.Quarter     : 
						function = "Add_Months";
						number   = builder.Mul(number, 3);  
						break;
					case Sql.DateParts.Month       : function = "Add_Months";  break;
					case Sql.DateParts.DayOfYear   : 
					case Sql.DateParts.Day         : 
					case Sql.DateParts.WeekDay     : function = "Add_Days";    break;
					case Sql.DateParts.Week        : 
						function = "Add_Days";   
						number   = builder.Mul(number, 7);  
						break;
					case Sql.DateParts.Hour        : 
						function = "Add_Seconds";
						number   = builder.Mul(number, 3600);
						break;
					case Sql.DateParts.Minute      : 
						function = "Add_Seconds";
						number   = builder.Mul(number, 60);
						break;
					case Sql.DateParts.Second      : function = "Add_Seconds"; break;
					default:
						throw new ArgumentOutOfRangeException();
				}

				builder.ResultExpression = new SqlFunction(typeof(DateTime?), function, date, number);
			}
		}

		class DateAddBuilderFirebird : Sql.IExtensionCallBuilder
		{
			public void Build(Sql.ISqExtensionBuilder builder)
			{
				var part    = builder.GetValue<Sql.DateParts>("part");
				var date    = builder.GetExpression("date");
				var number  = builder.GetExpression("number");

				switch (part)
				{
					case Sql.DateParts.Quarter   :
						part   = DateParts.Month;
						number  = builder.Mul(number, 3);
						break;
					case Sql.DateParts.DayOfYear :
					case Sql.DateParts.WeekDay   :
						part   = DateParts.Day;
						break;
					case Sql.DateParts.Week      :
						part   = DateParts.Day;
						number = builder.Mul(number, 7);
						break;
				}

				var partSql = new SqlExpression(part.ToString());

				builder.ResultExpression = new SqlFunction(typeof(DateTime?), "DateAdd", partSql, number, date);
			}
		}


 
		[Sql.Extension("DateAdd"        , ServerSideOnly = false, PreferServerSide = false, BuilderType = typeof(DateAddBuilder))]
		[Sql.Extension(PN.Oracle,     "", ServerSideOnly = false, PreferServerSide = false, BuilderType = typeof(DateAddBuilderOracle))]
		[Sql.Extension(PN.DB2,        "", ServerSideOnly = false, PreferServerSide = false, BuilderType = typeof(DateAddBuilderDB2))]
		[Sql.Extension(PN.Informix,   "", ServerSideOnly = false, PreferServerSide = false, BuilderType = typeof(DateAddBuilderInformix))]
		[Sql.Extension(PN.PostgreSQL, "", ServerSideOnly = false, PreferServerSide = false, BuilderType = typeof(DateAddBuilderPostgreSQL))]
		[Sql.Extension(PN.MySql,      "", ServerSideOnly = false, PreferServerSide = false, BuilderType = typeof(DateAddBuilderMySql))]
		[Sql.Extension(PN.SQLite,     "", ServerSideOnly = false, PreferServerSide = false, BuilderType = typeof(DateAddBuilderSQLite))]
		[Sql.Extension(PN.Access,     "", ServerSideOnly = false, PreferServerSide = false, BuilderType = typeof(DateAddBuilderAccess))]
		[Sql.Extension(PN.SapHana,    "", ServerSideOnly = false, PreferServerSide = false, BuilderType = typeof(DateAddBuilderSapHana))]
		[Sql.Extension(PN.Firebird,   "", ServerSideOnly = false, PreferServerSide = false, BuilderType = typeof(DateAddBuilderFirebird))]
		public static DateTime? DateAdd([SqlQueryDependent] Sql.DateParts part, double? number, DateTime? date)
		{
			if (number == null || date == null)
				return null;

			switch (part)
			{
				case Sql.DateParts.Year        : return date.Value.AddYears       ((int)number);
				case Sql.DateParts.Quarter     : return date.Value.AddMonths      ((int)number * 3);
				case Sql.DateParts.Month       : return date.Value.AddMonths      ((int)number);
				case Sql.DateParts.DayOfYear   : return date.Value.AddDays        (number.Value);
				case Sql.DateParts.Day         : return date.Value.AddDays        (number.Value);
				case Sql.DateParts.Week        : return date.Value.AddDays        (number.Value * 7);
				case Sql.DateParts.WeekDay     : return date.Value.AddDays        (number.Value);
				case Sql.DateParts.Hour        : return date.Value.AddHours       (number.Value);
				case Sql.DateParts.Minute      : return date.Value.AddMinutes     (number.Value);
				case Sql.DateParts.Second      : return date.Value.AddSeconds     (number.Value);
				case Sql.DateParts.Millisecond : return date.Value.AddMilliseconds(number.Value);
			}

			throw new InvalidOperationException();
		}

		#endregion

		#region DateDiff

		class DateDiffBuilder : IExtensionCallBuilder
		{
			public void Build(ISqExtensionBuilder builder)
			{
				var part      = builder.GetValue<Sql.DateParts>(0);
				var startdate = builder.GetExpression(1);
				var endDate   = builder.GetExpression(2);
				var partSql   = new SqlExpression(DatePartBuilder.DatePartToStr(part), Precedence.Primary);

				builder.ResultExpression = new SqlFunction(typeof(int), builder.Expression, partSql, startdate, endDate);
			}
		}

		class DateDiffBuilderSapHana : IExtensionCallBuilder
		{
			public void Build(ISqExtensionBuilder builder)
			{
				var part       = builder.GetValue<Sql.DateParts>(0);
				var startdate  = builder.GetExpression(1);
				var endDate    = builder.GetExpression(2);
				var divider    = 1;

				string funcName;
				switch (part)
				{
					case DateParts.Day        : funcName = "Days_Between";                     break;
					case DateParts.Hour       : funcName = "Seconds_Between"; divider = 3600;  break;
					case DateParts.Minute     : funcName = "Seconds_Between"; divider = 60;    break;
					case DateParts.Second     : funcName = "Seconds_Between";                  break;
					case DateParts.Millisecond: funcName = "Nano100_Between"; divider = 10000; break;
					default:
						throw new ArgumentOutOfRangeException();
				}

				ISqlExpression func = new SqlFunction(typeof(int), funcName, startdate, endDate);
				if (divider != 1)
					func = builder.Div(func, divider);

				builder.ResultExpression = func;
			}
		}

		class DateDiffBuilderDB2 : IExtensionCallBuilder
		{
			public void Build(ISqExtensionBuilder builder)
			{
				var part       = builder.GetValue<Sql.DateParts>(0);
				var startDate  = builder.GetExpression(1);
				var endDate    = builder.GetExpression(2);

				var secondsExpr = builder.Mul<int>(builder.Sub<int>(
						new SqlFunction(typeof(int), "Days", endDate),
						new SqlFunction(typeof(int), "Days", startDate)),
					new SqlValue(86400));

				var midnight = builder.Sub<int>(
					new SqlFunction(typeof(int), "MIDNIGHT_SECONDS", endDate),
					new SqlFunction(typeof(int), "MIDNIGHT_SECONDS", startDate));

				var resultExpr = builder.Add<int>(secondsExpr, midnight);

				switch (part)
				{
=======
		#region DatePart

		internal class DatePartBuilder : Sql.IExtensionCallBuilder
		{
			public void Build(Sql.ISqExtensionBuilder builder)
			{
				var part    = builder.GetValue<Sql.DateParts>("part");
				var partStr = DatePartToStr(part);
				var date    = builder.GetExpression("date");

				builder.ResultExpression = new SqlFunction(typeof(int), builder.Expression,
					new SqlExpression(partStr, Precedence.Primary), date);
			}

			public static string DatePartToStr(DateParts part)
			{
				string partStr;
				switch (part)
				{
					case Sql.DateParts.Year        : partStr = "year";        break;
					case Sql.DateParts.Quarter     : partStr = "quarter";     break;
					case Sql.DateParts.Month       : partStr = "month";       break;
					case Sql.DateParts.DayOfYear   : partStr = "dayofyear";   break;
					case Sql.DateParts.Day         : partStr = "day";         break;
					case Sql.DateParts.Week        : partStr = "week";        break;
					case Sql.DateParts.WeekDay     : partStr = "weekday";     break;
					case Sql.DateParts.Hour        : partStr = "hour";        break;
					case Sql.DateParts.Minute      : partStr = "minute";      break;
					case Sql.DateParts.Second      : partStr = "second";      break;
					case Sql.DateParts.Millisecond : partStr = "millisecond"; break;
					default:
						throw new ArgumentOutOfRangeException();
				}
				return partStr;
			}
		}

		class DatePartBuilderMySql: Sql.IExtensionCallBuilder
		{
			public void Build(Sql.ISqExtensionBuilder builder)
			{
				string partStr = null;
				var part = builder.GetValue<Sql.DateParts>("part");
				switch (part)
				{
					case Sql.DateParts.Year        : partStr = "year";        break;
					case Sql.DateParts.Quarter     : partStr = "quarter";     break;
					case Sql.DateParts.Month       : partStr = "month";       break;
					case Sql.DateParts.DayOfYear   :
						builder.Expression = "DayOfYear({date})";
						break;
					case Sql.DateParts.Day         : partStr = "day";         break;
					case Sql.DateParts.Week        : partStr = "week";        break;
					case Sql.DateParts.WeekDay     :
						builder.Expression = "WeekDay(Date_Add({date}, interval 1 day))";
						builder.ResultExpression = builder.Inc(builder.ConvertToSqlExpression(Precedence.Primary));
						return;
					case Sql.DateParts.Hour        : partStr = "hour";        break;
					case Sql.DateParts.Minute      : partStr = "minute";      break;
					case Sql.DateParts.Second      : partStr = "second";      break;
					case Sql.DateParts.Millisecond : partStr = "millisecond"; break;
					default:
						throw new ArgumentOutOfRangeException();
				}

				if (partStr != null)
					builder.AddExpression("part", partStr);
			}
		}

		class DatePartBuilderPostgre: Sql.IExtensionCallBuilder
		{
			public void Build(Sql.ISqExtensionBuilder builder)
			{
				string partStr = null;
				var part = builder.GetValue<Sql.DateParts>("part");
				switch (part)
				{
					case Sql.DateParts.Year        : partStr = "year";    break;
					case Sql.DateParts.Quarter     : partStr = "quarter"; break;
					case Sql.DateParts.Month       : partStr = "month";   break;
					case Sql.DateParts.DayOfYear   : partStr = "doy";     break;
					case Sql.DateParts.Day         : partStr = "day";     break;
					case Sql.DateParts.Week        : partStr = "week";    break;
					case Sql.DateParts.WeekDay     :
						builder.AddExpression("part", "dow");
						builder.ResultExpression = builder.Inc(builder.ConvertToSqlExpression(Precedence.Primary));
						return;
					case Sql.DateParts.Hour        : partStr = "hour";    break;
					case Sql.DateParts.Minute      : partStr = "minute";  break;
					case Sql.DateParts.Second      : partStr = "second";  break;
					case Sql.DateParts.Millisecond :
						builder.Expression = "Cast(To_Char({date}, 'MS') as int)";
						break;
					default:
						throw new ArgumentOutOfRangeException("part", part, null);
				}

				if (partStr != null)
					builder.AddExpression("part", partStr);
			}
		}

		class DatePartBuilderSqLite: Sql.IExtensionCallBuilder
		{
			public void Build(Sql.ISqExtensionBuilder builder)
			{
				string partStr = null;
				var part = builder.GetValue<Sql.DateParts>("part");
				switch (part)
				{
					case Sql.DateParts.Year        : partStr = "Y"; break;
					case Sql.DateParts.Quarter     :
						builder.Expression = "Cast(strFTime('%m', {date}) as int)";
						builder.ResultExpression = builder.Inc(builder.Div(builder.Dec(builder.ConvertToSqlExpression(Precedence.Primary)), 3));
						return;
					case Sql.DateParts.Month       : partStr = "m"; break;
					case Sql.DateParts.DayOfYear   : partStr = "j"; break;
					case Sql.DateParts.Day         : partStr = "d"; break;
					case Sql.DateParts.Week        : partStr = "W"; break;
					case Sql.DateParts.WeekDay     :
						builder.Expression = "Cast(strFTime('%w', {date}) as int)";
						builder.ResultExpression = builder.Inc(builder.ConvertToSqlExpression(Precedence.Primary));
						return;
					case Sql.DateParts.Hour        : partStr = "H"; break;
					case Sql.DateParts.Minute      : partStr = "M"; break;
					case Sql.DateParts.Second      : partStr = "S"; break;
					case Sql.DateParts.Millisecond : 
						builder.Expression = "Cast(strFTime('%f', {date}) * 1000 as int) % 1000";
						builder.Extension.Precedence = Precedence.Multiplicative;
						break;
					default:
						throw new ArgumentOutOfRangeException("part", part, null);
				}

				if (partStr != null)
					builder.AddExpression("part", partStr);
			}
		}

		class DatePartBuilderAccess: Sql.IExtensionCallBuilder
		{
			public void Build(Sql.ISqExtensionBuilder builder)
			{
				string partStr;
				var part    = builder.GetValue<Sql.DateParts>("part");
				switch (part)
				{
					case Sql.DateParts.Year        : partStr = "yyyy"; break;
					case Sql.DateParts.Quarter     : partStr = "q";    break;
					case Sql.DateParts.Month       : partStr = "m";    break;
					case Sql.DateParts.DayOfYear   : partStr = "y";    break;
					case Sql.DateParts.Day         : partStr = "d";    break;
					case Sql.DateParts.Week        : partStr = "ww";   break;
					case Sql.DateParts.WeekDay     : partStr = "w";    break;
					case Sql.DateParts.Hour        : partStr = "h";    break;
					case Sql.DateParts.Minute      : partStr = "n";    break;
					case Sql.DateParts.Second      : partStr = "s";    break;
					default:
						throw new ArgumentOutOfRangeException();
				}

				builder.AddExpression("part", partStr);
			}
		}


		class DatePartBuilderSapHana: Sql.IExtensionCallBuilder
		{
			public void Build(Sql.ISqExtensionBuilder builder)
			{
				string exprStr;
				var part = builder.GetValue<Sql.DateParts>("part");
				switch (part)
				{
					case Sql.DateParts.Year        : exprStr = "Year({date})";                     break;
					case Sql.DateParts.Quarter     : 
						builder.Expression = "Floor((Month({date})-1) / 3)";
						builder.ResultExpression = builder.Inc(builder.ConvertToSqlExpression());
						return;
					case Sql.DateParts.Month       : exprStr = "Month({date})";                    break;
					case Sql.DateParts.DayOfYear   : exprStr = "DayOfYear({date})";                break;
					case Sql.DateParts.Day         : exprStr = "DayOfMonth({date})";               break;
					case Sql.DateParts.Week        : exprStr = "Week({date})";                     break;
					case Sql.DateParts.WeekDay     : 
						builder.Expression = "MOD(Weekday({date}) + 1, 7)";
						builder.ResultExpression = builder.Inc(builder.ConvertToSqlExpression());
						return;
					case Sql.DateParts.Hour        : exprStr = "Hour({date})";                     break;
					case Sql.DateParts.Minute      : exprStr = "Minute({date})";                   break;
					case Sql.DateParts.Second      : exprStr = "Second({date})";                   break;
					default:
						throw new ArgumentOutOfRangeException();
				}

				builder.Expression = exprStr;
			}
		}

		class DatePartBuilderInformix: Sql.IExtensionCallBuilder
		{
			public void Build(Sql.ISqExtensionBuilder builder)
			{
				string exprStr;
				var part = builder.GetValue<Sql.DateParts>("part");
				switch (part)
				{
					case Sql.DateParts.Year        : exprStr = "Year({date})";          break;
					case Sql.DateParts.Quarter:
						{
							builder.Expression       = "Month({date})";
							builder.ResultExpression =
								builder.Inc(builder.Div(builder.Dec(builder.ConvertToSqlExpression(Precedence.Primary)), 3));
							return;
						}
					case Sql.DateParts.Month       : exprStr = "Month({date})";         break;
					case Sql.DateParts.DayOfYear   :
						{
							var param = builder.GetExpression("date");
							builder.ResultExpression = builder.Inc(
								builder.Sub<int>(
									new SqlFunction(null, "Mdy",
										new SqlFunction(null, "Month", param),
										new SqlFunction(null, "Day", param),
										new SqlFunction(null, "Year", param)),
									new SqlFunction(null, "Mdy",
										new SqlValue(1),
										new SqlValue(1),
										new SqlFunction(null, "Year", param)))
							);
							return;
						}
					case Sql.DateParts.Day         : exprStr = "Day({date})";           break;
					case Sql.DateParts.Week        : exprStr = "((Extend({date}, year to day) - (Mdy(12, 31 - WeekDay(Mdy(1, 1, year({date}))), Year({date}) - 1) + Interval(1) day to day)) / 7 + Interval(1) day to day)::char(10)::int"; break;
					case Sql.DateParts.WeekDay     : 
						{
							builder.Expression = "weekDay({date})";
							builder.ResultExpression = builder.Inc(builder.ConvertToSqlExpression(Precedence.Primary));
							return;
						}
					case Sql.DateParts.Hour        : exprStr = "({date}::datetime Hour to Hour)::char(3)::int";     break;
					case Sql.DateParts.Minute      : exprStr = "({date}::datetime Minute to Minute)::char(3)::int"; break;
					case Sql.DateParts.Second      : exprStr = "({date}::datetime Second to Second)::char(3)::int"; break;
					case Sql.DateParts.Millisecond : exprStr = "Millisecond({date})";                               break;
					default:
						throw new ArgumentOutOfRangeException();
				}

				builder.Expression = exprStr;
			}
		}

		class DatePartBuilderOracle: Sql.IExtensionCallBuilder
		{
			public void Build(Sql.ISqExtensionBuilder builder)
			{
				string partStr;
				var part = builder.GetValue<Sql.DateParts>("part");
				switch (part)
				{
					case Sql.DateParts.Year        : partStr = "To_Number(To_Char({date}, 'YYYY'))";                  break;
					case Sql.DateParts.Quarter     : partStr = "To_Number(To_Char({date}, 'Q'))";                     break;
					case Sql.DateParts.Month       : partStr = "To_Number(To_Char({date}, 'MM'))";                    break;
					case Sql.DateParts.DayOfYear   : partStr = "To_Number(To_Char({date}, 'DDD'))";                   break;
					case Sql.DateParts.Day         : partStr = "To_Number(To_Char({date}, 'DD'))";                    break;
					case Sql.DateParts.Week        : partStr = "To_Number(To_Char({date}, 'WW'))";                    break;
					case Sql.DateParts.WeekDay:
						{
							builder.Expression = "Mod(1 + Trunc({date}) - Trunc({date}, 'IW'), 7)";
							builder.ResultExpression = builder.Inc(builder.ConvertToSqlExpression(Precedence.Primary));
							return;
						}
					case Sql.DateParts.Hour        : partStr = "To_Number(To_Char({date}, 'HH24'))";                  break;
					case Sql.DateParts.Minute      : partStr = "To_Number(To_Char({date}, 'MI'))";                    break;
					case Sql.DateParts.Second      : partStr = "To_Number(To_Char({date}, 'SS'))";                    break;
					case Sql.DateParts.Millisecond : partStr = "To_Number(To_Char({date}, 'FF'))";                    break;
					default:
						throw new ArgumentOutOfRangeException();
				}

				builder.Expression = partStr;
			}
		}

		class DatePartBuilderDB2: Sql.IExtensionCallBuilder
		{
			public void Build(Sql.ISqExtensionBuilder builder)
			{
				string partStr;
				var part = builder.GetValue<Sql.DateParts>("part");
				switch (part)
				{
					case Sql.DateParts.Year        : partStr = "To_Number(To_Char({date}, 'YYYY'))";                  break;
					case Sql.DateParts.Quarter     : partStr = "To_Number(To_Char({date}, 'Q'))";                     break;
					case Sql.DateParts.Month       : partStr = "To_Number(To_Char({date}, 'MM'))";                    break;
					case Sql.DateParts.DayOfYear   : partStr = "To_Number(To_Char({date}, 'DDD'))";                   break;
					case Sql.DateParts.Day         : partStr = "To_Number(To_Char({date}, 'DD'))";                    break;
					case Sql.DateParts.Week        : partStr = "To_Number(To_Char({date}, 'WW'))";                    break;
					case Sql.DateParts.WeekDay     : partStr = "DayOfWeek({date})";                                   break;
					case Sql.DateParts.Hour        : partStr = "To_Number(To_Char({date}, 'HH24'))";                  break;
					case Sql.DateParts.Minute      : partStr = "To_Number(To_Char({date}, 'MI'))";                    break;
					case Sql.DateParts.Second      : partStr = "To_Number(To_Char({date}, 'SS'))";                    break;
					case Sql.DateParts.Millisecond:
						{
							builder.Expression = "To_Number(To_Char({date}, 'FF'))";
							builder.ResultExpression = builder.Div(builder.ConvertToSqlExpression(Precedence.Primary), 1000);
							return;
						}
					default:
						throw new ArgumentOutOfRangeException();
				}

				builder.Expression = partStr;
			}
		}

		class DatePartBuilderFirebird: Sql.IExtensionCallBuilder
		{
			public void Build(Sql.ISqExtensionBuilder builder)
			{
				string partStr;
				var part = builder.GetValue<Sql.DateParts>("part");
				switch (part)
				{
					case Sql.DateParts.Year        : partStr = "year";        break;
					case Sql.DateParts.Quarter     :
						builder.Expression = "Extract(Month from {date})";
						builder.ResultExpression = builder.Inc(builder.Div(builder.Dec(builder.ConvertToSqlExpression(Precedence.Primary)), 3));
						return;
					case Sql.DateParts.Month       : partStr = "month";       break;
					case Sql.DateParts.DayOfYear   : partStr = "yearday";     break;
					case Sql.DateParts.Day         : partStr = "day";         break;
					case Sql.DateParts.Week        : partStr = "week";        break;
					case Sql.DateParts.WeekDay     : partStr = "weekday";     break;
					case Sql.DateParts.Hour        : partStr = "hour";        break;
					case Sql.DateParts.Minute      : partStr = "minute";      break;
					case Sql.DateParts.Second      : partStr = "second";      break;
					case Sql.DateParts.Millisecond : partStr = "millisecond"; break;
					default:
						throw new ArgumentOutOfRangeException();
				}

				builder.AddExpression("part", partStr);

				switch (part)
				{
					case Sql.DateParts.DayOfYear:
					case Sql.DateParts.WeekDay:
						builder.ResultExpression = builder.Inc(builder.ConvertToSqlExpression(Precedence.Primary));
						break;
				}
			}
		}

		[Sql.Extension(               "DatePart",                                        ServerSideOnly = false, PreferServerSide = false, BuilderType = typeof(DatePartBuilder))]
		[Sql.Extension(PN.DB2,        "",                                                ServerSideOnly = false, PreferServerSide = false, BuilderType = typeof(DatePartBuilderDB2))] // TODO: Not checked
		[Sql.Extension(PN.Informix,   "",                                                ServerSideOnly = false, PreferServerSide = false, BuilderType = typeof(DatePartBuilderInformix))] 
		[Sql.Extension(PN.MySql,      "Extract({part} from {date})",                     ServerSideOnly = false, PreferServerSide = false, BuilderType = typeof(DatePartBuilderMySql))]
		[Sql.Extension(PN.PostgreSQL, "Cast(Floor(Extract({part} from {date})) as int)", ServerSideOnly = false, PreferServerSide = false, BuilderType = typeof(DatePartBuilderPostgre))]
		[Sql.Extension(PN.Firebird,   "Cast(Floor(Extract({part} from {date})) as int)", ServerSideOnly = false, PreferServerSide = false, BuilderType = typeof(DatePartBuilderFirebird))]
		[Sql.Extension(PN.SQLite,     "Cast(StrFTime('%{part}', {date}) as int)",        ServerSideOnly = false, PreferServerSide = false, BuilderType = typeof(DatePartBuilderSqLite))]
		[Sql.Extension(PN.Access,     "DatePart('{part}', {date})",                      ServerSideOnly = false, PreferServerSide = false, BuilderType = typeof(DatePartBuilderAccess))]
		[Sql.Extension(PN.SapHana,    "",                                                ServerSideOnly = false, PreferServerSide = false, BuilderType = typeof(DatePartBuilderSapHana))]
		[Sql.Extension(PN.Oracle,     "",                                                ServerSideOnly = false, PreferServerSide = false, BuilderType = typeof(DatePartBuilderOracle))]
		public static int? DatePart([SqlQueryDependent] Sql.DateParts part, [ExprParameter] DateTime? date)
		{
			if (date == null)
				return null;

			switch (part)
			{
				case Sql.DateParts.Year        : return date.Value.Year;
				case Sql.DateParts.Quarter     : return (date.Value.Month - 1) / 3 + 1;
				case Sql.DateParts.Month       : return date.Value.Month;
				case Sql.DateParts.DayOfYear   : return date.Value.DayOfYear;
				case Sql.DateParts.Day         : return date.Value.Day;
				case Sql.DateParts.Week        : return CultureInfo.CurrentCulture.Calendar.GetWeekOfYear(date.Value, CalendarWeekRule.FirstDay, DayOfWeek.Sunday);
				case Sql.DateParts.WeekDay     : return ((int)date.Value.DayOfWeek + 1 + Sql.DateFirst + 6) % 7 + 1;
				case Sql.DateParts.Hour        : return date.Value.Hour;
				case Sql.DateParts.Minute      : return date.Value.Minute;
				case Sql.DateParts.Second      : return date.Value.Second;
				case Sql.DateParts.Millisecond : return date.Value.Millisecond;
			}

			throw new InvalidOperationException();
		}

		#endregion DatePart

		#region DateAdd

		class DateAddBuilder : Sql.IExtensionCallBuilder
		{
			public void Build(ISqExtensionBuilder builder)
			{
				var part    = builder.GetValue<Sql.DateParts>("part");
				var partStr = DatePartBuilder.DatePartToStr(part);
				var date    = builder.GetExpression("date");
				var number  = builder.GetExpression("number");
				builder.ResultExpression = new SqlFunction(typeof(int), builder.Expression,
					new SqlExpression(partStr, Precedence.Primary), number, date);
			}
		}

		class DateAddBuilderOracle : Sql.IExtensionCallBuilder
		{
			public void Build(Sql.ISqExtensionBuilder builder)
			{
				var part    = builder.GetValue<Sql.DateParts>("part");
				var date    = builder.GetExpression("date");
				var number  = builder.GetExpression("number");

				string expStr;
				switch (part)
				{
					case Sql.DateParts.Year        : expStr = "{0} + {1} * INTERVAL '1' YEAR"      ; break;
					case Sql.DateParts.Quarter     : expStr = "{0} + {1} * INTERVAL '3' MONTH"     ; break;
					case Sql.DateParts.Month       : expStr = "{0} + {1} * INTERVAL '1' MONTH"     ; break;
					case Sql.DateParts.DayOfYear   :
					case Sql.DateParts.WeekDay     :
					case Sql.DateParts.Day         : expStr = "{0} + {1} * INTERVAL '1' DAY"       ; break;
					case Sql.DateParts.Week        : expStr = "{0} + {1} * INTERVAL '7' DAY"       ; break;
					case Sql.DateParts.Hour        : expStr = "{0} + {1} * INTERVAL '1' HOUR"      ; break;
					case Sql.DateParts.Minute      : expStr = "{0} + {1} * INTERVAL '1' MINUTE"    ; break;
					case Sql.DateParts.Second      : expStr = "{0} + {1} * INTERVAL '1' SECOND"    ; break;
					case Sql.DateParts.Millisecond : expStr = "{0} + {1} * INTERVAL '0.001' SECOND"; break;
					default:
						throw new ArgumentOutOfRangeException();
				}

				builder.ResultExpression = new SqlExpression(typeof(DateTime?), expStr, Precedence.Additive, date, number);
			}
		}

		class DateAddBuilderDB2 : Sql.IExtensionCallBuilder
		{
			public void Build(Sql.ISqExtensionBuilder builder)
			{
				var part    = builder.GetValue<Sql.DateParts>("part");
				var date    = builder.GetExpression("date");
				var number  = builder.GetExpression("number");

				string expStr;

				switch (part)
				{
					case Sql.DateParts.Year        : expStr = "{0} + {1} Year";                 break;
					case Sql.DateParts.Quarter     : expStr = "{0} + ({1} * 3) Month";          break;
					case Sql.DateParts.Month       : expStr = "{0} + {1} Month";                break;
					case Sql.DateParts.DayOfYear   : 
					case Sql.DateParts.WeekDay     : 
					case Sql.DateParts.Day         : expStr = "{0} + {1} Day";                  break;
					case Sql.DateParts.Week        : expStr = "{0} + ({1} * 7) Day";            break;
					case Sql.DateParts.Hour        : expStr = "{0} + {1} Hour";                 break;
					case Sql.DateParts.Minute      : expStr = "{0} + {1} Minute";               break;
					case Sql.DateParts.Second      : expStr = "{0} + {1} Second";               break;
					case Sql.DateParts.Millisecond : expStr = "{0} + ({1} * 1000) Microsecond"; break;
					default:
						throw new ArgumentOutOfRangeException();
				}

				builder.ResultExpression = new SqlExpression(typeof(DateTime?), expStr, Precedence.Additive, date, number);
			}
		}

		class DateAddBuilderInformix : Sql.IExtensionCallBuilder
		{
			public void Build(Sql.ISqExtensionBuilder builder)
			{
				var part    = builder.GetValue<Sql.DateParts>("part");
				var date    = builder.GetExpression("date");
				var number  = builder.GetExpression("number");

				string expStr;
				switch (part)
				{
					case Sql.DateParts.Year        : expStr = "{0} + Interval({1}) Year to Year";       break;
					case Sql.DateParts.Quarter     : expStr = "{0} + Interval({1}) Month to Month * 3"; break;
					case Sql.DateParts.Month       : expStr = "{0} + Interval({1}) Month to Month";     break;
					case Sql.DateParts.DayOfYear   : 
					case Sql.DateParts.WeekDay     : 
					case Sql.DateParts.Day         : expStr = "{0} + Interval({1}) Day to Day";         break;
					case Sql.DateParts.Week        : expStr = "{0} + Interval({1}) Day to Day * 7";     break;
					case Sql.DateParts.Hour        : expStr = "{0} + Interval({1}) Hour to Hour";       break;
					case Sql.DateParts.Minute      : expStr = "{0} + Interval({1}) Minute to Minute";   break;
					case Sql.DateParts.Second      : expStr = "{0} + Interval({1}) Second to Second";   break;
					case Sql.DateParts.Millisecond : expStr = "{0} + Interval({1}) Second to Fraction * 1000";  break;
					default:
						throw new ArgumentOutOfRangeException();
				}

				builder.ResultExpression = new SqlExpression(typeof(DateTime?), expStr, Precedence.Additive, date, number);
			}
		}

		class DateAddBuilderPostgreSQL : Sql.IExtensionCallBuilder
		{
			public void Build(Sql.ISqExtensionBuilder builder)
			{
				var part    = builder.GetValue<Sql.DateParts>("part");
				var date    = builder.GetExpression("date");
				var number  = builder.GetExpression("number");

				string expStr;
				switch (part)
				{
					case Sql.DateParts.Year        : expStr = "{0} + {1} * Interval '1 Year'";         break;
					case Sql.DateParts.Quarter     : expStr = "{0} + {1} * Interval '1 Month' * 3";    break;
					case Sql.DateParts.Month       : expStr = "{0} + {1} * Interval '1 Month'";        break;
					case Sql.DateParts.DayOfYear   : 
					case Sql.DateParts.WeekDay     : 
					case Sql.DateParts.Day         : expStr = "{0} + {1} * Interval '1 Day'";          break;
					case Sql.DateParts.Week        : expStr = "{0} + {1} * Interval '1 Day' * 7";      break;
					case Sql.DateParts.Hour        : expStr = "{0} + {1} * Interval '1 Hour'";         break;
					case Sql.DateParts.Minute      : expStr = "{0} + {1} * Interval '1 Minute'";       break;
					case Sql.DateParts.Second      : expStr = "{0} + {1} * Interval '1 Second'";       break;
					case Sql.DateParts.Millisecond : expStr = "{0} + {1} * Interval '1 Millisecond'";  break;
					default:
						throw new ArgumentOutOfRangeException();
				}

				builder.ResultExpression = new SqlExpression(typeof(DateTime?), expStr, Precedence.Additive, date, number);
			}
		}

		class DateAddBuilderMySql : Sql.IExtensionCallBuilder
		{
			public void Build(Sql.ISqExtensionBuilder builder)
			{
				var part    = builder.GetValue<Sql.DateParts>("part");
				var date    = builder.GetExpression("date");
				var number  = builder.GetExpression("number");

				string expStr;
				switch (part)
				{
					case Sql.DateParts.Year        : expStr = "Interval {0} Year"; break;
					case Sql.DateParts.Quarter     : expStr = "Interval {0} Quarter"; break;
					case Sql.DateParts.Month       : expStr = "Interval {0} Month"; break;
					case Sql.DateParts.DayOfYear   : 
					case Sql.DateParts.WeekDay     : 
					case Sql.DateParts.Day         : expStr = "Interval {0} Day";          break;
					case Sql.DateParts.Week        : expStr = "Interval {0} Week"; break;
					case Sql.DateParts.Hour        : expStr = "Interval {0} Hour"; break;
					case Sql.DateParts.Minute      : expStr = "Interval {0} Minute"; break;
					case Sql.DateParts.Second      : expStr = "Interval {0} Second"; break;
					case Sql.DateParts.Millisecond : expStr = "Interval {0} Millisecond"; break;
					default:
						throw new ArgumentOutOfRangeException();
				}

				builder.ResultExpression = new SqlFunction(typeof(DateTime?), "Date_Add", date,
					new SqlExpression(expStr, Precedence.Primary, number));
			}
		}

		class DateAddBuilderSQLite : Sql.IExtensionCallBuilder
		{
			public void Build(Sql.ISqExtensionBuilder builder)
			{
				var part    = builder.GetValue<Sql.DateParts>("part");
				var date    = builder.GetExpression("date");
				var number  = builder.GetExpression("number");

				string expStr = "strftime('%Y-%m-%d %H:%M:%f', {0},";
				switch (part)
				{
					case Sql.DateParts.Year        : expStr +=            "{1} || ' Year')"; break;
					case Sql.DateParts.Quarter     : expStr +=       "({1}*3) || ' Month')"; break;
					case Sql.DateParts.Month       : expStr +=           "{1} || ' Month')"; break;
					case Sql.DateParts.DayOfYear   : 
					case Sql.DateParts.WeekDay     : 
					case Sql.DateParts.Day         : expStr +=             "{1} || ' Day')"; break;
					case Sql.DateParts.Week        : expStr +=         "({1}*7) || ' Day')"; break;
					case Sql.DateParts.Hour        : expStr +=            "{1} || ' Hour')"; break;
					case Sql.DateParts.Minute      : expStr +=          "{1} || ' Minute')"; break;
					case Sql.DateParts.Second      : expStr +=          "{1} || ' Second')"; break;
					case Sql.DateParts.Millisecond : expStr += "({1}/1000.0) || ' Second')"; break;
					default:
						throw new ArgumentOutOfRangeException();
				}

				builder.ResultExpression = new SqlExpression(typeof(DateTime?), expStr, date, number);
			}
		}

		class DateAddBuilderAccess : Sql.IExtensionCallBuilder
		{
			public void Build(Sql.ISqExtensionBuilder builder)
			{
				var part    = builder.GetValue<Sql.DateParts>("part");
				var date    = builder.GetExpression("date");
				var number  = builder.GetExpression("number");

				string partStr;
				switch (part)
				{
					case Sql.DateParts.Year        : partStr = "yyyy"; break;
					case Sql.DateParts.Quarter     : partStr = "q";    break;
					case Sql.DateParts.Month       : partStr = "m";    break;
					case Sql.DateParts.DayOfYear   : partStr = "y";    break; 
					case Sql.DateParts.Day         : partStr = "d";    break;
					case Sql.DateParts.Week        : partStr = "ww";   break;
					case Sql.DateParts.WeekDay     : partStr = "w";    break;
					case Sql.DateParts.Hour        : partStr = "h";    break;
					case Sql.DateParts.Minute      : partStr = "n";    break;
					case Sql.DateParts.Second      : partStr = "s";    break;
					default:
						throw new ArgumentOutOfRangeException();
				}

				builder.ResultExpression = new SqlFunction(typeof(DateTime?), "DateAdd", 
					new SqlValue(partStr), number, date);
			}
		}

		class DateAddBuilderSapHana : Sql.IExtensionCallBuilder
		{
			public void Build(Sql.ISqExtensionBuilder builder)
			{
				var part    = builder.GetValue<Sql.DateParts>("part");
				var date    = builder.GetExpression("date");
				var number  = builder.GetExpression("number");

				string function;
				switch (part)
				{
					case Sql.DateParts.Year        : function = "Add_Years";   break;
					case Sql.DateParts.Quarter     : 
						function = "Add_Months";
						number   = builder.Mul(number, 3);  
						break;
					case Sql.DateParts.Month       : function = "Add_Months";  break;
					case Sql.DateParts.DayOfYear   : 
					case Sql.DateParts.Day         : 
					case Sql.DateParts.WeekDay     : function = "Add_Days";    break;
					case Sql.DateParts.Week        : 
						function = "Add_Days";   
						number   = builder.Mul(number, 7);  
						break;
					case Sql.DateParts.Hour        : 
						function = "Add_Seconds";
						number   = builder.Mul(number, 3600);
						break;
					case Sql.DateParts.Minute      : 
						function = "Add_Seconds";
						number   = builder.Mul(number, 60);
						break;
					case Sql.DateParts.Second      : function = "Add_Seconds"; break;
					default:
						throw new ArgumentOutOfRangeException();
				}

				builder.ResultExpression = new SqlFunction(typeof(DateTime?), function, date, number);
			}
		}

		class DateAddBuilderFirebird : Sql.IExtensionCallBuilder
		{
			public void Build(Sql.ISqExtensionBuilder builder)
			{
				var part    = builder.GetValue<Sql.DateParts>("part");
				var date    = builder.GetExpression("date");
				var number  = builder.GetExpression("number");

				switch (part)
				{
					case Sql.DateParts.Quarter   :
						part   = DateParts.Month;
						number = builder.Mul(number, 3);
						break;
					case Sql.DateParts.DayOfYear :
					case Sql.DateParts.WeekDay   :
						part   = DateParts.Day;
						break;
					case Sql.DateParts.Week      :
						part   = DateParts.Day;
						number = builder.Mul(number, 7);
						break;
				}

				var partSql = new SqlExpression(part.ToString());

				builder.ResultExpression = new SqlFunction(typeof(DateTime?), "DateAdd", partSql, number, date);
			}
		}


 
		[Sql.Extension("DateAdd"        , ServerSideOnly = false, PreferServerSide = false, BuilderType = typeof(DateAddBuilder))]
		[Sql.Extension(PN.Oracle,     "", ServerSideOnly = false, PreferServerSide = false, BuilderType = typeof(DateAddBuilderOracle))]
		[Sql.Extension(PN.DB2,        "", ServerSideOnly = false, PreferServerSide = false, BuilderType = typeof(DateAddBuilderDB2))]
		[Sql.Extension(PN.Informix,   "", ServerSideOnly = false, PreferServerSide = false, BuilderType = typeof(DateAddBuilderInformix))]
		[Sql.Extension(PN.PostgreSQL, "", ServerSideOnly = false, PreferServerSide = false, BuilderType = typeof(DateAddBuilderPostgreSQL))]
		[Sql.Extension(PN.MySql,      "", ServerSideOnly = false, PreferServerSide = false, BuilderType = typeof(DateAddBuilderMySql))]
		[Sql.Extension(PN.SQLite,     "", ServerSideOnly = false, PreferServerSide = false, BuilderType = typeof(DateAddBuilderSQLite))]
		[Sql.Extension(PN.Access,     "", ServerSideOnly = false, PreferServerSide = false, BuilderType = typeof(DateAddBuilderAccess))]
		[Sql.Extension(PN.SapHana,    "", ServerSideOnly = false, PreferServerSide = false, BuilderType = typeof(DateAddBuilderSapHana))]
		[Sql.Extension(PN.Firebird,   "", ServerSideOnly = false, PreferServerSide = false, BuilderType = typeof(DateAddBuilderFirebird))]
		public static DateTime? DateAdd([SqlQueryDependent] Sql.DateParts part, double? number, DateTime? date)
		{
			if (number == null || date == null)
				return null;

			switch (part)
			{
				case Sql.DateParts.Year        : return date.Value.AddYears       ((int)number);
				case Sql.DateParts.Quarter     : return date.Value.AddMonths      ((int)number * 3);
				case Sql.DateParts.Month       : return date.Value.AddMonths      ((int)number);
				case Sql.DateParts.DayOfYear   : return date.Value.AddDays        (number.Value);
				case Sql.DateParts.Day         : return date.Value.AddDays        (number.Value);
				case Sql.DateParts.Week        : return date.Value.AddDays        (number.Value * 7);
				case Sql.DateParts.WeekDay     : return date.Value.AddDays        (number.Value);
				case Sql.DateParts.Hour        : return date.Value.AddHours       (number.Value);
				case Sql.DateParts.Minute      : return date.Value.AddMinutes     (number.Value);
				case Sql.DateParts.Second      : return date.Value.AddSeconds     (number.Value);
				case Sql.DateParts.Millisecond : return date.Value.AddMilliseconds(number.Value);
			}

			throw new InvalidOperationException();
		}

		#endregion

		#region DateDiff

		class DateDiffBuilder : IExtensionCallBuilder
		{
			public void Build(ISqExtensionBuilder builder)
			{
				var part      = builder.GetValue<Sql.DateParts>(0);
				var startdate = builder.GetExpression(1);
				var endDate   = builder.GetExpression(2);
				var partSql   = new SqlExpression(DatePartBuilder.DatePartToStr(part), Precedence.Primary);

				builder.ResultExpression = new SqlFunction(typeof(int), builder.Expression, partSql, startdate, endDate);
			}
		}

		class DateDiffBuilderSapHana : IExtensionCallBuilder
		{
			public void Build(ISqExtensionBuilder builder)
			{
				var part       = builder.GetValue<Sql.DateParts>(0);
				var startdate  = builder.GetExpression(1);
				var endDate    = builder.GetExpression(2);
				var divider    = 1;

				string funcName;
				switch (part)
				{
					case DateParts.Day        : funcName = "Days_Between";                     break;
					case DateParts.Hour       : funcName = "Seconds_Between"; divider = 3600;  break;
					case DateParts.Minute     : funcName = "Seconds_Between"; divider = 60;    break;
					case DateParts.Second     : funcName = "Seconds_Between";                  break;
					case DateParts.Millisecond: funcName = "Nano100_Between"; divider = 10000; break;
					default:
						throw new ArgumentOutOfRangeException();
				}

				ISqlExpression func = new SqlFunction(typeof(int), funcName, startdate, endDate);
				if (divider != 1)
					func = builder.Div(func, divider);

				builder.ResultExpression = func;
			}
		}

		class DateDiffBuilderDB2 : IExtensionCallBuilder
		{
			public void Build(ISqExtensionBuilder builder)
			{
				var part       = builder.GetValue<Sql.DateParts>(0);
				var startDate  = builder.GetExpression(1);
				var endDate    = builder.GetExpression(2);

				var secondsExpr = builder.Mul<int>(builder.Sub<int>(
						new SqlFunction(typeof(int), "Days", endDate),
						new SqlFunction(typeof(int), "Days", startDate)),
					new SqlValue(86400));

				var midnight = builder.Sub<int>(
					new SqlFunction(typeof(int), "MIDNIGHT_SECONDS", endDate),
					new SqlFunction(typeof(int), "MIDNIGHT_SECONDS", startDate));

				var resultExpr = builder.Add<int>(secondsExpr, midnight);

				switch (part)
				{
>>>>>>> b38572fc
					case Sql.DateParts.Day         : resultExpr = builder.Div(resultExpr, 86400); break;
					case Sql.DateParts.Hour        : resultExpr = builder.Div(resultExpr, 3600);  break;
					case Sql.DateParts.Minute      : resultExpr = builder.Div(resultExpr, 60);    break;
					case Sql.DateParts.Second      : break;
					case Sql.DateParts.Millisecond :
						resultExpr = builder.Add<int>(
							builder.Mul(resultExpr, 1000),
							builder.Div(
								builder.Sub<int>(
									new SqlFunction(typeof(int), "MICROSECOND", endDate),
									new SqlFunction(typeof(int), "MICROSECOND", startDate)),
								1000));
						break;
					default:
						throw new ArgumentOutOfRangeException();
				}

				builder.ResultExpression = resultExpr;
			}
		}

		class DateDiffBuilderSQLite : IExtensionCallBuilder
		{
			public void Build(ISqExtensionBuilder builder)
			{
				var part = builder.GetValue<Sql.DateParts>(0);
				var startDate = builder.GetExpression(1);
				var endDate = builder.GetExpression(2);

				var expStr = "round((julianday({1}) - julianday({0}))";
				switch (part)
				{
					case DateParts.Day:         expStr += ")";          break;
					case DateParts.Hour:        expStr += " * 24)";       break;
					case DateParts.Minute:      expStr += " * 1440)";     break;
					case DateParts.Second:      expStr += " * 86400)";    break;
					case DateParts.Millisecond: expStr += " * 86400000)"; break;
					default:
						throw new ArgumentOutOfRangeException();
				}

				builder.ResultExpression = new SqlExpression(typeof(int), expStr, startDate, endDate );
			}
		}

		[CLSCompliant(false)]
		[Sql.Extension(            "DateDiff",      BuilderType = typeof(DateDiffBuilder))]
		[Sql.Extension(PN.MySql,   "TIMESTAMPDIFF", BuilderType = typeof(DateDiffBuilder))]
		[Sql.Extension(PN.DB2,     "",              BuilderType = typeof(DateDiffBuilderDB2))]
		[Sql.Extension(PN.SapHana, "",              BuilderType = typeof(DateDiffBuilderSapHana))]
		[Sql.Extension(PN.SQLite,  "",              BuilderType = typeof(DateDiffBuilderSQLite))]
		public static int? DateDiff(DateParts part, DateTime? startDate, DateTime? endDate)
		{
			if (startDate == null || endDate == null)
				return null;

			switch (part)
			{
				case DateParts.Day         : return (int)(endDate - startDate).Value.TotalDays;
				case DateParts.Hour        : return (int)(endDate - startDate).Value.TotalHours;
				case DateParts.Minute      : return (int)(endDate - startDate).Value.TotalMinutes;
				case DateParts.Second      : return (int)(endDate - startDate).Value.TotalSeconds;
				case DateParts.Millisecond : return (int)(endDate - startDate).Value.TotalMilliseconds;
			}

			throw new InvalidOperationException();
		}

		#endregion
	}
}<|MERGE_RESOLUTION|>--- conflicted
+++ resolved
@@ -1,1697 +1,902 @@
-﻿using System;
-using System.Globalization;
-
-namespace LinqToDB
-{
-	using SqlQuery;
-	using Expressions;
-
-	using PN = ProviderName;
-
-	public partial class Sql
-	{
-		[Sql.Enum]
-		public enum DateParts
-		{
-			Year        =  0,
-			Quarter     =  1,
-			Month       =  2,
-			DayOfYear   =  3,
-			Day         =  4,
-			/// <summary>
-			/// This date part behavior depends on used database and also depends on where if calculated - in C# code or in database.
-			/// Eeach database could have own week numbering logic, see notes below.
-			/// 
-			/// Current implementation uses following schemas per-provider:
-			/// C# evaluation: <c>CultureInfo.CurrentCulture.Calendar.GetWeekOfYear(date.Value, CalendarWeekRule.FirstDay, DayOfWeek.Sunday)</c>
-			/// Databases:
-			/// US numbering schema used by: MS Access, SQL CE, SQL Server, SAP/Sybase ASE, Informix databases;
-			/// US 0-based numbering schema used by MySQL database;
-			/// ISO numbering schema with incorrect numbering of first week used by: SAP HANA database;
-			/// ISO numbering schema with proper numbering of first week used by: Firebird, PostgreSQL databases;
-			/// Primitive (each 7 days counted as week) numbering schema: DB2, Oracle databases;
-			/// SQLite numbering logic cannot be classified by human being.
-			/// </summary>
-			Week        =  5,
-			WeekDay     =  6,
-			Hour        =  7,
-			Minute      =  8,
-			Second      =  9,
-			Millisecond = 10,
-		}
-
-<<<<<<< HEAD
-		#region DatePart
-
-		internal class DatePartBuilder : Sql.IExtensionCallBuilder
-		{
-			public void Build(Sql.ISqExtensionBuilder builder)
-			{
-				var part    = builder.GetValue<Sql.DateParts>("part");
-				var partStr = DatePartToStr(part);
-				var date    = builder.GetExpression("date");
-
-				builder.ResultExpression = new SqlFunction(typeof(int), builder.Expression,
-					new SqlExpression(partStr, Precedence.Primary), date);
-			}
-
-			public static string DatePartToStr(DateParts part)
-			{
-				string partStr;
-				switch (part)
-				{
-					case Sql.DateParts.Year        : partStr = "year";        break;
-					case Sql.DateParts.Quarter     : partStr = "quarter";     break;
-					case Sql.DateParts.Month       : partStr = "month";       break;
-					case Sql.DateParts.DayOfYear   : partStr = "dayofyear";   break;
-					case Sql.DateParts.Day         : partStr = "day";         break;
-					case Sql.DateParts.Week        : partStr = "week";        break;
-					case Sql.DateParts.WeekDay     : partStr = "weekday";     break;
-					case Sql.DateParts.Hour        : partStr = "hour";        break;
-					case Sql.DateParts.Minute      : partStr = "minute";      break;
-					case Sql.DateParts.Second      : partStr = "second";      break;
-					case Sql.DateParts.Millisecond : partStr = "millisecond"; break;
-					default:
-						throw new ArgumentOutOfRangeException();
-				}
-				return partStr;
-			}
-		}
-
-		class DatePartBuilderMySql: Sql.IExtensionCallBuilder
-		{
-			public void Build(Sql.ISqExtensionBuilder builder)
-			{
-				string partStr = null;
-				var part = builder.GetValue<Sql.DateParts>("part");
-				switch (part)
-				{
-					case Sql.DateParts.Year        : partStr = "year";        break;
-					case Sql.DateParts.Quarter     : partStr = "quarter";     break;
-					case Sql.DateParts.Month       : partStr = "month";       break;
-					case Sql.DateParts.DayOfYear   :
-						builder.Expression = "DayOfYear({date})";
-						break;
-					case Sql.DateParts.Day         : partStr = "day";         break;
-					case Sql.DateParts.Week        : partStr = "week";        break;
-					case Sql.DateParts.WeekDay     :
-						builder.Expression = "WeekDay(Date_Add({date}, interval 1 day))";
-						builder.ResultExpression = builder.Inc(builder.ConvertToSqlExpression(Precedence.Primary));
-						return;
-					case Sql.DateParts.Hour        : partStr = "hour";        break;
-					case Sql.DateParts.Minute      : partStr = "minute";      break;
-					case Sql.DateParts.Second      : partStr = "second";      break;
-					case Sql.DateParts.Millisecond : partStr = "millisecond"; break;
-					default:
-						throw new ArgumentOutOfRangeException();
-				}
-
-				if (partStr != null)
-					builder.AddExpression("part", partStr);
-			}
-		}
-
-		class DatePartBuilderPostgre: Sql.IExtensionCallBuilder
-		{
-			public void Build(Sql.ISqExtensionBuilder builder)
-			{
-				string partStr = null;
-				var part = builder.GetValue<Sql.DateParts>("part");
-				switch (part)
-				{
-					case Sql.DateParts.Year        : partStr = "year";    break;
-					case Sql.DateParts.Quarter     : partStr = "quarter"; break;
-					case Sql.DateParts.Month       : partStr = "month";   break;
-					case Sql.DateParts.DayOfYear   : partStr = "doy";     break;
-					case Sql.DateParts.Day         : partStr = "day";     break;
-					case Sql.DateParts.Week        : partStr = "week";    break;
-					case Sql.DateParts.WeekDay     :
-						builder.AddExpression("part", "dow");
-						builder.ResultExpression = builder.Inc(builder.ConvertToSqlExpression(Precedence.Primary));
-						return;
-					case Sql.DateParts.Hour        : partStr = "hour";    break;
-					case Sql.DateParts.Minute      : partStr = "minute";  break;
-					case Sql.DateParts.Second      : partStr = "second";  break;
-					case Sql.DateParts.Millisecond :
-						builder.Expression = "Cast(To_Char({date}, 'MS') as int)";
-						break;
-					default:
-						throw new ArgumentOutOfRangeException("part", part, null);
-				}
-
-				if (partStr != null)
-					builder.AddExpression("part", partStr);
-			}
-		}
-
-		class DatePartBuilderSqLite: Sql.IExtensionCallBuilder
-		{
-			public void Build(Sql.ISqExtensionBuilder builder)
-			{
-				string partStr = null;
-				var part = builder.GetValue<Sql.DateParts>("part");
-				switch (part)
-				{
-					case Sql.DateParts.Year        : partStr = "Y"; break;
-					case Sql.DateParts.Quarter     :
-						builder.Expression = "Cast(strFTime('%m', {date}) as int)";
-						builder.ResultExpression = builder.Inc(builder.Div(builder.Dec(builder.ConvertToSqlExpression(Precedence.Primary)), 3));
-						return;
-					case Sql.DateParts.Month       : partStr = "m"; break;
-					case Sql.DateParts.DayOfYear   : partStr = "j"; break;
-					case Sql.DateParts.Day         : partStr = "d"; break;
-					case Sql.DateParts.Week        : partStr = "W"; break;
-					case Sql.DateParts.WeekDay     :
-						builder.Expression = "Cast(strFTime('%w', {date}) as int)";
-						builder.ResultExpression = builder.Inc(builder.ConvertToSqlExpression(Precedence.Primary));
-						return;
-					case Sql.DateParts.Hour        : partStr = "H"; break;
-					case Sql.DateParts.Minute      : partStr = "M"; break;
-					case Sql.DateParts.Second      : partStr = "S"; break;
-					case Sql.DateParts.Millisecond : 
-						builder.Expression = "Cast(strFTime('%f', {date}) * 1000 as int) % 1000";
-						builder.Extension.Precedence = Precedence.Multiplicative;
-						break;
-					default:
-						throw new ArgumentOutOfRangeException("part", part, null);
-				}
-
-				if (partStr != null)
-					builder.AddExpression("part", partStr);
-			}
-		}
-
-		class DatePartBuilderAccess: Sql.IExtensionCallBuilder
-		{
-			public void Build(Sql.ISqExtensionBuilder builder)
-			{
-				string partStr;
-				var part    = builder.GetValue<Sql.DateParts>("part");
-				switch (part)
-				{
-					case Sql.DateParts.Year        : partStr = "yyyy"; break;
-					case Sql.DateParts.Quarter     : partStr = "q";    break;
-					case Sql.DateParts.Month       : partStr = "m";    break;
-					case Sql.DateParts.DayOfYear   : partStr = "y";    break;
-					case Sql.DateParts.Day         : partStr = "d";    break;
-					case Sql.DateParts.Week        : partStr = "ww";   break;
-					case Sql.DateParts.WeekDay     : partStr = "w";    break;
-					case Sql.DateParts.Hour        : partStr = "h";    break;
-					case Sql.DateParts.Minute      : partStr = "n";    break;
-					case Sql.DateParts.Second      : partStr = "s";    break;
-					default:
-						throw new ArgumentOutOfRangeException();
-				}
-
-				builder.AddExpression("part", partStr);
-			}
-		}
-
-
-		class DatePartBuilderSapHana: Sql.IExtensionCallBuilder
-		{
-			public void Build(Sql.ISqExtensionBuilder builder)
-			{
-				string exprStr;
-				var part = builder.GetValue<Sql.DateParts>("part");
-				switch (part)
-				{
-					case Sql.DateParts.Year        : exprStr = "Year({date})";                     break;
-					case Sql.DateParts.Quarter     : 
-						builder.Expression = "Floor((Month({date})-1) / 3)";
-						builder.ResultExpression = builder.Inc(builder.ConvertToSqlExpression());
-						return;
-					case Sql.DateParts.Month       : exprStr = "Month({date})";                    break;
-					case Sql.DateParts.DayOfYear   : exprStr = "DayOfYear({date})";                break;
-					case Sql.DateParts.Day         : exprStr = "DayOfMonth({date})";               break;
-					case Sql.DateParts.Week        : exprStr = "Week({date})";                     break;
-					case Sql.DateParts.WeekDay     : 
-						builder.Expression = "MOD(Weekday({date}) + 1, 7)";
-						builder.ResultExpression = builder.Inc(builder.ConvertToSqlExpression());
-						return;
-					case Sql.DateParts.Hour        : exprStr = "Hour({date})";                     break;
-					case Sql.DateParts.Minute      : exprStr = "Minute({date})";                   break;
-					case Sql.DateParts.Second      : exprStr = "Second({date})";                   break;
-					default:
-						throw new ArgumentOutOfRangeException();
-				}
-
-				builder.Expression = exprStr;
-			}
-		}
-
-		class DatePartBuilderInformix: Sql.IExtensionCallBuilder
-		{
-			public void Build(Sql.ISqExtensionBuilder builder)
-			{
-				string exprStr;
-				var part = builder.GetValue<Sql.DateParts>("part");
-				switch (part)
-				{
-					case Sql.DateParts.Year        : exprStr = "Year({date})";          break;
-					case Sql.DateParts.Quarter:
-						{
-							builder.Expression       = "Month({date})";
-							builder.ResultExpression =
-								builder.Inc(builder.Div(builder.Dec(builder.ConvertToSqlExpression(Precedence.Primary)), 3));
-							return;
-						}
-					case Sql.DateParts.Month       : exprStr = "Month({date})";         break;
-					case Sql.DateParts.DayOfYear   :
-						{
-							var param = builder.GetExpression("date");
-							builder.ResultExpression = builder.Inc(
-								builder.Sub<int>(
-									new SqlFunction(typeof(DateTime?), "Mdy",
-										new SqlFunction(typeof(int?), "Month", param),
-										new SqlFunction(typeof(int?), "Day",   param),
-										new SqlFunction(typeof(int?), "Year",  param)),
-									new SqlFunction(typeof(DateTime?), "Mdy",
-										new SqlValue(1),
-										new SqlValue(1),
-										new SqlFunction(typeof(int?), "Year", param)))
-							);
-							return;
-						}
-					case Sql.DateParts.Day         : exprStr = "Day({date})";           break;
-					case Sql.DateParts.Week        : exprStr = "((Extend({date}, year to day) - (Mdy(12, 31 - WeekDay(Mdy(1, 1, year({date}))), Year({date}) - 1) + Interval(1) day to day)) / 7 + Interval(1) day to day)::char(10)::int"; break;
-					case Sql.DateParts.WeekDay     : 
-						{
-							builder.Expression = "weekDay({date})";
-							builder.ResultExpression = builder.Inc(builder.ConvertToSqlExpression(Precedence.Primary));
-							return;
-						}
-					case Sql.DateParts.Hour        : exprStr = "({date}::datetime Hour to Hour)::char(3)::int";     break;
-					case Sql.DateParts.Minute      : exprStr = "({date}::datetime Minute to Minute)::char(3)::int"; break;
-					case Sql.DateParts.Second      : exprStr = "({date}::datetime Second to Second)::char(3)::int"; break;
-					case Sql.DateParts.Millisecond : exprStr = "Millisecond({date})";                               break;
-					default:
-						throw new ArgumentOutOfRangeException();
-				}
-
-				builder.Expression = exprStr;
-			}
-		}
-
-		class DatePartBuilderOracle: Sql.IExtensionCallBuilder
-		{
-			public void Build(Sql.ISqExtensionBuilder builder)
-			{
-				string partStr;
-				var part = builder.GetValue<Sql.DateParts>("part");
-				switch (part)
-				{
-					case Sql.DateParts.Year        : partStr = "To_Number(To_Char({date}, 'YYYY'))";                  break;
-					case Sql.DateParts.Quarter     : partStr = "To_Number(To_Char({date}, 'Q'))";                     break;
-					case Sql.DateParts.Month       : partStr = "To_Number(To_Char({date}, 'MM'))";                    break;
-					case Sql.DateParts.DayOfYear   : partStr = "To_Number(To_Char({date}, 'DDD'))";                   break;
-					case Sql.DateParts.Day         : partStr = "To_Number(To_Char({date}, 'DD'))";                    break;
-					case Sql.DateParts.Week        : partStr = "To_Number(To_Char({date}, 'WW'))";                    break;
-					case Sql.DateParts.WeekDay:
-						{
-							builder.Expression = "Mod(1 + Trunc({date}) - Trunc({date}, 'IW'), 7)";
-							builder.ResultExpression = builder.Inc(builder.ConvertToSqlExpression(Precedence.Primary));
-							return;
-						}
-					case Sql.DateParts.Hour        : partStr = "To_Number(To_Char({date}, 'HH24'))";                  break;
-					case Sql.DateParts.Minute      : partStr = "To_Number(To_Char({date}, 'MI'))";                    break;
-					case Sql.DateParts.Second      : partStr = "To_Number(To_Char({date}, 'SS'))";                    break;
-					case Sql.DateParts.Millisecond : partStr = "To_Number(To_Char({date}, 'FF'))";                    break;
-					default:
-						throw new ArgumentOutOfRangeException();
-				}
-
-				builder.Expression = partStr;
-			}
-		}
-
-		class DatePartBuilderDB2: Sql.IExtensionCallBuilder
-		{
-			public void Build(Sql.ISqExtensionBuilder builder)
-			{
-				string partStr;
-				var part = builder.GetValue<Sql.DateParts>("part");
-				switch (part)
-				{
-					case Sql.DateParts.Year        : partStr = "To_Number(To_Char({date}, 'YYYY'))";                  break;
-					case Sql.DateParts.Quarter     : partStr = "To_Number(To_Char({date}, 'Q'))";                     break;
-					case Sql.DateParts.Month       : partStr = "To_Number(To_Char({date}, 'MM'))";                    break;
-					case Sql.DateParts.DayOfYear   : partStr = "To_Number(To_Char({date}, 'DDD'))";                   break;
-					case Sql.DateParts.Day         : partStr = "To_Number(To_Char({date}, 'DD'))";                    break;
-					case Sql.DateParts.Week        : partStr = "To_Number(To_Char({date}, 'WW'))";                    break;
-					case Sql.DateParts.WeekDay     : partStr = "DayOfWeek({date})";                                   break;
-					case Sql.DateParts.Hour        : partStr = "To_Number(To_Char({date}, 'HH24'))";                  break;
-					case Sql.DateParts.Minute      : partStr = "To_Number(To_Char({date}, 'MI'))";                    break;
-					case Sql.DateParts.Second      : partStr = "To_Number(To_Char({date}, 'SS'))";                    break;
-					case Sql.DateParts.Millisecond:
-						{
-							builder.Expression = "To_Number(To_Char({date}, 'FF'))";
-							builder.ResultExpression = builder.Div(builder.ConvertToSqlExpression(Precedence.Primary), 1000);
-							return;
-						}
-					default:
-						throw new ArgumentOutOfRangeException();
-				}
-
-				builder.Expression = partStr;
-			}
-		}
-
-		class DatePartBuilderFirebird: Sql.IExtensionCallBuilder
-		{
-			public void Build(Sql.ISqExtensionBuilder builder)
-			{
-				string partStr;
-				var part = builder.GetValue<Sql.DateParts>("part");
-				switch (part)
-				{
-					case Sql.DateParts.Year        : partStr = "year";        break;
-					case Sql.DateParts.Quarter     :
-						builder.Expression = "Extract(Month from {date})";
-						builder.ResultExpression = builder.Inc(builder.Div(builder.Dec(builder.ConvertToSqlExpression(Precedence.Primary)), 3));
-						return;
-					case Sql.DateParts.Month       : partStr = "month";       break;
-					case Sql.DateParts.DayOfYear   : partStr = "yearday";     break;
-					case Sql.DateParts.Day         : partStr = "day";         break;
-					case Sql.DateParts.Week        : partStr = "week";        break;
-					case Sql.DateParts.WeekDay     : partStr = "weekday";     break;
-					case Sql.DateParts.Hour        : partStr = "hour";        break;
-					case Sql.DateParts.Minute      : partStr = "minute";      break;
-					case Sql.DateParts.Second      : partStr = "second";      break;
-					case Sql.DateParts.Millisecond : partStr = "millisecond"; break;
-					default:
-						throw new ArgumentOutOfRangeException();
-				}
-
-				builder.AddExpression("part", partStr);
-
-				switch (part)
-				{
-					case Sql.DateParts.DayOfYear:
-					case Sql.DateParts.WeekDay:
-						builder.ResultExpression = builder.Inc(builder.ConvertToSqlExpression(Precedence.Primary));
-						break;
-				}
-			}
-		}
-
-		[Sql.Extension(               "DatePart",                                        ServerSideOnly = false, PreferServerSide = false, BuilderType = typeof(DatePartBuilder))]
-		[Sql.Extension(PN.DB2,        "",                                                ServerSideOnly = false, PreferServerSide = false, BuilderType = typeof(DatePartBuilderDB2))] // TODO: Not checked
-		[Sql.Extension(PN.Informix,   "",                                                ServerSideOnly = false, PreferServerSide = false, BuilderType = typeof(DatePartBuilderInformix))] 
-		[Sql.Extension(PN.MySql,      "Extract({part} from {date})",                     ServerSideOnly = false, PreferServerSide = false, BuilderType = typeof(DatePartBuilderMySql))]
-		[Sql.Extension(PN.PostgreSQL, "Cast(Floor(Extract({part} from {date})) as int)", ServerSideOnly = false, PreferServerSide = false, BuilderType = typeof(DatePartBuilderPostgre))]
-		[Sql.Extension(PN.Firebird,   "Cast(Floor(Extract({part} from {date})) as int)", ServerSideOnly = false, PreferServerSide = false, BuilderType = typeof(DatePartBuilderFirebird))]
-		[Sql.Extension(PN.SQLite,     "Cast(StrFTime('%{part}', {date}) as int)",        ServerSideOnly = false, PreferServerSide = false, BuilderType = typeof(DatePartBuilderSqLite))]
-		[Sql.Extension(PN.Access,     "DatePart('{part}', {date})",                      ServerSideOnly = false, PreferServerSide = false, BuilderType = typeof(DatePartBuilderAccess))]
-		[Sql.Extension(PN.SapHana,    "",                                                ServerSideOnly = false, PreferServerSide = false, BuilderType = typeof(DatePartBuilderSapHana))]
-		[Sql.Extension(PN.Oracle,     "",                                                ServerSideOnly = false, PreferServerSide = false, BuilderType = typeof(DatePartBuilderOracle))]
-		public static int? DatePart([SqlQueryDependent] Sql.DateParts part, [ExprParameter] DateTime? date)
-		{
-			if (date == null)
-				return null;
-
-			switch (part)
-			{
-				case Sql.DateParts.Year        : return date.Value.Year;
-				case Sql.DateParts.Quarter     : return (date.Value.Month - 1) / 3 + 1;
-				case Sql.DateParts.Month       : return date.Value.Month;
-				case Sql.DateParts.DayOfYear   : return date.Value.DayOfYear;
-				case Sql.DateParts.Day         : return date.Value.Day;
-				case Sql.DateParts.Week        : return CultureInfo.CurrentCulture.Calendar.GetWeekOfYear(date.Value, CalendarWeekRule.FirstDay, DayOfWeek.Sunday);
-				case Sql.DateParts.WeekDay     : return ((int)date.Value.DayOfWeek + 1 + Sql.DateFirst + 6) % 7 + 1;
-				case Sql.DateParts.Hour        : return date.Value.Hour;
-				case Sql.DateParts.Minute      : return date.Value.Minute;
-				case Sql.DateParts.Second      : return date.Value.Second;
-				case Sql.DateParts.Millisecond : return date.Value.Millisecond;
-			}
-
-			throw new InvalidOperationException();
-		}
-
-		#endregion DatePart
-
-		#region DateAdd
-
-		class DateAddBuilder : Sql.IExtensionCallBuilder
-		{
-			public void Build(ISqExtensionBuilder builder)
-			{
-				var part    = builder.GetValue<Sql.DateParts>("part");
-				var partStr = DatePartBuilder.DatePartToStr(part);
-				var date    = builder.GetExpression("date");
-				var number  = builder.GetExpression("number");
-				builder.ResultExpression = new SqlFunction(typeof(DateTime?), builder.Expression,
-					new SqlExpression(partStr, Precedence.Primary), number, date);
-			}
-		}
-
-		class DateAddBuilderOracle : Sql.IExtensionCallBuilder
-		{
-			public void Build(Sql.ISqExtensionBuilder builder)
-			{
-				var part    = builder.GetValue<Sql.DateParts>("part");
-				var date    = builder.GetExpression("date");
-				var number  = builder.GetExpression("number");
-				switch (part)
-				{
-					case Sql.DateParts.Year  : 
-						builder.ResultExpression = new SqlFunction(typeof(DateTime?), "Add_Months", date, builder.Mul(number, 12));
-						break;
-					case Sql.DateParts.Quarter : 
-						builder.ResultExpression = new SqlFunction(typeof(DateTime?), "Add_Months", date, builder.Mul(number, 3));
-						break;
-					case Sql.DateParts.Month : 
-						builder.ResultExpression = new SqlFunction(typeof(DateTime?), "Add_Months", builder.GetExpression("date"), builder.GetExpression("number"));
-						break;
-					case Sql.DateParts.DayOfYear   :
-					case Sql.DateParts.WeekDay     :
-					case Sql.DateParts.Day         : builder.ResultExpression = builder.Add<DateTime>(date, number);                                   break;
-					case Sql.DateParts.Week        : builder.ResultExpression = builder.Add<DateTime>(date, builder.Mul(number,                   7)); break;
-					case Sql.DateParts.Hour        : builder.ResultExpression = builder.Add<DateTime>(date, builder.Div(number,                  24)); break;
-					case Sql.DateParts.Minute      : builder.ResultExpression = builder.Add<DateTime>(date, builder.Div(number,             60 * 24)); break;
-					case Sql.DateParts.Second      : builder.ResultExpression = builder.Add<DateTime>(date, builder.Div(number,        60 * 60 * 24)); break;
-						// adding number to timestamp instead of adding interval leads to wrong result type and loose of precision
-					case Sql.DateParts.Millisecond : builder.ResultExpression = builder.Add<DateTime>(date, builder.Mul(new SqlExpression("interval '0.001' second", Precedence.Primary), number, typeof(int))); break;	
-					default:
-						throw new ArgumentOutOfRangeException();
-				}
-			}
-		}
-
-		class DateAddBuilderDB2 : Sql.IExtensionCallBuilder
-		{
-			public void Build(Sql.ISqExtensionBuilder builder)
-			{
-				var part    = builder.GetValue<Sql.DateParts>("part");
-				var date    = builder.GetExpression("date");
-				var number  = builder.GetExpression("number");
-
-				string expStr;
-
-				switch (part)
-				{
-					case Sql.DateParts.Year        : expStr = "{0} + {1} Year";                 break;
-					case Sql.DateParts.Quarter     : expStr = "{0} + ({1} * 3) Month";          break;
-					case Sql.DateParts.Month       : expStr = "{0} + {1} Month";                break;
-					case Sql.DateParts.DayOfYear   : 
-					case Sql.DateParts.WeekDay     : 
-					case Sql.DateParts.Day         : expStr = "{0} + {1} Day";                  break;
-					case Sql.DateParts.Week        : expStr = "{0} + ({1} * 7) Day";            break;
-					case Sql.DateParts.Hour        : expStr = "{0} + {1} Hour";                 break;
-					case Sql.DateParts.Minute      : expStr = "{0} + {1} Minute";               break;
-					case Sql.DateParts.Second      : expStr = "{0} + {1} Second";               break;
-					case Sql.DateParts.Millisecond : expStr = "{0} + ({1} * 1000) Microsecond"; break;
-					default:
-						throw new ArgumentOutOfRangeException();
-				}
-
-				builder.ResultExpression = new SqlExpression(typeof(DateTime?), expStr, Precedence.Additive, date, number);
-			}
-		}
-
-		class DateAddBuilderInformix : Sql.IExtensionCallBuilder
-		{
-			public void Build(Sql.ISqExtensionBuilder builder)
-			{
-				var part    = builder.GetValue<Sql.DateParts>("part");
-				var date    = builder.GetExpression("date");
-				var number  = builder.GetExpression("number");
-
-				string expStr;
-				switch (part)
-				{
-					case Sql.DateParts.Year        : expStr = "{0} + Interval({1}) Year to Year";       break;
-					case Sql.DateParts.Quarter     : expStr = "{0} + Interval({1}) Month to Month * 3"; break;
-					case Sql.DateParts.Month       : expStr = "{0} + Interval({1}) Month to Month";     break;
-					case Sql.DateParts.DayOfYear   : 
-					case Sql.DateParts.WeekDay     : 
-					case Sql.DateParts.Day         : expStr = "{0} + Interval({1}) Day to Day";         break;
-					case Sql.DateParts.Week        : expStr = "{0} + Interval({1}) Day to Day * 7";     break;
-					case Sql.DateParts.Hour        : expStr = "{0} + Interval({1}) Hour to Hour";       break;
-					case Sql.DateParts.Minute      : expStr = "{0} + Interval({1}) Minute to Minute";   break;
-					case Sql.DateParts.Second      : expStr = "{0} + Interval({1}) Second to Second";   break;
-					case Sql.DateParts.Millisecond : expStr = "{0} + Interval({1}) Second to Fraction * 1000";  break;
-					default:
-						throw new ArgumentOutOfRangeException();
-				}
-
-				builder.ResultExpression = new SqlExpression(typeof(DateTime?), expStr, Precedence.Additive, date, number);
-			}
-		}
-
-		class DateAddBuilderPostgreSQL : Sql.IExtensionCallBuilder
-		{
-			public void Build(Sql.ISqExtensionBuilder builder)
-			{
-				var part    = builder.GetValue<Sql.DateParts>("part");
-				var date    = builder.GetExpression("date");
-				var number  = builder.GetExpression("number");
-
-				string expStr;
-				switch (part)
-				{
-					case Sql.DateParts.Year        : expStr = "{0} + {1} * Interval '1 Year'";         break;
-					case Sql.DateParts.Quarter     : expStr = "{0} + {1} * Interval '1 Month' * 3";    break;
-					case Sql.DateParts.Month       : expStr = "{0} + {1} * Interval '1 Month'";        break;
-					case Sql.DateParts.DayOfYear   : 
-					case Sql.DateParts.WeekDay     : 
-					case Sql.DateParts.Day         : expStr = "{0} + {1} * Interval '1 Day'";          break;
-					case Sql.DateParts.Week        : expStr = "{0} + {1} * Interval '1 Day' * 7";      break;
-					case Sql.DateParts.Hour        : expStr = "{0} + {1} * Interval '1 Hour'";         break;
-					case Sql.DateParts.Minute      : expStr = "{0} + {1} * Interval '1 Minute'";       break;
-					case Sql.DateParts.Second      : expStr = "{0} + {1} * Interval '1 Second'";       break;
-					case Sql.DateParts.Millisecond : expStr = "{0} + {1} * Interval '1 Millisecond'";  break;
-					default:
-						throw new ArgumentOutOfRangeException();
-				}
-
-				builder.ResultExpression = new SqlExpression(typeof(DateTime?), expStr, Precedence.Additive, date, number);
-			}
-		}
-
-		class DateAddBuilderMySql : Sql.IExtensionCallBuilder
-		{
-			public void Build(Sql.ISqExtensionBuilder builder)
-			{
-				var part    = builder.GetValue<Sql.DateParts>("part");
-				var date    = builder.GetExpression("date");
-				var number  = builder.GetExpression("number");
-
-				string expStr;
-				switch (part)
-				{
-					case Sql.DateParts.Year        : expStr = "Interval {0} Year"; break;
-					case Sql.DateParts.Quarter     : expStr = "Interval {0} Quarter"; break;
-					case Sql.DateParts.Month       : expStr = "Interval {0} Month"; break;
-					case Sql.DateParts.DayOfYear   : 
-					case Sql.DateParts.WeekDay     : 
-					case Sql.DateParts.Day         : expStr = "Interval {0} Day";          break;
-					case Sql.DateParts.Week        : expStr = "Interval {0} Week"; break;
-					case Sql.DateParts.Hour        : expStr = "Interval {0} Hour"; break;
-					case Sql.DateParts.Minute      : expStr = "Interval {0} Minute"; break;
-					case Sql.DateParts.Second      : expStr = "Interval {0} Second"; break;
-					case Sql.DateParts.Millisecond : expStr = "Interval {0} Millisecond"; break;
-					default:
-						throw new ArgumentOutOfRangeException();
-				}
-
-				builder.ResultExpression = new SqlFunction(typeof(DateTime?), "Date_Add", date,
-					new SqlExpression(expStr, Precedence.Primary, number));
-			}
-		}
-
-		class DateAddBuilderSQLite : Sql.IExtensionCallBuilder
-		{
-			public void Build(Sql.ISqExtensionBuilder builder)
-			{
-				var part    = builder.GetValue<Sql.DateParts>("part");
-				var date    = builder.GetExpression("date");
-				var number  = builder.GetExpression("number");
-
-				string expStr = "strftime('%Y-%m-%d %H:%M:%f', {0},";
-				switch (part)
-				{
-					case Sql.DateParts.Year        : expStr +=            "{1} || ' Year')"; break;
-					case Sql.DateParts.Quarter     : expStr +=       "({1}*3) || ' Month')"; break;
-					case Sql.DateParts.Month       : expStr +=           "{1} || ' Month')"; break;
-					case Sql.DateParts.DayOfYear   : 
-					case Sql.DateParts.WeekDay     : 
-					case Sql.DateParts.Day         : expStr +=             "{1} || ' Day')"; break;
-					case Sql.DateParts.Week        : expStr +=         "({1}*7) || ' Day')"; break;
-					case Sql.DateParts.Hour        : expStr +=            "{1} || ' Hour')"; break;
-					case Sql.DateParts.Minute      : expStr +=          "{1} || ' Minute')"; break;
-					case Sql.DateParts.Second      : expStr +=          "{1} || ' Second')"; break;
-					case Sql.DateParts.Millisecond : expStr += "({1}/1000.0) || ' Second')"; break;
-					default:
-						throw new ArgumentOutOfRangeException();
-				}
-
-				builder.ResultExpression = new SqlExpression(typeof(DateTime?), expStr, date, number);
-			}
-		}
-
-		class DateAddBuilderAccess : Sql.IExtensionCallBuilder
-		{
-			public void Build(Sql.ISqExtensionBuilder builder)
-			{
-				var part    = builder.GetValue<Sql.DateParts>("part");
-				var date    = builder.GetExpression("date");
-				var number  = builder.GetExpression("number");
-
-				string partStr;
-				switch (part)
-				{
-					case Sql.DateParts.Year        : partStr = "yyyy"; break;
-					case Sql.DateParts.Quarter     : partStr = "q";    break;
-					case Sql.DateParts.Month       : partStr = "m";    break;
-					case Sql.DateParts.DayOfYear   : partStr = "y";    break; 
-					case Sql.DateParts.Day         : partStr = "d";    break;
-					case Sql.DateParts.Week        : partStr = "ww";   break;
-					case Sql.DateParts.WeekDay     : partStr = "w";    break;
-					case Sql.DateParts.Hour        : partStr = "h";    break;
-					case Sql.DateParts.Minute      : partStr = "n";    break;
-					case Sql.DateParts.Second      : partStr = "s";    break;
-					default:
-						throw new ArgumentOutOfRangeException();
-				}
-
-				builder.ResultExpression = new SqlFunction(typeof(DateTime?), "DateAdd", 
-					new SqlValue(partStr), number, date);
-			}
-		}
-
-		class DateAddBuilderSapHana : Sql.IExtensionCallBuilder
-		{
-			public void Build(Sql.ISqExtensionBuilder builder)
-			{
-				var part    = builder.GetValue<Sql.DateParts>("part");
-				var date    = builder.GetExpression("date");
-				var number  = builder.GetExpression("number");
-
-				string function;
-				switch (part)
-				{
-					case Sql.DateParts.Year        : function = "Add_Years";   break;
-					case Sql.DateParts.Quarter     : 
-						function = "Add_Months";
-						number   = builder.Mul(number, 3);  
-						break;
-					case Sql.DateParts.Month       : function = "Add_Months";  break;
-					case Sql.DateParts.DayOfYear   : 
-					case Sql.DateParts.Day         : 
-					case Sql.DateParts.WeekDay     : function = "Add_Days";    break;
-					case Sql.DateParts.Week        : 
-						function = "Add_Days";   
-						number   = builder.Mul(number, 7);  
-						break;
-					case Sql.DateParts.Hour        : 
-						function = "Add_Seconds";
-						number   = builder.Mul(number, 3600);
-						break;
-					case Sql.DateParts.Minute      : 
-						function = "Add_Seconds";
-						number   = builder.Mul(number, 60);
-						break;
-					case Sql.DateParts.Second      : function = "Add_Seconds"; break;
-					default:
-						throw new ArgumentOutOfRangeException();
-				}
-
-				builder.ResultExpression = new SqlFunction(typeof(DateTime?), function, date, number);
-			}
-		}
-
-		class DateAddBuilderFirebird : Sql.IExtensionCallBuilder
-		{
-			public void Build(Sql.ISqExtensionBuilder builder)
-			{
-				var part    = builder.GetValue<Sql.DateParts>("part");
-				var date    = builder.GetExpression("date");
-				var number  = builder.GetExpression("number");
-
-				switch (part)
-				{
-					case Sql.DateParts.Quarter   :
-						part   = DateParts.Month;
-						number  = builder.Mul(number, 3);
-						break;
-					case Sql.DateParts.DayOfYear :
-					case Sql.DateParts.WeekDay   :
-						part   = DateParts.Day;
-						break;
-					case Sql.DateParts.Week      :
-						part   = DateParts.Day;
-						number = builder.Mul(number, 7);
-						break;
-				}
-
-				var partSql = new SqlExpression(part.ToString());
-
-				builder.ResultExpression = new SqlFunction(typeof(DateTime?), "DateAdd", partSql, number, date);
-			}
-		}
-
-
- 
-		[Sql.Extension("DateAdd"        , ServerSideOnly = false, PreferServerSide = false, BuilderType = typeof(DateAddBuilder))]
-		[Sql.Extension(PN.Oracle,     "", ServerSideOnly = false, PreferServerSide = false, BuilderType = typeof(DateAddBuilderOracle))]
-		[Sql.Extension(PN.DB2,        "", ServerSideOnly = false, PreferServerSide = false, BuilderType = typeof(DateAddBuilderDB2))]
-		[Sql.Extension(PN.Informix,   "", ServerSideOnly = false, PreferServerSide = false, BuilderType = typeof(DateAddBuilderInformix))]
-		[Sql.Extension(PN.PostgreSQL, "", ServerSideOnly = false, PreferServerSide = false, BuilderType = typeof(DateAddBuilderPostgreSQL))]
-		[Sql.Extension(PN.MySql,      "", ServerSideOnly = false, PreferServerSide = false, BuilderType = typeof(DateAddBuilderMySql))]
-		[Sql.Extension(PN.SQLite,     "", ServerSideOnly = false, PreferServerSide = false, BuilderType = typeof(DateAddBuilderSQLite))]
-		[Sql.Extension(PN.Access,     "", ServerSideOnly = false, PreferServerSide = false, BuilderType = typeof(DateAddBuilderAccess))]
-		[Sql.Extension(PN.SapHana,    "", ServerSideOnly = false, PreferServerSide = false, BuilderType = typeof(DateAddBuilderSapHana))]
-		[Sql.Extension(PN.Firebird,   "", ServerSideOnly = false, PreferServerSide = false, BuilderType = typeof(DateAddBuilderFirebird))]
-		public static DateTime? DateAdd([SqlQueryDependent] Sql.DateParts part, double? number, DateTime? date)
-		{
-			if (number == null || date == null)
-				return null;
-
-			switch (part)
-			{
-				case Sql.DateParts.Year        : return date.Value.AddYears       ((int)number);
-				case Sql.DateParts.Quarter     : return date.Value.AddMonths      ((int)number * 3);
-				case Sql.DateParts.Month       : return date.Value.AddMonths      ((int)number);
-				case Sql.DateParts.DayOfYear   : return date.Value.AddDays        (number.Value);
-				case Sql.DateParts.Day         : return date.Value.AddDays        (number.Value);
-				case Sql.DateParts.Week        : return date.Value.AddDays        (number.Value * 7);
-				case Sql.DateParts.WeekDay     : return date.Value.AddDays        (number.Value);
-				case Sql.DateParts.Hour        : return date.Value.AddHours       (number.Value);
-				case Sql.DateParts.Minute      : return date.Value.AddMinutes     (number.Value);
-				case Sql.DateParts.Second      : return date.Value.AddSeconds     (number.Value);
-				case Sql.DateParts.Millisecond : return date.Value.AddMilliseconds(number.Value);
-			}
-
-			throw new InvalidOperationException();
-		}
-
-		#endregion
-
-		#region DateDiff
-
-		class DateDiffBuilder : IExtensionCallBuilder
-		{
-			public void Build(ISqExtensionBuilder builder)
-			{
-				var part      = builder.GetValue<Sql.DateParts>(0);
-				var startdate = builder.GetExpression(1);
-				var endDate   = builder.GetExpression(2);
-				var partSql   = new SqlExpression(DatePartBuilder.DatePartToStr(part), Precedence.Primary);
-
-				builder.ResultExpression = new SqlFunction(typeof(int), builder.Expression, partSql, startdate, endDate);
-			}
-		}
-
-		class DateDiffBuilderSapHana : IExtensionCallBuilder
-		{
-			public void Build(ISqExtensionBuilder builder)
-			{
-				var part       = builder.GetValue<Sql.DateParts>(0);
-				var startdate  = builder.GetExpression(1);
-				var endDate    = builder.GetExpression(2);
-				var divider    = 1;
-
-				string funcName;
-				switch (part)
-				{
-					case DateParts.Day        : funcName = "Days_Between";                     break;
-					case DateParts.Hour       : funcName = "Seconds_Between"; divider = 3600;  break;
-					case DateParts.Minute     : funcName = "Seconds_Between"; divider = 60;    break;
-					case DateParts.Second     : funcName = "Seconds_Between";                  break;
-					case DateParts.Millisecond: funcName = "Nano100_Between"; divider = 10000; break;
-					default:
-						throw new ArgumentOutOfRangeException();
-				}
-
-				ISqlExpression func = new SqlFunction(typeof(int), funcName, startdate, endDate);
-				if (divider != 1)
-					func = builder.Div(func, divider);
-
-				builder.ResultExpression = func;
-			}
-		}
-
-		class DateDiffBuilderDB2 : IExtensionCallBuilder
-		{
-			public void Build(ISqExtensionBuilder builder)
-			{
-				var part       = builder.GetValue<Sql.DateParts>(0);
-				var startDate  = builder.GetExpression(1);
-				var endDate    = builder.GetExpression(2);
-
-				var secondsExpr = builder.Mul<int>(builder.Sub<int>(
-						new SqlFunction(typeof(int), "Days", endDate),
-						new SqlFunction(typeof(int), "Days", startDate)),
-					new SqlValue(86400));
-
-				var midnight = builder.Sub<int>(
-					new SqlFunction(typeof(int), "MIDNIGHT_SECONDS", endDate),
-					new SqlFunction(typeof(int), "MIDNIGHT_SECONDS", startDate));
-
-				var resultExpr = builder.Add<int>(secondsExpr, midnight);
-
-				switch (part)
-				{
-=======
-		#region DatePart
-
-		internal class DatePartBuilder : Sql.IExtensionCallBuilder
-		{
-			public void Build(Sql.ISqExtensionBuilder builder)
-			{
-				var part    = builder.GetValue<Sql.DateParts>("part");
-				var partStr = DatePartToStr(part);
-				var date    = builder.GetExpression("date");
-
-				builder.ResultExpression = new SqlFunction(typeof(int), builder.Expression,
-					new SqlExpression(partStr, Precedence.Primary), date);
-			}
-
-			public static string DatePartToStr(DateParts part)
-			{
-				string partStr;
-				switch (part)
-				{
-					case Sql.DateParts.Year        : partStr = "year";        break;
-					case Sql.DateParts.Quarter     : partStr = "quarter";     break;
-					case Sql.DateParts.Month       : partStr = "month";       break;
-					case Sql.DateParts.DayOfYear   : partStr = "dayofyear";   break;
-					case Sql.DateParts.Day         : partStr = "day";         break;
-					case Sql.DateParts.Week        : partStr = "week";        break;
-					case Sql.DateParts.WeekDay     : partStr = "weekday";     break;
-					case Sql.DateParts.Hour        : partStr = "hour";        break;
-					case Sql.DateParts.Minute      : partStr = "minute";      break;
-					case Sql.DateParts.Second      : partStr = "second";      break;
-					case Sql.DateParts.Millisecond : partStr = "millisecond"; break;
-					default:
-						throw new ArgumentOutOfRangeException();
-				}
-				return partStr;
-			}
-		}
-
-		class DatePartBuilderMySql: Sql.IExtensionCallBuilder
-		{
-			public void Build(Sql.ISqExtensionBuilder builder)
-			{
-				string partStr = null;
-				var part = builder.GetValue<Sql.DateParts>("part");
-				switch (part)
-				{
-					case Sql.DateParts.Year        : partStr = "year";        break;
-					case Sql.DateParts.Quarter     : partStr = "quarter";     break;
-					case Sql.DateParts.Month       : partStr = "month";       break;
-					case Sql.DateParts.DayOfYear   :
-						builder.Expression = "DayOfYear({date})";
-						break;
-					case Sql.DateParts.Day         : partStr = "day";         break;
-					case Sql.DateParts.Week        : partStr = "week";        break;
-					case Sql.DateParts.WeekDay     :
-						builder.Expression = "WeekDay(Date_Add({date}, interval 1 day))";
-						builder.ResultExpression = builder.Inc(builder.ConvertToSqlExpression(Precedence.Primary));
-						return;
-					case Sql.DateParts.Hour        : partStr = "hour";        break;
-					case Sql.DateParts.Minute      : partStr = "minute";      break;
-					case Sql.DateParts.Second      : partStr = "second";      break;
-					case Sql.DateParts.Millisecond : partStr = "millisecond"; break;
-					default:
-						throw new ArgumentOutOfRangeException();
-				}
-
-				if (partStr != null)
-					builder.AddExpression("part", partStr);
-			}
-		}
-
-		class DatePartBuilderPostgre: Sql.IExtensionCallBuilder
-		{
-			public void Build(Sql.ISqExtensionBuilder builder)
-			{
-				string partStr = null;
-				var part = builder.GetValue<Sql.DateParts>("part");
-				switch (part)
-				{
-					case Sql.DateParts.Year        : partStr = "year";    break;
-					case Sql.DateParts.Quarter     : partStr = "quarter"; break;
-					case Sql.DateParts.Month       : partStr = "month";   break;
-					case Sql.DateParts.DayOfYear   : partStr = "doy";     break;
-					case Sql.DateParts.Day         : partStr = "day";     break;
-					case Sql.DateParts.Week        : partStr = "week";    break;
-					case Sql.DateParts.WeekDay     :
-						builder.AddExpression("part", "dow");
-						builder.ResultExpression = builder.Inc(builder.ConvertToSqlExpression(Precedence.Primary));
-						return;
-					case Sql.DateParts.Hour        : partStr = "hour";    break;
-					case Sql.DateParts.Minute      : partStr = "minute";  break;
-					case Sql.DateParts.Second      : partStr = "second";  break;
-					case Sql.DateParts.Millisecond :
-						builder.Expression = "Cast(To_Char({date}, 'MS') as int)";
-						break;
-					default:
-						throw new ArgumentOutOfRangeException("part", part, null);
-				}
-
-				if (partStr != null)
-					builder.AddExpression("part", partStr);
-			}
-		}
-
-		class DatePartBuilderSqLite: Sql.IExtensionCallBuilder
-		{
-			public void Build(Sql.ISqExtensionBuilder builder)
-			{
-				string partStr = null;
-				var part = builder.GetValue<Sql.DateParts>("part");
-				switch (part)
-				{
-					case Sql.DateParts.Year        : partStr = "Y"; break;
-					case Sql.DateParts.Quarter     :
-						builder.Expression = "Cast(strFTime('%m', {date}) as int)";
-						builder.ResultExpression = builder.Inc(builder.Div(builder.Dec(builder.ConvertToSqlExpression(Precedence.Primary)), 3));
-						return;
-					case Sql.DateParts.Month       : partStr = "m"; break;
-					case Sql.DateParts.DayOfYear   : partStr = "j"; break;
-					case Sql.DateParts.Day         : partStr = "d"; break;
-					case Sql.DateParts.Week        : partStr = "W"; break;
-					case Sql.DateParts.WeekDay     :
-						builder.Expression = "Cast(strFTime('%w', {date}) as int)";
-						builder.ResultExpression = builder.Inc(builder.ConvertToSqlExpression(Precedence.Primary));
-						return;
-					case Sql.DateParts.Hour        : partStr = "H"; break;
-					case Sql.DateParts.Minute      : partStr = "M"; break;
-					case Sql.DateParts.Second      : partStr = "S"; break;
-					case Sql.DateParts.Millisecond : 
-						builder.Expression = "Cast(strFTime('%f', {date}) * 1000 as int) % 1000";
-						builder.Extension.Precedence = Precedence.Multiplicative;
-						break;
-					default:
-						throw new ArgumentOutOfRangeException("part", part, null);
-				}
-
-				if (partStr != null)
-					builder.AddExpression("part", partStr);
-			}
-		}
-
-		class DatePartBuilderAccess: Sql.IExtensionCallBuilder
-		{
-			public void Build(Sql.ISqExtensionBuilder builder)
-			{
-				string partStr;
-				var part    = builder.GetValue<Sql.DateParts>("part");
-				switch (part)
-				{
-					case Sql.DateParts.Year        : partStr = "yyyy"; break;
-					case Sql.DateParts.Quarter     : partStr = "q";    break;
-					case Sql.DateParts.Month       : partStr = "m";    break;
-					case Sql.DateParts.DayOfYear   : partStr = "y";    break;
-					case Sql.DateParts.Day         : partStr = "d";    break;
-					case Sql.DateParts.Week        : partStr = "ww";   break;
-					case Sql.DateParts.WeekDay     : partStr = "w";    break;
-					case Sql.DateParts.Hour        : partStr = "h";    break;
-					case Sql.DateParts.Minute      : partStr = "n";    break;
-					case Sql.DateParts.Second      : partStr = "s";    break;
-					default:
-						throw new ArgumentOutOfRangeException();
-				}
-
-				builder.AddExpression("part", partStr);
-			}
-		}
-
-
-		class DatePartBuilderSapHana: Sql.IExtensionCallBuilder
-		{
-			public void Build(Sql.ISqExtensionBuilder builder)
-			{
-				string exprStr;
-				var part = builder.GetValue<Sql.DateParts>("part");
-				switch (part)
-				{
-					case Sql.DateParts.Year        : exprStr = "Year({date})";                     break;
-					case Sql.DateParts.Quarter     : 
-						builder.Expression = "Floor((Month({date})-1) / 3)";
-						builder.ResultExpression = builder.Inc(builder.ConvertToSqlExpression());
-						return;
-					case Sql.DateParts.Month       : exprStr = "Month({date})";                    break;
-					case Sql.DateParts.DayOfYear   : exprStr = "DayOfYear({date})";                break;
-					case Sql.DateParts.Day         : exprStr = "DayOfMonth({date})";               break;
-					case Sql.DateParts.Week        : exprStr = "Week({date})";                     break;
-					case Sql.DateParts.WeekDay     : 
-						builder.Expression = "MOD(Weekday({date}) + 1, 7)";
-						builder.ResultExpression = builder.Inc(builder.ConvertToSqlExpression());
-						return;
-					case Sql.DateParts.Hour        : exprStr = "Hour({date})";                     break;
-					case Sql.DateParts.Minute      : exprStr = "Minute({date})";                   break;
-					case Sql.DateParts.Second      : exprStr = "Second({date})";                   break;
-					default:
-						throw new ArgumentOutOfRangeException();
-				}
-
-				builder.Expression = exprStr;
-			}
-		}
-
-		class DatePartBuilderInformix: Sql.IExtensionCallBuilder
-		{
-			public void Build(Sql.ISqExtensionBuilder builder)
-			{
-				string exprStr;
-				var part = builder.GetValue<Sql.DateParts>("part");
-				switch (part)
-				{
-					case Sql.DateParts.Year        : exprStr = "Year({date})";          break;
-					case Sql.DateParts.Quarter:
-						{
-							builder.Expression       = "Month({date})";
-							builder.ResultExpression =
-								builder.Inc(builder.Div(builder.Dec(builder.ConvertToSqlExpression(Precedence.Primary)), 3));
-							return;
-						}
-					case Sql.DateParts.Month       : exprStr = "Month({date})";         break;
-					case Sql.DateParts.DayOfYear   :
-						{
-							var param = builder.GetExpression("date");
-							builder.ResultExpression = builder.Inc(
-								builder.Sub<int>(
-									new SqlFunction(null, "Mdy",
-										new SqlFunction(null, "Month", param),
-										new SqlFunction(null, "Day", param),
-										new SqlFunction(null, "Year", param)),
-									new SqlFunction(null, "Mdy",
-										new SqlValue(1),
-										new SqlValue(1),
-										new SqlFunction(null, "Year", param)))
-							);
-							return;
-						}
-					case Sql.DateParts.Day         : exprStr = "Day({date})";           break;
-					case Sql.DateParts.Week        : exprStr = "((Extend({date}, year to day) - (Mdy(12, 31 - WeekDay(Mdy(1, 1, year({date}))), Year({date}) - 1) + Interval(1) day to day)) / 7 + Interval(1) day to day)::char(10)::int"; break;
-					case Sql.DateParts.WeekDay     : 
-						{
-							builder.Expression = "weekDay({date})";
-							builder.ResultExpression = builder.Inc(builder.ConvertToSqlExpression(Precedence.Primary));
-							return;
-						}
-					case Sql.DateParts.Hour        : exprStr = "({date}::datetime Hour to Hour)::char(3)::int";     break;
-					case Sql.DateParts.Minute      : exprStr = "({date}::datetime Minute to Minute)::char(3)::int"; break;
-					case Sql.DateParts.Second      : exprStr = "({date}::datetime Second to Second)::char(3)::int"; break;
-					case Sql.DateParts.Millisecond : exprStr = "Millisecond({date})";                               break;
-					default:
-						throw new ArgumentOutOfRangeException();
-				}
-
-				builder.Expression = exprStr;
-			}
-		}
-
-		class DatePartBuilderOracle: Sql.IExtensionCallBuilder
-		{
-			public void Build(Sql.ISqExtensionBuilder builder)
-			{
-				string partStr;
-				var part = builder.GetValue<Sql.DateParts>("part");
-				switch (part)
-				{
-					case Sql.DateParts.Year        : partStr = "To_Number(To_Char({date}, 'YYYY'))";                  break;
-					case Sql.DateParts.Quarter     : partStr = "To_Number(To_Char({date}, 'Q'))";                     break;
-					case Sql.DateParts.Month       : partStr = "To_Number(To_Char({date}, 'MM'))";                    break;
-					case Sql.DateParts.DayOfYear   : partStr = "To_Number(To_Char({date}, 'DDD'))";                   break;
-					case Sql.DateParts.Day         : partStr = "To_Number(To_Char({date}, 'DD'))";                    break;
-					case Sql.DateParts.Week        : partStr = "To_Number(To_Char({date}, 'WW'))";                    break;
-					case Sql.DateParts.WeekDay:
-						{
-							builder.Expression = "Mod(1 + Trunc({date}) - Trunc({date}, 'IW'), 7)";
-							builder.ResultExpression = builder.Inc(builder.ConvertToSqlExpression(Precedence.Primary));
-							return;
-						}
-					case Sql.DateParts.Hour        : partStr = "To_Number(To_Char({date}, 'HH24'))";                  break;
-					case Sql.DateParts.Minute      : partStr = "To_Number(To_Char({date}, 'MI'))";                    break;
-					case Sql.DateParts.Second      : partStr = "To_Number(To_Char({date}, 'SS'))";                    break;
-					case Sql.DateParts.Millisecond : partStr = "To_Number(To_Char({date}, 'FF'))";                    break;
-					default:
-						throw new ArgumentOutOfRangeException();
-				}
-
-				builder.Expression = partStr;
-			}
-		}
-
-		class DatePartBuilderDB2: Sql.IExtensionCallBuilder
-		{
-			public void Build(Sql.ISqExtensionBuilder builder)
-			{
-				string partStr;
-				var part = builder.GetValue<Sql.DateParts>("part");
-				switch (part)
-				{
-					case Sql.DateParts.Year        : partStr = "To_Number(To_Char({date}, 'YYYY'))";                  break;
-					case Sql.DateParts.Quarter     : partStr = "To_Number(To_Char({date}, 'Q'))";                     break;
-					case Sql.DateParts.Month       : partStr = "To_Number(To_Char({date}, 'MM'))";                    break;
-					case Sql.DateParts.DayOfYear   : partStr = "To_Number(To_Char({date}, 'DDD'))";                   break;
-					case Sql.DateParts.Day         : partStr = "To_Number(To_Char({date}, 'DD'))";                    break;
-					case Sql.DateParts.Week        : partStr = "To_Number(To_Char({date}, 'WW'))";                    break;
-					case Sql.DateParts.WeekDay     : partStr = "DayOfWeek({date})";                                   break;
-					case Sql.DateParts.Hour        : partStr = "To_Number(To_Char({date}, 'HH24'))";                  break;
-					case Sql.DateParts.Minute      : partStr = "To_Number(To_Char({date}, 'MI'))";                    break;
-					case Sql.DateParts.Second      : partStr = "To_Number(To_Char({date}, 'SS'))";                    break;
-					case Sql.DateParts.Millisecond:
-						{
-							builder.Expression = "To_Number(To_Char({date}, 'FF'))";
-							builder.ResultExpression = builder.Div(builder.ConvertToSqlExpression(Precedence.Primary), 1000);
-							return;
-						}
-					default:
-						throw new ArgumentOutOfRangeException();
-				}
-
-				builder.Expression = partStr;
-			}
-		}
-
-		class DatePartBuilderFirebird: Sql.IExtensionCallBuilder
-		{
-			public void Build(Sql.ISqExtensionBuilder builder)
-			{
-				string partStr;
-				var part = builder.GetValue<Sql.DateParts>("part");
-				switch (part)
-				{
-					case Sql.DateParts.Year        : partStr = "year";        break;
-					case Sql.DateParts.Quarter     :
-						builder.Expression = "Extract(Month from {date})";
-						builder.ResultExpression = builder.Inc(builder.Div(builder.Dec(builder.ConvertToSqlExpression(Precedence.Primary)), 3));
-						return;
-					case Sql.DateParts.Month       : partStr = "month";       break;
-					case Sql.DateParts.DayOfYear   : partStr = "yearday";     break;
-					case Sql.DateParts.Day         : partStr = "day";         break;
-					case Sql.DateParts.Week        : partStr = "week";        break;
-					case Sql.DateParts.WeekDay     : partStr = "weekday";     break;
-					case Sql.DateParts.Hour        : partStr = "hour";        break;
-					case Sql.DateParts.Minute      : partStr = "minute";      break;
-					case Sql.DateParts.Second      : partStr = "second";      break;
-					case Sql.DateParts.Millisecond : partStr = "millisecond"; break;
-					default:
-						throw new ArgumentOutOfRangeException();
-				}
-
-				builder.AddExpression("part", partStr);
-
-				switch (part)
-				{
-					case Sql.DateParts.DayOfYear:
-					case Sql.DateParts.WeekDay:
-						builder.ResultExpression = builder.Inc(builder.ConvertToSqlExpression(Precedence.Primary));
-						break;
-				}
-			}
-		}
-
-		[Sql.Extension(               "DatePart",                                        ServerSideOnly = false, PreferServerSide = false, BuilderType = typeof(DatePartBuilder))]
-		[Sql.Extension(PN.DB2,        "",                                                ServerSideOnly = false, PreferServerSide = false, BuilderType = typeof(DatePartBuilderDB2))] // TODO: Not checked
-		[Sql.Extension(PN.Informix,   "",                                                ServerSideOnly = false, PreferServerSide = false, BuilderType = typeof(DatePartBuilderInformix))] 
-		[Sql.Extension(PN.MySql,      "Extract({part} from {date})",                     ServerSideOnly = false, PreferServerSide = false, BuilderType = typeof(DatePartBuilderMySql))]
-		[Sql.Extension(PN.PostgreSQL, "Cast(Floor(Extract({part} from {date})) as int)", ServerSideOnly = false, PreferServerSide = false, BuilderType = typeof(DatePartBuilderPostgre))]
-		[Sql.Extension(PN.Firebird,   "Cast(Floor(Extract({part} from {date})) as int)", ServerSideOnly = false, PreferServerSide = false, BuilderType = typeof(DatePartBuilderFirebird))]
-		[Sql.Extension(PN.SQLite,     "Cast(StrFTime('%{part}', {date}) as int)",        ServerSideOnly = false, PreferServerSide = false, BuilderType = typeof(DatePartBuilderSqLite))]
-		[Sql.Extension(PN.Access,     "DatePart('{part}', {date})",                      ServerSideOnly = false, PreferServerSide = false, BuilderType = typeof(DatePartBuilderAccess))]
-		[Sql.Extension(PN.SapHana,    "",                                                ServerSideOnly = false, PreferServerSide = false, BuilderType = typeof(DatePartBuilderSapHana))]
-		[Sql.Extension(PN.Oracle,     "",                                                ServerSideOnly = false, PreferServerSide = false, BuilderType = typeof(DatePartBuilderOracle))]
-		public static int? DatePart([SqlQueryDependent] Sql.DateParts part, [ExprParameter] DateTime? date)
-		{
-			if (date == null)
-				return null;
-
-			switch (part)
-			{
-				case Sql.DateParts.Year        : return date.Value.Year;
-				case Sql.DateParts.Quarter     : return (date.Value.Month - 1) / 3 + 1;
-				case Sql.DateParts.Month       : return date.Value.Month;
-				case Sql.DateParts.DayOfYear   : return date.Value.DayOfYear;
-				case Sql.DateParts.Day         : return date.Value.Day;
-				case Sql.DateParts.Week        : return CultureInfo.CurrentCulture.Calendar.GetWeekOfYear(date.Value, CalendarWeekRule.FirstDay, DayOfWeek.Sunday);
-				case Sql.DateParts.WeekDay     : return ((int)date.Value.DayOfWeek + 1 + Sql.DateFirst + 6) % 7 + 1;
-				case Sql.DateParts.Hour        : return date.Value.Hour;
-				case Sql.DateParts.Minute      : return date.Value.Minute;
-				case Sql.DateParts.Second      : return date.Value.Second;
-				case Sql.DateParts.Millisecond : return date.Value.Millisecond;
-			}
-
-			throw new InvalidOperationException();
-		}
-
-		#endregion DatePart
-
-		#region DateAdd
-
-		class DateAddBuilder : Sql.IExtensionCallBuilder
-		{
-			public void Build(ISqExtensionBuilder builder)
-			{
-				var part    = builder.GetValue<Sql.DateParts>("part");
-				var partStr = DatePartBuilder.DatePartToStr(part);
-				var date    = builder.GetExpression("date");
-				var number  = builder.GetExpression("number");
-				builder.ResultExpression = new SqlFunction(typeof(int), builder.Expression,
-					new SqlExpression(partStr, Precedence.Primary), number, date);
-			}
-		}
-
-		class DateAddBuilderOracle : Sql.IExtensionCallBuilder
-		{
-			public void Build(Sql.ISqExtensionBuilder builder)
-			{
-				var part    = builder.GetValue<Sql.DateParts>("part");
-				var date    = builder.GetExpression("date");
-				var number  = builder.GetExpression("number");
-
-				string expStr;
-				switch (part)
-				{
-					case Sql.DateParts.Year        : expStr = "{0} + {1} * INTERVAL '1' YEAR"      ; break;
-					case Sql.DateParts.Quarter     : expStr = "{0} + {1} * INTERVAL '3' MONTH"     ; break;
-					case Sql.DateParts.Month       : expStr = "{0} + {1} * INTERVAL '1' MONTH"     ; break;
-					case Sql.DateParts.DayOfYear   :
-					case Sql.DateParts.WeekDay     :
-					case Sql.DateParts.Day         : expStr = "{0} + {1} * INTERVAL '1' DAY"       ; break;
-					case Sql.DateParts.Week        : expStr = "{0} + {1} * INTERVAL '7' DAY"       ; break;
-					case Sql.DateParts.Hour        : expStr = "{0} + {1} * INTERVAL '1' HOUR"      ; break;
-					case Sql.DateParts.Minute      : expStr = "{0} + {1} * INTERVAL '1' MINUTE"    ; break;
-					case Sql.DateParts.Second      : expStr = "{0} + {1} * INTERVAL '1' SECOND"    ; break;
-					case Sql.DateParts.Millisecond : expStr = "{0} + {1} * INTERVAL '0.001' SECOND"; break;
-					default:
-						throw new ArgumentOutOfRangeException();
-				}
-
-				builder.ResultExpression = new SqlExpression(typeof(DateTime?), expStr, Precedence.Additive, date, number);
-			}
-		}
-
-		class DateAddBuilderDB2 : Sql.IExtensionCallBuilder
-		{
-			public void Build(Sql.ISqExtensionBuilder builder)
-			{
-				var part    = builder.GetValue<Sql.DateParts>("part");
-				var date    = builder.GetExpression("date");
-				var number  = builder.GetExpression("number");
-
-				string expStr;
-
-				switch (part)
-				{
-					case Sql.DateParts.Year        : expStr = "{0} + {1} Year";                 break;
-					case Sql.DateParts.Quarter     : expStr = "{0} + ({1} * 3) Month";          break;
-					case Sql.DateParts.Month       : expStr = "{0} + {1} Month";                break;
-					case Sql.DateParts.DayOfYear   : 
-					case Sql.DateParts.WeekDay     : 
-					case Sql.DateParts.Day         : expStr = "{0} + {1} Day";                  break;
-					case Sql.DateParts.Week        : expStr = "{0} + ({1} * 7) Day";            break;
-					case Sql.DateParts.Hour        : expStr = "{0} + {1} Hour";                 break;
-					case Sql.DateParts.Minute      : expStr = "{0} + {1} Minute";               break;
-					case Sql.DateParts.Second      : expStr = "{0} + {1} Second";               break;
-					case Sql.DateParts.Millisecond : expStr = "{0} + ({1} * 1000) Microsecond"; break;
-					default:
-						throw new ArgumentOutOfRangeException();
-				}
-
-				builder.ResultExpression = new SqlExpression(typeof(DateTime?), expStr, Precedence.Additive, date, number);
-			}
-		}
-
-		class DateAddBuilderInformix : Sql.IExtensionCallBuilder
-		{
-			public void Build(Sql.ISqExtensionBuilder builder)
-			{
-				var part    = builder.GetValue<Sql.DateParts>("part");
-				var date    = builder.GetExpression("date");
-				var number  = builder.GetExpression("number");
-
-				string expStr;
-				switch (part)
-				{
-					case Sql.DateParts.Year        : expStr = "{0} + Interval({1}) Year to Year";       break;
-					case Sql.DateParts.Quarter     : expStr = "{0} + Interval({1}) Month to Month * 3"; break;
-					case Sql.DateParts.Month       : expStr = "{0} + Interval({1}) Month to Month";     break;
-					case Sql.DateParts.DayOfYear   : 
-					case Sql.DateParts.WeekDay     : 
-					case Sql.DateParts.Day         : expStr = "{0} + Interval({1}) Day to Day";         break;
-					case Sql.DateParts.Week        : expStr = "{0} + Interval({1}) Day to Day * 7";     break;
-					case Sql.DateParts.Hour        : expStr = "{0} + Interval({1}) Hour to Hour";       break;
-					case Sql.DateParts.Minute      : expStr = "{0} + Interval({1}) Minute to Minute";   break;
-					case Sql.DateParts.Second      : expStr = "{0} + Interval({1}) Second to Second";   break;
-					case Sql.DateParts.Millisecond : expStr = "{0} + Interval({1}) Second to Fraction * 1000";  break;
-					default:
-						throw new ArgumentOutOfRangeException();
-				}
-
-				builder.ResultExpression = new SqlExpression(typeof(DateTime?), expStr, Precedence.Additive, date, number);
-			}
-		}
-
-		class DateAddBuilderPostgreSQL : Sql.IExtensionCallBuilder
-		{
-			public void Build(Sql.ISqExtensionBuilder builder)
-			{
-				var part    = builder.GetValue<Sql.DateParts>("part");
-				var date    = builder.GetExpression("date");
-				var number  = builder.GetExpression("number");
-
-				string expStr;
-				switch (part)
-				{
-					case Sql.DateParts.Year        : expStr = "{0} + {1} * Interval '1 Year'";         break;
-					case Sql.DateParts.Quarter     : expStr = "{0} + {1} * Interval '1 Month' * 3";    break;
-					case Sql.DateParts.Month       : expStr = "{0} + {1} * Interval '1 Month'";        break;
-					case Sql.DateParts.DayOfYear   : 
-					case Sql.DateParts.WeekDay     : 
-					case Sql.DateParts.Day         : expStr = "{0} + {1} * Interval '1 Day'";          break;
-					case Sql.DateParts.Week        : expStr = "{0} + {1} * Interval '1 Day' * 7";      break;
-					case Sql.DateParts.Hour        : expStr = "{0} + {1} * Interval '1 Hour'";         break;
-					case Sql.DateParts.Minute      : expStr = "{0} + {1} * Interval '1 Minute'";       break;
-					case Sql.DateParts.Second      : expStr = "{0} + {1} * Interval '1 Second'";       break;
-					case Sql.DateParts.Millisecond : expStr = "{0} + {1} * Interval '1 Millisecond'";  break;
-					default:
-						throw new ArgumentOutOfRangeException();
-				}
-
-				builder.ResultExpression = new SqlExpression(typeof(DateTime?), expStr, Precedence.Additive, date, number);
-			}
-		}
-
-		class DateAddBuilderMySql : Sql.IExtensionCallBuilder
-		{
-			public void Build(Sql.ISqExtensionBuilder builder)
-			{
-				var part    = builder.GetValue<Sql.DateParts>("part");
-				var date    = builder.GetExpression("date");
-				var number  = builder.GetExpression("number");
-
-				string expStr;
-				switch (part)
-				{
-					case Sql.DateParts.Year        : expStr = "Interval {0} Year"; break;
-					case Sql.DateParts.Quarter     : expStr = "Interval {0} Quarter"; break;
-					case Sql.DateParts.Month       : expStr = "Interval {0} Month"; break;
-					case Sql.DateParts.DayOfYear   : 
-					case Sql.DateParts.WeekDay     : 
-					case Sql.DateParts.Day         : expStr = "Interval {0} Day";          break;
-					case Sql.DateParts.Week        : expStr = "Interval {0} Week"; break;
-					case Sql.DateParts.Hour        : expStr = "Interval {0} Hour"; break;
-					case Sql.DateParts.Minute      : expStr = "Interval {0} Minute"; break;
-					case Sql.DateParts.Second      : expStr = "Interval {0} Second"; break;
-					case Sql.DateParts.Millisecond : expStr = "Interval {0} Millisecond"; break;
-					default:
-						throw new ArgumentOutOfRangeException();
-				}
-
-				builder.ResultExpression = new SqlFunction(typeof(DateTime?), "Date_Add", date,
-					new SqlExpression(expStr, Precedence.Primary, number));
-			}
-		}
-
-		class DateAddBuilderSQLite : Sql.IExtensionCallBuilder
-		{
-			public void Build(Sql.ISqExtensionBuilder builder)
-			{
-				var part    = builder.GetValue<Sql.DateParts>("part");
-				var date    = builder.GetExpression("date");
-				var number  = builder.GetExpression("number");
-
-				string expStr = "strftime('%Y-%m-%d %H:%M:%f', {0},";
-				switch (part)
-				{
-					case Sql.DateParts.Year        : expStr +=            "{1} || ' Year')"; break;
-					case Sql.DateParts.Quarter     : expStr +=       "({1}*3) || ' Month')"; break;
-					case Sql.DateParts.Month       : expStr +=           "{1} || ' Month')"; break;
-					case Sql.DateParts.DayOfYear   : 
-					case Sql.DateParts.WeekDay     : 
-					case Sql.DateParts.Day         : expStr +=             "{1} || ' Day')"; break;
-					case Sql.DateParts.Week        : expStr +=         "({1}*7) || ' Day')"; break;
-					case Sql.DateParts.Hour        : expStr +=            "{1} || ' Hour')"; break;
-					case Sql.DateParts.Minute      : expStr +=          "{1} || ' Minute')"; break;
-					case Sql.DateParts.Second      : expStr +=          "{1} || ' Second')"; break;
-					case Sql.DateParts.Millisecond : expStr += "({1}/1000.0) || ' Second')"; break;
-					default:
-						throw new ArgumentOutOfRangeException();
-				}
-
-				builder.ResultExpression = new SqlExpression(typeof(DateTime?), expStr, date, number);
-			}
-		}
-
-		class DateAddBuilderAccess : Sql.IExtensionCallBuilder
-		{
-			public void Build(Sql.ISqExtensionBuilder builder)
-			{
-				var part    = builder.GetValue<Sql.DateParts>("part");
-				var date    = builder.GetExpression("date");
-				var number  = builder.GetExpression("number");
-
-				string partStr;
-				switch (part)
-				{
-					case Sql.DateParts.Year        : partStr = "yyyy"; break;
-					case Sql.DateParts.Quarter     : partStr = "q";    break;
-					case Sql.DateParts.Month       : partStr = "m";    break;
-					case Sql.DateParts.DayOfYear   : partStr = "y";    break; 
-					case Sql.DateParts.Day         : partStr = "d";    break;
-					case Sql.DateParts.Week        : partStr = "ww";   break;
-					case Sql.DateParts.WeekDay     : partStr = "w";    break;
-					case Sql.DateParts.Hour        : partStr = "h";    break;
-					case Sql.DateParts.Minute      : partStr = "n";    break;
-					case Sql.DateParts.Second      : partStr = "s";    break;
-					default:
-						throw new ArgumentOutOfRangeException();
-				}
-
-				builder.ResultExpression = new SqlFunction(typeof(DateTime?), "DateAdd", 
-					new SqlValue(partStr), number, date);
-			}
-		}
-
-		class DateAddBuilderSapHana : Sql.IExtensionCallBuilder
-		{
-			public void Build(Sql.ISqExtensionBuilder builder)
-			{
-				var part    = builder.GetValue<Sql.DateParts>("part");
-				var date    = builder.GetExpression("date");
-				var number  = builder.GetExpression("number");
-
-				string function;
-				switch (part)
-				{
-					case Sql.DateParts.Year        : function = "Add_Years";   break;
-					case Sql.DateParts.Quarter     : 
-						function = "Add_Months";
-						number   = builder.Mul(number, 3);  
-						break;
-					case Sql.DateParts.Month       : function = "Add_Months";  break;
-					case Sql.DateParts.DayOfYear   : 
-					case Sql.DateParts.Day         : 
-					case Sql.DateParts.WeekDay     : function = "Add_Days";    break;
-					case Sql.DateParts.Week        : 
-						function = "Add_Days";   
-						number   = builder.Mul(number, 7);  
-						break;
-					case Sql.DateParts.Hour        : 
-						function = "Add_Seconds";
-						number   = builder.Mul(number, 3600);
-						break;
-					case Sql.DateParts.Minute      : 
-						function = "Add_Seconds";
-						number   = builder.Mul(number, 60);
-						break;
-					case Sql.DateParts.Second      : function = "Add_Seconds"; break;
-					default:
-						throw new ArgumentOutOfRangeException();
-				}
-
-				builder.ResultExpression = new SqlFunction(typeof(DateTime?), function, date, number);
-			}
-		}
-
-		class DateAddBuilderFirebird : Sql.IExtensionCallBuilder
-		{
-			public void Build(Sql.ISqExtensionBuilder builder)
-			{
-				var part    = builder.GetValue<Sql.DateParts>("part");
-				var date    = builder.GetExpression("date");
-				var number  = builder.GetExpression("number");
-
-				switch (part)
-				{
-					case Sql.DateParts.Quarter   :
-						part   = DateParts.Month;
-						number = builder.Mul(number, 3);
-						break;
-					case Sql.DateParts.DayOfYear :
-					case Sql.DateParts.WeekDay   :
-						part   = DateParts.Day;
-						break;
-					case Sql.DateParts.Week      :
-						part   = DateParts.Day;
-						number = builder.Mul(number, 7);
-						break;
-				}
-
-				var partSql = new SqlExpression(part.ToString());
-
-				builder.ResultExpression = new SqlFunction(typeof(DateTime?), "DateAdd", partSql, number, date);
-			}
-		}
-
-
- 
-		[Sql.Extension("DateAdd"        , ServerSideOnly = false, PreferServerSide = false, BuilderType = typeof(DateAddBuilder))]
-		[Sql.Extension(PN.Oracle,     "", ServerSideOnly = false, PreferServerSide = false, BuilderType = typeof(DateAddBuilderOracle))]
-		[Sql.Extension(PN.DB2,        "", ServerSideOnly = false, PreferServerSide = false, BuilderType = typeof(DateAddBuilderDB2))]
-		[Sql.Extension(PN.Informix,   "", ServerSideOnly = false, PreferServerSide = false, BuilderType = typeof(DateAddBuilderInformix))]
-		[Sql.Extension(PN.PostgreSQL, "", ServerSideOnly = false, PreferServerSide = false, BuilderType = typeof(DateAddBuilderPostgreSQL))]
-		[Sql.Extension(PN.MySql,      "", ServerSideOnly = false, PreferServerSide = false, BuilderType = typeof(DateAddBuilderMySql))]
-		[Sql.Extension(PN.SQLite,     "", ServerSideOnly = false, PreferServerSide = false, BuilderType = typeof(DateAddBuilderSQLite))]
-		[Sql.Extension(PN.Access,     "", ServerSideOnly = false, PreferServerSide = false, BuilderType = typeof(DateAddBuilderAccess))]
-		[Sql.Extension(PN.SapHana,    "", ServerSideOnly = false, PreferServerSide = false, BuilderType = typeof(DateAddBuilderSapHana))]
-		[Sql.Extension(PN.Firebird,   "", ServerSideOnly = false, PreferServerSide = false, BuilderType = typeof(DateAddBuilderFirebird))]
-		public static DateTime? DateAdd([SqlQueryDependent] Sql.DateParts part, double? number, DateTime? date)
-		{
-			if (number == null || date == null)
-				return null;
-
-			switch (part)
-			{
-				case Sql.DateParts.Year        : return date.Value.AddYears       ((int)number);
-				case Sql.DateParts.Quarter     : return date.Value.AddMonths      ((int)number * 3);
-				case Sql.DateParts.Month       : return date.Value.AddMonths      ((int)number);
-				case Sql.DateParts.DayOfYear   : return date.Value.AddDays        (number.Value);
-				case Sql.DateParts.Day         : return date.Value.AddDays        (number.Value);
-				case Sql.DateParts.Week        : return date.Value.AddDays        (number.Value * 7);
-				case Sql.DateParts.WeekDay     : return date.Value.AddDays        (number.Value);
-				case Sql.DateParts.Hour        : return date.Value.AddHours       (number.Value);
-				case Sql.DateParts.Minute      : return date.Value.AddMinutes     (number.Value);
-				case Sql.DateParts.Second      : return date.Value.AddSeconds     (number.Value);
-				case Sql.DateParts.Millisecond : return date.Value.AddMilliseconds(number.Value);
-			}
-
-			throw new InvalidOperationException();
-		}
-
-		#endregion
-
-		#region DateDiff
-
-		class DateDiffBuilder : IExtensionCallBuilder
-		{
-			public void Build(ISqExtensionBuilder builder)
-			{
-				var part      = builder.GetValue<Sql.DateParts>(0);
-				var startdate = builder.GetExpression(1);
-				var endDate   = builder.GetExpression(2);
-				var partSql   = new SqlExpression(DatePartBuilder.DatePartToStr(part), Precedence.Primary);
-
-				builder.ResultExpression = new SqlFunction(typeof(int), builder.Expression, partSql, startdate, endDate);
-			}
-		}
-
-		class DateDiffBuilderSapHana : IExtensionCallBuilder
-		{
-			public void Build(ISqExtensionBuilder builder)
-			{
-				var part       = builder.GetValue<Sql.DateParts>(0);
-				var startdate  = builder.GetExpression(1);
-				var endDate    = builder.GetExpression(2);
-				var divider    = 1;
-
-				string funcName;
-				switch (part)
-				{
-					case DateParts.Day        : funcName = "Days_Between";                     break;
-					case DateParts.Hour       : funcName = "Seconds_Between"; divider = 3600;  break;
-					case DateParts.Minute     : funcName = "Seconds_Between"; divider = 60;    break;
-					case DateParts.Second     : funcName = "Seconds_Between";                  break;
-					case DateParts.Millisecond: funcName = "Nano100_Between"; divider = 10000; break;
-					default:
-						throw new ArgumentOutOfRangeException();
-				}
-
-				ISqlExpression func = new SqlFunction(typeof(int), funcName, startdate, endDate);
-				if (divider != 1)
-					func = builder.Div(func, divider);
-
-				builder.ResultExpression = func;
-			}
-		}
-
-		class DateDiffBuilderDB2 : IExtensionCallBuilder
-		{
-			public void Build(ISqExtensionBuilder builder)
-			{
-				var part       = builder.GetValue<Sql.DateParts>(0);
-				var startDate  = builder.GetExpression(1);
-				var endDate    = builder.GetExpression(2);
-
-				var secondsExpr = builder.Mul<int>(builder.Sub<int>(
-						new SqlFunction(typeof(int), "Days", endDate),
-						new SqlFunction(typeof(int), "Days", startDate)),
-					new SqlValue(86400));
-
-				var midnight = builder.Sub<int>(
-					new SqlFunction(typeof(int), "MIDNIGHT_SECONDS", endDate),
-					new SqlFunction(typeof(int), "MIDNIGHT_SECONDS", startDate));
-
-				var resultExpr = builder.Add<int>(secondsExpr, midnight);
-
-				switch (part)
-				{
->>>>>>> b38572fc
-					case Sql.DateParts.Day         : resultExpr = builder.Div(resultExpr, 86400); break;
-					case Sql.DateParts.Hour        : resultExpr = builder.Div(resultExpr, 3600);  break;
-					case Sql.DateParts.Minute      : resultExpr = builder.Div(resultExpr, 60);    break;
-					case Sql.DateParts.Second      : break;
-					case Sql.DateParts.Millisecond :
-						resultExpr = builder.Add<int>(
-							builder.Mul(resultExpr, 1000),
-							builder.Div(
-								builder.Sub<int>(
-									new SqlFunction(typeof(int), "MICROSECOND", endDate),
-									new SqlFunction(typeof(int), "MICROSECOND", startDate)),
-								1000));
-						break;
-					default:
-						throw new ArgumentOutOfRangeException();
-				}
-
-				builder.ResultExpression = resultExpr;
-			}
-		}
-
-		class DateDiffBuilderSQLite : IExtensionCallBuilder
-		{
-			public void Build(ISqExtensionBuilder builder)
-			{
-				var part = builder.GetValue<Sql.DateParts>(0);
-				var startDate = builder.GetExpression(1);
-				var endDate = builder.GetExpression(2);
-
-				var expStr = "round((julianday({1}) - julianday({0}))";
-				switch (part)
-				{
-					case DateParts.Day:         expStr += ")";          break;
-					case DateParts.Hour:        expStr += " * 24)";       break;
-					case DateParts.Minute:      expStr += " * 1440)";     break;
-					case DateParts.Second:      expStr += " * 86400)";    break;
-					case DateParts.Millisecond: expStr += " * 86400000)"; break;
-					default:
-						throw new ArgumentOutOfRangeException();
-				}
-
-				builder.ResultExpression = new SqlExpression(typeof(int), expStr, startDate, endDate );
-			}
-		}
-
-		[CLSCompliant(false)]
-		[Sql.Extension(            "DateDiff",      BuilderType = typeof(DateDiffBuilder))]
-		[Sql.Extension(PN.MySql,   "TIMESTAMPDIFF", BuilderType = typeof(DateDiffBuilder))]
-		[Sql.Extension(PN.DB2,     "",              BuilderType = typeof(DateDiffBuilderDB2))]
-		[Sql.Extension(PN.SapHana, "",              BuilderType = typeof(DateDiffBuilderSapHana))]
-		[Sql.Extension(PN.SQLite,  "",              BuilderType = typeof(DateDiffBuilderSQLite))]
-		public static int? DateDiff(DateParts part, DateTime? startDate, DateTime? endDate)
-		{
-			if (startDate == null || endDate == null)
-				return null;
-
-			switch (part)
-			{
-				case DateParts.Day         : return (int)(endDate - startDate).Value.TotalDays;
-				case DateParts.Hour        : return (int)(endDate - startDate).Value.TotalHours;
-				case DateParts.Minute      : return (int)(endDate - startDate).Value.TotalMinutes;
-				case DateParts.Second      : return (int)(endDate - startDate).Value.TotalSeconds;
-				case DateParts.Millisecond : return (int)(endDate - startDate).Value.TotalMilliseconds;
-			}
-
-			throw new InvalidOperationException();
-		}
-
-		#endregion
-	}
-}+﻿using System;
+using System.Globalization;
+
+namespace LinqToDB
+{
+	using SqlQuery;
+	using Expressions;
+
+	using PN = ProviderName;
+
+	public partial class Sql
+	{
+		[Sql.Enum]
+		public enum DateParts
+		{
+			Year        =  0,
+			Quarter     =  1,
+			Month       =  2,
+			DayOfYear   =  3,
+			Day         =  4,
+			/// <summary>
+			/// This date part behavior depends on used database and also depends on where if calculated - in C# code or in database.
+			/// Eeach database could have own week numbering logic, see notes below.
+			/// 
+			/// Current implementation uses following schemas per-provider:
+			/// C# evaluation: <c>CultureInfo.CurrentCulture.Calendar.GetWeekOfYear(date.Value, CalendarWeekRule.FirstDay, DayOfWeek.Sunday)</c>
+			/// Databases:
+			/// US numbering schema used by: MS Access, SQL CE, SQL Server, SAP/Sybase ASE, Informix databases;
+			/// US 0-based numbering schema used by MySQL database;
+			/// ISO numbering schema with incorrect numbering of first week used by: SAP HANA database;
+			/// ISO numbering schema with proper numbering of first week used by: Firebird, PostgreSQL databases;
+			/// Primitive (each 7 days counted as week) numbering schema: DB2, Oracle databases;
+			/// SQLite numbering logic cannot be classified by human being.
+			/// </summary>
+			Week =  5,
+			WeekDay     =  6,
+			Hour        =  7,
+			Minute      =  8,
+			Second      =  9,
+			Millisecond = 10,
+		}
+
+		#region DatePart
+
+		internal class DatePartBuilder : Sql.IExtensionCallBuilder
+		{
+			public void Build(Sql.ISqExtensionBuilder builder)
+			{
+				var part    = builder.GetValue<Sql.DateParts>("part");
+				var partStr = DatePartToStr(part);
+				var date    = builder.GetExpression("date");
+
+				builder.ResultExpression = new SqlFunction(typeof(int), builder.Expression,
+					new SqlExpression(partStr, Precedence.Primary), date);
+			}
+
+			public static string DatePartToStr(DateParts part)
+			{
+				string partStr;
+				switch (part)
+				{
+					case Sql.DateParts.Year        : partStr = "year";        break;
+					case Sql.DateParts.Quarter     : partStr = "quarter";     break;
+					case Sql.DateParts.Month       : partStr = "month";       break;
+					case Sql.DateParts.DayOfYear   : partStr = "dayofyear";   break;
+					case Sql.DateParts.Day         : partStr = "day";         break;
+					case Sql.DateParts.Week        : partStr = "week";        break;
+					case Sql.DateParts.WeekDay     : partStr = "weekday";     break;
+					case Sql.DateParts.Hour        : partStr = "hour";        break;
+					case Sql.DateParts.Minute      : partStr = "minute";      break;
+					case Sql.DateParts.Second      : partStr = "second";      break;
+					case Sql.DateParts.Millisecond : partStr = "millisecond"; break;
+					default:
+						throw new ArgumentOutOfRangeException();
+				}
+				return partStr;
+			}
+		}
+
+		class DatePartBuilderMySql: Sql.IExtensionCallBuilder
+		{
+			public void Build(Sql.ISqExtensionBuilder builder)
+			{
+				string partStr = null;
+				var part = builder.GetValue<Sql.DateParts>("part");
+				switch (part)
+				{
+					case Sql.DateParts.Year        : partStr = "year";        break;
+					case Sql.DateParts.Quarter     : partStr = "quarter";     break;
+					case Sql.DateParts.Month       : partStr = "month";       break;
+					case Sql.DateParts.DayOfYear   :
+						builder.Expression = "DayOfYear({date})";
+						break;
+					case Sql.DateParts.Day         : partStr = "day";         break;
+					case Sql.DateParts.Week        : partStr = "week";        break;
+					case Sql.DateParts.WeekDay     :
+						builder.Expression = "WeekDay(Date_Add({date}, interval 1 day))";
+						builder.ResultExpression = builder.Inc(builder.ConvertToSqlExpression(Precedence.Primary));
+						return;
+					case Sql.DateParts.Hour        : partStr = "hour";        break;
+					case Sql.DateParts.Minute      : partStr = "minute";      break;
+					case Sql.DateParts.Second      : partStr = "second";      break;
+					case Sql.DateParts.Millisecond : partStr = "millisecond"; break;
+					default:
+						throw new ArgumentOutOfRangeException();
+				}
+
+				if (partStr != null)
+					builder.AddExpression("part", partStr);
+			}
+		}
+
+		class DatePartBuilderPostgre: Sql.IExtensionCallBuilder
+		{
+			public void Build(Sql.ISqExtensionBuilder builder)
+			{
+				string partStr = null;
+				var part = builder.GetValue<Sql.DateParts>("part");
+				switch (part)
+				{
+					case Sql.DateParts.Year        : partStr = "year";    break;
+					case Sql.DateParts.Quarter     : partStr = "quarter"; break;
+					case Sql.DateParts.Month       : partStr = "month";   break;
+					case Sql.DateParts.DayOfYear   : partStr = "doy";     break;
+					case Sql.DateParts.Day         : partStr = "day";     break;
+					case Sql.DateParts.Week        : partStr = "week";    break;
+					case Sql.DateParts.WeekDay     :
+						builder.AddExpression("part", "dow");
+						builder.ResultExpression = builder.Inc(builder.ConvertToSqlExpression(Precedence.Primary));
+						return;
+					case Sql.DateParts.Hour        : partStr = "hour";    break;
+					case Sql.DateParts.Minute      : partStr = "minute";  break;
+					case Sql.DateParts.Second      : partStr = "second";  break;
+					case Sql.DateParts.Millisecond :
+						builder.Expression = "Cast(To_Char({date}, 'MS') as int)";
+						break;
+					default:
+						throw new ArgumentOutOfRangeException("part", part, null);
+				}
+
+				if (partStr != null)
+					builder.AddExpression("part", partStr);
+			}
+		}
+
+		class DatePartBuilderSqLite: Sql.IExtensionCallBuilder
+		{
+			public void Build(Sql.ISqExtensionBuilder builder)
+			{
+				string partStr = null;
+				var part = builder.GetValue<Sql.DateParts>("part");
+				switch (part)
+				{
+					case Sql.DateParts.Year        : partStr = "Y"; break;
+					case Sql.DateParts.Quarter     :
+						builder.Expression = "Cast(strFTime('%m', {date}) as int)";
+						builder.ResultExpression = builder.Inc(builder.Div(builder.Dec(builder.ConvertToSqlExpression(Precedence.Primary)), 3));
+						return;
+					case Sql.DateParts.Month       : partStr = "m"; break;
+					case Sql.DateParts.DayOfYear   : partStr = "j"; break;
+					case Sql.DateParts.Day         : partStr = "d"; break;
+					case Sql.DateParts.Week        : partStr = "W"; break;
+					case Sql.DateParts.WeekDay     :
+						builder.Expression = "Cast(strFTime('%w', {date}) as int)";
+						builder.ResultExpression = builder.Inc(builder.ConvertToSqlExpression(Precedence.Primary));
+						return;
+					case Sql.DateParts.Hour        : partStr = "H"; break;
+					case Sql.DateParts.Minute      : partStr = "M"; break;
+					case Sql.DateParts.Second      : partStr = "S"; break;
+					case Sql.DateParts.Millisecond : 
+						builder.Expression = "Cast(strFTime('%f', {date}) * 1000 as int) % 1000";
+						builder.Extension.Precedence = Precedence.Multiplicative;
+						break;
+					default:
+						throw new ArgumentOutOfRangeException("part", part, null);
+				}
+
+				if (partStr != null)
+					builder.AddExpression("part", partStr);
+			}
+		}
+
+		class DatePartBuilderAccess: Sql.IExtensionCallBuilder
+		{
+			public void Build(Sql.ISqExtensionBuilder builder)
+			{
+				string partStr;
+				var part    = builder.GetValue<Sql.DateParts>("part");
+				switch (part)
+				{
+					case Sql.DateParts.Year        : partStr = "yyyy"; break;
+					case Sql.DateParts.Quarter     : partStr = "q";    break;
+					case Sql.DateParts.Month       : partStr = "m";    break;
+					case Sql.DateParts.DayOfYear   : partStr = "y";    break;
+					case Sql.DateParts.Day         : partStr = "d";    break;
+					case Sql.DateParts.Week        : partStr = "ww";   break;
+					case Sql.DateParts.WeekDay     : partStr = "w";    break;
+					case Sql.DateParts.Hour        : partStr = "h";    break;
+					case Sql.DateParts.Minute      : partStr = "n";    break;
+					case Sql.DateParts.Second      : partStr = "s";    break;
+					default:
+						throw new ArgumentOutOfRangeException();
+				}
+
+				builder.AddExpression("part", partStr);
+			}
+		}
+
+
+		class DatePartBuilderSapHana: Sql.IExtensionCallBuilder
+		{
+			public void Build(Sql.ISqExtensionBuilder builder)
+			{
+				string exprStr;
+				var part = builder.GetValue<Sql.DateParts>("part");
+				switch (part)
+				{
+					case Sql.DateParts.Year        : exprStr = "Year({date})";                     break;
+					case Sql.DateParts.Quarter     : 
+						builder.Expression = "Floor((Month({date})-1) / 3)";
+						builder.ResultExpression = builder.Inc(builder.ConvertToSqlExpression());
+						return;
+					case Sql.DateParts.Month       : exprStr = "Month({date})";                    break;
+					case Sql.DateParts.DayOfYear   : exprStr = "DayOfYear({date})";                break;
+					case Sql.DateParts.Day         : exprStr = "DayOfMonth({date})";               break;
+					case Sql.DateParts.Week        : exprStr = "Week({date})";                     break;
+					case Sql.DateParts.WeekDay     : 
+						builder.Expression = "MOD(Weekday({date}) + 1, 7)";
+						builder.ResultExpression = builder.Inc(builder.ConvertToSqlExpression());
+						return;
+					case Sql.DateParts.Hour        : exprStr = "Hour({date})";                     break;
+					case Sql.DateParts.Minute      : exprStr = "Minute({date})";                   break;
+					case Sql.DateParts.Second      : exprStr = "Second({date})";                   break;
+					default:
+						throw new ArgumentOutOfRangeException();
+				}
+
+				builder.Expression = exprStr;
+			}
+		}
+
+		class DatePartBuilderInformix: Sql.IExtensionCallBuilder
+		{
+			public void Build(Sql.ISqExtensionBuilder builder)
+			{
+				string exprStr;
+				var part = builder.GetValue<Sql.DateParts>("part");
+				switch (part)
+				{
+					case Sql.DateParts.Year        : exprStr = "Year({date})";          break;
+					case Sql.DateParts.Quarter:
+						{
+							builder.Expression       = "Month({date})";
+							builder.ResultExpression =
+								builder.Inc(builder.Div(builder.Dec(builder.ConvertToSqlExpression(Precedence.Primary)), 3));
+							return;
+						}
+					case Sql.DateParts.Month       : exprStr = "Month({date})";         break;
+					case Sql.DateParts.DayOfYear   :
+						{
+							var param = builder.GetExpression("date");
+							builder.ResultExpression = builder.Inc(
+								builder.Sub<int>(
+									new SqlFunction(typeof(DateTime?), "Mdy",
+										new SqlFunction(typeof(int?), "Month", param),
+										new SqlFunction(typeof(int?), "Day",   param),
+										new SqlFunction(typeof(int?), "Year",  param)),
+									new SqlFunction(typeof(DateTime?), "Mdy",
+										new SqlValue(1),
+										new SqlValue(1),
+										new SqlFunction(typeof(int?), "Year", param)))
+							);
+							return;
+						}
+					case Sql.DateParts.Day         : exprStr = "Day({date})";           break;
+					case Sql.DateParts.Week        : exprStr = "((Extend({date}, year to day) - (Mdy(12, 31 - WeekDay(Mdy(1, 1, year({date}))), Year({date}) - 1) + Interval(1) day to day)) / 7 + Interval(1) day to day)::char(10)::int"; break;
+					case Sql.DateParts.WeekDay     : 
+						{
+							builder.Expression = "weekDay({date})";
+							builder.ResultExpression = builder.Inc(builder.ConvertToSqlExpression(Precedence.Primary));
+							return;
+						}
+					case Sql.DateParts.Hour        : exprStr = "({date}::datetime Hour to Hour)::char(3)::int";     break;
+					case Sql.DateParts.Minute      : exprStr = "({date}::datetime Minute to Minute)::char(3)::int"; break;
+					case Sql.DateParts.Second      : exprStr = "({date}::datetime Second to Second)::char(3)::int"; break;
+					case Sql.DateParts.Millisecond : exprStr = "Millisecond({date})";                               break;
+					default:
+						throw new ArgumentOutOfRangeException();
+				}
+
+				builder.Expression = exprStr;
+			}
+		}
+
+		class DatePartBuilderOracle: Sql.IExtensionCallBuilder
+		{
+			public void Build(Sql.ISqExtensionBuilder builder)
+			{
+				string partStr;
+				var part = builder.GetValue<Sql.DateParts>("part");
+				switch (part)
+				{
+					case Sql.DateParts.Year        : partStr = "To_Number(To_Char({date}, 'YYYY'))";                  break;
+					case Sql.DateParts.Quarter     : partStr = "To_Number(To_Char({date}, 'Q'))";                     break;
+					case Sql.DateParts.Month       : partStr = "To_Number(To_Char({date}, 'MM'))";                    break;
+					case Sql.DateParts.DayOfYear   : partStr = "To_Number(To_Char({date}, 'DDD'))";                   break;
+					case Sql.DateParts.Day         : partStr = "To_Number(To_Char({date}, 'DD'))";                    break;
+					case Sql.DateParts.Week        : partStr = "To_Number(To_Char({date}, 'WW'))";                    break;
+					case Sql.DateParts.WeekDay:
+						{
+							builder.Expression = "Mod(1 + Trunc({date}) - Trunc({date}, 'IW'), 7)";
+							builder.ResultExpression = builder.Inc(builder.ConvertToSqlExpression(Precedence.Primary));
+							return;
+						}
+					case Sql.DateParts.Hour        : partStr = "To_Number(To_Char({date}, 'HH24'))";                  break;
+					case Sql.DateParts.Minute      : partStr = "To_Number(To_Char({date}, 'MI'))";                    break;
+					case Sql.DateParts.Second      : partStr = "To_Number(To_Char({date}, 'SS'))";                    break;
+					case Sql.DateParts.Millisecond : partStr = "To_Number(To_Char({date}, 'FF'))";                    break;
+					default:
+						throw new ArgumentOutOfRangeException();
+				}
+
+				builder.Expression = partStr;
+			}
+		}
+
+		class DatePartBuilderDB2: Sql.IExtensionCallBuilder
+		{
+			public void Build(Sql.ISqExtensionBuilder builder)
+			{
+				string partStr;
+				var part = builder.GetValue<Sql.DateParts>("part");
+				switch (part)
+				{
+					case Sql.DateParts.Year        : partStr = "To_Number(To_Char({date}, 'YYYY'))";                  break;
+					case Sql.DateParts.Quarter     : partStr = "To_Number(To_Char({date}, 'Q'))";                     break;
+					case Sql.DateParts.Month       : partStr = "To_Number(To_Char({date}, 'MM'))";                    break;
+					case Sql.DateParts.DayOfYear   : partStr = "To_Number(To_Char({date}, 'DDD'))";                   break;
+					case Sql.DateParts.Day         : partStr = "To_Number(To_Char({date}, 'DD'))";                    break;
+					case Sql.DateParts.Week        : partStr = "To_Number(To_Char({date}, 'WW'))";                    break;
+					case Sql.DateParts.WeekDay     : partStr = "DayOfWeek({date})";                                   break;
+					case Sql.DateParts.Hour        : partStr = "To_Number(To_Char({date}, 'HH24'))";                  break;
+					case Sql.DateParts.Minute      : partStr = "To_Number(To_Char({date}, 'MI'))";                    break;
+					case Sql.DateParts.Second      : partStr = "To_Number(To_Char({date}, 'SS'))";                    break;
+					case Sql.DateParts.Millisecond:
+						{
+							builder.Expression = "To_Number(To_Char({date}, 'FF'))";
+							builder.ResultExpression = builder.Div(builder.ConvertToSqlExpression(Precedence.Primary), 1000);
+							return;
+						}
+					default:
+						throw new ArgumentOutOfRangeException();
+				}
+
+				builder.Expression = partStr;
+			}
+		}
+
+		class DatePartBuilderFirebird: Sql.IExtensionCallBuilder
+		{
+			public void Build(Sql.ISqExtensionBuilder builder)
+			{
+				string partStr;
+				var part = builder.GetValue<Sql.DateParts>("part");
+				switch (part)
+				{
+					case Sql.DateParts.Year        : partStr = "year";        break;
+					case Sql.DateParts.Quarter     :
+						builder.Expression = "Extract(Month from {date})";
+						builder.ResultExpression = builder.Inc(builder.Div(builder.Dec(builder.ConvertToSqlExpression(Precedence.Primary)), 3));
+						return;
+					case Sql.DateParts.Month       : partStr = "month";       break;
+					case Sql.DateParts.DayOfYear   : partStr = "yearday";     break;
+					case Sql.DateParts.Day         : partStr = "day";         break;
+					case Sql.DateParts.Week        : partStr = "week";        break;
+					case Sql.DateParts.WeekDay     : partStr = "weekday";     break;
+					case Sql.DateParts.Hour        : partStr = "hour";        break;
+					case Sql.DateParts.Minute      : partStr = "minute";      break;
+					case Sql.DateParts.Second      : partStr = "second";      break;
+					case Sql.DateParts.Millisecond : partStr = "millisecond"; break;
+					default:
+						throw new ArgumentOutOfRangeException();
+				}
+
+				builder.AddExpression("part", partStr);
+
+				switch (part)
+				{
+					case Sql.DateParts.DayOfYear:
+					case Sql.DateParts.WeekDay:
+						builder.ResultExpression = builder.Inc(builder.ConvertToSqlExpression(Precedence.Primary));
+						break;
+				}
+			}
+		}
+
+		[Sql.Extension(               "DatePart",                                        ServerSideOnly = false, PreferServerSide = false, BuilderType = typeof(DatePartBuilder))]
+		[Sql.Extension(PN.DB2,        "",                                                ServerSideOnly = false, PreferServerSide = false, BuilderType = typeof(DatePartBuilderDB2))] // TODO: Not checked
+		[Sql.Extension(PN.Informix,   "",                                                ServerSideOnly = false, PreferServerSide = false, BuilderType = typeof(DatePartBuilderInformix))] 
+		[Sql.Extension(PN.MySql,      "Extract({part} from {date})",                     ServerSideOnly = false, PreferServerSide = false, BuilderType = typeof(DatePartBuilderMySql))]
+		[Sql.Extension(PN.PostgreSQL, "Cast(Floor(Extract({part} from {date})) as int)", ServerSideOnly = false, PreferServerSide = false, BuilderType = typeof(DatePartBuilderPostgre))]
+		[Sql.Extension(PN.Firebird,   "Cast(Floor(Extract({part} from {date})) as int)", ServerSideOnly = false, PreferServerSide = false, BuilderType = typeof(DatePartBuilderFirebird))]
+		[Sql.Extension(PN.SQLite,     "Cast(StrFTime('%{part}', {date}) as int)",        ServerSideOnly = false, PreferServerSide = false, BuilderType = typeof(DatePartBuilderSqLite))]
+		[Sql.Extension(PN.Access,     "DatePart('{part}', {date})",                      ServerSideOnly = false, PreferServerSide = false, BuilderType = typeof(DatePartBuilderAccess))]
+		[Sql.Extension(PN.SapHana,    "",                                                ServerSideOnly = false, PreferServerSide = false, BuilderType = typeof(DatePartBuilderSapHana))]
+		[Sql.Extension(PN.Oracle,     "",                                                ServerSideOnly = false, PreferServerSide = false, BuilderType = typeof(DatePartBuilderOracle))]
+		public static int? DatePart([SqlQueryDependent] Sql.DateParts part, [ExprParameter] DateTime? date)
+		{
+			if (date == null)
+				return null;
+
+			switch (part)
+			{
+				case Sql.DateParts.Year        : return date.Value.Year;
+				case Sql.DateParts.Quarter     : return (date.Value.Month - 1) / 3 + 1;
+				case Sql.DateParts.Month       : return date.Value.Month;
+				case Sql.DateParts.DayOfYear   : return date.Value.DayOfYear;
+				case Sql.DateParts.Day         : return date.Value.Day;
+				case Sql.DateParts.Week        : return CultureInfo.CurrentCulture.Calendar.GetWeekOfYear(date.Value, CalendarWeekRule.FirstDay, DayOfWeek.Sunday);
+				case Sql.DateParts.WeekDay     : return ((int)date.Value.DayOfWeek + 1 + Sql.DateFirst + 6) % 7 + 1;
+				case Sql.DateParts.Hour        : return date.Value.Hour;
+				case Sql.DateParts.Minute      : return date.Value.Minute;
+				case Sql.DateParts.Second      : return date.Value.Second;
+				case Sql.DateParts.Millisecond : return date.Value.Millisecond;
+			}
+
+			throw new InvalidOperationException();
+		}
+
+		#endregion DatePart
+
+		#region DateAdd
+
+		class DateAddBuilder : Sql.IExtensionCallBuilder
+		{
+			public void Build(ISqExtensionBuilder builder)
+			{
+				var part    = builder.GetValue<Sql.DateParts>("part");
+				var partStr = DatePartBuilder.DatePartToStr(part);
+				var date    = builder.GetExpression("date");
+				var number  = builder.GetExpression("number");
+				builder.ResultExpression = new SqlFunction(typeof(DateTime?), builder.Expression,
+					new SqlExpression(partStr, Precedence.Primary), number, date);
+			}
+		}
+
+		class DateAddBuilderOracle : Sql.IExtensionCallBuilder
+		{
+			public void Build(Sql.ISqExtensionBuilder builder)
+			{
+				var part    = builder.GetValue<Sql.DateParts>("part");
+				var date    = builder.GetExpression("date");
+				var number  = builder.GetExpression("number");
+
+				string expStr;
+				switch (part)
+				{
+					case Sql.DateParts.Year        : expStr = "{0} + {1} * INTERVAL '1' YEAR"      ; break;
+					case Sql.DateParts.Quarter     : expStr = "{0} + {1} * INTERVAL '3' MONTH"     ; break;
+					case Sql.DateParts.Month       : expStr = "{0} + {1} * INTERVAL '1' MONTH"     ; break;
+					case Sql.DateParts.DayOfYear   :
+					case Sql.DateParts.WeekDay     :
+					case Sql.DateParts.Day         : expStr = "{0} + {1} * INTERVAL '1' DAY"       ; break;
+					case Sql.DateParts.Week        : expStr = "{0} + {1} * INTERVAL '7' DAY"       ; break;
+					case Sql.DateParts.Hour        : expStr = "{0} + {1} * INTERVAL '1' HOUR"      ; break;
+					case Sql.DateParts.Minute      : expStr = "{0} + {1} * INTERVAL '1' MINUTE"    ; break;
+					case Sql.DateParts.Second      : expStr = "{0} + {1} * INTERVAL '1' SECOND"    ; break;
+					case Sql.DateParts.Millisecond : expStr = "{0} + {1} * INTERVAL '0.001' SECOND"; break;
+					default:
+						throw new ArgumentOutOfRangeException();
+				}
+
+				builder.ResultExpression = new SqlExpression(typeof(DateTime?), expStr, Precedence.Additive, date, number);
+			}
+		}
+
+		class DateAddBuilderDB2 : Sql.IExtensionCallBuilder
+		{
+			public void Build(Sql.ISqExtensionBuilder builder)
+			{
+				var part    = builder.GetValue<Sql.DateParts>("part");
+				var date    = builder.GetExpression("date");
+				var number  = builder.GetExpression("number");
+
+				string expStr;
+
+				switch (part)
+				{
+					case Sql.DateParts.Year        : expStr = "{0} + {1} Year";                 break;
+					case Sql.DateParts.Quarter     : expStr = "{0} + ({1} * 3) Month";          break;
+					case Sql.DateParts.Month       : expStr = "{0} + {1} Month";                break;
+					case Sql.DateParts.DayOfYear   : 
+					case Sql.DateParts.WeekDay     : 
+					case Sql.DateParts.Day         : expStr = "{0} + {1} Day";                  break;
+					case Sql.DateParts.Week        : expStr = "{0} + ({1} * 7) Day";            break;
+					case Sql.DateParts.Hour        : expStr = "{0} + {1} Hour";                 break;
+					case Sql.DateParts.Minute      : expStr = "{0} + {1} Minute";               break;
+					case Sql.DateParts.Second      : expStr = "{0} + {1} Second";               break;
+					case Sql.DateParts.Millisecond : expStr = "{0} + ({1} * 1000) Microsecond"; break;
+					default:
+						throw new ArgumentOutOfRangeException();
+				}
+
+				builder.ResultExpression = new SqlExpression(typeof(DateTime?), expStr, Precedence.Additive, date, number);
+			}
+		}
+
+		class DateAddBuilderInformix : Sql.IExtensionCallBuilder
+		{
+			public void Build(Sql.ISqExtensionBuilder builder)
+			{
+				var part    = builder.GetValue<Sql.DateParts>("part");
+				var date    = builder.GetExpression("date");
+				var number  = builder.GetExpression("number");
+
+				string expStr;
+				switch (part)
+				{
+					case Sql.DateParts.Year        : expStr = "{0} + Interval({1}) Year to Year";       break;
+					case Sql.DateParts.Quarter     : expStr = "{0} + Interval({1}) Month to Month * 3"; break;
+					case Sql.DateParts.Month       : expStr = "{0} + Interval({1}) Month to Month";     break;
+					case Sql.DateParts.DayOfYear   : 
+					case Sql.DateParts.WeekDay     : 
+					case Sql.DateParts.Day         : expStr = "{0} + Interval({1}) Day to Day";         break;
+					case Sql.DateParts.Week        : expStr = "{0} + Interval({1}) Day to Day * 7";     break;
+					case Sql.DateParts.Hour        : expStr = "{0} + Interval({1}) Hour to Hour";       break;
+					case Sql.DateParts.Minute      : expStr = "{0} + Interval({1}) Minute to Minute";   break;
+					case Sql.DateParts.Second      : expStr = "{0} + Interval({1}) Second to Second";   break;
+					case Sql.DateParts.Millisecond : expStr = "{0} + Interval({1}) Second to Fraction * 1000";  break;
+					default:
+						throw new ArgumentOutOfRangeException();
+				}
+
+				builder.ResultExpression = new SqlExpression(typeof(DateTime?), expStr, Precedence.Additive, date, number);
+			}
+		}
+
+		class DateAddBuilderPostgreSQL : Sql.IExtensionCallBuilder
+		{
+			public void Build(Sql.ISqExtensionBuilder builder)
+			{
+				var part    = builder.GetValue<Sql.DateParts>("part");
+				var date    = builder.GetExpression("date");
+				var number  = builder.GetExpression("number");
+
+				string expStr;
+				switch (part)
+				{
+					case Sql.DateParts.Year        : expStr = "{0} + {1} * Interval '1 Year'";         break;
+					case Sql.DateParts.Quarter     : expStr = "{0} + {1} * Interval '1 Month' * 3";    break;
+					case Sql.DateParts.Month       : expStr = "{0} + {1} * Interval '1 Month'";        break;
+					case Sql.DateParts.DayOfYear   : 
+					case Sql.DateParts.WeekDay     : 
+					case Sql.DateParts.Day         : expStr = "{0} + {1} * Interval '1 Day'";          break;
+					case Sql.DateParts.Week        : expStr = "{0} + {1} * Interval '1 Day' * 7";      break;
+					case Sql.DateParts.Hour        : expStr = "{0} + {1} * Interval '1 Hour'";         break;
+					case Sql.DateParts.Minute      : expStr = "{0} + {1} * Interval '1 Minute'";       break;
+					case Sql.DateParts.Second      : expStr = "{0} + {1} * Interval '1 Second'";       break;
+					case Sql.DateParts.Millisecond : expStr = "{0} + {1} * Interval '1 Millisecond'";  break;
+					default:
+						throw new ArgumentOutOfRangeException();
+				}
+
+				builder.ResultExpression = new SqlExpression(typeof(DateTime?), expStr, Precedence.Additive, date, number);
+			}
+		}
+
+		class DateAddBuilderMySql : Sql.IExtensionCallBuilder
+		{
+			public void Build(Sql.ISqExtensionBuilder builder)
+			{
+				var part    = builder.GetValue<Sql.DateParts>("part");
+				var date    = builder.GetExpression("date");
+				var number  = builder.GetExpression("number");
+
+				string expStr;
+				switch (part)
+				{
+					case Sql.DateParts.Year        : expStr = "Interval {0} Year"; break;
+					case Sql.DateParts.Quarter     : expStr = "Interval {0} Quarter"; break;
+					case Sql.DateParts.Month       : expStr = "Interval {0} Month"; break;
+					case Sql.DateParts.DayOfYear   : 
+					case Sql.DateParts.WeekDay     : 
+					case Sql.DateParts.Day         : expStr = "Interval {0} Day";          break;
+					case Sql.DateParts.Week        : expStr = "Interval {0} Week"; break;
+					case Sql.DateParts.Hour        : expStr = "Interval {0} Hour"; break;
+					case Sql.DateParts.Minute      : expStr = "Interval {0} Minute"; break;
+					case Sql.DateParts.Second      : expStr = "Interval {0} Second"; break;
+					case Sql.DateParts.Millisecond : expStr = "Interval {0} Millisecond"; break;
+					default:
+						throw new ArgumentOutOfRangeException();
+				}
+
+				builder.ResultExpression = new SqlFunction(typeof(DateTime?), "Date_Add", date,
+					new SqlExpression(expStr, Precedence.Primary, number));
+			}
+		}
+
+		class DateAddBuilderSQLite : Sql.IExtensionCallBuilder
+		{
+			public void Build(Sql.ISqExtensionBuilder builder)
+			{
+				var part    = builder.GetValue<Sql.DateParts>("part");
+				var date    = builder.GetExpression("date");
+				var number  = builder.GetExpression("number");
+
+				string expStr = "strftime('%Y-%m-%d %H:%M:%f', {0},";
+				switch (part)
+				{
+					case Sql.DateParts.Year        : expStr +=            "{1} || ' Year')"; break;
+					case Sql.DateParts.Quarter     : expStr +=       "({1}*3) || ' Month')"; break;
+					case Sql.DateParts.Month       : expStr +=           "{1} || ' Month')"; break;
+					case Sql.DateParts.DayOfYear   : 
+					case Sql.DateParts.WeekDay     : 
+					case Sql.DateParts.Day         : expStr +=             "{1} || ' Day')"; break;
+					case Sql.DateParts.Week        : expStr +=         "({1}*7) || ' Day')"; break;
+					case Sql.DateParts.Hour        : expStr +=            "{1} || ' Hour')"; break;
+					case Sql.DateParts.Minute      : expStr +=          "{1} || ' Minute')"; break;
+					case Sql.DateParts.Second      : expStr +=          "{1} || ' Second')"; break;
+					case Sql.DateParts.Millisecond : expStr += "({1}/1000.0) || ' Second')"; break;
+					default:
+						throw new ArgumentOutOfRangeException();
+				}
+
+				builder.ResultExpression = new SqlExpression(typeof(DateTime?), expStr, date, number);
+			}
+		}
+
+		class DateAddBuilderAccess : Sql.IExtensionCallBuilder
+		{
+			public void Build(Sql.ISqExtensionBuilder builder)
+			{
+				var part    = builder.GetValue<Sql.DateParts>("part");
+				var date    = builder.GetExpression("date");
+				var number  = builder.GetExpression("number");
+
+				string partStr;
+				switch (part)
+				{
+					case Sql.DateParts.Year        : partStr = "yyyy"; break;
+					case Sql.DateParts.Quarter     : partStr = "q";    break;
+					case Sql.DateParts.Month       : partStr = "m";    break;
+					case Sql.DateParts.DayOfYear   : partStr = "y";    break; 
+					case Sql.DateParts.Day         : partStr = "d";    break;
+					case Sql.DateParts.Week        : partStr = "ww";   break;
+					case Sql.DateParts.WeekDay     : partStr = "w";    break;
+					case Sql.DateParts.Hour        : partStr = "h";    break;
+					case Sql.DateParts.Minute      : partStr = "n";    break;
+					case Sql.DateParts.Second      : partStr = "s";    break;
+					default:
+						throw new ArgumentOutOfRangeException();
+				}
+
+				builder.ResultExpression = new SqlFunction(typeof(DateTime?), "DateAdd", 
+					new SqlValue(partStr), number, date);
+			}
+		}
+
+		class DateAddBuilderSapHana : Sql.IExtensionCallBuilder
+		{
+			public void Build(Sql.ISqExtensionBuilder builder)
+			{
+				var part    = builder.GetValue<Sql.DateParts>("part");
+				var date    = builder.GetExpression("date");
+				var number  = builder.GetExpression("number");
+
+				string function;
+				switch (part)
+				{
+					case Sql.DateParts.Year        : function = "Add_Years";   break;
+					case Sql.DateParts.Quarter     : 
+						function = "Add_Months";
+						number   = builder.Mul(number, 3);  
+						break;
+					case Sql.DateParts.Month       : function = "Add_Months";  break;
+					case Sql.DateParts.DayOfYear   : 
+					case Sql.DateParts.Day         : 
+					case Sql.DateParts.WeekDay     : function = "Add_Days";    break;
+					case Sql.DateParts.Week        : 
+						function = "Add_Days";   
+						number   = builder.Mul(number, 7);  
+						break;
+					case Sql.DateParts.Hour        : 
+						function = "Add_Seconds";
+						number   = builder.Mul(number, 3600);
+						break;
+					case Sql.DateParts.Minute      : 
+						function = "Add_Seconds";
+						number   = builder.Mul(number, 60);
+						break;
+					case Sql.DateParts.Second      : function = "Add_Seconds"; break;
+					default:
+						throw new ArgumentOutOfRangeException();
+				}
+
+				builder.ResultExpression = new SqlFunction(typeof(DateTime?), function, date, number);
+			}
+		}
+
+		class DateAddBuilderFirebird : Sql.IExtensionCallBuilder
+		{
+			public void Build(Sql.ISqExtensionBuilder builder)
+			{
+				var part    = builder.GetValue<Sql.DateParts>("part");
+				var date    = builder.GetExpression("date");
+				var number  = builder.GetExpression("number");
+
+				switch (part)
+				{
+					case Sql.DateParts.Quarter   :
+						part   = DateParts.Month;
+						number  = builder.Mul(number, 3);
+						break;
+					case Sql.DateParts.DayOfYear :
+					case Sql.DateParts.WeekDay   :
+						part   = DateParts.Day;
+						break;
+					case Sql.DateParts.Week      :
+						part   = DateParts.Day;
+						number = builder.Mul(number, 7);
+						break;
+				}
+
+				var partSql = new SqlExpression(part.ToString());
+
+				builder.ResultExpression = new SqlFunction(typeof(DateTime?), "DateAdd", partSql, number, date);
+			}
+		}
+
+
+ 
+		[Sql.Extension("DateAdd"        , ServerSideOnly = false, PreferServerSide = false, BuilderType = typeof(DateAddBuilder))]
+		[Sql.Extension(PN.Oracle,     "", ServerSideOnly = false, PreferServerSide = false, BuilderType = typeof(DateAddBuilderOracle))]
+		[Sql.Extension(PN.DB2,        "", ServerSideOnly = false, PreferServerSide = false, BuilderType = typeof(DateAddBuilderDB2))]
+		[Sql.Extension(PN.Informix,   "", ServerSideOnly = false, PreferServerSide = false, BuilderType = typeof(DateAddBuilderInformix))]
+		[Sql.Extension(PN.PostgreSQL, "", ServerSideOnly = false, PreferServerSide = false, BuilderType = typeof(DateAddBuilderPostgreSQL))]
+		[Sql.Extension(PN.MySql,      "", ServerSideOnly = false, PreferServerSide = false, BuilderType = typeof(DateAddBuilderMySql))]
+		[Sql.Extension(PN.SQLite,     "", ServerSideOnly = false, PreferServerSide = false, BuilderType = typeof(DateAddBuilderSQLite))]
+		[Sql.Extension(PN.Access,     "", ServerSideOnly = false, PreferServerSide = false, BuilderType = typeof(DateAddBuilderAccess))]
+		[Sql.Extension(PN.SapHana,    "", ServerSideOnly = false, PreferServerSide = false, BuilderType = typeof(DateAddBuilderSapHana))]
+		[Sql.Extension(PN.Firebird,   "", ServerSideOnly = false, PreferServerSide = false, BuilderType = typeof(DateAddBuilderFirebird))]
+		public static DateTime? DateAdd([SqlQueryDependent] Sql.DateParts part, double? number, DateTime? date)
+		{
+			if (number == null || date == null)
+				return null;
+
+			switch (part)
+			{
+				case Sql.DateParts.Year        : return date.Value.AddYears       ((int)number);
+				case Sql.DateParts.Quarter     : return date.Value.AddMonths      ((int)number * 3);
+				case Sql.DateParts.Month       : return date.Value.AddMonths      ((int)number);
+				case Sql.DateParts.DayOfYear   : return date.Value.AddDays        (number.Value);
+				case Sql.DateParts.Day         : return date.Value.AddDays        (number.Value);
+				case Sql.DateParts.Week        : return date.Value.AddDays        (number.Value * 7);
+				case Sql.DateParts.WeekDay     : return date.Value.AddDays        (number.Value);
+				case Sql.DateParts.Hour        : return date.Value.AddHours       (number.Value);
+				case Sql.DateParts.Minute      : return date.Value.AddMinutes     (number.Value);
+				case Sql.DateParts.Second      : return date.Value.AddSeconds     (number.Value);
+				case Sql.DateParts.Millisecond : return date.Value.AddMilliseconds(number.Value);
+			}
+
+			throw new InvalidOperationException();
+		}
+
+		#endregion
+
+		#region DateDiff
+
+		class DateDiffBuilder : IExtensionCallBuilder
+		{
+			public void Build(ISqExtensionBuilder builder)
+			{
+				var part      = builder.GetValue<Sql.DateParts>(0);
+				var startdate = builder.GetExpression(1);
+				var endDate   = builder.GetExpression(2);
+				var partSql   = new SqlExpression(DatePartBuilder.DatePartToStr(part), Precedence.Primary);
+
+				builder.ResultExpression = new SqlFunction(typeof(int), builder.Expression, partSql, startdate, endDate);
+			}
+		}
+
+		class DateDiffBuilderSapHana : IExtensionCallBuilder
+		{
+			public void Build(ISqExtensionBuilder builder)
+			{
+				var part       = builder.GetValue<Sql.DateParts>(0);
+				var startdate  = builder.GetExpression(1);
+				var endDate    = builder.GetExpression(2);
+				var divider    = 1;
+
+				string funcName;
+				switch (part)
+				{
+					case DateParts.Day        : funcName = "Days_Between";                     break;
+					case DateParts.Hour       : funcName = "Seconds_Between"; divider = 3600;  break;
+					case DateParts.Minute     : funcName = "Seconds_Between"; divider = 60;    break;
+					case DateParts.Second     : funcName = "Seconds_Between";                  break;
+					case DateParts.Millisecond: funcName = "Nano100_Between"; divider = 10000; break;
+					default:
+						throw new ArgumentOutOfRangeException();
+				}
+
+				ISqlExpression func = new SqlFunction(typeof(int), funcName, startdate, endDate);
+				if (divider != 1)
+					func = builder.Div(func, divider);
+
+				builder.ResultExpression = func;
+			}
+		}
+
+		class DateDiffBuilderDB2 : IExtensionCallBuilder
+		{
+			public void Build(ISqExtensionBuilder builder)
+			{
+				var part       = builder.GetValue<Sql.DateParts>(0);
+				var startDate  = builder.GetExpression(1);
+				var endDate    = builder.GetExpression(2);
+
+				var secondsExpr = builder.Mul<int>(builder.Sub<int>(
+						new SqlFunction(typeof(int), "Days", endDate),
+						new SqlFunction(typeof(int), "Days", startDate)),
+					new SqlValue(86400));
+
+				var midnight = builder.Sub<int>(
+					new SqlFunction(typeof(int), "MIDNIGHT_SECONDS", endDate),
+					new SqlFunction(typeof(int), "MIDNIGHT_SECONDS", startDate));
+
+				var resultExpr = builder.Add<int>(secondsExpr, midnight);
+
+				switch (part)
+				{
+					case Sql.DateParts.Day         : resultExpr = builder.Div(resultExpr, 86400); break;
+					case Sql.DateParts.Hour        : resultExpr = builder.Div(resultExpr, 3600);  break;
+					case Sql.DateParts.Minute      : resultExpr = builder.Div(resultExpr, 60);    break;
+					case Sql.DateParts.Second      : break;
+					case Sql.DateParts.Millisecond :
+						resultExpr = builder.Add<int>(
+							builder.Mul(resultExpr, 1000),
+							builder.Div(
+								builder.Sub<int>(
+									new SqlFunction(typeof(int), "MICROSECOND", endDate),
+									new SqlFunction(typeof(int), "MICROSECOND", startDate)),
+								1000));
+						break;
+					default:
+						throw new ArgumentOutOfRangeException();
+				}
+
+				builder.ResultExpression = resultExpr;
+			}
+		}
+
+		class DateDiffBuilderSQLite : IExtensionCallBuilder
+		{
+			public void Build(ISqExtensionBuilder builder)
+			{
+				var part = builder.GetValue<Sql.DateParts>(0);
+				var startDate = builder.GetExpression(1);
+				var endDate = builder.GetExpression(2);
+
+				var expStr = "round((julianday({1}) - julianday({0}))";
+				switch (part)
+				{
+					case DateParts.Day:         expStr += ")";          break;
+					case DateParts.Hour:        expStr += " * 24)";       break;
+					case DateParts.Minute:      expStr += " * 1440)";     break;
+					case DateParts.Second:      expStr += " * 86400)";    break;
+					case DateParts.Millisecond: expStr += " * 86400000)"; break;
+					default:
+						throw new ArgumentOutOfRangeException();
+				}
+
+				builder.ResultExpression = new SqlExpression(typeof(int), expStr, startDate, endDate );
+			}
+		}
+
+		[CLSCompliant(false)]
+		[Sql.Extension(            "DateDiff",      BuilderType = typeof(DateDiffBuilder))]
+		[Sql.Extension(PN.MySql,   "TIMESTAMPDIFF", BuilderType = typeof(DateDiffBuilder))]
+		[Sql.Extension(PN.DB2,     "",              BuilderType = typeof(DateDiffBuilderDB2))]
+		[Sql.Extension(PN.SapHana, "",              BuilderType = typeof(DateDiffBuilderSapHana))]
+		[Sql.Extension(PN.SQLite,  "",              BuilderType = typeof(DateDiffBuilderSQLite))]
+		public static int? DateDiff(DateParts part, DateTime? startDate, DateTime? endDate)
+		{
+			if (startDate == null || endDate == null)
+				return null;
+
+			switch (part)
+			{
+				case DateParts.Day         : return (int)(endDate - startDate).Value.TotalDays;
+				case DateParts.Hour        : return (int)(endDate - startDate).Value.TotalHours;
+				case DateParts.Minute      : return (int)(endDate - startDate).Value.TotalMinutes;
+				case DateParts.Second      : return (int)(endDate - startDate).Value.TotalSeconds;
+				case DateParts.Millisecond : return (int)(endDate - startDate).Value.TotalMilliseconds;
+			}
+
+			throw new InvalidOperationException();
+		}
+
+		#endregion
+	}
+}