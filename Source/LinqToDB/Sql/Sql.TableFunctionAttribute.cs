<<<<<<< HEAD
﻿using System;
using System.Collections.Generic;
using System.Linq;
using System.Linq.Expressions;
using System.Reflection;
using LinqToDB.Mapping;

// ReSharper disable CheckNamespace

namespace LinqToDB
{
	using Extensions;

	using SqlQuery;

	partial class Sql
	{
		[Serializable]
		[AttributeUsage(AttributeTargets.Method, AllowMultiple = true, Inherited = false)]
		public class TableFunctionAttribute : Attribute
		{
			public TableFunctionAttribute()
			{
			}

			public TableFunctionAttribute(string name)
			{
				Name = name;
			}

			public TableFunctionAttribute(string name, params int[] argIndices)
			{
				Name        = name;
				ArgIndices  = argIndices;
			}

			public TableFunctionAttribute(string configuration, string name)
			{
				Configuration = configuration;
				Name          = name;
			}

			public TableFunctionAttribute(string configuration, string name, params int[] argIndices)
			{
				Configuration = configuration;
				Name          = name;
				ArgIndices    = argIndices;
			}

			public string Configuration { get; set; }
			public string Name          { get; set; }
			public string Schema        { get; set; }
			public string Database      { get; set; }
			public string Server        { get; set; }
			public int[]  ArgIndices    { get; set; }

			protected ISqlExpression[] ConvertArgs(MemberInfo member, ISqlExpression[] args)
			{
				if (member is MethodInfo)
				{
					var method = (MethodInfo)member;

					if (method.DeclaringType.IsGenericTypeEx())
						args = args.Concat(method.DeclaringType.GetGenericArgumentsEx().Select(t => (ISqlExpression)SqlDataType.GetDataType(t))).ToArray();

					if (method.IsGenericMethod)
						args = args.Concat(method.GetGenericArguments().Select(t => (ISqlExpression)SqlDataType.GetDataType(t))).ToArray();
				}

				if (ArgIndices != null)
				{
					var idxs = new ISqlExpression[ArgIndices.Length];

					for (var i = 0; i < ArgIndices.Length; i++)
						idxs[i] = args[ArgIndices[i]];

					return idxs;
				}

				return args;
			}

			public virtual void SetTable(MappingSchema mappingSchema, SqlTable table, MemberInfo member, IEnumerable<Expression> arguments, IEnumerable<ISqlExpression> sqlArgs)
			{
				table.SqlTableType   = SqlTableType.Function;
				table.Name           = Name ?? member.Name;
				table.PhysicalName   = Name ?? member.Name;
				table.TableArguments = ConvertArgs(member, sqlArgs.ToArray());

				if (Schema   != null) table.Schema   = Schema;
				if (Database != null) table.Database = Database;
				if (Server   != null) table.Server   = Server;
			}
		}
	}
}
=======
﻿using System;
using System.Collections.Generic;
using System.Linq;
using System.Linq.Expressions;
using System.Reflection;
using LinqToDB.Mapping;

// ReSharper disable CheckNamespace

namespace LinqToDB
{
	using Extensions;

	using SqlQuery;

	partial class Sql
	{
		[Serializable]
		[AttributeUsage(AttributeTargets.Method, AllowMultiple = true, Inherited = false)]
		public class TableFunctionAttribute : Attribute
		{
			public TableFunctionAttribute()
			{
			}

			public TableFunctionAttribute(string name)
			{
				Name = name;
			}

			public TableFunctionAttribute(string name, params int[] argIndices)
			{
				Name        = name;
				ArgIndices  = argIndices;
			}

			public TableFunctionAttribute(string configuration, string name)
			{
				Configuration = configuration;
				Name          = name;
			}

			public TableFunctionAttribute(string configuration, string name, params int[] argIndices)
			{
				Configuration = configuration;
				Name          = name;
				ArgIndices    = argIndices;
			}

			public string Configuration { get; set; }
			public string Name          { get; set; }
			public string Schema        { get; set; }
			public string Database      { get; set; }
			public int[]  ArgIndices    { get; set; }

			protected ISqlExpression[] ConvertArgs(MemberInfo member, ISqlExpression[] args)
			{
				if (member is MethodInfo)
				{
					var method = (MethodInfo)member;

					if (method.DeclaringType.IsGenericTypeEx())
						args = args.Concat(method.DeclaringType.GetGenericArgumentsEx().Select(t => (ISqlExpression)SqlDataType.GetDataType(t))).ToArray();

					if (method.IsGenericMethod)
						args = args.Concat(method.GetGenericArguments().Select(t => (ISqlExpression)SqlDataType.GetDataType(t))).ToArray();
				}

				if (ArgIndices != null)
				{
					var idxs = new ISqlExpression[ArgIndices.Length];

					for (var i = 0; i < ArgIndices.Length; i++)
						idxs[i] = args[ArgIndices[i]];

					return idxs;
				}

				return args;
			}

			public virtual void SetTable(MappingSchema mappingSchema, SqlTable table, MemberInfo member, IEnumerable<Expression> arguments, IEnumerable<ISqlExpression> sqlArgs)
			{
				table.SqlTableType   = SqlTableType.Function;
				table.Name           = Name ?? member.Name;
				table.PhysicalName   = Name ?? member.Name;
				table.TableArguments = ConvertArgs(member, sqlArgs.ToArray());

				if (Schema   != null) table.Schema   = Schema;
				if (Database != null) table.Database = Database;
			}
		}
	}
}
>>>>>>> 5e26fa16
<|MERGE_RESOLUTION|>--- conflicted
+++ resolved
@@ -1,4 +1,3 @@
-<<<<<<< HEAD
 ﻿using System;
 using System.Collections.Generic;
 using System.Linq;
@@ -94,100 +93,4 @@
 			}
 		}
 	}
-}
-=======
-﻿using System;
-using System.Collections.Generic;
-using System.Linq;
-using System.Linq.Expressions;
-using System.Reflection;
-using LinqToDB.Mapping;
-
-// ReSharper disable CheckNamespace
-
-namespace LinqToDB
-{
-	using Extensions;
-
-	using SqlQuery;
-
-	partial class Sql
-	{
-		[Serializable]
-		[AttributeUsage(AttributeTargets.Method, AllowMultiple = true, Inherited = false)]
-		public class TableFunctionAttribute : Attribute
-		{
-			public TableFunctionAttribute()
-			{
-			}
-
-			public TableFunctionAttribute(string name)
-			{
-				Name = name;
-			}
-
-			public TableFunctionAttribute(string name, params int[] argIndices)
-			{
-				Name        = name;
-				ArgIndices  = argIndices;
-			}
-
-			public TableFunctionAttribute(string configuration, string name)
-			{
-				Configuration = configuration;
-				Name          = name;
-			}
-
-			public TableFunctionAttribute(string configuration, string name, params int[] argIndices)
-			{
-				Configuration = configuration;
-				Name          = name;
-				ArgIndices    = argIndices;
-			}
-
-			public string Configuration { get; set; }
-			public string Name          { get; set; }
-			public string Schema        { get; set; }
-			public string Database      { get; set; }
-			public int[]  ArgIndices    { get; set; }
-
-			protected ISqlExpression[] ConvertArgs(MemberInfo member, ISqlExpression[] args)
-			{
-				if (member is MethodInfo)
-				{
-					var method = (MethodInfo)member;
-
-					if (method.DeclaringType.IsGenericTypeEx())
-						args = args.Concat(method.DeclaringType.GetGenericArgumentsEx().Select(t => (ISqlExpression)SqlDataType.GetDataType(t))).ToArray();
-
-					if (method.IsGenericMethod)
-						args = args.Concat(method.GetGenericArguments().Select(t => (ISqlExpression)SqlDataType.GetDataType(t))).ToArray();
-				}
-
-				if (ArgIndices != null)
-				{
-					var idxs = new ISqlExpression[ArgIndices.Length];
-
-					for (var i = 0; i < ArgIndices.Length; i++)
-						idxs[i] = args[ArgIndices[i]];
-
-					return idxs;
-				}
-
-				return args;
-			}
-
-			public virtual void SetTable(MappingSchema mappingSchema, SqlTable table, MemberInfo member, IEnumerable<Expression> arguments, IEnumerable<ISqlExpression> sqlArgs)
-			{
-				table.SqlTableType   = SqlTableType.Function;
-				table.Name           = Name ?? member.Name;
-				table.PhysicalName   = Name ?? member.Name;
-				table.TableArguments = ConvertArgs(member, sqlArgs.ToArray());
-
-				if (Schema   != null) table.Schema   = Schema;
-				if (Database != null) table.Database = Database;
-			}
-		}
-	}
-}
->>>>>>> 5e26fa16
+}