<<<<<<< HEAD
﻿using System;
using System.Collections.Generic;
using System.Linq;
using System.Linq.Expressions;

using JetBrains.Annotations;

namespace LinqToDB.Expressions
{
	using LinqToDB.Common;
	using LinqToDB.Extensions;

	public static class Extensions
	{
		#region GetDebugView

		private static Func<Expression,string> _getDebugView;

		/// <summary>
		/// Gets the DebugView internal property value of provided expression.
		/// </summary>
		/// <param name="expression">Expression to get DebugView.</param>
		/// <returns>DebugView value.</returns>
		public static string GetDebugView(this Expression expression)
		{
			if (_getDebugView == null)
			{
				var p = Expression.Parameter(typeof(Expression));

				try
				{
					var l = Expression.Lambda<Func<Expression,string>>(
						Expression.PropertyOrField(p, "DebugView"),
						p);

					_getDebugView = l.CompileExpression();
				}
				catch (ArgumentException)
				{
					var l = Expression.Lambda<Func<Expression,string>>(
						Expression.Call(p, MemberHelper.MethodOf<Expression>(e => e.ToString())),
						p);

					_getDebugView = l.CompileExpression();
				}
			}

			return _getDebugView(expression);
		}

		#endregion

		#region GetCount

		/// <summary>
		/// Returns the total number of expression items which are matching the given.
		/// <paramref name="func"/>.
		/// </summary>
		/// <param name="expr">Expression-Tree which gets counted.</param>
		/// <param name="func">Predicate which is used to test if the given expression should be counted.</param>
		public static int GetCount(this Expression expr, Func<Expression,bool> func)
		{
			var n = 0;

			expr.Visit(e =>
			{
				if (func(e))
					n++;
			});

			return n;
		}

		#endregion

		#region Visit

		static void Visit<T>(IEnumerable<T> source, Action<T> func)
		{
			foreach (var item in source)
				func(item);
		}

		static void Visit<T>(IEnumerable<T> source, Action<Expression> func)
			where T : Expression
		{
			foreach (var item in source)
				Visit(item, func);
		}

		/// <summary>
		/// Calls the given <paramref name="func"/> for each child node of the <paramref name="expr"/>.
		/// </summary>
		public static void Visit(this Expression expr, Action<Expression> func)
		{
			if (expr == null)
				return;

			switch (expr.NodeType)
			{
				case ExpressionType.Add:
				case ExpressionType.AddChecked:
				case ExpressionType.And:
				case ExpressionType.AndAlso:
				case ExpressionType.ArrayIndex:
				case ExpressionType.Assign:
				case ExpressionType.Coalesce:
				case ExpressionType.Divide:
				case ExpressionType.Equal:
				case ExpressionType.ExclusiveOr:
				case ExpressionType.GreaterThan:
				case ExpressionType.GreaterThanOrEqual:
				case ExpressionType.LeftShift:
				case ExpressionType.LessThan:
				case ExpressionType.LessThanOrEqual:
				case ExpressionType.Modulo:
				case ExpressionType.Multiply:
				case ExpressionType.MultiplyChecked:
				case ExpressionType.NotEqual:
				case ExpressionType.Or:
				case ExpressionType.OrElse:
				case ExpressionType.Power:
				case ExpressionType.RightShift:
				case ExpressionType.Subtract:
				case ExpressionType.SubtractChecked:
				case ExpressionType.AddAssign:
				case ExpressionType.AndAssign:
				case ExpressionType.DivideAssign:
				case ExpressionType.ExclusiveOrAssign:
				case ExpressionType.LeftShiftAssign:
				case ExpressionType.ModuloAssign:
				case ExpressionType.MultiplyAssign:
				case ExpressionType.OrAssign:
				case ExpressionType.PowerAssign:
				case ExpressionType.RightShiftAssign:
				case ExpressionType.SubtractAssign:
				case ExpressionType.AddAssignChecked:
				case ExpressionType.MultiplyAssignChecked:
				case ExpressionType.SubtractAssignChecked:
					{
						var e = (BinaryExpression)expr;

						Visit(e.Conversion, func);
						Visit(e.Left,       func);
						Visit(e.Right,      func);

						break;
					}

				case ExpressionType.ArrayLength:
				case ExpressionType.Convert:
				case ExpressionType.ConvertChecked:
				case ExpressionType.Negate:
				case ExpressionType.NegateChecked:
				case ExpressionType.Not:
				case ExpressionType.Quote:
				case ExpressionType.TypeAs:
				case ExpressionType.UnaryPlus:
				case ExpressionType.Decrement:
				case ExpressionType.Increment:
				case ExpressionType.IsFalse:
				case ExpressionType.IsTrue:
				case ExpressionType.Throw:
				case ExpressionType.Unbox:
				case ExpressionType.PreIncrementAssign:
				case ExpressionType.PreDecrementAssign:
				case ExpressionType.PostIncrementAssign:
				case ExpressionType.PostDecrementAssign:
				case ExpressionType.OnesComplement:
					Visit(((UnaryExpression)expr).Operand, func);
					break;

				case ExpressionType.Call:
					{
						var e = (MethodCallExpression)expr;

						Visit(e.Object,    func);
						Visit(e.Arguments, func);

						break;
					}

				case ExpressionType.Conditional:
					{
						var e = (ConditionalExpression)expr;

						Visit(e.Test,    func);
						Visit(e.IfTrue,  func);
						Visit(e.IfFalse, func);

						break;
					}

				case ExpressionType.Invoke:
					{
						var e = (InvocationExpression)expr;

						Visit(e.Expression, func);
						Visit(e.Arguments,  func);

						break;
					}

				case ExpressionType.Lambda:
					{
						var e = (LambdaExpression)expr;

						Visit(e.Body,       func);
						Visit(e.Parameters, func);

						break;
					}

				case ExpressionType.ListInit:
					{
						var e = (ListInitExpression)expr;

						Visit(e.NewExpression, func);
						Visit(e.Initializers,  ex => Visit(ex.Arguments, func));

						break;
					}

				case ExpressionType.MemberAccess: Visit(((MemberExpression)expr).Expression, func); break;

				case ExpressionType.MemberInit:
					{
						void MemberVisit(MemberBinding b)
						{
							switch (b.BindingType)
							{
								case MemberBindingType.Assignment    : Visit(((MemberAssignment)b). Expression,   func);                             break;
								case MemberBindingType.ListBinding   : Visit(((MemberListBinding)b).Initializers, p => Visit(p.Arguments, func));    break;
								case MemberBindingType.MemberBinding : Visit(((MemberMemberBinding)b).Bindings, (Action<MemberBinding>)MemberVisit); break;
							}
						}

						var e = (MemberInitExpression)expr;

						Visit(e.NewExpression, func);
						Visit(e.Bindings,      (Action<MemberBinding>)MemberVisit);

						break;
					}

				case ExpressionType.New            : Visit(((NewExpression)       expr).Arguments,   func); break;
				case ExpressionType.NewArrayBounds : Visit(((NewArrayExpression)  expr).Expressions, func); break;
				case ExpressionType.NewArrayInit   : Visit(((NewArrayExpression)  expr).Expressions, func); break;
				case ExpressionType.TypeEqual      :
				case ExpressionType.TypeIs         : Visit(((TypeBinaryExpression)expr).Expression,  func); break;

				case ExpressionType.Block:
					{
						var e = (BlockExpression)expr;

						Visit(e.Expressions, func);
						Visit(e.Variables,   func);

						break;
					}

				case ChangeTypeExpression.ChangeTypeType :
					Visit(((ChangeTypeExpression)expr).Expression,  func); break;

				case ExpressionType.Dynamic:
					{
						var e = (DynamicExpression)expr;

						Visit(e.Arguments, func);

						break;
					}

				case ExpressionType.Goto:
					{
						var e = (GotoExpression)expr;

						Visit(e.Value, func);

						break;
					}

				case ExpressionType.Index:
					{
						var e = (IndexExpression)expr;

						Visit(e.Object,    func);
						Visit(e.Arguments, func);

						break;
					}

				case ExpressionType.Label:
					{
						var e = (LabelExpression)expr;

						Visit(e.DefaultValue, func);

						break;
					}

				case ExpressionType.RuntimeVariables:
					{
						var e = (RuntimeVariablesExpression)expr;

						Visit(e.Variables, func);

						break;
					}

				case ExpressionType.Loop:
					{
						var e = (LoopExpression)expr;

						Visit(e.Body, func);

						break;
					}

				case ExpressionType.Switch:
					{
						var e = (SwitchExpression)expr;

						Visit(e.SwitchValue, func);
						Visit(e.Cases, cs => { Visit(cs.TestValues, func); Visit(cs.Body, func); });
						Visit(e.DefaultBody, func);

						break;
					}

				case ExpressionType.Try:
					{
						var e = (TryExpression)expr;

						Visit(e.Body, func);
						Visit(e.Handlers, h => { Visit(h.Variable, func); Visit(h.Filter, func); Visit(h.Body, func); });
						Visit(e.Finally, func);
						Visit(e.Fault, func);

						break;
					}

				case ExpressionType.Extension:
					{
						if (expr.CanReduce)
							Visit(expr.Reduce(), func);

						break;
					}
			}

			func(expr);
		}

		static void Visit<T>(IEnumerable<T> source, Func<T,bool> func)
		{
			foreach (var item in source)
				func(item);
		}

		static void Visit<T>(IEnumerable<T> source, Func<Expression,bool> func)
			where T : Expression
		{
			foreach (var item in source)
				Visit(item, func);
		}

		/// <summary>
		/// Calls the given <paramref name="func"/> for each node of the <paramref name="expr"/>.
		/// If the <paramref name="func"/> returns false, no childs of the tested expression will be enumerated.
		/// </summary>
		public static void Visit(this Expression expr, Func<Expression,bool> func)
		{
			if (expr == null || !func(expr))
				return;

			switch (expr.NodeType)
			{
				case ExpressionType.Add:
				case ExpressionType.AddChecked:
				case ExpressionType.And:
				case ExpressionType.AndAlso:
				case ExpressionType.ArrayIndex:
				case ExpressionType.Assign:
				case ExpressionType.Coalesce:
				case ExpressionType.Divide:
				case ExpressionType.Equal:
				case ExpressionType.ExclusiveOr:
				case ExpressionType.GreaterThan:
				case ExpressionType.GreaterThanOrEqual:
				case ExpressionType.LeftShift:
				case ExpressionType.LessThan:
				case ExpressionType.LessThanOrEqual:
				case ExpressionType.Modulo:
				case ExpressionType.Multiply:
				case ExpressionType.MultiplyChecked:
				case ExpressionType.NotEqual:
				case ExpressionType.Or:
				case ExpressionType.OrElse:
				case ExpressionType.Power:
				case ExpressionType.RightShift:
				case ExpressionType.Subtract:
				case ExpressionType.SubtractChecked:
				case ExpressionType.AddAssign:
				case ExpressionType.AndAssign:
				case ExpressionType.DivideAssign:
				case ExpressionType.ExclusiveOrAssign:
				case ExpressionType.LeftShiftAssign:
				case ExpressionType.ModuloAssign:
				case ExpressionType.MultiplyAssign:
				case ExpressionType.OrAssign:
				case ExpressionType.PowerAssign:
				case ExpressionType.RightShiftAssign:
				case ExpressionType.SubtractAssign:
				case ExpressionType.AddAssignChecked:
				case ExpressionType.MultiplyAssignChecked:
				case ExpressionType.SubtractAssignChecked:
					{
						var e = (BinaryExpression)expr;

						Visit(e.Conversion, func);
						Visit(e.Left,       func);
						Visit(e.Right,      func);

						break;
					}

				case ExpressionType.ArrayLength:
				case ExpressionType.Convert:
				case ExpressionType.ConvertChecked:
				case ExpressionType.Negate:
				case ExpressionType.NegateChecked:
				case ExpressionType.Not:
				case ExpressionType.Quote:
				case ExpressionType.TypeAs:
				case ExpressionType.UnaryPlus:
				case ExpressionType.Decrement:
				case ExpressionType.Increment:
				case ExpressionType.IsFalse:
				case ExpressionType.IsTrue:
				case ExpressionType.Throw:
				case ExpressionType.Unbox:
				case ExpressionType.PreIncrementAssign:
				case ExpressionType.PreDecrementAssign:
				case ExpressionType.PostIncrementAssign:
				case ExpressionType.PostDecrementAssign:
				case ExpressionType.OnesComplement:
					{
						Visit(((UnaryExpression)expr).Operand, func);
						break;
					}

				case ExpressionType.Call:
					{
						var e = (MethodCallExpression)expr;

						Visit(e.Object,    func);
						Visit(e.Arguments, func);

						break;
					}

				case ExpressionType.Conditional:
					{
						var e = (ConditionalExpression)expr;

						Visit(e.Test,    func);
						Visit(e.IfTrue,  func);
						Visit(e.IfFalse, func);

						break;
					}

				case ExpressionType.Invoke:
					{
						var e = (InvocationExpression)expr;

						Visit(e.Expression, func);
						Visit(e.Arguments,  func);

						break;
					}

				case ExpressionType.Lambda:
					{
						var e = (LambdaExpression)expr;

						Visit(e.Body,       func);
						Visit(e.Parameters, func);

						break;
					}

				case ExpressionType.ListInit:
					{
						var e = (ListInitExpression)expr;

						Visit(e.NewExpression, func);
						Visit(e.Initializers,  ex => Visit(ex.Arguments, func));

						break;
					}

				case ExpressionType.MemberAccess: Visit(((MemberExpression)expr).Expression, func); break;

				case ExpressionType.MemberInit:
					{
						bool Modify(MemberBinding b)
						{
							switch (b.BindingType)
							{
								case MemberBindingType.Assignment    : Visit(((MemberAssignment)b). Expression,   func);                          break;
								case MemberBindingType.ListBinding   : Visit(((MemberListBinding)b).Initializers, p => Visit(p.Arguments, func)); break;
								case MemberBindingType.MemberBinding : Visit(((MemberMemberBinding)b).Bindings,   Modify);                        break;
							}

							return true;
						}

						var e = (MemberInitExpression)expr;

						Visit(e.NewExpression, func);
						Visit(e.Bindings,      Modify);

						break;
					}

				case ExpressionType.New            : Visit(((NewExpression)       expr).Arguments,   func); break;
				case ExpressionType.NewArrayBounds : Visit(((NewArrayExpression)  expr).Expressions, func); break;
				case ExpressionType.NewArrayInit   : Visit(((NewArrayExpression)  expr).Expressions, func); break;
				case ExpressionType.TypeEqual      :
				case ExpressionType.TypeIs         : Visit(((TypeBinaryExpression)expr).Expression,  func); break;

				case ExpressionType.Block:
					{
						var e = (BlockExpression)expr;

						Visit(e.Expressions, func);
						Visit(e.Variables,   func);

						break;
					}

				case ChangeTypeExpression.ChangeTypeType :
					Visit(((ChangeTypeExpression)expr).Expression,  func);
					break;

				case ExpressionType.Dynamic:
					{
						var e = (DynamicExpression)expr;

						Visit(e.Arguments, func);

						break;
					}

				case ExpressionType.Goto:
					{
						var e = (GotoExpression)expr;

						Visit(e.Value, func);

						break;
					}

				case ExpressionType.Index:
					{
						var e = (IndexExpression)expr;

						Visit(e.Object,    func);
						Visit(e.Arguments, func);

						break;
					}

				case ExpressionType.Label:
					{
						var e = (LabelExpression)expr;

						Visit(e.DefaultValue, func);

						break;
					}

				case ExpressionType.RuntimeVariables:
					{
						var e = (RuntimeVariablesExpression)expr;

						Visit(e.Variables, func);

						break;
					}

				case ExpressionType.Loop:
					{
						var e = (LoopExpression)expr;

						Visit(e.Body, func);

						break;
					}

				case ExpressionType.Switch:
					{
						var e = (SwitchExpression)expr;

						Visit(e.SwitchValue, func);
						Visit(e.Cases, cs => { Visit(cs.TestValues, func); Visit(cs.Body, func); });
						Visit(e.DefaultBody, func);

						break;
					}

				case ExpressionType.Try:
					{
						var e = (TryExpression)expr;

						Visit(e.Body, func);
						Visit(e.Handlers, h => { Visit(h.Variable, func); Visit(h.Filter, func); Visit(h.Body, func); });
						Visit(e.Finally, func);
						Visit(e.Fault, func);

						break;
					}

				case ExpressionType.Extension:
					{
						if (expr.CanReduce)
							Visit(expr.Reduce(), func);

						break;
					}
			}
		}

		#endregion

		#region Find

		static Expression Find<T>(IEnumerable<T> source, Func<T,Expression> func)
		{
			foreach (var item in source)
			{
				var ex = func(item);
				if (ex != null)
					return ex;
			}

			return null;
		}

		static Expression Find<T>(IEnumerable<T> source, Func<Expression,bool> func)
			where T : Expression
		{
			foreach (var item in source)
			{
				var f = Find(item, func);
				if (f != null)
					return f;
			}

			return null;
		}

		/// <summary>
		/// Enumerates the expression tree and returns the <paramref name="exprToFind"/> if it's
		/// contained within the <paramref name="expr"/>.
		/// </summary>
		public static Expression Find(this Expression expr, Expression exprToFind)
		{
			return expr.Find(e => e == exprToFind);
		}

		/// <summary>
		/// Enumerates the given <paramref name="expr"/> and returns the first sub-expression
		/// which matches the given <paramref name="func"/>. If no expression was found, null is returned.
		/// </summary>
		public static Expression Find(this Expression expr, Func<Expression,bool> func)
		{
			if (expr == null || func(expr))
				return expr;

			switch (expr.NodeType)
			{
				case ExpressionType.Add:
				case ExpressionType.AddChecked:
				case ExpressionType.And:
				case ExpressionType.AndAlso:
				case ExpressionType.ArrayIndex:
				case ExpressionType.Assign:
				case ExpressionType.Coalesce:
				case ExpressionType.Divide:
				case ExpressionType.Equal:
				case ExpressionType.ExclusiveOr:
				case ExpressionType.GreaterThan:
				case ExpressionType.GreaterThanOrEqual:
				case ExpressionType.LeftShift:
				case ExpressionType.LessThan:
				case ExpressionType.LessThanOrEqual:
				case ExpressionType.Modulo:
				case ExpressionType.Multiply:
				case ExpressionType.MultiplyChecked:
				case ExpressionType.NotEqual:
				case ExpressionType.Or:
				case ExpressionType.OrElse:
				case ExpressionType.Power:
				case ExpressionType.RightShift:
				case ExpressionType.Subtract:
				case ExpressionType.SubtractChecked:
				case ExpressionType.AddAssign:
				case ExpressionType.AndAssign:
				case ExpressionType.DivideAssign:
				case ExpressionType.ExclusiveOrAssign:
				case ExpressionType.LeftShiftAssign:
				case ExpressionType.ModuloAssign:
				case ExpressionType.MultiplyAssign:
				case ExpressionType.OrAssign:
				case ExpressionType.PowerAssign:
				case ExpressionType.RightShiftAssign:
				case ExpressionType.SubtractAssign:
				case ExpressionType.AddAssignChecked:
				case ExpressionType.MultiplyAssignChecked:
				case ExpressionType.SubtractAssignChecked:
					{
						var e = (BinaryExpression)expr;

						return
							Find(e.Conversion, func) ??
							Find(e.Left,       func) ??
							Find(e.Right,      func);
					}

				case ExpressionType.ArrayLength:
				case ExpressionType.Convert:
				case ExpressionType.ConvertChecked:
				case ExpressionType.Negate:
				case ExpressionType.NegateChecked:
				case ExpressionType.Not:
				case ExpressionType.Quote:
				case ExpressionType.TypeAs:
				case ExpressionType.UnaryPlus:
				case ExpressionType.Decrement:
				case ExpressionType.Increment:
				case ExpressionType.IsFalse:
				case ExpressionType.IsTrue:
				case ExpressionType.Throw:
				case ExpressionType.Unbox:
				case ExpressionType.PreIncrementAssign:
				case ExpressionType.PreDecrementAssign:
				case ExpressionType.PostIncrementAssign:
				case ExpressionType.PostDecrementAssign:
				case ExpressionType.OnesComplement:
					return Find(((UnaryExpression)expr).Operand, func);

				case ExpressionType.Call:
					{
						var e = (MethodCallExpression)expr;

						return
							Find(e.Object,    func) ??
							Find(e.Arguments, func);
					}

				case ExpressionType.Conditional:
					{
						var e = (ConditionalExpression)expr;

						return
							Find(e.Test,    func) ??
							Find(e.IfTrue,  func) ??
							Find(e.IfFalse, func);
					}

				case ExpressionType.Invoke:
					{
						var e = (InvocationExpression)expr;

						return
							Find(e.Expression, func) ??
							Find(e.Arguments,  func);
					}

				case ExpressionType.Lambda:
					{
						var e = (LambdaExpression)expr;

						return
							Find(e.Body,       func) ??
							Find(e.Parameters, func);
					}

				case ExpressionType.ListInit:
					{
						var e = (ListInitExpression)expr;

						return
							Find(e.NewExpression, func) ??
							Find(e.Initializers,  ex => Find(ex.Arguments, func));
					}

				case ExpressionType.MemberAccess:
					return Find(((MemberExpression)expr).Expression, func);

				case ExpressionType.MemberInit:
					{
						Expression MemberFind(MemberBinding b)
						{
							switch (b.BindingType)
							{
								case MemberBindingType.Assignment    : return Find(((MemberAssignment)b).   Expression,   func);
								case MemberBindingType.ListBinding   : return Find(((MemberListBinding)b).  Initializers, p => Find(p.Arguments, func));
								case MemberBindingType.MemberBinding : return Find(((MemberMemberBinding)b).Bindings,     MemberFind);
							}

							return null;
						}

						var e = (MemberInitExpression)expr;

						return
							Find(e.NewExpression, func) ??
							Find(e.Bindings,      MemberFind);
					}

				case ExpressionType.New            : return Find(((NewExpression)       expr).Arguments,   func);
				case ExpressionType.NewArrayBounds : return Find(((NewArrayExpression)  expr).Expressions, func);
				case ExpressionType.NewArrayInit   : return Find(((NewArrayExpression)  expr).Expressions, func);
				case ExpressionType.TypeEqual      :
				case ExpressionType.TypeIs         : return Find(((TypeBinaryExpression)expr).Expression,  func);

				case ExpressionType.Block:
					{
						var e = (BlockExpression)expr;

						return
							Find(e.Expressions, func) ??
							Find(e.Variables,   func);
					}

				case ChangeTypeExpression.ChangeTypeType :
					return Find(((ChangeTypeExpression)expr).Expression, func);

				case ExpressionType.Dynamic:
					{
						var e = (DynamicExpression)expr;

						return
							Find(e.Arguments, func);
					}

				case ExpressionType.Goto:
					{
						var e = (GotoExpression)expr;

						return
							Find(e.Value, func);
					}

				case ExpressionType.Index:
					{
						var e = (IndexExpression)expr;

						return
							Find(e.Object,    func) ??
							Find(e.Arguments, func);
					}

				case ExpressionType.Label:
					{
						var e = (LabelExpression)expr;

						return
							Find(e.DefaultValue, func);
					}

				case ExpressionType.RuntimeVariables:
					{
						var e = (RuntimeVariablesExpression)expr;

						return
							Find(e.Variables, func);
					}

				case ExpressionType.Loop:
					{
						var e = (LoopExpression)expr;

						return
							Find(e.Body, func);
					}


				case ExpressionType.Switch:
					{
						var e = (SwitchExpression)expr;

						return
							Find(e.SwitchValue, func) ??
							Find(e.Cases, cs => Find(cs.TestValues, func) ?? Find(cs.Body, func)) ??
							Find(e.DefaultBody, func);
					}

				case ExpressionType.Try:
					{
						var e = (TryExpression)expr;

						return
							Find(e.Body,     func) ??
							Find(e.Handlers, h => Find(h.Variable, func) ?? Find(h.Filter, func) ?? Find(h.Body, func)) ??
							Find(e.Finally,  func) ??
							Find(e.Fault,    func);
					}

				case ExpressionType.Extension:
					if (expr.CanReduce)
						return Find(expr.Reduce(), func);

					break;
			}

			return null;
		}

		#endregion

		#region Transform

		/// <summary>
		/// Returns the body of <paramref name="lambda"/> but replaces the first parameter of that
		/// lambda expression with the <paramref name="exprToReplaceParameter"/> expression.
		/// </summary>
		public static Expression GetBody(this LambdaExpression lambda, Expression exprToReplaceParameter)
		{
			return Transform(lambda.Body, e => e == lambda.Parameters[0] ? exprToReplaceParameter : e);
		}

		/// <summary>
		/// Returns the body of <paramref name="lambda"/> but replaces the first two parameters of
		/// that lambda expression with the given replace expressions.
		/// </summary>
		public static Expression GetBody(this LambdaExpression lambda, Expression exprToReplaceParameter1, Expression exprToReplaceParameter2)
		{
			return Transform(lambda.Body, e =>
				e == lambda.Parameters[0] ? exprToReplaceParameter1 :
				e == lambda.Parameters[1] ? exprToReplaceParameter2 : e);
		}

		static IEnumerable<T> Transform<T>(ICollection<T> source, Func<T,T> func)
			where T : class
		{
			var modified = false;
			var list     = new List<T>();

			foreach (var item in source)
			{
				var e = func(item);
				list.Add(e);
				modified = modified || e != item;
			}

			return modified ? list : source;
		}

		static IEnumerable<T> Transform<T>(ICollection<T> source, Func<Expression,Expression> func)
			where T : Expression
		{
			var modified = false;
			var list     = new List<T>();

			foreach (var item in source)
			{
				var e = Transform(item, func);
				list.Add((T)e);
				modified = modified || e != item;
			}

			return modified ? list : source;
		}

		/// <summary>
		/// Enumerates the expression tree of <paramref name="expr"/> and might
		/// replace expression with the returned value of the given <paramref name="func"/>.
		/// </summary>
		/// <returns>The modified expression.</returns>
		public static Expression Transform(this Expression expr, [InstantHandle] Func<Expression,Expression> func)
		{
			if (expr == null)
				return null;

			{
				var ex = func(expr);
				if (ex != expr)
					return ex;
			}

			switch (expr.NodeType)
			{
				case ExpressionType.Add                   :
				case ExpressionType.AddChecked            :
				case ExpressionType.And                   :
				case ExpressionType.AndAlso               :
				case ExpressionType.ArrayIndex            :
				case ExpressionType.Assign                :
				case ExpressionType.Coalesce              :
				case ExpressionType.Divide                :
				case ExpressionType.Equal                 :
				case ExpressionType.ExclusiveOr           :
				case ExpressionType.GreaterThan           :
				case ExpressionType.GreaterThanOrEqual    :
				case ExpressionType.LeftShift             :
				case ExpressionType.LessThan              :
				case ExpressionType.LessThanOrEqual       :
				case ExpressionType.Modulo                :
				case ExpressionType.Multiply              :
				case ExpressionType.MultiplyChecked       :
				case ExpressionType.NotEqual              :
				case ExpressionType.Or                    :
				case ExpressionType.OrElse                :
				case ExpressionType.Power                 :
				case ExpressionType.RightShift            :
				case ExpressionType.Subtract              :
				case ExpressionType.SubtractChecked       :
				case ExpressionType.AddAssign             :
				case ExpressionType.AndAssign             :
				case ExpressionType.DivideAssign          :
				case ExpressionType.ExclusiveOrAssign     :
				case ExpressionType.LeftShiftAssign       :
				case ExpressionType.ModuloAssign          :
				case ExpressionType.MultiplyAssign        :
				case ExpressionType.OrAssign              :
				case ExpressionType.PowerAssign           :
				case ExpressionType.RightShiftAssign      :
				case ExpressionType.SubtractAssign        :
				case ExpressionType.AddAssignChecked      :
				case ExpressionType.MultiplyAssignChecked :
				case ExpressionType.SubtractAssignChecked : return TransformX((BinaryExpression)expr, func);

				case ExpressionType.ArrayLength           :
				case ExpressionType.Convert               :
				case ExpressionType.ConvertChecked        :
				case ExpressionType.Negate                :
				case ExpressionType.NegateChecked         :
				case ExpressionType.Not                   :
				case ExpressionType.Quote                 :
				case ExpressionType.TypeAs                :
				case ExpressionType.UnaryPlus             :
				case ExpressionType.Decrement             :
				case ExpressionType.Increment             :
				case ExpressionType.IsFalse               :
				case ExpressionType.IsTrue                :
				case ExpressionType.Throw                 :
				case ExpressionType.Unbox                 :
				case ExpressionType.PreIncrementAssign    :
				case ExpressionType.PreDecrementAssign    :
				case ExpressionType.PostIncrementAssign   :
				case ExpressionType.PostDecrementAssign   :
				case ExpressionType.OnesComplement        : return TransformX((UnaryExpression)expr, func);

				case ExpressionType.Call                  : return TransformX((MethodCallExpression)expr, func);
				case ExpressionType.Lambda                : return TransformX((LambdaExpression)expr,     func);
				case ExpressionType.ListInit              : return TransformX((ListInitExpression)expr,   func);
				case ExpressionType.MemberAccess          : return TransformX((MemberExpression)expr,     func);
				case ExpressionType.MemberInit            : return TransformX((MemberInitExpression)expr, func);

				case ExpressionType.Conditional           :
					{
						return ((ConditionalExpression)expr).Update(
							Transform(((ConditionalExpression)expr).Test,    func),
							Transform(((ConditionalExpression)expr).IfTrue,  func),
							Transform(((ConditionalExpression)expr).IfFalse, func));
					}

				case ExpressionType.Invoke                :
					{
						return ((InvocationExpression)expr).Update(
							Transform(((InvocationExpression)expr).Expression, func),
							Transform(((InvocationExpression)expr).Arguments,  func));
					}

				case ExpressionType.New                   :
					{
						return ((NewExpression)expr).Update(Transform(((NewExpression)expr).Arguments, func));
					}

				case ExpressionType.NewArrayBounds        : return TransformX((NewArrayExpression)expr,     func);
				case ExpressionType.NewArrayInit          : return TransformXInit((NewArrayExpression)expr, func);

				case ExpressionType.TypeEqual             :
				case ExpressionType.TypeIs                :
					{
						return ((TypeBinaryExpression) expr).Update(Transform(((TypeBinaryExpression) expr).Expression, func));
					}

				case ExpressionType.Block                 :
					{
						return ((BlockExpression)expr).Update(
							Transform(((BlockExpression)expr).Variables,   func),
							Transform(((BlockExpression)expr).Expressions, func));
					}

				case ExpressionType.DebugInfo             :
				case ExpressionType.Default               :
				case ExpressionType.Constant              :
				case ExpressionType.Parameter             : return expr;

				case ChangeTypeExpression.ChangeTypeType  : return TransformX((ChangeTypeExpression) expr, func);
				case ExpressionType.Dynamic               : return TransformX((DynamicExpression)expr,     func);

				case ExpressionType.Goto                  :
					{
						return ((GotoExpression)expr).Update(
							((GotoExpression)expr).Target,
							Transform(((GotoExpression)expr).Value, func));
					}

				case ExpressionType.Index                 :
					{
						return ((IndexExpression)expr).Update(
							Transform(((IndexExpression)expr).Object,    func),
							Transform(((IndexExpression)expr).Arguments, func));
					}

				case ExpressionType.Label                 :
					{
						return ((LabelExpression)expr).Update(
							((LabelExpression)expr).Target,
							Transform(((LabelExpression)expr).DefaultValue, func));
					}

				case ExpressionType.RuntimeVariables      :
					{
						return ((RuntimeVariablesExpression)expr).Update(Transform(((RuntimeVariablesExpression)expr).Variables, func));
					}

				case ExpressionType.Loop                  :
					{
						return ((LoopExpression)expr).Update(
							((LoopExpression)expr).BreakLabel,
							((LoopExpression)expr).ContinueLabel,
							Transform(((LoopExpression)expr).Body, func));
					}

				case ExpressionType.Switch                : return TransformX((SwitchExpression)expr, func);
				case ExpressionType.Try                   : return TransformX((TryExpression)expr,    func);
				case ExpressionType.Extension             : return TransformXE(expr,                  func);
			}

			throw new InvalidOperationException();
		}

		// ReSharper disable once InconsistentNaming
		static Expression TransformXE(Expression expr, Func<Expression,Expression> func)
		{
			return expr;
		}

		static Expression TransformX(TryExpression e, Func<Expression,Expression> func)
		{
			var b = Transform(e.Body, func);
			var c = Transform(e.Handlers,
				h => h.Update((ParameterExpression) Transform(h.Variable, func), Transform(h.Filter, func), Transform(h.Body, func)));
			var f = Transform(e.Finally, func);
			var t = Transform(e.Fault, func);

			return e.Update(b, c, f, t);
		}

		static Expression TransformX(SwitchExpression e, Func<Expression,Expression> func)
		{
			var s = Transform(e.SwitchValue, func);
			var c = Transform(e.Cases, cs => cs.Update(Transform(cs.TestValues, func), Transform(cs.Body, func)));
			var d = Transform(e.DefaultBody, func);

			return e.Update(s, c, d);
		}

		static Expression TransformX(DynamicExpression e, Func<Expression,Expression> func)
		{
			var args = Transform(e.Arguments, func);

			return e.Update(args);
		}

		static Expression TransformX(ChangeTypeExpression e, Func<Expression,Expression> func)
		{
			var ex = Transform(e.Expression, func);

			if (ex == e.Expression)
				return e;

			if (ex.Type == e.Type)
				return ex;

			return new ChangeTypeExpression(ex, e.Type);
		}

		static Expression TransformXInit(NewArrayExpression e, Func<Expression,Expression> func)
		{
			var ex = Transform(e.Expressions, func);

			return ex != e.Expressions ? Expression.NewArrayInit(e.Type.GetElementType(), ex) : e;
		}

		static Expression TransformX(NewArrayExpression e, Func<Expression,Expression> func)
		{
			var ex = Transform(e.Expressions, func);

			return ex != e.Expressions ? Expression.NewArrayBounds(e.Type, ex) : e;
		}

		static Expression TransformX(MemberInitExpression e, Func<Expression,Expression> func)
		{
			MemberBinding Modify(MemberBinding b)
			{
				switch (b.BindingType)
				{
					case MemberBindingType.Assignment:
					{
						var ma = (MemberAssignment) b;
						return ma.Update(Transform(ma.Expression, func));
					}

					case MemberBindingType.ListBinding:
					{
						var ml = (MemberListBinding) b;
						var i  = Transform(ml.Initializers, p =>
						{
							var args = Transform(p.Arguments, func);
							return args != p.Arguments ? Expression.ElementInit(p.AddMethod, args) : p;
						});

						if (i != ml.Initializers)
							ml = Expression.ListBind(ml.Member, i);

						return ml;
					}

					case MemberBindingType.MemberBinding:
					{
						var mm = (MemberMemberBinding) b;
						var bs = Transform(mm.Bindings, Modify);

						if (bs != mm.Bindings)
							mm = Expression.MemberBind(mm.Member);

						return mm;
					}
				}

				return b;
			}

			return e.Update(
				(NewExpression) Transform(e.NewExpression, func),
				Transform(e.Bindings, Modify));
		}

		static Expression TransformX(MemberExpression e, Func<Expression,Expression> func)
		{
			var ex = Transform(e.Expression, func);

			return ex != e.Expression ? Expression.MakeMemberAccess(ex, e.Member) : e;
		}

		static Expression TransformX(ListInitExpression e, Func<Expression,Expression> func)
		{
			var n = Transform(e.NewExpression, func);
			var i = Transform(e.Initializers,  p =>
			{
				var args = Transform(p.Arguments, func);
				return args != p.Arguments ? Expression.ElementInit(p.AddMethod, args) : p;
			});

			return n != e.NewExpression || i != e.Initializers ? Expression.ListInit((NewExpression) n, i) : e;
		}

		static Expression TransformX(LambdaExpression e, Func<Expression,Expression> func)
		{
			var b = Transform(e.Body,       func);
			var p = Transform(e.Parameters, func);

			return b != e.Body || p != e.Parameters ? Expression.Lambda(e.Type, b, p.ToArray()) : e;
		}

		static Expression TransformX(MethodCallExpression e, Func<Expression,Expression> func)
		{
			var o = Transform(e.Object,    func);
			var a = Transform(e.Arguments, func);

			return o != e.Object || a != e.Arguments ? Expression.Call(o, e.Method, a) : e;
		}

		static Expression TransformX(UnaryExpression e, Func<Expression,Expression> func)
		{
			var o = Transform(e.Operand, func);
			return o != e.Operand ? Expression.MakeUnary(e.NodeType, o, e.Type, e.Method) : e;
		}

		static Expression TransformX(BinaryExpression e, Func<Expression,Expression> func)
		{
			var c = Transform(e.Conversion, func);
			var l = Transform(e.Left,       func);
			var r = Transform(e.Right,      func);

			return c != e.Conversion || l != e.Left || r != e.Right
				? Expression.MakeBinary(e.NodeType, l, r, e.IsLiftedToNull, e.Method, (LambdaExpression)c)
				: e;
		}

		#endregion

		#region Transform2

		static IEnumerable<T> Transform2<T>(ICollection<T> source, Func<T,T> func)
			where T : class
		{
			var modified = false;
			var list     = new List<T>();

			foreach (var item in source)
			{
				var e = func(item);
				list.Add(e);
				modified = modified || e != item;
			}

			return modified ? list : source;
		}

		static IEnumerable<T> Transform2<T>(IEnumerable<T> source, Func<Expression,TransformInfo> func)
			where T : Expression
		{
			var modified = false;
			var list     = new List<T>();

			foreach (var item in source)
			{
				var e = Transform(item, func);
				list.Add((T)e);
				modified = modified || e != item;
			}

			return modified ? list : source;
		}

		public static Expression Transform(this Expression expr, Func<Expression,TransformInfo> func)
		{
			if (expr == null)
				return null;

			TransformInfo ti;

			{
				ti = func(expr);
				if (ti.Stop || ti.Expression != expr)
					return ti.Expression;
			}

			switch (expr.NodeType)
			{
				case ExpressionType.Add:
				case ExpressionType.AddChecked:
				case ExpressionType.And:
				case ExpressionType.AndAlso:
				case ExpressionType.ArrayIndex:
				case ExpressionType.Assign:
				case ExpressionType.Coalesce:
				case ExpressionType.Divide:
				case ExpressionType.Equal:
				case ExpressionType.ExclusiveOr:
				case ExpressionType.GreaterThan:
				case ExpressionType.GreaterThanOrEqual:
				case ExpressionType.LeftShift:
				case ExpressionType.LessThan:
				case ExpressionType.LessThanOrEqual:
				case ExpressionType.Modulo:
				case ExpressionType.Multiply:
				case ExpressionType.MultiplyChecked:
				case ExpressionType.NotEqual:
				case ExpressionType.Or:
				case ExpressionType.OrElse:
				case ExpressionType.Power:
				case ExpressionType.RightShift:
				case ExpressionType.Subtract:
				case ExpressionType.SubtractChecked:
				case ExpressionType.AddAssign:
				case ExpressionType.AndAssign:
				case ExpressionType.DivideAssign:
				case ExpressionType.ExclusiveOrAssign:
				case ExpressionType.LeftShiftAssign:
				case ExpressionType.ModuloAssign:
				case ExpressionType.MultiplyAssign:
				case ExpressionType.OrAssign:
				case ExpressionType.PowerAssign:
				case ExpressionType.RightShiftAssign:
				case ExpressionType.SubtractAssign:
				case ExpressionType.AddAssignChecked:
				case ExpressionType.MultiplyAssignChecked:
				case ExpressionType.SubtractAssignChecked:
					{
						var e = (BinaryExpression)expr;
						var c = Transform(e.Conversion, func);
						var l = Transform(e.Left,       func);
						var r = Transform(e.Right,      func);

						return e.Update(l, (LambdaExpression)c, r);
					}

				case ExpressionType.ArrayLength:
				case ExpressionType.Convert:
				case ExpressionType.ConvertChecked:
				case ExpressionType.Negate:
				case ExpressionType.NegateChecked:
				case ExpressionType.Not:
				case ExpressionType.Quote:
				case ExpressionType.TypeAs:
				case ExpressionType.UnaryPlus:
				case ExpressionType.Decrement:
				case ExpressionType.Increment:
				case ExpressionType.IsFalse:
				case ExpressionType.IsTrue:
				case ExpressionType.Throw:
				case ExpressionType.Unbox:
				case ExpressionType.PreIncrementAssign:
				case ExpressionType.PreDecrementAssign:
				case ExpressionType.PostIncrementAssign:
				case ExpressionType.PostDecrementAssign:
				case ExpressionType.OnesComplement:
					{
						var e = (UnaryExpression)expr;

						return e.Update(Transform(e.Operand, func));
					}

				case ExpressionType.Call:
					{
						var e = (MethodCallExpression)expr;
						var o = Transform (e.Object,    func);
						var a = Transform2(e.Arguments, func);

						return e.Update(o, a);
					}

				case ExpressionType.Conditional:
					{
						var e = (ConditionalExpression)expr;
						var s = Transform(e.Test,    func);
						var t = Transform(e.IfTrue,  func);
						var f = Transform(e.IfFalse, func);

						return e.Update(s, t, f);
					}

				case ExpressionType.Invoke:
					{
						var e  = (InvocationExpression)expr;
						var ex = Transform(e.Expression, func);
						var a  = Transform2(e.Arguments,  func);

						return e.Update(ex, a);
					}

				case ExpressionType.Lambda:
					{
						var e = (LambdaExpression)expr;
						var b = Transform(e.Body,       func);
						var p = Transform2(e.Parameters, func);

						return b != e.Body || p != e.Parameters ? Expression.Lambda(ti.Expression.Type, b, p.ToArray()) : expr;
					}

				case ExpressionType.ListInit:
					{
						var e = (ListInitExpression)expr;
						var n = Transform(e.NewExpression, func);
						var i = Transform2(e.Initializers,  p =>
						{
							var args = Transform2(p.Arguments, func);
							return args != p.Arguments? Expression.ElementInit(p.AddMethod, args): p;
						});

						return e.Update((NewExpression)n, i);
					}

				case ExpressionType.MemberAccess:
					{
						var e  = (MemberExpression)expr;
						var ex = Transform(e.Expression, func);

						return e.Update(ex);
					}

				case ExpressionType.MemberInit:
					{
						MemberBinding Modify(MemberBinding b)
						{
							switch (b.BindingType)
							{
								case MemberBindingType.Assignment:
									{
										var ma = (MemberAssignment)b;
										var ex = Transform(ma.Expression, func);

										if (ex != ma.Expression)
										{
											var memberType = ma.Member.GetMemberType();
											if (ex.Type != memberType)
												ex = Expression.Convert(ex, memberType);
											ma = Expression.Bind(ma.Member, ex);
										}

										return ma;
									}

								case MemberBindingType.ListBinding:
									{
										var ml = (MemberListBinding)b;
										var i  = Transform(ml.Initializers, p =>
										{
											var args = Transform2(p.Arguments, func);
											return args != p.Arguments? Expression.ElementInit(p.AddMethod, args): p;
										});

										if (i != ml.Initializers)
											ml = Expression.ListBind(ml.Member, i);

										return ml;
									}

								case MemberBindingType.MemberBinding:
									{
										var mm = (MemberMemberBinding)b;
										var bs = Transform(mm.Bindings, Modify);

										if (bs != mm.Bindings)
											mm = Expression.MemberBind(mm.Member);

										return mm;
									}
							}

							return b;
						}

						var e  = (MemberInitExpression)expr;
						var ne = Transform (e.NewExpression, func);
						var bb = Transform2(e.Bindings,      Modify);

						return e.Update((NewExpression)ne, bb);
					}

				case ExpressionType.New:
					{
						var e = (NewExpression)expr;
						var a = Transform2(e.Arguments, func);

						return e.Update(a);
					}

				case ExpressionType.NewArrayBounds:
					{
						var e  = (NewArrayExpression)expr;
						var ex = Transform2(e.Expressions, func);

						return e.Update(ex);
					}

				case ExpressionType.NewArrayInit:
					{
						var e  = (NewArrayExpression)expr;
						var ex = Transform2(e.Expressions, func);

						return e.Update(ex);
					}

				case ExpressionType.TypeEqual:
				case ExpressionType.TypeIs :
					{
						var e  = (TypeBinaryExpression)expr;
						var ex = Transform(e.Expression, func);

						return e.Update(ex);
					}

				case ExpressionType.Block :
					{
						var e  = (BlockExpression)expr;
						var ex = Transform2(e.Expressions, func);
						var v  = Transform2(e.Variables,   func);

						return e.Update(v, ex);
					}

				case ExpressionType.DebugInfo:
				case ExpressionType.Default  :
				case ExpressionType.Constant :
				case ExpressionType.Parameter: return ti.Expression;

				case ChangeTypeExpression.ChangeTypeType :
					{
						var e  = (ChangeTypeExpression)expr;
						var ex = Transform(e.Expression, func);

						if (ex == e.Expression)
							return expr;

						if (ex.Type == e.Type)
							return ex;

						return new ChangeTypeExpression(ex, e.Type);
					}

				case ExpressionType.Dynamic:
					{
						var e    = (DynamicExpression)expr;
						var args = Transform2(e.Arguments, func);

						return e.Update(args);
					}

				case ExpressionType.Goto:
					{
						var e = (GotoExpression)expr;
						var v = Transform(e.Value, func);

						return e.Update(e.Target, v);
					}

				case ExpressionType.Index:
					{
						var e = (IndexExpression)expr;
						var o = Transform (e.Object,    func);
						var a = Transform2(e.Arguments, func);

						return e.Update(o, a);
					}

				case ExpressionType.Label:
					{
						var e = (LabelExpression)expr;
						var v = Transform(e.DefaultValue, func);

						return e.Update(e.Target, v);
					}

				case ExpressionType.RuntimeVariables:
					{
						var e = (RuntimeVariablesExpression)expr;
						var v = Transform2(e.Variables, func);

						return e.Update(v);
					}

				case ExpressionType.Loop:
					{
						var e = (LoopExpression)expr;
						var b = Transform(e.Body, func);

						return e.Update(e.BreakLabel, e.ContinueLabel, b);
					}

				case ExpressionType.Switch:
					{
						var e = (SwitchExpression)expr;
						var s = Transform (e.SwitchValue, func);
						var c = Transform2(e.Cases,       cs => cs.Update(Transform2(cs.TestValues, func), Transform(cs.Body, func)));
						var d = Transform (e.DefaultBody, func);

						return e.Update(s, c, d);
					}

				case ExpressionType.Try:
					{
						var e = (TryExpression)expr;
						var b = Transform (e.Body,     func);
						var c = Transform2(e.Handlers, h => h.Update((ParameterExpression)Transform(h.Variable, func), Transform(h.Filter, func), Transform(h.Body, func)));
						var f = Transform (e.Finally,  func);
						var t = Transform (e.Fault,    func);

						return e.Update(b, c, f, t);
					}

				case ExpressionType.Extension:
				{
					return expr;
				}
			}

			throw new InvalidOperationException();
		}

		#endregion
	}
}
=======
﻿using System;
using System.Collections.Generic;
using System.Linq;
using System.Linq.Expressions;

using JetBrains.Annotations;

namespace LinqToDB.Expressions
{
	using LinqToDB.Extensions;

	public static class Extensions
	{
		#region GetDebugView

		private static Func<Expression,string> _getDebugView;

		/// <summary>
		/// Gets the DebugView internal property value of provided expression.
		/// </summary>
		/// <param name="expression">Expression to get DebugView.</param>
		/// <returns>DebugView value.</returns>
		public static string GetDebugView(this Expression expression)
		{
			if (_getDebugView == null)
			{
				var p = Expression.Parameter(typeof(Expression));

				try
				{
					var l = Expression.Lambda<Func<Expression,string>>(
						Expression.PropertyOrField(p, "DebugView"),
						p);

					_getDebugView = l.Compile();
				}
				catch (ArgumentException)
				{
					var l = Expression.Lambda<Func<Expression,string>>(
						Expression.Call(p, MemberHelper.MethodOf<Expression>(e => e.ToString())),
						p);

					_getDebugView = l.Compile();
				}
			}

			return _getDebugView(expression);
		}

		#endregion

		#region GetCount

		/// <summary>
		/// Returns the total number of expression items which are matching the given.
		/// <paramref name="func"/>.
		/// </summary>
		/// <param name="expr">Expression-Tree which gets counted.</param>
		/// <param name="func">Predicate which is used to test if the given expression should be counted.</param>
		public static int GetCount(this Expression expr, Func<Expression,bool> func)
		{
			var n = 0;

			expr.Visit(e =>
			{
				if (func(e))
					n++;
			});

			return n;
		}

		#endregion

		#region Visit

		static void Visit<T>(IEnumerable<T> source, Action<T> func)
		{
			foreach (var item in source)
				func(item);
		}

		static void Visit<T>(IEnumerable<T> source, Action<Expression> func)
			where T : Expression
		{
			foreach (var item in source)
				Visit(item, func);
		}

		/// <summary>
		/// Calls the given <paramref name="func"/> for each child node of the <paramref name="expr"/>.
		/// </summary>
		public static void Visit(this Expression expr, Action<Expression> func)
		{
			if (expr == null)
				return;

			switch (expr.NodeType)
			{
				case ExpressionType.Add:
				case ExpressionType.AddChecked:
				case ExpressionType.And:
				case ExpressionType.AndAlso:
				case ExpressionType.ArrayIndex:
				case ExpressionType.Assign:
				case ExpressionType.Coalesce:
				case ExpressionType.Divide:
				case ExpressionType.Equal:
				case ExpressionType.ExclusiveOr:
				case ExpressionType.GreaterThan:
				case ExpressionType.GreaterThanOrEqual:
				case ExpressionType.LeftShift:
				case ExpressionType.LessThan:
				case ExpressionType.LessThanOrEqual:
				case ExpressionType.Modulo:
				case ExpressionType.Multiply:
				case ExpressionType.MultiplyChecked:
				case ExpressionType.NotEqual:
				case ExpressionType.Or:
				case ExpressionType.OrElse:
				case ExpressionType.Power:
				case ExpressionType.RightShift:
				case ExpressionType.Subtract:
				case ExpressionType.SubtractChecked:
				case ExpressionType.AddAssign:
				case ExpressionType.AndAssign:
				case ExpressionType.DivideAssign:
				case ExpressionType.ExclusiveOrAssign:
				case ExpressionType.LeftShiftAssign:
				case ExpressionType.ModuloAssign:
				case ExpressionType.MultiplyAssign:
				case ExpressionType.OrAssign:
				case ExpressionType.PowerAssign:
				case ExpressionType.RightShiftAssign:
				case ExpressionType.SubtractAssign:
				case ExpressionType.AddAssignChecked:
				case ExpressionType.MultiplyAssignChecked:
				case ExpressionType.SubtractAssignChecked:
					{
						var e = (BinaryExpression)expr;

						Visit(e.Conversion, func);
						Visit(e.Left,       func);
						Visit(e.Right,      func);

						break;
					}

				case ExpressionType.ArrayLength:
				case ExpressionType.Convert:
				case ExpressionType.ConvertChecked:
				case ExpressionType.Negate:
				case ExpressionType.NegateChecked:
				case ExpressionType.Not:
				case ExpressionType.Quote:
				case ExpressionType.TypeAs:
				case ExpressionType.UnaryPlus:
				case ExpressionType.Decrement:
				case ExpressionType.Increment:
				case ExpressionType.IsFalse:
				case ExpressionType.IsTrue:
				case ExpressionType.Throw:
				case ExpressionType.Unbox:
				case ExpressionType.PreIncrementAssign:
				case ExpressionType.PreDecrementAssign:
				case ExpressionType.PostIncrementAssign:
				case ExpressionType.PostDecrementAssign:
				case ExpressionType.OnesComplement:
					Visit(((UnaryExpression)expr).Operand, func);
					break;

				case ExpressionType.Call:
					{
						var e = (MethodCallExpression)expr;

						Visit(e.Object,    func);
						Visit(e.Arguments, func);

						break;
					}

				case ExpressionType.Conditional:
					{
						var e = (ConditionalExpression)expr;

						Visit(e.Test,    func);
						Visit(e.IfTrue,  func);
						Visit(e.IfFalse, func);

						break;
					}

				case ExpressionType.Invoke:
					{
						var e = (InvocationExpression)expr;

						Visit(e.Expression, func);
						Visit(e.Arguments,  func);

						break;
					}

				case ExpressionType.Lambda:
					{
						var e = (LambdaExpression)expr;

						Visit(e.Body,       func);
						Visit(e.Parameters, func);

						break;
					}

				case ExpressionType.ListInit:
					{
						var e = (ListInitExpression)expr;

						Visit(e.NewExpression, func);
						Visit(e.Initializers,  ex => Visit(ex.Arguments, func));

						break;
					}

				case ExpressionType.MemberAccess: Visit(((MemberExpression)expr).Expression, func); break;

				case ExpressionType.MemberInit:
					{
						void MemberVisit(MemberBinding b)
						{
							switch (b.BindingType)
							{
								case MemberBindingType.Assignment    : Visit(((MemberAssignment)b). Expression,   func);                             break;
								case MemberBindingType.ListBinding   : Visit(((MemberListBinding)b).Initializers, p => Visit(p.Arguments, func));    break;
								case MemberBindingType.MemberBinding : Visit(((MemberMemberBinding)b).Bindings, (Action<MemberBinding>)MemberVisit); break;
							}
						}

						var e = (MemberInitExpression)expr;

						Visit(e.NewExpression, func);
						Visit(e.Bindings,      (Action<MemberBinding>)MemberVisit);

						break;
					}

				case ExpressionType.New            : Visit(((NewExpression)       expr).Arguments,   func); break;
				case ExpressionType.NewArrayBounds : Visit(((NewArrayExpression)  expr).Expressions, func); break;
				case ExpressionType.NewArrayInit   : Visit(((NewArrayExpression)  expr).Expressions, func); break;
				case ExpressionType.TypeEqual      :
				case ExpressionType.TypeIs         : Visit(((TypeBinaryExpression)expr).Expression,  func); break;

				case ExpressionType.Block:
					{
						var e = (BlockExpression)expr;

						Visit(e.Expressions, func);
						Visit(e.Variables,   func);

						break;
					}

				case ChangeTypeExpression.ChangeTypeType :
					Visit(((ChangeTypeExpression)expr).Expression,  func); break;

				case ExpressionType.Dynamic:
					{
						var e = (DynamicExpression)expr;

						Visit(e.Arguments, func);

						break;
					}

				case ExpressionType.Goto:
					{
						var e = (GotoExpression)expr;

						Visit(e.Value, func);

						break;
					}

				case ExpressionType.Index:
					{
						var e = (IndexExpression)expr;

						Visit(e.Object,    func);
						Visit(e.Arguments, func);

						break;
					}

				case ExpressionType.Label:
					{
						var e = (LabelExpression)expr;

						Visit(e.DefaultValue, func);

						break;
					}

				case ExpressionType.RuntimeVariables:
					{
						var e = (RuntimeVariablesExpression)expr;

						Visit(e.Variables, func);

						break;
					}

				case ExpressionType.Loop:
					{
						var e = (LoopExpression)expr;

						Visit(e.Body, func);

						break;
					}

				case ExpressionType.Switch:
					{
						var e = (SwitchExpression)expr;

						Visit(e.SwitchValue, func);
						Visit(e.Cases, cs => { Visit(cs.TestValues, func); Visit(cs.Body, func); });
						Visit(e.DefaultBody, func);

						break;
					}

				case ExpressionType.Try:
					{
						var e = (TryExpression)expr;

						Visit(e.Body, func);
						Visit(e.Handlers, h => { Visit(h.Variable, func); Visit(h.Filter, func); Visit(h.Body, func); });
						Visit(e.Finally, func);
						Visit(e.Fault, func);

						break;
					}

				case ExpressionType.Extension:
					{
						if (expr.CanReduce)
							Visit(expr.Reduce(), func);

						break;
					}
			}

			func(expr);
		}

		static void Visit<T>(IEnumerable<T> source, Func<T,bool> func)
		{
			foreach (var item in source)
				func(item);
		}

		static void Visit<T>(IEnumerable<T> source, Func<Expression,bool> func)
			where T : Expression
		{
			foreach (var item in source)
				Visit(item, func);
		}

		/// <summary>
		/// Calls the given <paramref name="func"/> for each node of the <paramref name="expr"/>.
		/// If the <paramref name="func"/> returns false, no childs of the tested expression will be enumerated.
		/// </summary>
		public static void Visit(this Expression expr, Func<Expression,bool> func)
		{
			if (expr == null || !func(expr))
				return;

			switch (expr.NodeType)
			{
				case ExpressionType.Add:
				case ExpressionType.AddChecked:
				case ExpressionType.And:
				case ExpressionType.AndAlso:
				case ExpressionType.ArrayIndex:
				case ExpressionType.Assign:
				case ExpressionType.Coalesce:
				case ExpressionType.Divide:
				case ExpressionType.Equal:
				case ExpressionType.ExclusiveOr:
				case ExpressionType.GreaterThan:
				case ExpressionType.GreaterThanOrEqual:
				case ExpressionType.LeftShift:
				case ExpressionType.LessThan:
				case ExpressionType.LessThanOrEqual:
				case ExpressionType.Modulo:
				case ExpressionType.Multiply:
				case ExpressionType.MultiplyChecked:
				case ExpressionType.NotEqual:
				case ExpressionType.Or:
				case ExpressionType.OrElse:
				case ExpressionType.Power:
				case ExpressionType.RightShift:
				case ExpressionType.Subtract:
				case ExpressionType.SubtractChecked:
				case ExpressionType.AddAssign:
				case ExpressionType.AndAssign:
				case ExpressionType.DivideAssign:
				case ExpressionType.ExclusiveOrAssign:
				case ExpressionType.LeftShiftAssign:
				case ExpressionType.ModuloAssign:
				case ExpressionType.MultiplyAssign:
				case ExpressionType.OrAssign:
				case ExpressionType.PowerAssign:
				case ExpressionType.RightShiftAssign:
				case ExpressionType.SubtractAssign:
				case ExpressionType.AddAssignChecked:
				case ExpressionType.MultiplyAssignChecked:
				case ExpressionType.SubtractAssignChecked:
					{
						var e = (BinaryExpression)expr;

						Visit(e.Conversion, func);
						Visit(e.Left,       func);
						Visit(e.Right,      func);

						break;
					}

				case ExpressionType.ArrayLength:
				case ExpressionType.Convert:
				case ExpressionType.ConvertChecked:
				case ExpressionType.Negate:
				case ExpressionType.NegateChecked:
				case ExpressionType.Not:
				case ExpressionType.Quote:
				case ExpressionType.TypeAs:
				case ExpressionType.UnaryPlus:
				case ExpressionType.Decrement:
				case ExpressionType.Increment:
				case ExpressionType.IsFalse:
				case ExpressionType.IsTrue:
				case ExpressionType.Throw:
				case ExpressionType.Unbox:
				case ExpressionType.PreIncrementAssign:
				case ExpressionType.PreDecrementAssign:
				case ExpressionType.PostIncrementAssign:
				case ExpressionType.PostDecrementAssign:
				case ExpressionType.OnesComplement:
					{
						Visit(((UnaryExpression)expr).Operand, func);
						break;
					}

				case ExpressionType.Call:
					{
						var e = (MethodCallExpression)expr;

						Visit(e.Object,    func);
						Visit(e.Arguments, func);

						break;
					}

				case ExpressionType.Conditional:
					{
						var e = (ConditionalExpression)expr;

						Visit(e.Test,    func);
						Visit(e.IfTrue,  func);
						Visit(e.IfFalse, func);

						break;
					}

				case ExpressionType.Invoke:
					{
						var e = (InvocationExpression)expr;

						Visit(e.Expression, func);
						Visit(e.Arguments,  func);

						break;
					}

				case ExpressionType.Lambda:
					{
						var e = (LambdaExpression)expr;

						Visit(e.Body,       func);
						Visit(e.Parameters, func);

						break;
					}

				case ExpressionType.ListInit:
					{
						var e = (ListInitExpression)expr;

						Visit(e.NewExpression, func);
						Visit(e.Initializers,  ex => Visit(ex.Arguments, func));

						break;
					}

				case ExpressionType.MemberAccess: Visit(((MemberExpression)expr).Expression, func); break;

				case ExpressionType.MemberInit:
					{
						bool Modify(MemberBinding b)
						{
							switch (b.BindingType)
							{
								case MemberBindingType.Assignment    : Visit(((MemberAssignment)b). Expression,   func);                          break;
								case MemberBindingType.ListBinding   : Visit(((MemberListBinding)b).Initializers, p => Visit(p.Arguments, func)); break;
								case MemberBindingType.MemberBinding : Visit(((MemberMemberBinding)b).Bindings,   Modify);                        break;
							}

							return true;
						}

						var e = (MemberInitExpression)expr;

						Visit(e.NewExpression, func);
						Visit(e.Bindings,      Modify);

						break;
					}

				case ExpressionType.New            : Visit(((NewExpression)       expr).Arguments,   func); break;
				case ExpressionType.NewArrayBounds : Visit(((NewArrayExpression)  expr).Expressions, func); break;
				case ExpressionType.NewArrayInit   : Visit(((NewArrayExpression)  expr).Expressions, func); break;
				case ExpressionType.TypeEqual      :
				case ExpressionType.TypeIs         : Visit(((TypeBinaryExpression)expr).Expression,  func); break;

				case ExpressionType.Block:
					{
						var e = (BlockExpression)expr;

						Visit(e.Expressions, func);
						Visit(e.Variables,   func);

						break;
					}

				case ChangeTypeExpression.ChangeTypeType :
					Visit(((ChangeTypeExpression)expr).Expression,  func);
					break;

				case ExpressionType.Dynamic:
					{
						var e = (DynamicExpression)expr;

						Visit(e.Arguments, func);

						break;
					}

				case ExpressionType.Goto:
					{
						var e = (GotoExpression)expr;

						Visit(e.Value, func);

						break;
					}

				case ExpressionType.Index:
					{
						var e = (IndexExpression)expr;

						Visit(e.Object,    func);
						Visit(e.Arguments, func);

						break;
					}

				case ExpressionType.Label:
					{
						var e = (LabelExpression)expr;

						Visit(e.DefaultValue, func);

						break;
					}

				case ExpressionType.RuntimeVariables:
					{
						var e = (RuntimeVariablesExpression)expr;

						Visit(e.Variables, func);

						break;
					}

				case ExpressionType.Loop:
					{
						var e = (LoopExpression)expr;

						Visit(e.Body, func);

						break;
					}

				case ExpressionType.Switch:
					{
						var e = (SwitchExpression)expr;

						Visit(e.SwitchValue, func);
						Visit(e.Cases, cs => { Visit(cs.TestValues, func); Visit(cs.Body, func); });
						Visit(e.DefaultBody, func);

						break;
					}

				case ExpressionType.Try:
					{
						var e = (TryExpression)expr;

						Visit(e.Body, func);
						Visit(e.Handlers, h => { Visit(h.Variable, func); Visit(h.Filter, func); Visit(h.Body, func); });
						Visit(e.Finally, func);
						Visit(e.Fault, func);

						break;
					}

				case ExpressionType.Extension:
					{
						if (expr.CanReduce)
							Visit(expr.Reduce(), func);

						break;
					}
			}
		}

		#endregion

		#region Find

		static Expression Find<T>(IEnumerable<T> source, Func<T,Expression> func)
		{
			foreach (var item in source)
			{
				var ex = func(item);
				if (ex != null)
					return ex;
			}

			return null;
		}

		static Expression Find<T>(IEnumerable<T> source, Func<Expression,bool> func)
			where T : Expression
		{
			foreach (var item in source)
			{
				var f = Find(item, func);
				if (f != null)
					return f;
			}

			return null;
		}

		/// <summary>
		/// Enumerates the expression tree and returns the <paramref name="exprToFind"/> if it's
		/// contained within the <paramref name="expr"/>.
		/// </summary>
		public static Expression Find(this Expression expr, Expression exprToFind)
		{
			return expr.Find(e => e == exprToFind);
		}

		/// <summary>
		/// Enumerates the given <paramref name="expr"/> and returns the first sub-expression
		/// which matches the given <paramref name="func"/>. If no expression was found, null is returned.
		/// </summary>
		public static Expression Find(this Expression expr, Func<Expression,bool> func)
		{
			if (expr == null || func(expr))
				return expr;

			switch (expr.NodeType)
			{
				case ExpressionType.Add:
				case ExpressionType.AddChecked:
				case ExpressionType.And:
				case ExpressionType.AndAlso:
				case ExpressionType.ArrayIndex:
				case ExpressionType.Assign:
				case ExpressionType.Coalesce:
				case ExpressionType.Divide:
				case ExpressionType.Equal:
				case ExpressionType.ExclusiveOr:
				case ExpressionType.GreaterThan:
				case ExpressionType.GreaterThanOrEqual:
				case ExpressionType.LeftShift:
				case ExpressionType.LessThan:
				case ExpressionType.LessThanOrEqual:
				case ExpressionType.Modulo:
				case ExpressionType.Multiply:
				case ExpressionType.MultiplyChecked:
				case ExpressionType.NotEqual:
				case ExpressionType.Or:
				case ExpressionType.OrElse:
				case ExpressionType.Power:
				case ExpressionType.RightShift:
				case ExpressionType.Subtract:
				case ExpressionType.SubtractChecked:
				case ExpressionType.AddAssign:
				case ExpressionType.AndAssign:
				case ExpressionType.DivideAssign:
				case ExpressionType.ExclusiveOrAssign:
				case ExpressionType.LeftShiftAssign:
				case ExpressionType.ModuloAssign:
				case ExpressionType.MultiplyAssign:
				case ExpressionType.OrAssign:
				case ExpressionType.PowerAssign:
				case ExpressionType.RightShiftAssign:
				case ExpressionType.SubtractAssign:
				case ExpressionType.AddAssignChecked:
				case ExpressionType.MultiplyAssignChecked:
				case ExpressionType.SubtractAssignChecked:
					{
						var e = (BinaryExpression)expr;

						return
							Find(e.Conversion, func) ??
							Find(e.Left,       func) ??
							Find(e.Right,      func);
					}

				case ExpressionType.ArrayLength:
				case ExpressionType.Convert:
				case ExpressionType.ConvertChecked:
				case ExpressionType.Negate:
				case ExpressionType.NegateChecked:
				case ExpressionType.Not:
				case ExpressionType.Quote:
				case ExpressionType.TypeAs:
				case ExpressionType.UnaryPlus:
				case ExpressionType.Decrement:
				case ExpressionType.Increment:
				case ExpressionType.IsFalse:
				case ExpressionType.IsTrue:
				case ExpressionType.Throw:
				case ExpressionType.Unbox:
				case ExpressionType.PreIncrementAssign:
				case ExpressionType.PreDecrementAssign:
				case ExpressionType.PostIncrementAssign:
				case ExpressionType.PostDecrementAssign:
				case ExpressionType.OnesComplement:
					return Find(((UnaryExpression)expr).Operand, func);

				case ExpressionType.Call:
					{
						var e = (MethodCallExpression)expr;

						return
							Find(e.Object,    func) ??
							Find(e.Arguments, func);
					}

				case ExpressionType.Conditional:
					{
						var e = (ConditionalExpression)expr;

						return
							Find(e.Test,    func) ??
							Find(e.IfTrue,  func) ??
							Find(e.IfFalse, func);
					}

				case ExpressionType.Invoke:
					{
						var e = (InvocationExpression)expr;

						return
							Find(e.Expression, func) ??
							Find(e.Arguments,  func);
					}

				case ExpressionType.Lambda:
					{
						var e = (LambdaExpression)expr;

						return
							Find(e.Body,       func) ??
							Find(e.Parameters, func);
					}

				case ExpressionType.ListInit:
					{
						var e = (ListInitExpression)expr;

						return
							Find(e.NewExpression, func) ??
							Find(e.Initializers,  ex => Find(ex.Arguments, func));
					}

				case ExpressionType.MemberAccess:
					return Find(((MemberExpression)expr).Expression, func);

				case ExpressionType.MemberInit:
					{
						Expression MemberFind(MemberBinding b)
						{
							switch (b.BindingType)
							{
								case MemberBindingType.Assignment    : return Find(((MemberAssignment)b).   Expression,   func);
								case MemberBindingType.ListBinding   : return Find(((MemberListBinding)b).  Initializers, p => Find(p.Arguments, func));
								case MemberBindingType.MemberBinding : return Find(((MemberMemberBinding)b).Bindings,     MemberFind);
							}

							return null;
						}

						var e = (MemberInitExpression)expr;

						return
							Find(e.NewExpression, func) ??
							Find(e.Bindings,      MemberFind);
					}

				case ExpressionType.New            : return Find(((NewExpression)       expr).Arguments,   func);
				case ExpressionType.NewArrayBounds : return Find(((NewArrayExpression)  expr).Expressions, func);
				case ExpressionType.NewArrayInit   : return Find(((NewArrayExpression)  expr).Expressions, func);
				case ExpressionType.TypeEqual      :
				case ExpressionType.TypeIs         : return Find(((TypeBinaryExpression)expr).Expression,  func);

				case ExpressionType.Block:
					{
						var e = (BlockExpression)expr;

						return
							Find(e.Expressions, func) ??
							Find(e.Variables,   func);
					}

				case ChangeTypeExpression.ChangeTypeType :
					return Find(((ChangeTypeExpression)expr).Expression, func);

				case ExpressionType.Dynamic:
					{
						var e = (DynamicExpression)expr;

						return
							Find(e.Arguments, func);
					}

				case ExpressionType.Goto:
					{
						var e = (GotoExpression)expr;

						return
							Find(e.Value, func);
					}

				case ExpressionType.Index:
					{
						var e = (IndexExpression)expr;

						return
							Find(e.Object,    func) ??
							Find(e.Arguments, func);
					}

				case ExpressionType.Label:
					{
						var e = (LabelExpression)expr;

						return
							Find(e.DefaultValue, func);
					}

				case ExpressionType.RuntimeVariables:
					{
						var e = (RuntimeVariablesExpression)expr;

						return
							Find(e.Variables, func);
					}

				case ExpressionType.Loop:
					{
						var e = (LoopExpression)expr;

						return
							Find(e.Body, func);
					}


				case ExpressionType.Switch:
					{
						var e = (SwitchExpression)expr;

						return
							Find(e.SwitchValue, func) ??
							Find(e.Cases, cs => Find(cs.TestValues, func) ?? Find(cs.Body, func)) ??
							Find(e.DefaultBody, func);
					}

				case ExpressionType.Try:
					{
						var e = (TryExpression)expr;

						return
							Find(e.Body,     func) ??
							Find(e.Handlers, h => Find(h.Variable, func) ?? Find(h.Filter, func) ?? Find(h.Body, func)) ??
							Find(e.Finally,  func) ??
							Find(e.Fault,    func);
					}

				case ExpressionType.Extension:
					if (expr.CanReduce)
						return Find(expr.Reduce(), func);

					break;
			}

			return null;
		}

		#endregion

		#region Transform

		/// <summary>
		/// Returns the body of <paramref name="lambda"/> but replaces the first parameter of that
		/// lambda expression with the <paramref name="exprToReplaceParameter"/> expression.
		/// </summary>
		public static Expression GetBody(this LambdaExpression lambda, Expression exprToReplaceParameter)
		{
			return Transform(lambda.Body, e => e == lambda.Parameters[0] ? exprToReplaceParameter : e);
		}

		/// <summary>
		/// Returns the body of <paramref name="lambda"/> but replaces the first two parameters of
		/// that lambda expression with the given replace expressions.
		/// </summary>
		public static Expression GetBody(this LambdaExpression lambda, Expression exprToReplaceParameter1, Expression exprToReplaceParameter2)
		{
			return Transform(lambda.Body, e =>
				e == lambda.Parameters[0] ? exprToReplaceParameter1 :
				e == lambda.Parameters[1] ? exprToReplaceParameter2 : e);
		}

		/// <summary>
		/// Returns the body of <paramref name="lambda"/> but replaces the first three parameters of
		/// that lambda expression with the given replace expressions.
		/// </summary>
		public static Expression GetBody(this LambdaExpression lambda, Expression exprToReplaceParameter1, Expression exprToReplaceParameter2, Expression exprToReplaceParameter3)
		{
			return Transform(lambda.Body, e =>
				e == lambda.Parameters[0] ? exprToReplaceParameter1 :
				e == lambda.Parameters[1] ? exprToReplaceParameter2 :
				e == lambda.Parameters[2] ? exprToReplaceParameter3 : e);
		}

		static IEnumerable<T> Transform<T>(ICollection<T> source, Func<T,T> func)
			where T : class
		{
			var modified = false;
			var list     = new List<T>();

			foreach (var item in source)
			{
				var e = func(item);
				list.Add(e);
				modified = modified || e != item;
			}

			return modified ? list : source;
		}

		static IEnumerable<T> Transform<T>(ICollection<T> source, Func<Expression,Expression> func)
			where T : Expression
		{
			var modified = false;
			var list     = new List<T>();

			foreach (var item in source)
			{
				var e = Transform(item, func);
				list.Add((T)e);
				modified = modified || e != item;
			}

			return modified ? list : source;
		}

		/// <summary>
		/// Enumerates the expression tree of <paramref name="expr"/> and might
		/// replace expression with the returned value of the given <paramref name="func"/>.
		/// </summary>
		/// <returns>The modified expression.</returns>
		public static Expression Transform(this Expression expr, [InstantHandle] Func<Expression,Expression> func)
		{
			if (expr == null)
				return null;

			{
				var ex = func(expr);
				if (ex != expr)
					return ex;
			}

			switch (expr.NodeType)
			{
				case ExpressionType.Add                   :
				case ExpressionType.AddChecked            :
				case ExpressionType.And                   :
				case ExpressionType.AndAlso               :
				case ExpressionType.ArrayIndex            :
				case ExpressionType.Assign                :
				case ExpressionType.Coalesce              :
				case ExpressionType.Divide                :
				case ExpressionType.Equal                 :
				case ExpressionType.ExclusiveOr           :
				case ExpressionType.GreaterThan           :
				case ExpressionType.GreaterThanOrEqual    :
				case ExpressionType.LeftShift             :
				case ExpressionType.LessThan              :
				case ExpressionType.LessThanOrEqual       :
				case ExpressionType.Modulo                :
				case ExpressionType.Multiply              :
				case ExpressionType.MultiplyChecked       :
				case ExpressionType.NotEqual              :
				case ExpressionType.Or                    :
				case ExpressionType.OrElse                :
				case ExpressionType.Power                 :
				case ExpressionType.RightShift            :
				case ExpressionType.Subtract              :
				case ExpressionType.SubtractChecked       :
				case ExpressionType.AddAssign             :
				case ExpressionType.AndAssign             :
				case ExpressionType.DivideAssign          :
				case ExpressionType.ExclusiveOrAssign     :
				case ExpressionType.LeftShiftAssign       :
				case ExpressionType.ModuloAssign          :
				case ExpressionType.MultiplyAssign        :
				case ExpressionType.OrAssign              :
				case ExpressionType.PowerAssign           :
				case ExpressionType.RightShiftAssign      :
				case ExpressionType.SubtractAssign        :
				case ExpressionType.AddAssignChecked      :
				case ExpressionType.MultiplyAssignChecked :
				case ExpressionType.SubtractAssignChecked : return TransformX((BinaryExpression)expr, func);

				case ExpressionType.ArrayLength           :
				case ExpressionType.Convert               :
				case ExpressionType.ConvertChecked        :
				case ExpressionType.Negate                :
				case ExpressionType.NegateChecked         :
				case ExpressionType.Not                   :
				case ExpressionType.Quote                 :
				case ExpressionType.TypeAs                :
				case ExpressionType.UnaryPlus             :
				case ExpressionType.Decrement             :
				case ExpressionType.Increment             :
				case ExpressionType.IsFalse               :
				case ExpressionType.IsTrue                :
				case ExpressionType.Throw                 :
				case ExpressionType.Unbox                 :
				case ExpressionType.PreIncrementAssign    :
				case ExpressionType.PreDecrementAssign    :
				case ExpressionType.PostIncrementAssign   :
				case ExpressionType.PostDecrementAssign   :
				case ExpressionType.OnesComplement        : return TransformX((UnaryExpression)expr, func);

				case ExpressionType.Call                  : return TransformX((MethodCallExpression)expr, func);
				case ExpressionType.Lambda                : return TransformX((LambdaExpression)expr,     func);
				case ExpressionType.ListInit              : return TransformX((ListInitExpression)expr,   func);
				case ExpressionType.MemberAccess          : return TransformX((MemberExpression)expr,     func);
				case ExpressionType.MemberInit            : return TransformX((MemberInitExpression)expr, func);

				case ExpressionType.Conditional           :
					{
						return ((ConditionalExpression)expr).Update(
							Transform(((ConditionalExpression)expr).Test,    func),
							Transform(((ConditionalExpression)expr).IfTrue,  func),
							Transform(((ConditionalExpression)expr).IfFalse, func));
					}

				case ExpressionType.Invoke                :
					{
						return ((InvocationExpression)expr).Update(
							Transform(((InvocationExpression)expr).Expression, func),
							Transform(((InvocationExpression)expr).Arguments,  func));
					}

				case ExpressionType.New                   :
					{
						return ((NewExpression)expr).Update(Transform(((NewExpression)expr).Arguments, func));
					}

				case ExpressionType.NewArrayBounds        : return TransformX((NewArrayExpression)expr,     func);
				case ExpressionType.NewArrayInit          : return TransformXInit((NewArrayExpression)expr, func);

				case ExpressionType.TypeEqual             :
				case ExpressionType.TypeIs                :
					{
						return ((TypeBinaryExpression) expr).Update(Transform(((TypeBinaryExpression) expr).Expression, func));
					}

				case ExpressionType.Block                 :
					{
						return ((BlockExpression)expr).Update(
							Transform(((BlockExpression)expr).Variables,   func),
							Transform(((BlockExpression)expr).Expressions, func));
					}

				case ExpressionType.DebugInfo             :
				case ExpressionType.Default               :
				case ExpressionType.Constant              :
				case ExpressionType.Parameter             : return expr;

				case ChangeTypeExpression.ChangeTypeType  : return TransformX((ChangeTypeExpression) expr, func);
				case ExpressionType.Dynamic               : return TransformX((DynamicExpression)expr,     func);

				case ExpressionType.Goto                  :
					{
						return ((GotoExpression)expr).Update(
							((GotoExpression)expr).Target,
							Transform(((GotoExpression)expr).Value, func));
					}

				case ExpressionType.Index                 :
					{
						return ((IndexExpression)expr).Update(
							Transform(((IndexExpression)expr).Object,    func),
							Transform(((IndexExpression)expr).Arguments, func));
					}

				case ExpressionType.Label                 :
					{
						return ((LabelExpression)expr).Update(
							((LabelExpression)expr).Target,
							Transform(((LabelExpression)expr).DefaultValue, func));
					}

				case ExpressionType.RuntimeVariables      :
					{
						return ((RuntimeVariablesExpression)expr).Update(Transform(((RuntimeVariablesExpression)expr).Variables, func));
					}

				case ExpressionType.Loop                  :
					{
						return ((LoopExpression)expr).Update(
							((LoopExpression)expr).BreakLabel,
							((LoopExpression)expr).ContinueLabel,
							Transform(((LoopExpression)expr).Body, func));
					}

				case ExpressionType.Switch                : return TransformX((SwitchExpression)expr, func);
				case ExpressionType.Try                   : return TransformX((TryExpression)expr,    func);
				case ExpressionType.Extension             : return TransformXE(expr,                  func);
			}

			throw new InvalidOperationException();
		}

		// ReSharper disable once InconsistentNaming
		static Expression TransformXE(Expression expr, Func<Expression,Expression> func)
		{
			return expr;
		}

		static Expression TransformX(TryExpression e, Func<Expression,Expression> func)
		{
			var b = Transform(e.Body, func);
			var c = Transform(e.Handlers,
				h => h.Update((ParameterExpression) Transform(h.Variable, func), Transform(h.Filter, func), Transform(h.Body, func)));
			var f = Transform(e.Finally, func);
			var t = Transform(e.Fault, func);

			return e.Update(b, c, f, t);
		}

		static Expression TransformX(SwitchExpression e, Func<Expression,Expression> func)
		{
			var s = Transform(e.SwitchValue, func);
			var c = Transform(e.Cases, cs => cs.Update(Transform(cs.TestValues, func), Transform(cs.Body, func)));
			var d = Transform(e.DefaultBody, func);

			return e.Update(s, c, d);
		}

		static Expression TransformX(DynamicExpression e, Func<Expression,Expression> func)
		{
			var args = Transform(e.Arguments, func);

			return e.Update(args);
		}

		static Expression TransformX(ChangeTypeExpression e, Func<Expression,Expression> func)
		{
			var ex = Transform(e.Expression, func);

			if (ex == e.Expression)
				return e;

			if (ex.Type == e.Type)
				return ex;

			return new ChangeTypeExpression(ex, e.Type);
		}

		static Expression TransformXInit(NewArrayExpression e, Func<Expression,Expression> func)
		{
			var ex = Transform(e.Expressions, func);

			return ex != e.Expressions ? Expression.NewArrayInit(e.Type.GetElementType(), ex) : e;
		}

		static Expression TransformX(NewArrayExpression e, Func<Expression,Expression> func)
		{
			var ex = Transform(e.Expressions, func);

			return ex != e.Expressions ? Expression.NewArrayBounds(e.Type, ex) : e;
		}

		static Expression TransformX(MemberInitExpression e, Func<Expression,Expression> func)
		{
			MemberBinding Modify(MemberBinding b)
			{
				switch (b.BindingType)
				{
					case MemberBindingType.Assignment:
					{
						var ma = (MemberAssignment) b;
						return ma.Update(Transform(ma.Expression, func));
					}

					case MemberBindingType.ListBinding:
					{
						var ml = (MemberListBinding) b;
						var i  = Transform(ml.Initializers, p =>
						{
							var args = Transform(p.Arguments, func);
							return args != p.Arguments ? Expression.ElementInit(p.AddMethod, args) : p;
						});

						if (i != ml.Initializers)
							ml = Expression.ListBind(ml.Member, i);

						return ml;
					}

					case MemberBindingType.MemberBinding:
					{
						var mm = (MemberMemberBinding) b;
						var bs = Transform(mm.Bindings, Modify);

						if (bs != mm.Bindings)
							mm = Expression.MemberBind(mm.Member);

						return mm;
					}
				}

				return b;
			}

			return e.Update(
				(NewExpression) Transform(e.NewExpression, func),
				Transform(e.Bindings, Modify));
		}

		static Expression TransformX(MemberExpression e, Func<Expression,Expression> func)
		{
			var ex = Transform(e.Expression, func);

			return ex != e.Expression ? Expression.MakeMemberAccess(ex, e.Member) : e;
		}

		static Expression TransformX(ListInitExpression e, Func<Expression,Expression> func)
		{
			var n = Transform(e.NewExpression, func);
			var i = Transform(e.Initializers,  p =>
			{
				var args = Transform(p.Arguments, func);
				return args != p.Arguments ? Expression.ElementInit(p.AddMethod, args) : p;
			});

			return n != e.NewExpression || i != e.Initializers ? Expression.ListInit((NewExpression) n, i) : e;
		}

		static Expression TransformX(LambdaExpression e, Func<Expression,Expression> func)
		{
			var b = Transform(e.Body,       func);
			var p = Transform(e.Parameters, func);

			return b != e.Body || p != e.Parameters ? Expression.Lambda(e.Type, b, p.ToArray()) : e;
		}

		static Expression TransformX(MethodCallExpression e, Func<Expression,Expression> func)
		{
			var o = Transform(e.Object,    func);
			var a = Transform(e.Arguments, func);

			return o != e.Object || a != e.Arguments ? Expression.Call(o, e.Method, a) : e;
		}

		static Expression TransformX(UnaryExpression e, Func<Expression,Expression> func)
		{
			var o = Transform(e.Operand, func);
			return o != e.Operand ? Expression.MakeUnary(e.NodeType, o, e.Type, e.Method) : e;
		}

		static Expression TransformX(BinaryExpression e, Func<Expression,Expression> func)
		{
			var c = Transform(e.Conversion, func);
			var l = Transform(e.Left,       func);
			var r = Transform(e.Right,      func);

			return c != e.Conversion || l != e.Left || r != e.Right
				? Expression.MakeBinary(e.NodeType, l, r, e.IsLiftedToNull, e.Method, (LambdaExpression)c)
				: e;
		}

		#endregion

		#region Transform2

		static IEnumerable<T> Transform2<T>(ICollection<T> source, Func<T,T> func)
			where T : class
		{
			var modified = false;
			var list     = new List<T>();

			foreach (var item in source)
			{
				var e = func(item);
				list.Add(e);
				modified = modified || e != item;
			}

			return modified ? list : source;
		}

		static IEnumerable<T> Transform2<T>(IEnumerable<T> source, Func<Expression,TransformInfo> func)
			where T : Expression
		{
			var modified = false;
			var list     = new List<T>();

			foreach (var item in source)
			{
				var e = Transform(item, func);
				list.Add((T)e);
				modified = modified || e != item;
			}

			return modified ? list : source;
		}

		public static Expression Transform(this Expression expr, Func<Expression,TransformInfo> func)
		{
			if (expr == null)
				return null;

			TransformInfo ti;

			{
				ti = func(expr);
				if (ti.Stop || ti.Expression != expr)
					return ti.Expression;
			}

			switch (expr.NodeType)
			{
				case ExpressionType.Add:
				case ExpressionType.AddChecked:
				case ExpressionType.And:
				case ExpressionType.AndAlso:
				case ExpressionType.ArrayIndex:
				case ExpressionType.Assign:
				case ExpressionType.Coalesce:
				case ExpressionType.Divide:
				case ExpressionType.Equal:
				case ExpressionType.ExclusiveOr:
				case ExpressionType.GreaterThan:
				case ExpressionType.GreaterThanOrEqual:
				case ExpressionType.LeftShift:
				case ExpressionType.LessThan:
				case ExpressionType.LessThanOrEqual:
				case ExpressionType.Modulo:
				case ExpressionType.Multiply:
				case ExpressionType.MultiplyChecked:
				case ExpressionType.NotEqual:
				case ExpressionType.Or:
				case ExpressionType.OrElse:
				case ExpressionType.Power:
				case ExpressionType.RightShift:
				case ExpressionType.Subtract:
				case ExpressionType.SubtractChecked:
				case ExpressionType.AddAssign:
				case ExpressionType.AndAssign:
				case ExpressionType.DivideAssign:
				case ExpressionType.ExclusiveOrAssign:
				case ExpressionType.LeftShiftAssign:
				case ExpressionType.ModuloAssign:
				case ExpressionType.MultiplyAssign:
				case ExpressionType.OrAssign:
				case ExpressionType.PowerAssign:
				case ExpressionType.RightShiftAssign:
				case ExpressionType.SubtractAssign:
				case ExpressionType.AddAssignChecked:
				case ExpressionType.MultiplyAssignChecked:
				case ExpressionType.SubtractAssignChecked:
					{
						var e = (BinaryExpression)expr;
						var c = Transform(e.Conversion, func);
						var l = Transform(e.Left,       func);
						var r = Transform(e.Right,      func);

						return e.Update(l, (LambdaExpression)c, r);
					}

				case ExpressionType.ArrayLength:
				case ExpressionType.Convert:
				case ExpressionType.ConvertChecked:
				case ExpressionType.Negate:
				case ExpressionType.NegateChecked:
				case ExpressionType.Not:
				case ExpressionType.Quote:
				case ExpressionType.TypeAs:
				case ExpressionType.UnaryPlus:
				case ExpressionType.Decrement:
				case ExpressionType.Increment:
				case ExpressionType.IsFalse:
				case ExpressionType.IsTrue:
				case ExpressionType.Throw:
				case ExpressionType.Unbox:
				case ExpressionType.PreIncrementAssign:
				case ExpressionType.PreDecrementAssign:
				case ExpressionType.PostIncrementAssign:
				case ExpressionType.PostDecrementAssign:
				case ExpressionType.OnesComplement:
					{
						var e = (UnaryExpression)expr;

						return e.Update(Transform(e.Operand, func));
					}

				case ExpressionType.Call:
					{
						var e = (MethodCallExpression)expr;
						var o = Transform (e.Object,    func);
						var a = Transform2(e.Arguments, func);

						return e.Update(o, a);
					}

				case ExpressionType.Conditional:
					{
						var e = (ConditionalExpression)expr;
						var s = Transform(e.Test,    func);
						var t = Transform(e.IfTrue,  func);
						var f = Transform(e.IfFalse, func);

						return e.Update(s, t, f);
					}

				case ExpressionType.Invoke:
					{
						var e  = (InvocationExpression)expr;
						var ex = Transform(e.Expression, func);
						var a  = Transform2(e.Arguments,  func);

						return e.Update(ex, a);
					}

				case ExpressionType.Lambda:
					{
						var e = (LambdaExpression)expr;
						var b = Transform(e.Body,       func);
						var p = Transform2(e.Parameters, func);

						return b != e.Body || p != e.Parameters ? Expression.Lambda(ti.Expression.Type, b, p.ToArray()) : expr;
					}

				case ExpressionType.ListInit:
					{
						var e = (ListInitExpression)expr;
						var n = Transform(e.NewExpression, func);
						var i = Transform2(e.Initializers,  p =>
						{
							var args = Transform2(p.Arguments, func);
							return args != p.Arguments? Expression.ElementInit(p.AddMethod, args): p;
						});

						return e.Update((NewExpression)n, i);
					}

				case ExpressionType.MemberAccess:
					{
						var e  = (MemberExpression)expr;
						var ex = Transform(e.Expression, func);

						return e.Update(ex);
					}

				case ExpressionType.MemberInit:
					{
						MemberBinding Modify(MemberBinding b)
						{
							switch (b.BindingType)
							{
								case MemberBindingType.Assignment:
									{
										var ma = (MemberAssignment)b;
										var ex = Transform(ma.Expression, func);

										if (ex != ma.Expression)
										{
											var memberType = ma.Member.GetMemberType();
											if (ex.Type != memberType)
												ex = Expression.Convert(ex, memberType);
											ma = Expression.Bind(ma.Member, ex);
										}

										return ma;
									}

								case MemberBindingType.ListBinding:
									{
										var ml = (MemberListBinding)b;
										var i  = Transform(ml.Initializers, p =>
										{
											var args = Transform2(p.Arguments, func);
											return args != p.Arguments? Expression.ElementInit(p.AddMethod, args): p;
										});

										if (i != ml.Initializers)
											ml = Expression.ListBind(ml.Member, i);

										return ml;
									}

								case MemberBindingType.MemberBinding:
									{
										var mm = (MemberMemberBinding)b;
										var bs = Transform(mm.Bindings, Modify);

										if (bs != mm.Bindings)
											mm = Expression.MemberBind(mm.Member);

										return mm;
									}
							}

							return b;
						}

						var e  = (MemberInitExpression)expr;
						var ne = Transform (e.NewExpression, func);
						var bb = Transform2(e.Bindings,      Modify);

						return e.Update((NewExpression)ne, bb);
					}

				case ExpressionType.New:
					{
						var e = (NewExpression)expr;
						var a = Transform2(e.Arguments, func);

						return e.Update(a);
					}

				case ExpressionType.NewArrayBounds:
					{
						var e  = (NewArrayExpression)expr;
						var ex = Transform2(e.Expressions, func);

						return e.Update(ex);
					}

				case ExpressionType.NewArrayInit:
					{
						var e  = (NewArrayExpression)expr;
						var ex = Transform2(e.Expressions, func);

						return e.Update(ex);
					}

				case ExpressionType.TypeEqual:
				case ExpressionType.TypeIs :
					{
						var e  = (TypeBinaryExpression)expr;
						var ex = Transform(e.Expression, func);

						return e.Update(ex);
					}

				case ExpressionType.Block :
					{
						var e  = (BlockExpression)expr;
						var ex = Transform2(e.Expressions, func);
						var v  = Transform2(e.Variables,   func);

						return e.Update(v, ex);
					}

				case ExpressionType.DebugInfo:
				case ExpressionType.Default  :
				case ExpressionType.Constant :
				case ExpressionType.Parameter: return ti.Expression;

				case ChangeTypeExpression.ChangeTypeType :
					{
						var e  = (ChangeTypeExpression)expr;
						var ex = Transform(e.Expression, func);

						if (ex == e.Expression)
							return expr;

						if (ex.Type == e.Type)
							return ex;

						return new ChangeTypeExpression(ex, e.Type);
					}

				case ExpressionType.Dynamic:
					{
						var e    = (DynamicExpression)expr;
						var args = Transform2(e.Arguments, func);

						return e.Update(args);
					}

				case ExpressionType.Goto:
					{
						var e = (GotoExpression)expr;
						var v = Transform(e.Value, func);

						return e.Update(e.Target, v);
					}

				case ExpressionType.Index:
					{
						var e = (IndexExpression)expr;
						var o = Transform (e.Object,    func);
						var a = Transform2(e.Arguments, func);

						return e.Update(o, a);
					}

				case ExpressionType.Label:
					{
						var e = (LabelExpression)expr;
						var v = Transform(e.DefaultValue, func);

						return e.Update(e.Target, v);
					}

				case ExpressionType.RuntimeVariables:
					{
						var e = (RuntimeVariablesExpression)expr;
						var v = Transform2(e.Variables, func);

						return e.Update(v);
					}

				case ExpressionType.Loop:
					{
						var e = (LoopExpression)expr;
						var b = Transform(e.Body, func);

						return e.Update(e.BreakLabel, e.ContinueLabel, b);
					}

				case ExpressionType.Switch:
					{
						var e = (SwitchExpression)expr;
						var s = Transform (e.SwitchValue, func);
						var c = Transform2(e.Cases,       cs => cs.Update(Transform2(cs.TestValues, func), Transform(cs.Body, func)));
						var d = Transform (e.DefaultBody, func);

						return e.Update(s, c, d);
					}

				case ExpressionType.Try:
					{
						var e = (TryExpression)expr;
						var b = Transform (e.Body,     func);
						var c = Transform2(e.Handlers, h => h.Update((ParameterExpression)Transform(h.Variable, func), Transform(h.Filter, func), Transform(h.Body, func)));
						var f = Transform (e.Finally,  func);
						var t = Transform (e.Fault,    func);

						return e.Update(b, c, f, t);
					}

				case ExpressionType.Extension:
				{
					return expr;
				}
			}

			throw new InvalidOperationException();
		}

		#endregion
	}
}
>>>>>>> cea1db19
<|MERGE_RESOLUTION|>--- conflicted
+++ resolved
@@ -1,4 +1,3 @@
-<<<<<<< HEAD
 ﻿using System;
 using System.Collections.Generic;
 using System.Linq;
@@ -946,6 +945,18 @@
 				e == lambda.Parameters[1] ? exprToReplaceParameter2 : e);
 		}
 
+		/// <summary>
+		/// Returns the body of <paramref name="lambda"/> but replaces the first three parameters of
+		/// that lambda expression with the given replace expressions.
+		/// </summary>
+		public static Expression GetBody(this LambdaExpression lambda, Expression exprToReplaceParameter1, Expression exprToReplaceParameter2, Expression exprToReplaceParameter3)
+		{
+			return Transform(lambda.Body, e =>
+				e == lambda.Parameters[0] ? exprToReplaceParameter1 :
+				e == lambda.Parameters[1] ? exprToReplaceParameter2 :
+				e == lambda.Parameters[2] ? exprToReplaceParameter3 : e);
+		}
+
 		static IEnumerable<T> Transform<T>(ICollection<T> source, Func<T,T> func)
 			where T : class
 		{
@@ -1692,1711 +1703,4 @@
 
 		#endregion
 	}
-}
-=======
-﻿using System;
-using System.Collections.Generic;
-using System.Linq;
-using System.Linq.Expressions;
-
-using JetBrains.Annotations;
-
-namespace LinqToDB.Expressions
-{
-	using LinqToDB.Extensions;
-
-	public static class Extensions
-	{
-		#region GetDebugView
-
-		private static Func<Expression,string> _getDebugView;
-
-		/// <summary>
-		/// Gets the DebugView internal property value of provided expression.
-		/// </summary>
-		/// <param name="expression">Expression to get DebugView.</param>
-		/// <returns>DebugView value.</returns>
-		public static string GetDebugView(this Expression expression)
-		{
-			if (_getDebugView == null)
-			{
-				var p = Expression.Parameter(typeof(Expression));
-
-				try
-				{
-					var l = Expression.Lambda<Func<Expression,string>>(
-						Expression.PropertyOrField(p, "DebugView"),
-						p);
-
-					_getDebugView = l.Compile();
-				}
-				catch (ArgumentException)
-				{
-					var l = Expression.Lambda<Func<Expression,string>>(
-						Expression.Call(p, MemberHelper.MethodOf<Expression>(e => e.ToString())),
-						p);
-
-					_getDebugView = l.Compile();
-				}
-			}
-
-			return _getDebugView(expression);
-		}
-
-		#endregion
-
-		#region GetCount
-
-		/// <summary>
-		/// Returns the total number of expression items which are matching the given.
-		/// <paramref name="func"/>.
-		/// </summary>
-		/// <param name="expr">Expression-Tree which gets counted.</param>
-		/// <param name="func">Predicate which is used to test if the given expression should be counted.</param>
-		public static int GetCount(this Expression expr, Func<Expression,bool> func)
-		{
-			var n = 0;
-
-			expr.Visit(e =>
-			{
-				if (func(e))
-					n++;
-			});
-
-			return n;
-		}
-
-		#endregion
-
-		#region Visit
-
-		static void Visit<T>(IEnumerable<T> source, Action<T> func)
-		{
-			foreach (var item in source)
-				func(item);
-		}
-
-		static void Visit<T>(IEnumerable<T> source, Action<Expression> func)
-			where T : Expression
-		{
-			foreach (var item in source)
-				Visit(item, func);
-		}
-
-		/// <summary>
-		/// Calls the given <paramref name="func"/> for each child node of the <paramref name="expr"/>.
-		/// </summary>
-		public static void Visit(this Expression expr, Action<Expression> func)
-		{
-			if (expr == null)
-				return;
-
-			switch (expr.NodeType)
-			{
-				case ExpressionType.Add:
-				case ExpressionType.AddChecked:
-				case ExpressionType.And:
-				case ExpressionType.AndAlso:
-				case ExpressionType.ArrayIndex:
-				case ExpressionType.Assign:
-				case ExpressionType.Coalesce:
-				case ExpressionType.Divide:
-				case ExpressionType.Equal:
-				case ExpressionType.ExclusiveOr:
-				case ExpressionType.GreaterThan:
-				case ExpressionType.GreaterThanOrEqual:
-				case ExpressionType.LeftShift:
-				case ExpressionType.LessThan:
-				case ExpressionType.LessThanOrEqual:
-				case ExpressionType.Modulo:
-				case ExpressionType.Multiply:
-				case ExpressionType.MultiplyChecked:
-				case ExpressionType.NotEqual:
-				case ExpressionType.Or:
-				case ExpressionType.OrElse:
-				case ExpressionType.Power:
-				case ExpressionType.RightShift:
-				case ExpressionType.Subtract:
-				case ExpressionType.SubtractChecked:
-				case ExpressionType.AddAssign:
-				case ExpressionType.AndAssign:
-				case ExpressionType.DivideAssign:
-				case ExpressionType.ExclusiveOrAssign:
-				case ExpressionType.LeftShiftAssign:
-				case ExpressionType.ModuloAssign:
-				case ExpressionType.MultiplyAssign:
-				case ExpressionType.OrAssign:
-				case ExpressionType.PowerAssign:
-				case ExpressionType.RightShiftAssign:
-				case ExpressionType.SubtractAssign:
-				case ExpressionType.AddAssignChecked:
-				case ExpressionType.MultiplyAssignChecked:
-				case ExpressionType.SubtractAssignChecked:
-					{
-						var e = (BinaryExpression)expr;
-
-						Visit(e.Conversion, func);
-						Visit(e.Left,       func);
-						Visit(e.Right,      func);
-
-						break;
-					}
-
-				case ExpressionType.ArrayLength:
-				case ExpressionType.Convert:
-				case ExpressionType.ConvertChecked:
-				case ExpressionType.Negate:
-				case ExpressionType.NegateChecked:
-				case ExpressionType.Not:
-				case ExpressionType.Quote:
-				case ExpressionType.TypeAs:
-				case ExpressionType.UnaryPlus:
-				case ExpressionType.Decrement:
-				case ExpressionType.Increment:
-				case ExpressionType.IsFalse:
-				case ExpressionType.IsTrue:
-				case ExpressionType.Throw:
-				case ExpressionType.Unbox:
-				case ExpressionType.PreIncrementAssign:
-				case ExpressionType.PreDecrementAssign:
-				case ExpressionType.PostIncrementAssign:
-				case ExpressionType.PostDecrementAssign:
-				case ExpressionType.OnesComplement:
-					Visit(((UnaryExpression)expr).Operand, func);
-					break;
-
-				case ExpressionType.Call:
-					{
-						var e = (MethodCallExpression)expr;
-
-						Visit(e.Object,    func);
-						Visit(e.Arguments, func);
-
-						break;
-					}
-
-				case ExpressionType.Conditional:
-					{
-						var e = (ConditionalExpression)expr;
-
-						Visit(e.Test,    func);
-						Visit(e.IfTrue,  func);
-						Visit(e.IfFalse, func);
-
-						break;
-					}
-
-				case ExpressionType.Invoke:
-					{
-						var e = (InvocationExpression)expr;
-
-						Visit(e.Expression, func);
-						Visit(e.Arguments,  func);
-
-						break;
-					}
-
-				case ExpressionType.Lambda:
-					{
-						var e = (LambdaExpression)expr;
-
-						Visit(e.Body,       func);
-						Visit(e.Parameters, func);
-
-						break;
-					}
-
-				case ExpressionType.ListInit:
-					{
-						var e = (ListInitExpression)expr;
-
-						Visit(e.NewExpression, func);
-						Visit(e.Initializers,  ex => Visit(ex.Arguments, func));
-
-						break;
-					}
-
-				case ExpressionType.MemberAccess: Visit(((MemberExpression)expr).Expression, func); break;
-
-				case ExpressionType.MemberInit:
-					{
-						void MemberVisit(MemberBinding b)
-						{
-							switch (b.BindingType)
-							{
-								case MemberBindingType.Assignment    : Visit(((MemberAssignment)b). Expression,   func);                             break;
-								case MemberBindingType.ListBinding   : Visit(((MemberListBinding)b).Initializers, p => Visit(p.Arguments, func));    break;
-								case MemberBindingType.MemberBinding : Visit(((MemberMemberBinding)b).Bindings, (Action<MemberBinding>)MemberVisit); break;
-							}
-						}
-
-						var e = (MemberInitExpression)expr;
-
-						Visit(e.NewExpression, func);
-						Visit(e.Bindings,      (Action<MemberBinding>)MemberVisit);
-
-						break;
-					}
-
-				case ExpressionType.New            : Visit(((NewExpression)       expr).Arguments,   func); break;
-				case ExpressionType.NewArrayBounds : Visit(((NewArrayExpression)  expr).Expressions, func); break;
-				case ExpressionType.NewArrayInit   : Visit(((NewArrayExpression)  expr).Expressions, func); break;
-				case ExpressionType.TypeEqual      :
-				case ExpressionType.TypeIs         : Visit(((TypeBinaryExpression)expr).Expression,  func); break;
-
-				case ExpressionType.Block:
-					{
-						var e = (BlockExpression)expr;
-
-						Visit(e.Expressions, func);
-						Visit(e.Variables,   func);
-
-						break;
-					}
-
-				case ChangeTypeExpression.ChangeTypeType :
-					Visit(((ChangeTypeExpression)expr).Expression,  func); break;
-
-				case ExpressionType.Dynamic:
-					{
-						var e = (DynamicExpression)expr;
-
-						Visit(e.Arguments, func);
-
-						break;
-					}
-
-				case ExpressionType.Goto:
-					{
-						var e = (GotoExpression)expr;
-
-						Visit(e.Value, func);
-
-						break;
-					}
-
-				case ExpressionType.Index:
-					{
-						var e = (IndexExpression)expr;
-
-						Visit(e.Object,    func);
-						Visit(e.Arguments, func);
-
-						break;
-					}
-
-				case ExpressionType.Label:
-					{
-						var e = (LabelExpression)expr;
-
-						Visit(e.DefaultValue, func);
-
-						break;
-					}
-
-				case ExpressionType.RuntimeVariables:
-					{
-						var e = (RuntimeVariablesExpression)expr;
-
-						Visit(e.Variables, func);
-
-						break;
-					}
-
-				case ExpressionType.Loop:
-					{
-						var e = (LoopExpression)expr;
-
-						Visit(e.Body, func);
-
-						break;
-					}
-
-				case ExpressionType.Switch:
-					{
-						var e = (SwitchExpression)expr;
-
-						Visit(e.SwitchValue, func);
-						Visit(e.Cases, cs => { Visit(cs.TestValues, func); Visit(cs.Body, func); });
-						Visit(e.DefaultBody, func);
-
-						break;
-					}
-
-				case ExpressionType.Try:
-					{
-						var e = (TryExpression)expr;
-
-						Visit(e.Body, func);
-						Visit(e.Handlers, h => { Visit(h.Variable, func); Visit(h.Filter, func); Visit(h.Body, func); });
-						Visit(e.Finally, func);
-						Visit(e.Fault, func);
-
-						break;
-					}
-
-				case ExpressionType.Extension:
-					{
-						if (expr.CanReduce)
-							Visit(expr.Reduce(), func);
-
-						break;
-					}
-			}
-
-			func(expr);
-		}
-
-		static void Visit<T>(IEnumerable<T> source, Func<T,bool> func)
-		{
-			foreach (var item in source)
-				func(item);
-		}
-
-		static void Visit<T>(IEnumerable<T> source, Func<Expression,bool> func)
-			where T : Expression
-		{
-			foreach (var item in source)
-				Visit(item, func);
-		}
-
-		/// <summary>
-		/// Calls the given <paramref name="func"/> for each node of the <paramref name="expr"/>.
-		/// If the <paramref name="func"/> returns false, no childs of the tested expression will be enumerated.
-		/// </summary>
-		public static void Visit(this Expression expr, Func<Expression,bool> func)
-		{
-			if (expr == null || !func(expr))
-				return;
-
-			switch (expr.NodeType)
-			{
-				case ExpressionType.Add:
-				case ExpressionType.AddChecked:
-				case ExpressionType.And:
-				case ExpressionType.AndAlso:
-				case ExpressionType.ArrayIndex:
-				case ExpressionType.Assign:
-				case ExpressionType.Coalesce:
-				case ExpressionType.Divide:
-				case ExpressionType.Equal:
-				case ExpressionType.ExclusiveOr:
-				case ExpressionType.GreaterThan:
-				case ExpressionType.GreaterThanOrEqual:
-				case ExpressionType.LeftShift:
-				case ExpressionType.LessThan:
-				case ExpressionType.LessThanOrEqual:
-				case ExpressionType.Modulo:
-				case ExpressionType.Multiply:
-				case ExpressionType.MultiplyChecked:
-				case ExpressionType.NotEqual:
-				case ExpressionType.Or:
-				case ExpressionType.OrElse:
-				case ExpressionType.Power:
-				case ExpressionType.RightShift:
-				case ExpressionType.Subtract:
-				case ExpressionType.SubtractChecked:
-				case ExpressionType.AddAssign:
-				case ExpressionType.AndAssign:
-				case ExpressionType.DivideAssign:
-				case ExpressionType.ExclusiveOrAssign:
-				case ExpressionType.LeftShiftAssign:
-				case ExpressionType.ModuloAssign:
-				case ExpressionType.MultiplyAssign:
-				case ExpressionType.OrAssign:
-				case ExpressionType.PowerAssign:
-				case ExpressionType.RightShiftAssign:
-				case ExpressionType.SubtractAssign:
-				case ExpressionType.AddAssignChecked:
-				case ExpressionType.MultiplyAssignChecked:
-				case ExpressionType.SubtractAssignChecked:
-					{
-						var e = (BinaryExpression)expr;
-
-						Visit(e.Conversion, func);
-						Visit(e.Left,       func);
-						Visit(e.Right,      func);
-
-						break;
-					}
-
-				case ExpressionType.ArrayLength:
-				case ExpressionType.Convert:
-				case ExpressionType.ConvertChecked:
-				case ExpressionType.Negate:
-				case ExpressionType.NegateChecked:
-				case ExpressionType.Not:
-				case ExpressionType.Quote:
-				case ExpressionType.TypeAs:
-				case ExpressionType.UnaryPlus:
-				case ExpressionType.Decrement:
-				case ExpressionType.Increment:
-				case ExpressionType.IsFalse:
-				case ExpressionType.IsTrue:
-				case ExpressionType.Throw:
-				case ExpressionType.Unbox:
-				case ExpressionType.PreIncrementAssign:
-				case ExpressionType.PreDecrementAssign:
-				case ExpressionType.PostIncrementAssign:
-				case ExpressionType.PostDecrementAssign:
-				case ExpressionType.OnesComplement:
-					{
-						Visit(((UnaryExpression)expr).Operand, func);
-						break;
-					}
-
-				case ExpressionType.Call:
-					{
-						var e = (MethodCallExpression)expr;
-
-						Visit(e.Object,    func);
-						Visit(e.Arguments, func);
-
-						break;
-					}
-
-				case ExpressionType.Conditional:
-					{
-						var e = (ConditionalExpression)expr;
-
-						Visit(e.Test,    func);
-						Visit(e.IfTrue,  func);
-						Visit(e.IfFalse, func);
-
-						break;
-					}
-
-				case ExpressionType.Invoke:
-					{
-						var e = (InvocationExpression)expr;
-
-						Visit(e.Expression, func);
-						Visit(e.Arguments,  func);
-
-						break;
-					}
-
-				case ExpressionType.Lambda:
-					{
-						var e = (LambdaExpression)expr;
-
-						Visit(e.Body,       func);
-						Visit(e.Parameters, func);
-
-						break;
-					}
-
-				case ExpressionType.ListInit:
-					{
-						var e = (ListInitExpression)expr;
-
-						Visit(e.NewExpression, func);
-						Visit(e.Initializers,  ex => Visit(ex.Arguments, func));
-
-						break;
-					}
-
-				case ExpressionType.MemberAccess: Visit(((MemberExpression)expr).Expression, func); break;
-
-				case ExpressionType.MemberInit:
-					{
-						bool Modify(MemberBinding b)
-						{
-							switch (b.BindingType)
-							{
-								case MemberBindingType.Assignment    : Visit(((MemberAssignment)b). Expression,   func);                          break;
-								case MemberBindingType.ListBinding   : Visit(((MemberListBinding)b).Initializers, p => Visit(p.Arguments, func)); break;
-								case MemberBindingType.MemberBinding : Visit(((MemberMemberBinding)b).Bindings,   Modify);                        break;
-							}
-
-							return true;
-						}
-
-						var e = (MemberInitExpression)expr;
-
-						Visit(e.NewExpression, func);
-						Visit(e.Bindings,      Modify);
-
-						break;
-					}
-
-				case ExpressionType.New            : Visit(((NewExpression)       expr).Arguments,   func); break;
-				case ExpressionType.NewArrayBounds : Visit(((NewArrayExpression)  expr).Expressions, func); break;
-				case ExpressionType.NewArrayInit   : Visit(((NewArrayExpression)  expr).Expressions, func); break;
-				case ExpressionType.TypeEqual      :
-				case ExpressionType.TypeIs         : Visit(((TypeBinaryExpression)expr).Expression,  func); break;
-
-				case ExpressionType.Block:
-					{
-						var e = (BlockExpression)expr;
-
-						Visit(e.Expressions, func);
-						Visit(e.Variables,   func);
-
-						break;
-					}
-
-				case ChangeTypeExpression.ChangeTypeType :
-					Visit(((ChangeTypeExpression)expr).Expression,  func);
-					break;
-
-				case ExpressionType.Dynamic:
-					{
-						var e = (DynamicExpression)expr;
-
-						Visit(e.Arguments, func);
-
-						break;
-					}
-
-				case ExpressionType.Goto:
-					{
-						var e = (GotoExpression)expr;
-
-						Visit(e.Value, func);
-
-						break;
-					}
-
-				case ExpressionType.Index:
-					{
-						var e = (IndexExpression)expr;
-
-						Visit(e.Object,    func);
-						Visit(e.Arguments, func);
-
-						break;
-					}
-
-				case ExpressionType.Label:
-					{
-						var e = (LabelExpression)expr;
-
-						Visit(e.DefaultValue, func);
-
-						break;
-					}
-
-				case ExpressionType.RuntimeVariables:
-					{
-						var e = (RuntimeVariablesExpression)expr;
-
-						Visit(e.Variables, func);
-
-						break;
-					}
-
-				case ExpressionType.Loop:
-					{
-						var e = (LoopExpression)expr;
-
-						Visit(e.Body, func);
-
-						break;
-					}
-
-				case ExpressionType.Switch:
-					{
-						var e = (SwitchExpression)expr;
-
-						Visit(e.SwitchValue, func);
-						Visit(e.Cases, cs => { Visit(cs.TestValues, func); Visit(cs.Body, func); });
-						Visit(e.DefaultBody, func);
-
-						break;
-					}
-
-				case ExpressionType.Try:
-					{
-						var e = (TryExpression)expr;
-
-						Visit(e.Body, func);
-						Visit(e.Handlers, h => { Visit(h.Variable, func); Visit(h.Filter, func); Visit(h.Body, func); });
-						Visit(e.Finally, func);
-						Visit(e.Fault, func);
-
-						break;
-					}
-
-				case ExpressionType.Extension:
-					{
-						if (expr.CanReduce)
-							Visit(expr.Reduce(), func);
-
-						break;
-					}
-			}
-		}
-
-		#endregion
-
-		#region Find
-
-		static Expression Find<T>(IEnumerable<T> source, Func<T,Expression> func)
-		{
-			foreach (var item in source)
-			{
-				var ex = func(item);
-				if (ex != null)
-					return ex;
-			}
-
-			return null;
-		}
-
-		static Expression Find<T>(IEnumerable<T> source, Func<Expression,bool> func)
-			where T : Expression
-		{
-			foreach (var item in source)
-			{
-				var f = Find(item, func);
-				if (f != null)
-					return f;
-			}
-
-			return null;
-		}
-
-		/// <summary>
-		/// Enumerates the expression tree and returns the <paramref name="exprToFind"/> if it's
-		/// contained within the <paramref name="expr"/>.
-		/// </summary>
-		public static Expression Find(this Expression expr, Expression exprToFind)
-		{
-			return expr.Find(e => e == exprToFind);
-		}
-
-		/// <summary>
-		/// Enumerates the given <paramref name="expr"/> and returns the first sub-expression
-		/// which matches the given <paramref name="func"/>. If no expression was found, null is returned.
-		/// </summary>
-		public static Expression Find(this Expression expr, Func<Expression,bool> func)
-		{
-			if (expr == null || func(expr))
-				return expr;
-
-			switch (expr.NodeType)
-			{
-				case ExpressionType.Add:
-				case ExpressionType.AddChecked:
-				case ExpressionType.And:
-				case ExpressionType.AndAlso:
-				case ExpressionType.ArrayIndex:
-				case ExpressionType.Assign:
-				case ExpressionType.Coalesce:
-				case ExpressionType.Divide:
-				case ExpressionType.Equal:
-				case ExpressionType.ExclusiveOr:
-				case ExpressionType.GreaterThan:
-				case ExpressionType.GreaterThanOrEqual:
-				case ExpressionType.LeftShift:
-				case ExpressionType.LessThan:
-				case ExpressionType.LessThanOrEqual:
-				case ExpressionType.Modulo:
-				case ExpressionType.Multiply:
-				case ExpressionType.MultiplyChecked:
-				case ExpressionType.NotEqual:
-				case ExpressionType.Or:
-				case ExpressionType.OrElse:
-				case ExpressionType.Power:
-				case ExpressionType.RightShift:
-				case ExpressionType.Subtract:
-				case ExpressionType.SubtractChecked:
-				case ExpressionType.AddAssign:
-				case ExpressionType.AndAssign:
-				case ExpressionType.DivideAssign:
-				case ExpressionType.ExclusiveOrAssign:
-				case ExpressionType.LeftShiftAssign:
-				case ExpressionType.ModuloAssign:
-				case ExpressionType.MultiplyAssign:
-				case ExpressionType.OrAssign:
-				case ExpressionType.PowerAssign:
-				case ExpressionType.RightShiftAssign:
-				case ExpressionType.SubtractAssign:
-				case ExpressionType.AddAssignChecked:
-				case ExpressionType.MultiplyAssignChecked:
-				case ExpressionType.SubtractAssignChecked:
-					{
-						var e = (BinaryExpression)expr;
-
-						return
-							Find(e.Conversion, func) ??
-							Find(e.Left,       func) ??
-							Find(e.Right,      func);
-					}
-
-				case ExpressionType.ArrayLength:
-				case ExpressionType.Convert:
-				case ExpressionType.ConvertChecked:
-				case ExpressionType.Negate:
-				case ExpressionType.NegateChecked:
-				case ExpressionType.Not:
-				case ExpressionType.Quote:
-				case ExpressionType.TypeAs:
-				case ExpressionType.UnaryPlus:
-				case ExpressionType.Decrement:
-				case ExpressionType.Increment:
-				case ExpressionType.IsFalse:
-				case ExpressionType.IsTrue:
-				case ExpressionType.Throw:
-				case ExpressionType.Unbox:
-				case ExpressionType.PreIncrementAssign:
-				case ExpressionType.PreDecrementAssign:
-				case ExpressionType.PostIncrementAssign:
-				case ExpressionType.PostDecrementAssign:
-				case ExpressionType.OnesComplement:
-					return Find(((UnaryExpression)expr).Operand, func);
-
-				case ExpressionType.Call:
-					{
-						var e = (MethodCallExpression)expr;
-
-						return
-							Find(e.Object,    func) ??
-							Find(e.Arguments, func);
-					}
-
-				case ExpressionType.Conditional:
-					{
-						var e = (ConditionalExpression)expr;
-
-						return
-							Find(e.Test,    func) ??
-							Find(e.IfTrue,  func) ??
-							Find(e.IfFalse, func);
-					}
-
-				case ExpressionType.Invoke:
-					{
-						var e = (InvocationExpression)expr;
-
-						return
-							Find(e.Expression, func) ??
-							Find(e.Arguments,  func);
-					}
-
-				case ExpressionType.Lambda:
-					{
-						var e = (LambdaExpression)expr;
-
-						return
-							Find(e.Body,       func) ??
-							Find(e.Parameters, func);
-					}
-
-				case ExpressionType.ListInit:
-					{
-						var e = (ListInitExpression)expr;
-
-						return
-							Find(e.NewExpression, func) ??
-							Find(e.Initializers,  ex => Find(ex.Arguments, func));
-					}
-
-				case ExpressionType.MemberAccess:
-					return Find(((MemberExpression)expr).Expression, func);
-
-				case ExpressionType.MemberInit:
-					{
-						Expression MemberFind(MemberBinding b)
-						{
-							switch (b.BindingType)
-							{
-								case MemberBindingType.Assignment    : return Find(((MemberAssignment)b).   Expression,   func);
-								case MemberBindingType.ListBinding   : return Find(((MemberListBinding)b).  Initializers, p => Find(p.Arguments, func));
-								case MemberBindingType.MemberBinding : return Find(((MemberMemberBinding)b).Bindings,     MemberFind);
-							}
-
-							return null;
-						}
-
-						var e = (MemberInitExpression)expr;
-
-						return
-							Find(e.NewExpression, func) ??
-							Find(e.Bindings,      MemberFind);
-					}
-
-				case ExpressionType.New            : return Find(((NewExpression)       expr).Arguments,   func);
-				case ExpressionType.NewArrayBounds : return Find(((NewArrayExpression)  expr).Expressions, func);
-				case ExpressionType.NewArrayInit   : return Find(((NewArrayExpression)  expr).Expressions, func);
-				case ExpressionType.TypeEqual      :
-				case ExpressionType.TypeIs         : return Find(((TypeBinaryExpression)expr).Expression,  func);
-
-				case ExpressionType.Block:
-					{
-						var e = (BlockExpression)expr;
-
-						return
-							Find(e.Expressions, func) ??
-							Find(e.Variables,   func);
-					}
-
-				case ChangeTypeExpression.ChangeTypeType :
-					return Find(((ChangeTypeExpression)expr).Expression, func);
-
-				case ExpressionType.Dynamic:
-					{
-						var e = (DynamicExpression)expr;
-
-						return
-							Find(e.Arguments, func);
-					}
-
-				case ExpressionType.Goto:
-					{
-						var e = (GotoExpression)expr;
-
-						return
-							Find(e.Value, func);
-					}
-
-				case ExpressionType.Index:
-					{
-						var e = (IndexExpression)expr;
-
-						return
-							Find(e.Object,    func) ??
-							Find(e.Arguments, func);
-					}
-
-				case ExpressionType.Label:
-					{
-						var e = (LabelExpression)expr;
-
-						return
-							Find(e.DefaultValue, func);
-					}
-
-				case ExpressionType.RuntimeVariables:
-					{
-						var e = (RuntimeVariablesExpression)expr;
-
-						return
-							Find(e.Variables, func);
-					}
-
-				case ExpressionType.Loop:
-					{
-						var e = (LoopExpression)expr;
-
-						return
-							Find(e.Body, func);
-					}
-
-
-				case ExpressionType.Switch:
-					{
-						var e = (SwitchExpression)expr;
-
-						return
-							Find(e.SwitchValue, func) ??
-							Find(e.Cases, cs => Find(cs.TestValues, func) ?? Find(cs.Body, func)) ??
-							Find(e.DefaultBody, func);
-					}
-
-				case ExpressionType.Try:
-					{
-						var e = (TryExpression)expr;
-
-						return
-							Find(e.Body,     func) ??
-							Find(e.Handlers, h => Find(h.Variable, func) ?? Find(h.Filter, func) ?? Find(h.Body, func)) ??
-							Find(e.Finally,  func) ??
-							Find(e.Fault,    func);
-					}
-
-				case ExpressionType.Extension:
-					if (expr.CanReduce)
-						return Find(expr.Reduce(), func);
-
-					break;
-			}
-
-			return null;
-		}
-
-		#endregion
-
-		#region Transform
-
-		/// <summary>
-		/// Returns the body of <paramref name="lambda"/> but replaces the first parameter of that
-		/// lambda expression with the <paramref name="exprToReplaceParameter"/> expression.
-		/// </summary>
-		public static Expression GetBody(this LambdaExpression lambda, Expression exprToReplaceParameter)
-		{
-			return Transform(lambda.Body, e => e == lambda.Parameters[0] ? exprToReplaceParameter : e);
-		}
-
-		/// <summary>
-		/// Returns the body of <paramref name="lambda"/> but replaces the first two parameters of
-		/// that lambda expression with the given replace expressions.
-		/// </summary>
-		public static Expression GetBody(this LambdaExpression lambda, Expression exprToReplaceParameter1, Expression exprToReplaceParameter2)
-		{
-			return Transform(lambda.Body, e =>
-				e == lambda.Parameters[0] ? exprToReplaceParameter1 :
-				e == lambda.Parameters[1] ? exprToReplaceParameter2 : e);
-		}
-
-		/// <summary>
-		/// Returns the body of <paramref name="lambda"/> but replaces the first three parameters of
-		/// that lambda expression with the given replace expressions.
-		/// </summary>
-		public static Expression GetBody(this LambdaExpression lambda, Expression exprToReplaceParameter1, Expression exprToReplaceParameter2, Expression exprToReplaceParameter3)
-		{
-			return Transform(lambda.Body, e =>
-				e == lambda.Parameters[0] ? exprToReplaceParameter1 :
-				e == lambda.Parameters[1] ? exprToReplaceParameter2 :
-				e == lambda.Parameters[2] ? exprToReplaceParameter3 : e);
-		}
-
-		static IEnumerable<T> Transform<T>(ICollection<T> source, Func<T,T> func)
-			where T : class
-		{
-			var modified = false;
-			var list     = new List<T>();
-
-			foreach (var item in source)
-			{
-				var e = func(item);
-				list.Add(e);
-				modified = modified || e != item;
-			}
-
-			return modified ? list : source;
-		}
-
-		static IEnumerable<T> Transform<T>(ICollection<T> source, Func<Expression,Expression> func)
-			where T : Expression
-		{
-			var modified = false;
-			var list     = new List<T>();
-
-			foreach (var item in source)
-			{
-				var e = Transform(item, func);
-				list.Add((T)e);
-				modified = modified || e != item;
-			}
-
-			return modified ? list : source;
-		}
-
-		/// <summary>
-		/// Enumerates the expression tree of <paramref name="expr"/> and might
-		/// replace expression with the returned value of the given <paramref name="func"/>.
-		/// </summary>
-		/// <returns>The modified expression.</returns>
-		public static Expression Transform(this Expression expr, [InstantHandle] Func<Expression,Expression> func)
-		{
-			if (expr == null)
-				return null;
-
-			{
-				var ex = func(expr);
-				if (ex != expr)
-					return ex;
-			}
-
-			switch (expr.NodeType)
-			{
-				case ExpressionType.Add                   :
-				case ExpressionType.AddChecked            :
-				case ExpressionType.And                   :
-				case ExpressionType.AndAlso               :
-				case ExpressionType.ArrayIndex            :
-				case ExpressionType.Assign                :
-				case ExpressionType.Coalesce              :
-				case ExpressionType.Divide                :
-				case ExpressionType.Equal                 :
-				case ExpressionType.ExclusiveOr           :
-				case ExpressionType.GreaterThan           :
-				case ExpressionType.GreaterThanOrEqual    :
-				case ExpressionType.LeftShift             :
-				case ExpressionType.LessThan              :
-				case ExpressionType.LessThanOrEqual       :
-				case ExpressionType.Modulo                :
-				case ExpressionType.Multiply              :
-				case ExpressionType.MultiplyChecked       :
-				case ExpressionType.NotEqual              :
-				case ExpressionType.Or                    :
-				case ExpressionType.OrElse                :
-				case ExpressionType.Power                 :
-				case ExpressionType.RightShift            :
-				case ExpressionType.Subtract              :
-				case ExpressionType.SubtractChecked       :
-				case ExpressionType.AddAssign             :
-				case ExpressionType.AndAssign             :
-				case ExpressionType.DivideAssign          :
-				case ExpressionType.ExclusiveOrAssign     :
-				case ExpressionType.LeftShiftAssign       :
-				case ExpressionType.ModuloAssign          :
-				case ExpressionType.MultiplyAssign        :
-				case ExpressionType.OrAssign              :
-				case ExpressionType.PowerAssign           :
-				case ExpressionType.RightShiftAssign      :
-				case ExpressionType.SubtractAssign        :
-				case ExpressionType.AddAssignChecked      :
-				case ExpressionType.MultiplyAssignChecked :
-				case ExpressionType.SubtractAssignChecked : return TransformX((BinaryExpression)expr, func);
-
-				case ExpressionType.ArrayLength           :
-				case ExpressionType.Convert               :
-				case ExpressionType.ConvertChecked        :
-				case ExpressionType.Negate                :
-				case ExpressionType.NegateChecked         :
-				case ExpressionType.Not                   :
-				case ExpressionType.Quote                 :
-				case ExpressionType.TypeAs                :
-				case ExpressionType.UnaryPlus             :
-				case ExpressionType.Decrement             :
-				case ExpressionType.Increment             :
-				case ExpressionType.IsFalse               :
-				case ExpressionType.IsTrue                :
-				case ExpressionType.Throw                 :
-				case ExpressionType.Unbox                 :
-				case ExpressionType.PreIncrementAssign    :
-				case ExpressionType.PreDecrementAssign    :
-				case ExpressionType.PostIncrementAssign   :
-				case ExpressionType.PostDecrementAssign   :
-				case ExpressionType.OnesComplement        : return TransformX((UnaryExpression)expr, func);
-
-				case ExpressionType.Call                  : return TransformX((MethodCallExpression)expr, func);
-				case ExpressionType.Lambda                : return TransformX((LambdaExpression)expr,     func);
-				case ExpressionType.ListInit              : return TransformX((ListInitExpression)expr,   func);
-				case ExpressionType.MemberAccess          : return TransformX((MemberExpression)expr,     func);
-				case ExpressionType.MemberInit            : return TransformX((MemberInitExpression)expr, func);
-
-				case ExpressionType.Conditional           :
-					{
-						return ((ConditionalExpression)expr).Update(
-							Transform(((ConditionalExpression)expr).Test,    func),
-							Transform(((ConditionalExpression)expr).IfTrue,  func),
-							Transform(((ConditionalExpression)expr).IfFalse, func));
-					}
-
-				case ExpressionType.Invoke                :
-					{
-						return ((InvocationExpression)expr).Update(
-							Transform(((InvocationExpression)expr).Expression, func),
-							Transform(((InvocationExpression)expr).Arguments,  func));
-					}
-
-				case ExpressionType.New                   :
-					{
-						return ((NewExpression)expr).Update(Transform(((NewExpression)expr).Arguments, func));
-					}
-
-				case ExpressionType.NewArrayBounds        : return TransformX((NewArrayExpression)expr,     func);
-				case ExpressionType.NewArrayInit          : return TransformXInit((NewArrayExpression)expr, func);
-
-				case ExpressionType.TypeEqual             :
-				case ExpressionType.TypeIs                :
-					{
-						return ((TypeBinaryExpression) expr).Update(Transform(((TypeBinaryExpression) expr).Expression, func));
-					}
-
-				case ExpressionType.Block                 :
-					{
-						return ((BlockExpression)expr).Update(
-							Transform(((BlockExpression)expr).Variables,   func),
-							Transform(((BlockExpression)expr).Expressions, func));
-					}
-
-				case ExpressionType.DebugInfo             :
-				case ExpressionType.Default               :
-				case ExpressionType.Constant              :
-				case ExpressionType.Parameter             : return expr;
-
-				case ChangeTypeExpression.ChangeTypeType  : return TransformX((ChangeTypeExpression) expr, func);
-				case ExpressionType.Dynamic               : return TransformX((DynamicExpression)expr,     func);
-
-				case ExpressionType.Goto                  :
-					{
-						return ((GotoExpression)expr).Update(
-							((GotoExpression)expr).Target,
-							Transform(((GotoExpression)expr).Value, func));
-					}
-
-				case ExpressionType.Index                 :
-					{
-						return ((IndexExpression)expr).Update(
-							Transform(((IndexExpression)expr).Object,    func),
-							Transform(((IndexExpression)expr).Arguments, func));
-					}
-
-				case ExpressionType.Label                 :
-					{
-						return ((LabelExpression)expr).Update(
-							((LabelExpression)expr).Target,
-							Transform(((LabelExpression)expr).DefaultValue, func));
-					}
-
-				case ExpressionType.RuntimeVariables      :
-					{
-						return ((RuntimeVariablesExpression)expr).Update(Transform(((RuntimeVariablesExpression)expr).Variables, func));
-					}
-
-				case ExpressionType.Loop                  :
-					{
-						return ((LoopExpression)expr).Update(
-							((LoopExpression)expr).BreakLabel,
-							((LoopExpression)expr).ContinueLabel,
-							Transform(((LoopExpression)expr).Body, func));
-					}
-
-				case ExpressionType.Switch                : return TransformX((SwitchExpression)expr, func);
-				case ExpressionType.Try                   : return TransformX((TryExpression)expr,    func);
-				case ExpressionType.Extension             : return TransformXE(expr,                  func);
-			}
-
-			throw new InvalidOperationException();
-		}
-
-		// ReSharper disable once InconsistentNaming
-		static Expression TransformXE(Expression expr, Func<Expression,Expression> func)
-		{
-			return expr;
-		}
-
-		static Expression TransformX(TryExpression e, Func<Expression,Expression> func)
-		{
-			var b = Transform(e.Body, func);
-			var c = Transform(e.Handlers,
-				h => h.Update((ParameterExpression) Transform(h.Variable, func), Transform(h.Filter, func), Transform(h.Body, func)));
-			var f = Transform(e.Finally, func);
-			var t = Transform(e.Fault, func);
-
-			return e.Update(b, c, f, t);
-		}
-
-		static Expression TransformX(SwitchExpression e, Func<Expression,Expression> func)
-		{
-			var s = Transform(e.SwitchValue, func);
-			var c = Transform(e.Cases, cs => cs.Update(Transform(cs.TestValues, func), Transform(cs.Body, func)));
-			var d = Transform(e.DefaultBody, func);
-
-			return e.Update(s, c, d);
-		}
-
-		static Expression TransformX(DynamicExpression e, Func<Expression,Expression> func)
-		{
-			var args = Transform(e.Arguments, func);
-
-			return e.Update(args);
-		}
-
-		static Expression TransformX(ChangeTypeExpression e, Func<Expression,Expression> func)
-		{
-			var ex = Transform(e.Expression, func);
-
-			if (ex == e.Expression)
-				return e;
-
-			if (ex.Type == e.Type)
-				return ex;
-
-			return new ChangeTypeExpression(ex, e.Type);
-		}
-
-		static Expression TransformXInit(NewArrayExpression e, Func<Expression,Expression> func)
-		{
-			var ex = Transform(e.Expressions, func);
-
-			return ex != e.Expressions ? Expression.NewArrayInit(e.Type.GetElementType(), ex) : e;
-		}
-
-		static Expression TransformX(NewArrayExpression e, Func<Expression,Expression> func)
-		{
-			var ex = Transform(e.Expressions, func);
-
-			return ex != e.Expressions ? Expression.NewArrayBounds(e.Type, ex) : e;
-		}
-
-		static Expression TransformX(MemberInitExpression e, Func<Expression,Expression> func)
-		{
-			MemberBinding Modify(MemberBinding b)
-			{
-				switch (b.BindingType)
-				{
-					case MemberBindingType.Assignment:
-					{
-						var ma = (MemberAssignment) b;
-						return ma.Update(Transform(ma.Expression, func));
-					}
-
-					case MemberBindingType.ListBinding:
-					{
-						var ml = (MemberListBinding) b;
-						var i  = Transform(ml.Initializers, p =>
-						{
-							var args = Transform(p.Arguments, func);
-							return args != p.Arguments ? Expression.ElementInit(p.AddMethod, args) : p;
-						});
-
-						if (i != ml.Initializers)
-							ml = Expression.ListBind(ml.Member, i);
-
-						return ml;
-					}
-
-					case MemberBindingType.MemberBinding:
-					{
-						var mm = (MemberMemberBinding) b;
-						var bs = Transform(mm.Bindings, Modify);
-
-						if (bs != mm.Bindings)
-							mm = Expression.MemberBind(mm.Member);
-
-						return mm;
-					}
-				}
-
-				return b;
-			}
-
-			return e.Update(
-				(NewExpression) Transform(e.NewExpression, func),
-				Transform(e.Bindings, Modify));
-		}
-
-		static Expression TransformX(MemberExpression e, Func<Expression,Expression> func)
-		{
-			var ex = Transform(e.Expression, func);
-
-			return ex != e.Expression ? Expression.MakeMemberAccess(ex, e.Member) : e;
-		}
-
-		static Expression TransformX(ListInitExpression e, Func<Expression,Expression> func)
-		{
-			var n = Transform(e.NewExpression, func);
-			var i = Transform(e.Initializers,  p =>
-			{
-				var args = Transform(p.Arguments, func);
-				return args != p.Arguments ? Expression.ElementInit(p.AddMethod, args) : p;
-			});
-
-			return n != e.NewExpression || i != e.Initializers ? Expression.ListInit((NewExpression) n, i) : e;
-		}
-
-		static Expression TransformX(LambdaExpression e, Func<Expression,Expression> func)
-		{
-			var b = Transform(e.Body,       func);
-			var p = Transform(e.Parameters, func);
-
-			return b != e.Body || p != e.Parameters ? Expression.Lambda(e.Type, b, p.ToArray()) : e;
-		}
-
-		static Expression TransformX(MethodCallExpression e, Func<Expression,Expression> func)
-		{
-			var o = Transform(e.Object,    func);
-			var a = Transform(e.Arguments, func);
-
-			return o != e.Object || a != e.Arguments ? Expression.Call(o, e.Method, a) : e;
-		}
-
-		static Expression TransformX(UnaryExpression e, Func<Expression,Expression> func)
-		{
-			var o = Transform(e.Operand, func);
-			return o != e.Operand ? Expression.MakeUnary(e.NodeType, o, e.Type, e.Method) : e;
-		}
-
-		static Expression TransformX(BinaryExpression e, Func<Expression,Expression> func)
-		{
-			var c = Transform(e.Conversion, func);
-			var l = Transform(e.Left,       func);
-			var r = Transform(e.Right,      func);
-
-			return c != e.Conversion || l != e.Left || r != e.Right
-				? Expression.MakeBinary(e.NodeType, l, r, e.IsLiftedToNull, e.Method, (LambdaExpression)c)
-				: e;
-		}
-
-		#endregion
-
-		#region Transform2
-
-		static IEnumerable<T> Transform2<T>(ICollection<T> source, Func<T,T> func)
-			where T : class
-		{
-			var modified = false;
-			var list     = new List<T>();
-
-			foreach (var item in source)
-			{
-				var e = func(item);
-				list.Add(e);
-				modified = modified || e != item;
-			}
-
-			return modified ? list : source;
-		}
-
-		static IEnumerable<T> Transform2<T>(IEnumerable<T> source, Func<Expression,TransformInfo> func)
-			where T : Expression
-		{
-			var modified = false;
-			var list     = new List<T>();
-
-			foreach (var item in source)
-			{
-				var e = Transform(item, func);
-				list.Add((T)e);
-				modified = modified || e != item;
-			}
-
-			return modified ? list : source;
-		}
-
-		public static Expression Transform(this Expression expr, Func<Expression,TransformInfo> func)
-		{
-			if (expr == null)
-				return null;
-
-			TransformInfo ti;
-
-			{
-				ti = func(expr);
-				if (ti.Stop || ti.Expression != expr)
-					return ti.Expression;
-			}
-
-			switch (expr.NodeType)
-			{
-				case ExpressionType.Add:
-				case ExpressionType.AddChecked:
-				case ExpressionType.And:
-				case ExpressionType.AndAlso:
-				case ExpressionType.ArrayIndex:
-				case ExpressionType.Assign:
-				case ExpressionType.Coalesce:
-				case ExpressionType.Divide:
-				case ExpressionType.Equal:
-				case ExpressionType.ExclusiveOr:
-				case ExpressionType.GreaterThan:
-				case ExpressionType.GreaterThanOrEqual:
-				case ExpressionType.LeftShift:
-				case ExpressionType.LessThan:
-				case ExpressionType.LessThanOrEqual:
-				case ExpressionType.Modulo:
-				case ExpressionType.Multiply:
-				case ExpressionType.MultiplyChecked:
-				case ExpressionType.NotEqual:
-				case ExpressionType.Or:
-				case ExpressionType.OrElse:
-				case ExpressionType.Power:
-				case ExpressionType.RightShift:
-				case ExpressionType.Subtract:
-				case ExpressionType.SubtractChecked:
-				case ExpressionType.AddAssign:
-				case ExpressionType.AndAssign:
-				case ExpressionType.DivideAssign:
-				case ExpressionType.ExclusiveOrAssign:
-				case ExpressionType.LeftShiftAssign:
-				case ExpressionType.ModuloAssign:
-				case ExpressionType.MultiplyAssign:
-				case ExpressionType.OrAssign:
-				case ExpressionType.PowerAssign:
-				case ExpressionType.RightShiftAssign:
-				case ExpressionType.SubtractAssign:
-				case ExpressionType.AddAssignChecked:
-				case ExpressionType.MultiplyAssignChecked:
-				case ExpressionType.SubtractAssignChecked:
-					{
-						var e = (BinaryExpression)expr;
-						var c = Transform(e.Conversion, func);
-						var l = Transform(e.Left,       func);
-						var r = Transform(e.Right,      func);
-
-						return e.Update(l, (LambdaExpression)c, r);
-					}
-
-				case ExpressionType.ArrayLength:
-				case ExpressionType.Convert:
-				case ExpressionType.ConvertChecked:
-				case ExpressionType.Negate:
-				case ExpressionType.NegateChecked:
-				case ExpressionType.Not:
-				case ExpressionType.Quote:
-				case ExpressionType.TypeAs:
-				case ExpressionType.UnaryPlus:
-				case ExpressionType.Decrement:
-				case ExpressionType.Increment:
-				case ExpressionType.IsFalse:
-				case ExpressionType.IsTrue:
-				case ExpressionType.Throw:
-				case ExpressionType.Unbox:
-				case ExpressionType.PreIncrementAssign:
-				case ExpressionType.PreDecrementAssign:
-				case ExpressionType.PostIncrementAssign:
-				case ExpressionType.PostDecrementAssign:
-				case ExpressionType.OnesComplement:
-					{
-						var e = (UnaryExpression)expr;
-
-						return e.Update(Transform(e.Operand, func));
-					}
-
-				case ExpressionType.Call:
-					{
-						var e = (MethodCallExpression)expr;
-						var o = Transform (e.Object,    func);
-						var a = Transform2(e.Arguments, func);
-
-						return e.Update(o, a);
-					}
-
-				case ExpressionType.Conditional:
-					{
-						var e = (ConditionalExpression)expr;
-						var s = Transform(e.Test,    func);
-						var t = Transform(e.IfTrue,  func);
-						var f = Transform(e.IfFalse, func);
-
-						return e.Update(s, t, f);
-					}
-
-				case ExpressionType.Invoke:
-					{
-						var e  = (InvocationExpression)expr;
-						var ex = Transform(e.Expression, func);
-						var a  = Transform2(e.Arguments,  func);
-
-						return e.Update(ex, a);
-					}
-
-				case ExpressionType.Lambda:
-					{
-						var e = (LambdaExpression)expr;
-						var b = Transform(e.Body,       func);
-						var p = Transform2(e.Parameters, func);
-
-						return b != e.Body || p != e.Parameters ? Expression.Lambda(ti.Expression.Type, b, p.ToArray()) : expr;
-					}
-
-				case ExpressionType.ListInit:
-					{
-						var e = (ListInitExpression)expr;
-						var n = Transform(e.NewExpression, func);
-						var i = Transform2(e.Initializers,  p =>
-						{
-							var args = Transform2(p.Arguments, func);
-							return args != p.Arguments? Expression.ElementInit(p.AddMethod, args): p;
-						});
-
-						return e.Update((NewExpression)n, i);
-					}
-
-				case ExpressionType.MemberAccess:
-					{
-						var e  = (MemberExpression)expr;
-						var ex = Transform(e.Expression, func);
-
-						return e.Update(ex);
-					}
-
-				case ExpressionType.MemberInit:
-					{
-						MemberBinding Modify(MemberBinding b)
-						{
-							switch (b.BindingType)
-							{
-								case MemberBindingType.Assignment:
-									{
-										var ma = (MemberAssignment)b;
-										var ex = Transform(ma.Expression, func);
-
-										if (ex != ma.Expression)
-										{
-											var memberType = ma.Member.GetMemberType();
-											if (ex.Type != memberType)
-												ex = Expression.Convert(ex, memberType);
-											ma = Expression.Bind(ma.Member, ex);
-										}
-
-										return ma;
-									}
-
-								case MemberBindingType.ListBinding:
-									{
-										var ml = (MemberListBinding)b;
-										var i  = Transform(ml.Initializers, p =>
-										{
-											var args = Transform2(p.Arguments, func);
-											return args != p.Arguments? Expression.ElementInit(p.AddMethod, args): p;
-										});
-
-										if (i != ml.Initializers)
-											ml = Expression.ListBind(ml.Member, i);
-
-										return ml;
-									}
-
-								case MemberBindingType.MemberBinding:
-									{
-										var mm = (MemberMemberBinding)b;
-										var bs = Transform(mm.Bindings, Modify);
-
-										if (bs != mm.Bindings)
-											mm = Expression.MemberBind(mm.Member);
-
-										return mm;
-									}
-							}
-
-							return b;
-						}
-
-						var e  = (MemberInitExpression)expr;
-						var ne = Transform (e.NewExpression, func);
-						var bb = Transform2(e.Bindings,      Modify);
-
-						return e.Update((NewExpression)ne, bb);
-					}
-
-				case ExpressionType.New:
-					{
-						var e = (NewExpression)expr;
-						var a = Transform2(e.Arguments, func);
-
-						return e.Update(a);
-					}
-
-				case ExpressionType.NewArrayBounds:
-					{
-						var e  = (NewArrayExpression)expr;
-						var ex = Transform2(e.Expressions, func);
-
-						return e.Update(ex);
-					}
-
-				case ExpressionType.NewArrayInit:
-					{
-						var e  = (NewArrayExpression)expr;
-						var ex = Transform2(e.Expressions, func);
-
-						return e.Update(ex);
-					}
-
-				case ExpressionType.TypeEqual:
-				case ExpressionType.TypeIs :
-					{
-						var e  = (TypeBinaryExpression)expr;
-						var ex = Transform(e.Expression, func);
-
-						return e.Update(ex);
-					}
-
-				case ExpressionType.Block :
-					{
-						var e  = (BlockExpression)expr;
-						var ex = Transform2(e.Expressions, func);
-						var v  = Transform2(e.Variables,   func);
-
-						return e.Update(v, ex);
-					}
-
-				case ExpressionType.DebugInfo:
-				case ExpressionType.Default  :
-				case ExpressionType.Constant :
-				case ExpressionType.Parameter: return ti.Expression;
-
-				case ChangeTypeExpression.ChangeTypeType :
-					{
-						var e  = (ChangeTypeExpression)expr;
-						var ex = Transform(e.Expression, func);
-
-						if (ex == e.Expression)
-							return expr;
-
-						if (ex.Type == e.Type)
-							return ex;
-
-						return new ChangeTypeExpression(ex, e.Type);
-					}
-
-				case ExpressionType.Dynamic:
-					{
-						var e    = (DynamicExpression)expr;
-						var args = Transform2(e.Arguments, func);
-
-						return e.Update(args);
-					}
-
-				case ExpressionType.Goto:
-					{
-						var e = (GotoExpression)expr;
-						var v = Transform(e.Value, func);
-
-						return e.Update(e.Target, v);
-					}
-
-				case ExpressionType.Index:
-					{
-						var e = (IndexExpression)expr;
-						var o = Transform (e.Object,    func);
-						var a = Transform2(e.Arguments, func);
-
-						return e.Update(o, a);
-					}
-
-				case ExpressionType.Label:
-					{
-						var e = (LabelExpression)expr;
-						var v = Transform(e.DefaultValue, func);
-
-						return e.Update(e.Target, v);
-					}
-
-				case ExpressionType.RuntimeVariables:
-					{
-						var e = (RuntimeVariablesExpression)expr;
-						var v = Transform2(e.Variables, func);
-
-						return e.Update(v);
-					}
-
-				case ExpressionType.Loop:
-					{
-						var e = (LoopExpression)expr;
-						var b = Transform(e.Body, func);
-
-						return e.Update(e.BreakLabel, e.ContinueLabel, b);
-					}
-
-				case ExpressionType.Switch:
-					{
-						var e = (SwitchExpression)expr;
-						var s = Transform (e.SwitchValue, func);
-						var c = Transform2(e.Cases,       cs => cs.Update(Transform2(cs.TestValues, func), Transform(cs.Body, func)));
-						var d = Transform (e.DefaultBody, func);
-
-						return e.Update(s, c, d);
-					}
-
-				case ExpressionType.Try:
-					{
-						var e = (TryExpression)expr;
-						var b = Transform (e.Body,     func);
-						var c = Transform2(e.Handlers, h => h.Update((ParameterExpression)Transform(h.Variable, func), Transform(h.Filter, func), Transform(h.Body, func)));
-						var f = Transform (e.Finally,  func);
-						var t = Transform (e.Fault,    func);
-
-						return e.Update(b, c, f, t);
-					}
-
-				case ExpressionType.Extension:
-				{
-					return expr;
-				}
-			}
-
-			throw new InvalidOperationException();
-		}
-
-		#endregion
-	}
-}
->>>>>>> cea1db19
+}