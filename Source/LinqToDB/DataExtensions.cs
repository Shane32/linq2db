--- conflicted
+++ resolved
@@ -1,979 +1,959 @@
-﻿using System;
-using System.Collections.Generic;
-using System.Linq;
-using System.Linq.Expressions;
-using System.Reflection;
-using System.Threading;
-using System.Threading.Tasks;
-
-using JetBrains.Annotations;
-
-namespace LinqToDB
-{
-	using Extensions;
-	using Linq;
-	using SqlQuery;
-	using Common;
-	using Expressions;
-
-	/// <summary>
-	/// Data context extension methods.
-	/// </summary>
-	[PublicAPI]
-	public static partial class DataExtensions
-	{
-		#region Table Helpers
-
-		/// <summary>
-		/// Returns queryable source for specified mapping class for current connection, mapped to database table or view.
-		/// </summary>
-		/// <typeparam name="T">Mapping class type.</typeparam>
-		/// <param name="dataContext">Data connection context.</param>
-		/// <returns>Queryable source.</returns>
-		[LinqTunnel]
-		[Pure]
-		public static ITable<T> GetTable<T>(this IDataContext dataContext)
-			where T : class
-		{
-			return new Table<T>(dataContext);
-		}
-
-		/// <summary>
-		/// Returns queryable source for specified mapping class for current connection, mapped to table expression or function.
-		/// It could be used e.g. for queries to table-valued functions or to decorate queried table with hints.
-		/// </summary>
-		/// <typeparam name="T">Mapping class type.</typeparam>
-		/// <param name="dataContext">Data connection context.</param>
-		/// <param name="instance">Instance object for <paramref name="methodInfo"/> method or null for static method.</param>
-		/// <param name="methodInfo">Method, decorated with expression attribute, based on <see cref="LinqToDB.Sql.TableFunctionAttribute"/>.</param>
-		/// <param name="parameters">Parameters for <paramref name="methodInfo"/> method.</param>
-		/// <returns>Queryable source.</returns>
-		[LinqTunnel]
-		[Pure]
-		public static ITable<T> GetTable<T>(
-			this IDataContext dataContext,
-			object instance,
-			[NotNull] MethodInfo methodInfo,
-			[NotNull] params object[] parameters)
-			where T : class
-		{
-			if (methodInfo == null) throw new ArgumentNullException(nameof(methodInfo));
-			if (parameters == null) throw new ArgumentNullException(nameof(parameters));
-
-			if (!typeof(ITable<>).IsSameOrParentOf(methodInfo.ReturnType))
-				throw new LinqException(
-					"Method '{0}.{1}' must return type 'ITable<{2}>'",
-					methodInfo.Name, methodInfo.DeclaringType.FullName, typeof(T).FullName);
-
-			Expression expr;
-
-			if (parameters.Length > 0)
-			{
-				var pis  = methodInfo.GetParameters();
-				var args = new List<Expression>(parameters.Length);
-
-				for (var i = 0; i < parameters.Length; i++)
-				{
-					var type = pis[i].ParameterType;
-					args.Add(Expression.Constant(parameters[i], type.IsByRef ? type.GetElementType() : type));
-				}
-
-				expr = Expression.Call(instance == null ? null : Expression.Constant(instance), methodInfo, args);
-			}
-			else
-				expr = Expression.Call(instance == null ? null : Expression.Constant(instance), methodInfo);
-
-			return new Table<T>(dataContext, expr);
-		}
-
-		#endregion
-
-		#region Compile
-
-		/// <summary>
-		/// Compiles the query.
-		/// </summary>
-		/// <returns>
-		/// A generic delegate that represents the compiled query.
-		/// </returns>
-		/// <param name="dataContext">Data connection context.</param>
-		/// <param name="query">The query expression to be compiled.</param>
-		/// <typeparam name="TDc">Type of data context parameter, passed to compiled query.</typeparam>
-		/// <typeparam name="TResult">Query result type.</typeparam>
-		public static Func<TDc,TResult> Compile<TDc,TResult>(
-			[NotNull] this IDataContext dataContext,
-			[NotNull] Expression<Func<TDc,TResult>> query)
-			where TDc : IDataContext
-		{
-			return CompiledQuery.Compile(query);
-		}
-
-		/// <summary>
-		/// Compiles the query with parameter.
-		/// </summary>
-		/// <returns>
-		/// A generic delegate that represents the compiled query.
-		/// </returns>
-		/// <param name="dataContext">Data connection context.</param>
-		/// <param name="query">The query expression to be compiled.</param>
-		/// <typeparam name="TDc">Type of data context parameter, passed to compiled query.</typeparam>
-		/// <typeparam name="TArg1">Type of parameter for compiled query.</typeparam>
-		/// <typeparam name="TResult">Query result type.</typeparam>
-		public static Func<TDc,TArg1,TResult> Compile<TDc,TArg1, TResult>(
-			[NotNull] this IDataContext dataContext,
-			[NotNull] Expression<Func<TDc,TArg1,TResult>> query)
-			where TDc : IDataContext
-		{
-			return CompiledQuery.Compile(query);
-		}
-
-		/// <summary>
-		/// Compiles the query with two parameters.
-		/// </summary>
-		/// <returns>
-		/// A generic delegate that represents the compiled query.
-		/// </returns>
-		/// <param name="dataContext">Data connection context.</param>
-		/// <param name="query">The query expression to be compiled.</param>
-		/// <typeparam name="TDc">Type of data context parameter, passed to compiled query.</typeparam>
-		/// <typeparam name="TArg1">Type of first parameter for compiled query.</typeparam>
-		/// <typeparam name="TArg2">Type of second parameter for compiled query.</typeparam>
-		/// <typeparam name="TResult">Query result type.</typeparam>
-		public static Func<TDc,TArg1,TArg2,TResult> Compile<TDc,TArg1,TArg2,TResult>(
-			[NotNull] this IDataContext dataContext,
-			[NotNull] Expression<Func<TDc,TArg1,TArg2,TResult>> query)
-			where TDc : IDataContext
-		{
-			return CompiledQuery.Compile(query);
-		}
-
-		/// <summary>
-		/// Compiles the query with three parameters.
-		/// </summary>
-		/// <returns>
-		/// A generic delegate that represents the compiled query.
-		/// </returns>
-		/// <param name="dataContext">Data connection context.</param>
-		/// <param name="query">The query expression to be compiled.</param>
-		/// <typeparam name="TDc">Type of data context parameter, passed to compiled query.</typeparam>
-		/// <typeparam name="TArg1">Type of first parameter for compiled query.</typeparam>
-		/// <typeparam name="TArg2">Type of second parameter for compiled query.</typeparam>
-		/// <typeparam name="TArg3">Type of third parameter for compiled query.</typeparam>
-		/// <typeparam name="TResult">Query result type.</typeparam>
-		public static Func<TDc,TArg1,TArg2,TArg3,TResult> Compile<TDc,TArg1,TArg2,TArg3,TResult>(
-			[NotNull] this IDataContext dataContext,
-			[NotNull] Expression<Func<TDc,TArg1,TArg2,TArg3,TResult>> query)
-			where TDc : IDataContext
-		{
-			return CompiledQuery.Compile(query);
-		}
-
-		#endregion
-
-		#region Insert
-
-		/// <summary>
-		/// Inserts record into table, identified by <typeparamref name="T"/> mapping class, using values from <paramref name="obj"/> parameter.
-		/// </summary>
-		/// <typeparam name="T">Mapping class.</typeparam>
-		/// <param name="dataContext">Database connection context.</param>
-		/// <param name="obj">Object with data to insert.</param>
-		/// <param name="tableName">Optional table name to override default table name, extracted from <typeparamref name="T"/> mapping.</param>
-		/// <param name="databaseName">Optional database name, to override default database name. See <see cref="LinqExtensions.DatabaseName{T}(ITable{T}, string)"/> method for support information per provider.</param>
-		/// <param name="schemaName">Optional schema/owner name, to override default name. See <see cref="LinqExtensions.SchemaName{T}(ITable{T}, string)"/> method for support information per provider.</param>
-		/// <param name="serverName">Optional linked server name. See <see cref="LinqExtensions.ServerName{T}(ITable{T}, string)"/> method for support information per provider.</param>
-		/// <returns>Number of affected records.</returns>
-		public static int Insert<T>([NotNull] this IDataContext dataContext, T obj,
-			string tableName = null, string databaseName = null, string schemaName = null, string serverName = null)
-		{
-			if (dataContext == null) throw new ArgumentNullException(nameof(dataContext));
-			return QueryRunner.Insert<T>.Query(dataContext, obj, tableName, serverName, databaseName, schemaName);
-		}
-
-		/// <summary>
-		/// Inserts record asynchronously into table, identified by <typeparamref name="T"/> mapping class, using values from <paramref name="obj"/> parameter.
-		/// </summary>
-		/// <typeparam name="T">Mapping class.</typeparam>
-		/// <param name="dataContext">Database connection context.</param>
-		/// <param name="obj">Object with data to insert.</param>
-		/// <param name="tableName">Optional table name to override default table name, extracted from <typeparamref name="T"/> mapping.</param>
-		/// <param name="databaseName">Optional database name, to override default database name. See <see cref="LinqExtensions.DatabaseName{T}(ITable{T}, string)"/> method for support information per provider.</param>
-		/// <param name="schemaName">Optional schema/owner name, to override default name. See <see cref="LinqExtensions.SchemaName{T}(ITable{T}, string)"/> method for support information per provider.</param>
-		/// <param name="serverName">Optional linked server name. See <see cref="LinqExtensions.ServerName{T}(ITable{T}, string)"/> method for support information per provider.</param>
-		/// <param name="token">Optional asynchronous operation cancellation token.</param>
-		/// <returns>Number of affected records.</returns>
-		public static Task<int> InsertAsync<T>(
-			[NotNull] this IDataContext dataContext,
-			T obj,
-			string            tableName    = null,
-			string            databaseName = null,
-			string            schemaName   = null,
-			string            serverName   = null,
-			CancellationToken token        = default)
-		{
-			if (dataContext == null) throw new ArgumentNullException(nameof(dataContext));
-			return QueryRunner.Insert<T>.QueryAsync(dataContext, obj, tableName, serverName, databaseName, schemaName, token);
-		}
-
-		#endregion
-
-		#region InsertOrReplace
-
-		/// <summary>
-		/// Inserts new record into table, identified by <typeparamref name="T"/> mapping class, using values from <paramref name="obj"/> parameter
-		/// or update exising record, identified by match on primary key value.
-		/// </summary>
-		/// <typeparam name="T">Mapping class.</typeparam>
-		/// <param name="dataContext">Database connection context.</param>
-		/// <param name="obj">Object with data to insert or update.</param>
-		/// <param name="tableName">Optional table name to override default table name, extracted from <typeparamref name="T"/> mapping.</param>
-		/// <param name="databaseName">Optional database name, to override default database name. See <see cref="LinqExtensions.DatabaseName{T}(ITable{T}, string)"/> method for support information per provider.</param>
-		/// <param name="schemaName">Optional schema/owner name, to override default name. See <see cref="LinqExtensions.SchemaName{T}(ITable{T}, string)"/> method for support information per provider.</param>		
-		/// <param name="serverName">Optional linked server name. See <see cref="LinqExtensions.ServerName{T}(ITable{T}, string)"/> method for support information per provider.</param>
-		/// <returns>Number of affected records.</returns>
-		public static int InsertOrReplace<T>([NotNull] this IDataContext dataContext, T obj, string tableName = null, string databaseName = null, string schemaName = null, string serverName = null)
-		{
-			if (dataContext == null) throw new ArgumentNullException(nameof(dataContext));
-			return QueryRunner.InsertOrReplace<T>.Query(dataContext, obj, tableName, serverName, databaseName, schemaName);
-		}
-
-		/// <summary>
-		/// Asynchronously inserts new record into table, identified by <typeparamref name="T"/> mapping class, using values from <paramref name="obj"/> parameter
-		/// or update exising record, identified by match on primary key value.
-		/// </summary>
-		/// <typeparam name="T">Mapping class.</typeparam>
-		/// <param name="dataContext">Database connection context.</param>
-		/// <param name="obj">Object with data to insert or update.</param>
-		/// <param name="tableName">Optional table name to override default table name, extracted from <typeparamref name="T"/> mapping.</param>
-		/// <param name="databaseName">Optional database name, to override default database name. See <see cref="LinqExtensions.DatabaseName{T}(ITable{T}, string)"/> method for support information per provider.</param>
-		/// <param name="schemaName">Optional schema/owner name, to override default name. See <see cref="LinqExtensions.SchemaName{T}(ITable{T}, string)"/> method for support information per provider.</param>		
-		/// <param name="serverName">Optional linked server name. See <see cref="LinqExtensions.ServerName{T}(ITable{T}, string)"/> method for support information per provider.</param>
-		/// <param name="token">Optional asynchronous operation cancellation token.</param>
-		/// <returns>Number of affected records.</returns>
-		public static Task<int> InsertOrReplaceAsync<T>(
-			[NotNull] this IDataContext dataContext,
-			T obj,
-			string            tableName    = null,
-			string            databaseName = null,
-			string            schemaName   = null,
-			string            serverName   = null,
-			CancellationToken token        = default)
-		{
-			if (dataContext == null) throw new ArgumentNullException(nameof(dataContext));
-			return QueryRunner.InsertOrReplace<T>.QueryAsync(dataContext, obj, tableName, serverName, databaseName, schemaName, token);
-		}
-
-		#endregion
-
-		#region InsertWithIdentity
-
-		/// <summary>
-		/// Inserts record into table, identified by <typeparamref name="T"/> mapping class, using values from <paramref name="obj"/> parameter.
-		/// Returns identity value for inserted record.
-		/// </summary>
-		/// <typeparam name="T">Mapping class.</typeparam>
-		/// <param name="dataContext">Database connection context.</param>
-		/// <param name="obj">Object with data to insert.</param>
-		/// <param name="tableName">Optional table name to override default table name, extracted from <typeparamref name="T"/> mapping.</param>
-		/// <param name="databaseName">Optional database name, to override default database name. See <see cref="LinqExtensions.DatabaseName{T}(ITable{T}, string)"/> method for support information per provider.</param>
-		/// <param name="schemaName">Optional schema/owner name, to override default name. See <see cref="LinqExtensions.SchemaName{T}(ITable{T}, string)"/> method for support information per provider.</param>		
-		/// <param name="serverName">Optional linked server name. See <see cref="LinqExtensions.ServerName{T}(ITable{T}, string)"/> method for support information per provider.</param>
-		/// <returns>Inserted record's identity value.</returns>
-		public static object InsertWithIdentity<T>([NotNull] this IDataContext dataContext, T obj, string tableName = null, string databaseName = null, string schemaName = null, string serverName = null)
-		{
-			if (dataContext == null) throw new ArgumentNullException(nameof(dataContext));
-			return QueryRunner.InsertWithIdentity<T>.Query(dataContext, obj, tableName, serverName, databaseName, schemaName);
-		}
-
-		/// <summary>
-		/// Inserts record into table, identified by <typeparamref name="T"/> mapping class, using values from <paramref name="obj"/> parameter.
-		/// Returns identity value for inserted record as <see cref="int"/> value.
-		/// </summary>
-		/// <typeparam name="T">Mapping class.</typeparam>
-		/// <param name="dataContext">Database connection context.</param>
-		/// <param name="obj">Object with data to insert.</param>
-		/// <param name="tableName">Optional table name to override default table name, extracted from <typeparamref name="T"/> mapping.</param>
-		/// <param name="databaseName">Optional database name, to override default database name. See <see cref="LinqExtensions.DatabaseName{T}(ITable{T}, string)"/> method for support information per provider.</param>
-		/// <param name="schemaName">Optional schema/owner name, to override default name. See <see cref="LinqExtensions.SchemaName{T}(ITable{T}, string)"/> method for support information per provider.</param>
-		/// <param name="serverName">Optional linked server name. See <see cref="LinqExtensions.ServerName{T}(ITable{T}, string)"/> method for support information per provider.</param>
-		/// <returns>Inserted record's identity value.</returns>
-		public static int InsertWithInt32Identity<T>([NotNull] this IDataContext dataContext, T obj, string tableName = null, string databaseName = null, string schemaName = null, string serverName = null)
-		{
-			if (dataContext == null) throw new ArgumentNullException(nameof(dataContext));
-			return dataContext.MappingSchema.ChangeTypeTo<int>(QueryRunner.InsertWithIdentity<T>.Query(dataContext, obj, tableName, serverName, databaseName, schemaName));
-		}
-
-		/// <summary>
-		/// Inserts record into table, identified by <typeparamref name="T"/> mapping class, using values from <paramref name="obj"/> parameter.
-		/// Returns identity value for inserted record as <see cref="long"/> value.
-		/// </summary>
-		/// <typeparam name="T">Mapping class.</typeparam>
-		/// <param name="dataContext">Database connection context.</param>
-		/// <param name="obj">Object with data to insert.</param>
-		/// <param name="tableName">Optional table name to override default table name, extracted from <typeparamref name="T"/> mapping.</param>
-		/// <param name="databaseName">Optional database name, to override default database name. See <see cref="LinqExtensions.DatabaseName{T}(ITable{T}, string)"/> method for support information per provider.</param>
-		/// <param name="schemaName">Optional schema/owner name, to override default name. See <see cref="LinqExtensions.SchemaName{T}(ITable{T}, string)"/> method for support information per provider.</param>
-		/// <param name="serverName">Optional linked server name. See <see cref="LinqExtensions.ServerName{T}(ITable{T}, string)"/> method for support information per provider.</param>
-		/// <returns>Inserted record's identity value.</returns>
-		public static long InsertWithInt64Identity<T>([NotNull] this IDataContext dataContext, T obj, string tableName = null, string databaseName = null, string schemaName = null, string serverName = null)
-		{
-			if (dataContext == null) throw new ArgumentNullException(nameof(dataContext));
-			return dataContext.MappingSchema.ChangeTypeTo<long>(QueryRunner.InsertWithIdentity<T>.Query(dataContext, obj, tableName, serverName, databaseName, schemaName));
-		}
-
-		/// <summary>
-		/// Inserts record into table, identified by <typeparamref name="T"/> mapping class, using values from <paramref name="obj"/> parameter.
-		/// Returns identity value for inserted record as <see cref="decimal"/> value.
-		/// </summary>
-		/// <typeparam name="T">Mapping class.</typeparam>
-		/// <param name="dataContext">Database connection context.</param>
-		/// <param name="obj">Object with data to insert.</param>
-		/// <param name="tableName">Optional table name to override default table name, extracted from <typeparamref name="T"/> mapping.</param>
-		/// <param name="databaseName">Optional database name, to override default database name. See <see cref="LinqExtensions.DatabaseName{T}(ITable{T}, string)"/> method for support information per provider.</param>
-		/// <param name="schemaName">Optional schema/owner name, to override default name. See <see cref="LinqExtensions.SchemaName{T}(ITable{T}, string)"/> method for support information per provider.</param>
-		/// <param name="serverName">Optional linked server name. See <see cref="LinqExtensions.ServerName{T}(ITable{T}, string)"/> method for support information per provider.</param>
-		/// <returns>Inserted record's identity value.</returns>
-		public static decimal InsertWithDecimalIdentity<T>([NotNull] this IDataContext dataContext, T obj, string tableName = null, string databaseName = null, string schemaName = null, string serverName = null)
-		{
-			if (dataContext == null) throw new ArgumentNullException(nameof(dataContext));
-			return dataContext.MappingSchema.ChangeTypeTo<decimal>(QueryRunner.InsertWithIdentity<T>.Query(dataContext, obj, tableName, serverName, databaseName, schemaName));
-		}
-
-		/// <summary>
-		/// Asynchronously inserts record into table, identified by <typeparamref name="T"/> mapping class, using values from <paramref name="obj"/> parameter.
-		/// Returns identity value for inserted record.
-		/// </summary>
-		/// <typeparam name="T">Mapping class.</typeparam>
-		/// <param name="dataContext">Database connection context.</param>
-		/// <param name="obj">Object with data to insert.</param>
-		/// <param name="tableName">Optional table name to override default table name, extracted from <typeparamref name="T"/> mapping.</param>
-		/// <param name="databaseName">Optional database name, to override default database name. See <see cref="LinqExtensions.DatabaseName{T}(ITable{T}, string)"/> method for support information per provider.</param>
-		/// <param name="schemaName">Optional schema/owner name, to override default name. See <see cref="LinqExtensions.SchemaName{T}(ITable{T}, string)"/> method for support information per provider.</param>
-		/// <param name="serverName">Optional linked server name. See <see cref="LinqExtensions.ServerName{T}(ITable{T}, string)"/> method for support information per provider.</param>
-		/// <param name="token">Optional asynchronous operation cancellation token.</param>
-		/// <returns>Inserted record's identity value.</returns>
-		public static Task<object> InsertWithIdentityAsync<T>(
-			[NotNull] this IDataContext dataContext,
-			T obj,
-			string            tableName    = null,
-			string            databaseName = null,
-			string            schemaName   = null,
-			string            serverName   = null,
-			CancellationToken token        = default)
-		{
-			if (dataContext == null) throw new ArgumentNullException(nameof(dataContext));
-			return QueryRunner.InsertWithIdentity<T>.QueryAsync(dataContext, obj, tableName, serverName, databaseName, schemaName, token);
-		}
-
-		/// <summary>
-		/// Asynchronously inserts record into table, identified by <typeparamref name="T"/> mapping class, using values from <paramref name="obj"/> parameter.
-		/// Returns identity value for inserted record as <see cref="int"/> value.
-		/// </summary>
-		/// <typeparam name="T">Mapping class.</typeparam>
-		/// <param name="dataContext">Database connection context.</param>
-		/// <param name="obj">Object with data to insert.</param>
-		/// <param name="tableName">Optional table name to override default table name, extracted from <typeparamref name="T"/> mapping.</param>
-		/// <param name="databaseName">Optional database name, to override default database name. See <see cref="LinqExtensions.DatabaseName{T}(ITable{T}, string)"/> method for support information per provider.</param>
-		/// <param name="schemaName">Optional schema/owner name, to override default name. See <see cref="LinqExtensions.SchemaName{T}(ITable{T}, string)"/> method for support information per provider.</param>
-		/// <param name="serverName">Optional linked server name. See <see cref="LinqExtensions.ServerName{T}(ITable{T}, string)"/> method for support information per provider.</param>
-		/// <param name="token">Optional asynchronous operation cancellation token.</param>
-		/// <returns>Inserted record's identity value.</returns>
-		public static async Task<int> InsertWithInt32IdentityAsync<T>(
-			[NotNull] this IDataContext dataContext,
-			T obj,
-			string            tableName    = null,
-			string            databaseName = null,
-			string            schemaName   = null,
-			string            serverName   = null,
-			CancellationToken token        = default)
-		{
-			if (dataContext == null) throw new ArgumentNullException(nameof(dataContext));
-
-<<<<<<< HEAD
-			var ret = await QueryRunner.InsertWithIdentity<T>.QueryAsync(dataContext, obj, tableName, serverName, databaseName, schemaName, token);
-=======
-			var ret = await QueryRunner.InsertWithIdentity<T>.QueryAsync(dataContext, obj, tableName, databaseName, schemaName, token).ConfigureAwait(Common.Configuration.ContinueOnCapturedContext);
->>>>>>> 8743b313
-			return dataContext.MappingSchema.ChangeTypeTo<int>(ret);
-		}
-
-		/// <summary>
-		/// Asynchronously inserts record into table, identified by <typeparamref name="T"/> mapping class, using values from <paramref name="obj"/> parameter.
-		/// Returns identity value for inserted record as <see cref="long"/> value.
-		/// </summary>
-		/// <typeparam name="T">Mapping class.</typeparam>
-		/// <param name="dataContext">Database connection context.</param>
-		/// <param name="obj">Object with data to insert.</param>
-		/// <param name="tableName">Optional table name to override default table name, extracted from <typeparamref name="T"/> mapping.</param>
-		/// <param name="databaseName">Optional database name, to override default database name. See <see cref="LinqExtensions.DatabaseName{T}(ITable{T}, string)"/> method for support information per provider.</param>
-		/// <param name="schemaName">Optional schema/owner name, to override default name. See <see cref="LinqExtensions.SchemaName{T}(ITable{T}, string)"/> method for support information per provider.</param>
-		/// <param name="serverName">Optional linked server name. See <see cref="LinqExtensions.ServerName{T}(ITable{T}, string)"/> method for support information per provider.</param>
-		/// <param name="token">Optional asynchronous operation cancellation token.</param>
-		/// <returns>Inserted record's identity value.</returns>
-		public static async Task<long> InsertWithInt64IdentityAsync<T>(
-			[NotNull] this IDataContext dataContext,
-			T obj,
-			string            tableName    = null,
-			string            databaseName = null,
-			string            schemaName   = null,
-			string            serverName   = null,
-			CancellationToken token        = default)
-		{
-			if (dataContext == null) throw new ArgumentNullException(nameof(dataContext));
-
-<<<<<<< HEAD
-			var ret = await QueryRunner.InsertWithIdentity<T>.QueryAsync(dataContext, obj, tableName, serverName, databaseName, schemaName, token);
-=======
-			var ret = await QueryRunner.InsertWithIdentity<T>.QueryAsync(dataContext, obj, tableName, databaseName, schemaName, token).ConfigureAwait(Common.Configuration.ContinueOnCapturedContext);
->>>>>>> 8743b313
-			return dataContext.MappingSchema.ChangeTypeTo<long>(ret);
-		}
-
-		/// <summary>
-		/// Asynchronously inserts record into table, identified by <typeparamref name="T"/> mapping class, using values from <paramref name="obj"/> parameter.
-		/// Returns identity value for inserted record as <see cref="decimal"/> value.
-		/// </summary>
-		/// <typeparam name="T">Mapping class.</typeparam>
-		/// <param name="dataContext">Database connection context.</param>
-		/// <param name="obj">Object with data to insert.</param>
-		/// <param name="tableName">Optional table name to override default table name, extracted from <typeparamref name="T"/> mapping.</param>
-		/// <param name="databaseName">Optional database name, to override default database name. See <see cref="LinqExtensions.DatabaseName{T}(ITable{T}, string)"/> method for support information per provider.</param>
-		/// <param name="schemaName">Optional schema/owner name, to override default name. See <see cref="LinqExtensions.SchemaName{T}(ITable{T}, string)"/> method for support information per provider.</param>
-		/// <param name="serverName">Optional linked server name. See <see cref="LinqExtensions.ServerName{T}(ITable{T}, string)"/> method for support information per provider.</param>
-		/// <param name="token">Optional asynchronous operation cancellation token.</param>
-		/// <returns>Inserted record's identity value.</returns>
-		public static async Task<decimal> InsertWithDecimalIdentityAsync<T>(
-			[NotNull] this IDataContext dataContext,
-			T obj,
-			string            tableName    = null,
-			string            databaseName = null,
-			string            schemaName   = null,
-			string            serverName   = null,
-			CancellationToken token        = default)
-		{
-			if (dataContext == null) throw new ArgumentNullException(nameof(dataContext));
-
-<<<<<<< HEAD
-			var ret = await QueryRunner.InsertWithIdentity<T>.QueryAsync(dataContext, obj, tableName, serverName, databaseName, schemaName, token);
-=======
-			var ret = await QueryRunner.InsertWithIdentity<T>.QueryAsync(dataContext, obj, tableName, databaseName, schemaName, token).ConfigureAwait(Common.Configuration.ContinueOnCapturedContext);
->>>>>>> 8743b313
-			return dataContext.MappingSchema.ChangeTypeTo<decimal>(ret);
-		}
-
-		#endregion
-
-		#region Update
-
-		/// <summary>
-		/// Updates record in table, identified by <typeparamref name="T"/> mapping class, using values from <paramref name="obj"/> parameter.
-		/// Record to update identified by match on primary key value from <paramref name="obj"/> value.
-		/// </summary>
-		/// <typeparam name="T">Mapping class.</typeparam>
-		/// <param name="dataContext">Database connection context.</param>
-		/// <param name="obj">Object with data to update.</param>
-		/// <param name="tableName">Optional table name to override default table name, extracted from <typeparamref name="T"/> mapping.</param>
-		/// <param name="databaseName">Optional database name, to override default database name. See <see cref="LinqExtensions.DatabaseName{T}(ITable{T}, string)"/> method for support information per provider.</param>
-		/// <param name="schemaName">Optional schema/owner name, to override default name. See <see cref="LinqExtensions.SchemaName{T}(ITable{T}, string)"/> method for support information per provider.</param>
-		/// <param name="serverName">Optional linked server name. See <see cref="LinqExtensions.ServerName{T}(ITable{T}, string)"/> method for support information per provider.</param>
-		/// <returns>Number of affected records.</returns>
-		public static int Update<T>([NotNull] this IDataContext dataContext, T obj, string tableName = null, string databaseName = null, string schemaName = null, string serverName = null)
-		{
-			if (dataContext == null) throw new ArgumentNullException(nameof(dataContext));
-			return QueryRunner.Update<T>.Query(dataContext, obj, tableName, serverName, databaseName, schemaName);
-		}
-
-		/// <summary>
-		/// Asynchronously updates record in table, identified by <typeparamref name="T"/> mapping class, using values from <paramref name="obj"/> parameter.
-		/// Record to update identified by match on primary key value from <paramref name="obj"/> value.
-		/// </summary>
-		/// <typeparam name="T">Mapping class.</typeparam>
-		/// <param name="dataContext">Database connection context.</param>
-		/// <param name="obj">Object with data to update.</param>
-		/// <param name="tableName">Name of the table</param>
-		/// <param name="databaseName">Name of the database</param>
-		/// <param name="schemaName">Name of the schema</param>
-		/// <param name="serverName">Optional linked server name. See <see cref="LinqExtensions.ServerName{T}(ITable{T}, string)"/> method for support information per provider.</param>
-		/// <param name="token">Optional asynchronous operation cancellation token.</param>
-		/// <returns>Number of affected records.</returns>
-		public static Task<int> UpdateAsync<T>(
-			[NotNull] this IDataContext dataContext,
-			T obj,
-			string            tableName    = null,
-			string            databaseName = null,
-			string            schemaName   = null,
-			string            serverName   = null,
-			CancellationToken token        = default)
-		{
-			if (dataContext == null) throw new ArgumentNullException(nameof(dataContext));
-			return QueryRunner.Update<T>.QueryAsync(dataContext, obj, tableName, serverName, databaseName, schemaName, token);
-		}
-
-		#endregion
-
-		#region Delete
-
-		/// <summary>
-		/// Deletes record in table, identified by <typeparamref name="T"/> mapping class.
-		/// Record to delete identified by match on primary key value from <paramref name="obj"/> value.
-		/// </summary>
-		/// <typeparam name="T">Mapping class.</typeparam>
-		/// <param name="dataContext">Database connection context.</param>
-		/// <param name="obj">Object with data for delete operation.</param>
-		/// <param name="tableName">Optional table name to override default table name, extracted from <typeparamref name="T"/> mapping.</param>
-		/// <param name="databaseName">Optional database name, to override default database name. See <see cref="LinqExtensions.DatabaseName{T}(ITable{T}, string)"/> method for support information per provider.</param>
-		/// <param name="schemaName">Optional schema/owner name, to override default name. See <see cref="LinqExtensions.SchemaName{T}(ITable{T}, string)"/> method for support information per provider.</param>
-		/// <param name="serverName">Optional linked server name. See <see cref="LinqExtensions.ServerName{T}(ITable{T}, string)"/> method for support information per provider.</param>
-		/// <returns>Number of affected records.</returns>
-		public static int Delete<T>([NotNull] this IDataContext dataContext, T obj, string tableName = null, string databaseName = null, string schemaName = null, string serverName = null)
-		{
-			if (dataContext == null) throw new ArgumentNullException(nameof(dataContext));
-			return QueryRunner.Delete<T>.Query(dataContext, obj, tableName, serverName, databaseName, schemaName);
-		}
-
-		/// <summary>
-		/// Asynchronously deletes record in table, identified by <typeparamref name="T"/> mapping class.
-		/// Record to delete identified by match on primary key value from <paramref name="obj"/> value.
-		/// </summary>
-		/// <typeparam name="T">Mapping class.</typeparam>
-		/// <param name="dataContext">Database connection context.</param>
-		/// <param name="obj">Object with data for delete operation.</param>
-		/// <param name="tableName">Optional table name to override default table name, extracted from <typeparamref name="T"/> mapping.</param>
-		/// <param name="databaseName">Optional database name, to override default database name. See <see cref="LinqExtensions.DatabaseName{T}(ITable{T}, string)"/> method for support information per provider.</param>
-		/// <param name="schemaName">Optional schema/owner name, to override default name. See <see cref="LinqExtensions.SchemaName{T}(ITable{T}, string)"/> method for support information per provider.</param>
-		/// <param name="serverName">Optional linked server name. See <see cref="LinqExtensions.ServerName{T}(ITable{T}, string)"/> method for support information per provider.</param>
-		/// <param name="token">Optional asynchronous operation cancellation token.</param>
-		/// <returns>Number of affected records.</returns>
-		public static Task<int> DeleteAsync<T>(
-			[NotNull] this IDataContext dataContext,
-			T obj,
-			string            tableName    = null,
-			string            databaseName = null,
-			string            schemaName   = null,
-			string            serverName   = null,
-			CancellationToken token        = default)
-		{
-			if (dataContext == null) throw new ArgumentNullException(nameof(dataContext));
-			return QueryRunner.Delete<T>.QueryAsync(dataContext, obj, tableName, serverName, databaseName, schemaName, token);
-		}
-
-		#endregion
-
-		#region CreateTable
-
-		/// <summary>
-		/// Creates new table in database for mapping class <typeparamref name="T"/>.
-		/// Information about table name, columns names and types is taken from mapping class.
-		/// </summary>
-		/// <typeparam name="T">Mapping class.</typeparam>
-		/// <param name="dataContext">Database connection context.</param>
-		/// <param name="tableName">Optional table name to override default table name, extracted from <typeparamref name="T"/> mapping.</param>
-		/// <param name="databaseName">Optional database name, to override default database name. See <see cref="LinqExtensions.DatabaseName{T}(ITable{T}, string)"/> method for support information per provider.</param>
-		/// <param name="schemaName">Optional schema/owner name, to override default name. See <see cref="LinqExtensions.SchemaName{T}(ITable{T}, string)"/> method for support information per provider.</param>
-		/// <param name="statementHeader">Optional replacement for <c>"CREATE TABLE table_name"</c> header. Header is a template with <c>{0}</c> parameter for table name.</param>
-		/// <param name="statementFooter">Optional SQL, appended to generated create table statement.</param>
-		/// <param name="defaultNullable">Defines how columns nullability flag should be generated:
-		/// <para> - <see cref="DefaultNullable.Null"/> - generate only <c>NOT NULL</c> for non-nullable fields. Missing nullability information treated as <c>NULL</c> by database.</para>
-		/// <para> - <see cref="DefaultNullable.NotNull"/> - generate only <c>NULL</c> for nullable fields. Missing nullability information treated as <c>NOT NULL</c> by database.</para>
-		/// <para> - <see cref="DefaultNullable.None"/> - explicitly generate <c>NULL</c> and <c>NOT NULL</c> for all columns.</para>
-		/// Default value: <see cref="DefaultNullable.None"/>.
-		/// </param>
-		/// <param name="serverName">Optional linked server name. See <see cref="LinqExtensions.ServerName{T}(ITable{T}, string)"/> method for support information per provider.</param>
-		/// <returns>Created table as queryable source.</returns>
-		public static ITable<T> CreateTable<T>([NotNull] this IDataContext dataContext,
-			string          tableName       = null,
-			string          databaseName    = null,
-			string          schemaName      = null,
-			string          statementHeader = null,
-			string          statementFooter = null,
-			DefaultNullable defaultNullable = DefaultNullable.None,
-			string          serverName      = null)
-		{
-			if (dataContext == null) throw new ArgumentNullException(nameof(dataContext));
-			return QueryRunner.CreateTable<T>.Query(dataContext,
-				tableName, serverName, databaseName, schemaName, statementHeader, statementFooter, defaultNullable);
-		}
-
-		/// <summary>
-		/// Asynchronously creates new table in database for mapping class <typeparamref name="T"/>.
-		/// Information about table name, columns names and types is taken from mapping class.
-		/// </summary>
-		/// <typeparam name="T">Mapping class.</typeparam>
-		/// <param name="dataContext">Database connection context.</param>
-		/// <param name="tableName">Optional table name to override default table name, extracted from <typeparamref name="T"/> mapping.</param>
-		/// <param name="databaseName">Optional database name, to override default database name. See <see cref="LinqExtensions.DatabaseName{T}(ITable{T}, string)"/> method for support information per provider.</param>
-		/// <param name="schemaName">Optional schema/owner name, to override default name. See <see cref="LinqExtensions.SchemaName{T}(ITable{T}, string)"/> method for support information per provider.</param>
-		/// <param name="statementHeader">Optional replacement for <c>"CREATE TABLE table_name"</c> header. Header is a template with <c>{0}</c> parameter for table name.</param>
-		/// <param name="statementFooter">Optional SQL, appended to generated create table statement.</param>
-		/// <param name="defaultNullable">Defines how columns nullability flag should be generated:
-		/// <para> - <see cref="DefaultNullable.Null"/> - generate only <c>NOT NULL</c> for non-nullable fields. Missing nullability information treated as <c>NULL</c> by database.</para>
-		/// <para> - <see cref="DefaultNullable.NotNull"/> - generate only <c>NULL</c> for nullable fields. Missing nullability information treated as <c>NOT NULL</c> by database.</para>
-		/// <para> - <see cref="DefaultNullable.None"/> - explicitly generate <c>NULL</c> and <c>NOT NULL</c> for all columns.</para>
-		/// Default value: <see cref="DefaultNullable.None"/>.
-		/// </param>
-		/// <param name="serverName">Optional linked server name. See <see cref="LinqExtensions.ServerName{T}(ITable{T}, string)"/> method for support information per provider.</param>
-		/// <param name="token">Optional asynchronous operation cancellation token.</param>
-		/// <returns>Created table as queryable source.</returns>
-		public static Task<ITable<T>> CreateTableAsync<T>([NotNull] this IDataContext dataContext,
-			string            tableName       = null,
-			string            databaseName    = null,
-			string            schemaName      = null,
-			string            statementHeader = null,
-			string            statementFooter = null,
-			DefaultNullable   defaultNullable = DefaultNullable.None,
-			string            serverName      = null,
-			CancellationToken token           = default)
-		{
-			if (dataContext == null) throw new ArgumentNullException(nameof(dataContext));
-			return QueryRunner.CreateTable<T>.QueryAsync(dataContext,
-				tableName, serverName, databaseName, schemaName, statementHeader, statementFooter, defaultNullable, token);
-		}
-
-		#endregion
-
-		#region DropTable
-
-		/// <summary>
-		/// Drops table identified by mapping class <typeparamref name="T"/>.
-		/// </summary>
-		/// <typeparam name="T">Mapping class.</typeparam>
-		/// <param name="dataContext">Database connection context.</param>
-		/// <param name="tableName">Optional table name to override default table name, extracted from <typeparamref name="T"/> mapping.</param>
-		/// <param name="databaseName">Optional database name, to override default database name. See <see cref="LinqExtensions.DatabaseName{T}(ITable{T}, string)"/> method for support information per provider.</param>
-		/// <param name="schemaName">Optional schema/owner name, to override default name. See <see cref="LinqExtensions.SchemaName{T}(ITable{T}, string)"/> method for support information per provider.</param>
-		/// <param name="throwExceptionIfNotExists">If <c>false</c>, any exception during drop operation will be silently caught and <c>0</c> returned.
-		/// This behavior is not correct and will be fixed in future to mask only missing table exceptions.
-		/// Tracked by <a href="https://github.com/linq2db/linq2db/issues/798">issue</a>.
-		/// Default value: <c>true</c>.</param>
-		/// <param name="serverName">Optional linked server name. See <see cref="LinqExtensions.ServerName{T}(ITable{T}, string)"/> method for support information per provider.</param>
-		public static void DropTable<T>(
-			[NotNull] this IDataContext dataContext,
-			string tableName                 = null,
-			string databaseName              = null,
-			string schemaName                = null,
-			bool   throwExceptionIfNotExists = true,
-			string serverName                = null)
-		{
-			if (dataContext == null) throw new ArgumentNullException(nameof(dataContext));
-
-			if (throwExceptionIfNotExists)
-			{
-				QueryRunner.DropTable<T>.Query(dataContext, tableName, serverName, databaseName, schemaName, !throwExceptionIfNotExists);
-			}
-			else try
-			{
-				QueryRunner.DropTable<T>.Query(dataContext, tableName, serverName, databaseName, schemaName, !throwExceptionIfNotExists);
-			}
-			catch
-			{
-			}
-		}
-
-		/// <summary>
-		/// Drops table identified by <paramref name="table"/> parameter.
-		/// </summary>
-		/// <typeparam name="T">Mapping class.</typeparam>
-		/// <param name="table">Dropped table.</param>
-		/// <param name="tableName">Optional table name to override default table name, extracted from <typeparamref name="T"/> mapping.</param>
-		/// <param name="databaseName">Optional database name, to override default database name. See <see cref="LinqExtensions.DatabaseName{T}(ITable{T}, string)"/> method for support information per provider.</param>
-		/// <param name="schemaName">Optional schema/owner name, to override default name. See <see cref="LinqExtensions.SchemaName{T}(ITable{T}, string)"/> method for support information per provider.</param>
-		/// <param name="throwExceptionIfNotExists">If <c>false</c>, any exception during drop operation will be silently catched and <c>0</c> returned.
-		/// This behavior is not correct and will be fixed in future to mask only missing table exceptions.
-		/// Tracked by <a href="https://github.com/linq2db/linq2db/issues/798">issue</a>.
-		/// Default value: <c>true</c>.</param>
-		/// <param name="serverName">Optional linked server name. See <see cref="LinqExtensions.ServerName{T}(ITable{T}, string)"/> method for support information per provider.</param>
-		public static void DropTable<T>(
-			[NotNull] this ITable<T> table,
-			string tableName                 = null,
-			string databaseName              = null,
-			string schemaName                = null,
-			bool   throwExceptionIfNotExists = true,
-			string serverName                = null)
-		{
-			if (table == null) throw new ArgumentNullException(nameof(table));
-
-			if (throwExceptionIfNotExists)
-			{
-				QueryRunner.DropTable<T>.Query(
-					table.DataContext,
-					tableName    ?? table.TableName,
-					serverName   ?? table.ServerName,
-					databaseName ?? table.DatabaseName,
-					schemaName   ?? table.SchemaName,
-					!throwExceptionIfNotExists);
-			}
-			else try
-			{
-				QueryRunner.DropTable<T>.Query(
-					table.DataContext,
-					tableName    ?? table.TableName,
-					serverName   ?? table.ServerName,
-					databaseName ?? table.DatabaseName,
-					schemaName   ?? table.SchemaName,
-					!throwExceptionIfNotExists);
-			}
-			catch
-			{
-			}
-		}
-
-		/// <summary>
-		/// Asynchronously drops table identified by mapping class <typeparamref name="T"/>.
-		/// </summary>
-		/// <typeparam name="T">Mapping class.</typeparam>
-		/// <param name="dataContext">Database connection context.</param>
-		/// <param name="tableName">Optional table name to override default table name, extracted from <typeparamref name="T"/> mapping.</param>
-		/// <param name="databaseName">Optional database name, to override default database name. See <see cref="LinqExtensions.DatabaseName{T}(ITable{T}, string)"/> method for support information per provider.</param>
-		/// <param name="schemaName">Optional schema/owner name, to override default name. See <see cref="LinqExtensions.SchemaName{T}(ITable{T}, string)"/> method for support information per provider.</param>
-		/// <param name="throwExceptionIfNotExists">If <c>false</c>, any exception during drop operation will be silently catched and <c>0</c> returned.
-		/// This behavior is not correct and will be fixed in future to mask only missing table exceptions.
-		/// Tracked by <a href="https://github.com/linq2db/linq2db/issues/798">issue</a>.
-		/// Default value: <c>true</c>.</param>
-		/// <param name="serverName">Optional linked server name. See <see cref="LinqExtensions.ServerName{T}(ITable{T}, string)"/> method for support information per provider.</param>
-		/// <param name="token">Optional asynchronous operation cancellation token.</param>
-		/// <returns>Asynchronous operation completion task.</returns>
-		public static async Task DropTableAsync<T>(
-			[NotNull] this IDataContext dataContext,
-			string tableName                 = null,
-			string databaseName              = null,
-			string schemaName                = null,
-			bool   throwExceptionIfNotExists = true,
-			string serverName                = null,
-			CancellationToken token          = default)
-		{
-			if (dataContext == null) throw new ArgumentNullException(nameof(dataContext));
-
-			if (throwExceptionIfNotExists)
-			{
-<<<<<<< HEAD
-				await QueryRunner.DropTable<T>.QueryAsync(dataContext, tableName, serverName, databaseName, schemaName, !throwExceptionIfNotExists, token);
-			}
-			else try
-			{
-				await QueryRunner.DropTable<T>.QueryAsync(dataContext, tableName, serverName, databaseName, schemaName, !throwExceptionIfNotExists, token);
-=======
-				await QueryRunner.DropTable<T>.QueryAsync(dataContext, tableName, databaseName, schemaName, !throwExceptionIfNotExists, token).ConfigureAwait(Common.Configuration.ContinueOnCapturedContext);
-			}
-			else try
-			{
-				await QueryRunner.DropTable<T>.QueryAsync(dataContext, tableName, databaseName, schemaName, !throwExceptionIfNotExists, token).ConfigureAwait(Common.Configuration.ContinueOnCapturedContext);
->>>>>>> 8743b313
-			}
-			catch
-			{
-			}
-		}
-
-		/// <summary>
-		/// Asynchronously drops table identified by <paramref name="table"/> parameter.
-		/// </summary>
-		/// <typeparam name="T">Mapping class.</typeparam>
-		/// <param name="table">Dropped table.</param>
-		/// <param name="tableName">Optional table name to override default table name, extracted from <typeparamref name="T"/> mapping.</param>
-		/// <param name="databaseName">Optional database name, to override default database name. See <see cref="LinqExtensions.DatabaseName{T}(ITable{T}, string)"/> method for support information per provider.</param>
-		/// <param name="schemaName">Optional schema/owner name, to override default name. See <see cref="LinqExtensions.SchemaName{T}(ITable{T}, string)"/> method for support information per provider.</param>
-		/// <param name="throwExceptionIfNotExists">If <c>false</c>, any exception during drop operation will be silently catched and <c>0</c> returned.
-		/// This behavior is not correct and will be fixed in future to mask only missing table exceptions.
-		/// Tracked by <a href="https://github.com/linq2db/linq2db/issues/798">issue</a>.
-		/// Default value: <c>true</c>.</param>
-		/// <param name="serverName">Optional linked server name. See <see cref="LinqExtensions.ServerName{T}(ITable{T}, string)"/> method for support information per provider.</param>
-		/// <param name="token">Optional asynchronous operation cancellation token.</param>
-		/// <returns>Asynchronous operation completion task.</returns>
-		public static async Task DropTableAsync<T>(
-			[NotNull] this ITable<T> table,
-			string tableName                 = null,
-			string databaseName              = null,
-			string schemaName                = null,
-			bool   throwExceptionIfNotExists = true,
-			string serverName                = null,
-			CancellationToken token          = default)
-		{
-			if (table == null) throw new ArgumentNullException(nameof(table));
-
-			if (throwExceptionIfNotExists)
-			{
-				await QueryRunner.DropTable<T>.QueryAsync(
-					table.DataContext,
-					tableName    ?? table.TableName,
-					serverName   ?? table.ServerName,
-					databaseName ?? table.DatabaseName,
-					schemaName   ?? table.SchemaName,
-					!throwExceptionIfNotExists,
-					token).ConfigureAwait(Common.Configuration.ContinueOnCapturedContext);
-			}
-			else try
-			{
-				await QueryRunner.DropTable<T>.QueryAsync(
-					table.DataContext,
-					tableName    ?? table.TableName,
-					serverName   ?? table.ServerName,
-					databaseName ?? table.DatabaseName,
-					schemaName   ?? table.SchemaName,
-					!throwExceptionIfNotExists,
-					token).ConfigureAwait(Common.Configuration.ContinueOnCapturedContext);
-			}
-			catch
-			{
-			}
-		}
-
-		#endregion
-
-		#region CTE
-
-		/// <summary>
-		/// Helps to define a recursive CTE.
-		/// </summary>
-		/// <typeparam name="T">Source query record type.</typeparam>
-		/// <param name="dataContext">Database connection context.</param>
-		/// <param name="cteBody">Recursive query body.</param>
-		/// <param name="cteTableName">Common table expression name.</param>
-		/// <returns>Common table expression.</returns>
-		public static IQueryable<T> GetCte<T>(
-			[NotNull]   this IDataContext                 dataContext,
-			[NotNull, InstantHandle] Func<IQueryable<T>,IQueryable<T>> cteBody,
-			[CanBeNull] string                            cteTableName = null)
-		{
-			if (dataContext == null) throw new ArgumentNullException(nameof(dataContext));
-			if (cteBody     == null) throw new ArgumentNullException(nameof(cteBody));
-
-			var cteTable = new CteTable<T>(dataContext);
-			var param    = MethodHelper.GetMethodInfo(cteBody, cteTable).GetParameters()[0];
-
-			var cteQuery = cteBody(cteTable);
-
-			return ((IQueryable<T>)cteTable).Provider.CreateQuery<T>(
-				Expression.Call(
-					null,
-					MethodHelper.GetMethodInfo(LinqExtensions.AsCte, cteQuery, cteQuery, cteTableName),
-					new[] {cteTable.Expression, cteQuery.Expression, Expression.Constant(cteTableName ?? param.Name)}));
-		}
-
-		/// <summary>
-		/// Helps to define a recursive CTE.
-		/// </summary>
-		/// <typeparam name="T">Source query record type.</typeparam>
-		/// <param name="dataContext">Database connection context.</param>
-		/// <param name="cteBody">Recursive query body.</param>
-		/// <param name="cteTableName">Common table expression name.</param>
-		/// <returns>Common table expression.</returns>
-		public static IQueryable<T> GetCte<T>(
-			[NotNull]                this IDataContext                 dataContext,
-			[CanBeNull]              string                            cteTableName,
-			[NotNull, InstantHandle] Func<IQueryable<T>,IQueryable<T>> cteBody)
-		{
-			return GetCte(dataContext, cteBody, cteTableName);
-		}
-
-		#endregion
-
-		#region FromSql
-
-#if !NET45
-		/// <summary>
-		/// Compares two FormattableString parameters
-		/// </summary>
-		public class SqlFormattableComparerAttribute : SqlQueryDependentAttribute
-		{
-			public override bool ExpressionsEqual(Expression expr1, Expression expr2, Func<Expression, Expression, bool> comparer)
-			{
-				if (expr1.NodeType != expr2.NodeType)
-					return false;
-
-				if (expr1.NodeType == ExpressionType.Call)
-				{
-					var mc1 = (MethodCallExpression)expr1;
-					var mc2 = (MethodCallExpression)expr2;
-					if (!ObjectsEqual(mc1.Arguments[0].EvaluateExpression(), mc2.Arguments[0].EvaluateExpression()))
-						return false;
-					return comparer(mc1.Arguments[1], mc2.Arguments[1]);
-				}
-
-				return base.ExpressionsEqual(expr1, expr2, comparer);
-			}
-		}
-
-		/// <summary>
-		///     <para>
-		///         Creates a LINQ query based on an interpolated string representing a SQL query.
-		///     </para>
-		///     <para>
-		///         If the database provider supports composing on the supplied SQL, you can compose on top of the raw SQL query using
-		///         LINQ operators - <code>context.FromSql&lt;Blogs&gt;("SELECT * FROM dbo.Blogs").OrderBy(b =&gt; b.Name)</code>.
-		///     </para>
-		///     <para>
-		///         As with any API that accepts SQL it is important to parameterize any user input to protect against a SQL injection
-		///         attack. You can include interpolated parameter place holders in the SQL query string. Any interpolated parameter values
-		///         you supply will automatically be converted to a DbParameter -
-		///         <code>context.FromSql&lt;Blogs&gt;($"SELECT * FROM [dbo].[SearchBlogs]({userSuppliedSearchTerm})")</code>.
-		///     </para>
-		/// </summary>
-		/// <typeparam name="TEntity">Source query record type.</typeparam>
-		/// <param name="dataContext">Database connection context.</param>
-		/// <param name="sql"> The interpolated string representing a SQL query. </param>
-		/// <remarks>Additional parentheses will be added to the query if first word in raw query is 'SELECT', otherwise users are responsible to add them themselves.</remarks>
-		/// <returns> An <see cref="IQueryable{T}" /> representing the raw SQL query. </returns>
-		[StringFormatMethod("sql")]
-		public static IQueryable<TEntity> FromSql<TEntity>(
-			[NotNull]  this                   IDataContext      dataContext,
-			[NotNull, SqlFormattableComparer] FormattableString sql)
-		{
-			if (dataContext == null) throw new ArgumentNullException(nameof(dataContext));
-			if (sql         == null) throw new ArgumentNullException(nameof(sql));
-
-			var table = new Table<TEntity>(dataContext);
-
-			return ((IQueryable<TEntity>)table).Provider.CreateQuery<TEntity>(
-				Expression.Call(
-					null,
-					MethodHelper.GetMethodInfo(FromSql<TEntity>, dataContext, sql),
-					new Expression[] {Expression.Constant(dataContext), Expression.Constant(sql)}));
-		}
-#endif
-
-		/// <summary>
-		///     <para>
-		///         Creates a LINQ query based on a raw SQL query.
-		///     </para>
-		///     <para>
-		///         If the database provider supports composing on the supplied SQL, you can compose on top of the raw SQL query using
-		///         LINQ operators - <code>context.FromSql&lt;Blogs&gt;("SELECT * FROM dbo.Blogs").OrderBy(b => b.Name)</code>.
-		///     </para>
-		///     <para>
-		///         As with any API that accepts SQL it is important to parameterize any user input to protect against a SQL injection
-		///         attack. You can include parameter place holders in the SQL query string and then supply parameter values as additional
-		///         arguments. Any parameter values you supply will automatically be converted to a DbParameter -
-		///         <code>context.FromSql&lt;Blogs&gt;("SELECT * FROM [dbo].[SearchBlogs]({0})", userSuppliedSearchTerm)</code>.
-		///     </para>
-		///     <para>
-		///         This overload also accepts DbParameter instances as parameter values.
-		///         <code>context.FromSql&lt;Blogs&gt;("SELECT * FROM [dbo].[SearchBlogs]({0})", new DataParameter("@searchTerm", userSuppliedSearchTerm, DataType.Int64))</code>
-		///     </para>
-		/// </summary>
-		/// <typeparam name="TEntity">Source query record type.</typeparam>
-		/// <param name="dataContext">Database connection context.</param>
-		/// <param name="sql">The raw SQL query</param>
-		/// <param name="parameters"> The values to be assigned to parameters. </param>
-		/// <remarks>Additional parentheses will be added to the query if first word in raw query is 'SELECT', otherwise users are responsible to add them themselves.</remarks>
-		/// <returns> An <see cref="IQueryable{T}" /> representing the raw SQL query. </returns>
-		[StringFormatMethod("sql")]
-		public static IQueryable<TEntity> FromSql<TEntity>(
-			[NotNull] this       IDataContext dataContext,
-			[SqlQueryDependent]  RawSqlString sql,
-			[NotNull] params     object[]     parameters)
-		{
-			if (dataContext == null) throw new ArgumentNullException(nameof(dataContext));
-
-			var table = new Table<TEntity>(dataContext);
-
-			return ((IQueryable<TEntity>)table).Provider.CreateQuery<TEntity>(
-				Expression.Call(
-					null,
-					MethodHelper.GetMethodInfo(FromSql<TEntity>, dataContext, sql, parameters),
-					new Expression[] {Expression.Constant(dataContext), Expression.Constant(sql), Expression.Constant(parameters)}));
-		}
-
-		#endregion
-
-	}
-}
+﻿using System;
+using System.Collections.Generic;
+using System.Linq;
+using System.Linq.Expressions;
+using System.Reflection;
+using System.Threading;
+using System.Threading.Tasks;
+
+using JetBrains.Annotations;
+
+namespace LinqToDB
+{
+	using Extensions;
+	using Linq;
+	using SqlQuery;
+	using Common;
+	using Expressions;
+
+	/// <summary>
+	/// Data context extension methods.
+	/// </summary>
+	[PublicAPI]
+	public static partial class DataExtensions
+	{
+		#region Table Helpers
+
+		/// <summary>
+		/// Returns queryable source for specified mapping class for current connection, mapped to database table or view.
+		/// </summary>
+		/// <typeparam name="T">Mapping class type.</typeparam>
+		/// <param name="dataContext">Data connection context.</param>
+		/// <returns>Queryable source.</returns>
+		[LinqTunnel]
+		[Pure]
+		public static ITable<T> GetTable<T>(this IDataContext dataContext)
+			where T : class
+		{
+			return new Table<T>(dataContext);
+		}
+
+		/// <summary>
+		/// Returns queryable source for specified mapping class for current connection, mapped to table expression or function.
+		/// It could be used e.g. for queries to table-valued functions or to decorate queried table with hints.
+		/// </summary>
+		/// <typeparam name="T">Mapping class type.</typeparam>
+		/// <param name="dataContext">Data connection context.</param>
+		/// <param name="instance">Instance object for <paramref name="methodInfo"/> method or null for static method.</param>
+		/// <param name="methodInfo">Method, decorated with expression attribute, based on <see cref="LinqToDB.Sql.TableFunctionAttribute"/>.</param>
+		/// <param name="parameters">Parameters for <paramref name="methodInfo"/> method.</param>
+		/// <returns>Queryable source.</returns>
+		[LinqTunnel]
+		[Pure]
+		public static ITable<T> GetTable<T>(
+			this IDataContext dataContext,
+			object instance,
+			[NotNull] MethodInfo methodInfo,
+			[NotNull] params object[] parameters)
+			where T : class
+		{
+			if (methodInfo == null) throw new ArgumentNullException(nameof(methodInfo));
+			if (parameters == null) throw new ArgumentNullException(nameof(parameters));
+
+			if (!typeof(ITable<>).IsSameOrParentOf(methodInfo.ReturnType))
+				throw new LinqException(
+					"Method '{0}.{1}' must return type 'ITable<{2}>'",
+					methodInfo.Name, methodInfo.DeclaringType.FullName, typeof(T).FullName);
+
+			Expression expr;
+
+			if (parameters.Length > 0)
+			{
+				var pis  = methodInfo.GetParameters();
+				var args = new List<Expression>(parameters.Length);
+
+				for (var i = 0; i < parameters.Length; i++)
+				{
+					var type = pis[i].ParameterType;
+					args.Add(Expression.Constant(parameters[i], type.IsByRef ? type.GetElementType() : type));
+				}
+
+				expr = Expression.Call(instance == null ? null : Expression.Constant(instance), methodInfo, args);
+			}
+			else
+				expr = Expression.Call(instance == null ? null : Expression.Constant(instance), methodInfo);
+
+			return new Table<T>(dataContext, expr);
+		}
+
+		#endregion
+
+		#region Compile
+
+		/// <summary>
+		/// Compiles the query.
+		/// </summary>
+		/// <returns>
+		/// A generic delegate that represents the compiled query.
+		/// </returns>
+		/// <param name="dataContext">Data connection context.</param>
+		/// <param name="query">The query expression to be compiled.</param>
+		/// <typeparam name="TDc">Type of data context parameter, passed to compiled query.</typeparam>
+		/// <typeparam name="TResult">Query result type.</typeparam>
+		public static Func<TDc,TResult> Compile<TDc,TResult>(
+			[NotNull] this IDataContext dataContext,
+			[NotNull] Expression<Func<TDc,TResult>> query)
+			where TDc : IDataContext
+		{
+			return CompiledQuery.Compile(query);
+		}
+
+		/// <summary>
+		/// Compiles the query with parameter.
+		/// </summary>
+		/// <returns>
+		/// A generic delegate that represents the compiled query.
+		/// </returns>
+		/// <param name="dataContext">Data connection context.</param>
+		/// <param name="query">The query expression to be compiled.</param>
+		/// <typeparam name="TDc">Type of data context parameter, passed to compiled query.</typeparam>
+		/// <typeparam name="TArg1">Type of parameter for compiled query.</typeparam>
+		/// <typeparam name="TResult">Query result type.</typeparam>
+		public static Func<TDc,TArg1,TResult> Compile<TDc,TArg1, TResult>(
+			[NotNull] this IDataContext dataContext,
+			[NotNull] Expression<Func<TDc,TArg1,TResult>> query)
+			where TDc : IDataContext
+		{
+			return CompiledQuery.Compile(query);
+		}
+
+		/// <summary>
+		/// Compiles the query with two parameters.
+		/// </summary>
+		/// <returns>
+		/// A generic delegate that represents the compiled query.
+		/// </returns>
+		/// <param name="dataContext">Data connection context.</param>
+		/// <param name="query">The query expression to be compiled.</param>
+		/// <typeparam name="TDc">Type of data context parameter, passed to compiled query.</typeparam>
+		/// <typeparam name="TArg1">Type of first parameter for compiled query.</typeparam>
+		/// <typeparam name="TArg2">Type of second parameter for compiled query.</typeparam>
+		/// <typeparam name="TResult">Query result type.</typeparam>
+		public static Func<TDc,TArg1,TArg2,TResult> Compile<TDc,TArg1,TArg2,TResult>(
+			[NotNull] this IDataContext dataContext,
+			[NotNull] Expression<Func<TDc,TArg1,TArg2,TResult>> query)
+			where TDc : IDataContext
+		{
+			return CompiledQuery.Compile(query);
+		}
+
+		/// <summary>
+		/// Compiles the query with three parameters.
+		/// </summary>
+		/// <returns>
+		/// A generic delegate that represents the compiled query.
+		/// </returns>
+		/// <param name="dataContext">Data connection context.</param>
+		/// <param name="query">The query expression to be compiled.</param>
+		/// <typeparam name="TDc">Type of data context parameter, passed to compiled query.</typeparam>
+		/// <typeparam name="TArg1">Type of first parameter for compiled query.</typeparam>
+		/// <typeparam name="TArg2">Type of second parameter for compiled query.</typeparam>
+		/// <typeparam name="TArg3">Type of third parameter for compiled query.</typeparam>
+		/// <typeparam name="TResult">Query result type.</typeparam>
+		public static Func<TDc,TArg1,TArg2,TArg3,TResult> Compile<TDc,TArg1,TArg2,TArg3,TResult>(
+			[NotNull] this IDataContext dataContext,
+			[NotNull] Expression<Func<TDc,TArg1,TArg2,TArg3,TResult>> query)
+			where TDc : IDataContext
+		{
+			return CompiledQuery.Compile(query);
+		}
+
+		#endregion
+
+		#region Insert
+
+		/// <summary>
+		/// Inserts record into table, identified by <typeparamref name="T"/> mapping class, using values from <paramref name="obj"/> parameter.
+		/// </summary>
+		/// <typeparam name="T">Mapping class.</typeparam>
+		/// <param name="dataContext">Database connection context.</param>
+		/// <param name="obj">Object with data to insert.</param>
+		/// <param name="tableName">Optional table name to override default table name, extracted from <typeparamref name="T"/> mapping.</param>
+		/// <param name="databaseName">Optional database name, to override default database name. See <see cref="LinqExtensions.DatabaseName{T}(ITable{T}, string)"/> method for support information per provider.</param>
+		/// <param name="schemaName">Optional schema/owner name, to override default name. See <see cref="LinqExtensions.SchemaName{T}(ITable{T}, string)"/> method for support information per provider.</param>
+		/// <param name="serverName">Optional linked server name. See <see cref="LinqExtensions.ServerName{T}(ITable{T}, string)"/> method for support information per provider.</param>
+		/// <returns>Number of affected records.</returns>
+		public static int Insert<T>([NotNull] this IDataContext dataContext, T obj,
+			string tableName = null, string databaseName = null, string schemaName = null, string serverName = null)
+		{
+			if (dataContext == null) throw new ArgumentNullException(nameof(dataContext));
+			return QueryRunner.Insert<T>.Query(dataContext, obj, tableName, serverName, databaseName, schemaName);
+		}
+
+		/// <summary>
+		/// Inserts record asynchronously into table, identified by <typeparamref name="T"/> mapping class, using values from <paramref name="obj"/> parameter.
+		/// </summary>
+		/// <typeparam name="T">Mapping class.</typeparam>
+		/// <param name="dataContext">Database connection context.</param>
+		/// <param name="obj">Object with data to insert.</param>
+		/// <param name="tableName">Optional table name to override default table name, extracted from <typeparamref name="T"/> mapping.</param>
+		/// <param name="databaseName">Optional database name, to override default database name. See <see cref="LinqExtensions.DatabaseName{T}(ITable{T}, string)"/> method for support information per provider.</param>
+		/// <param name="schemaName">Optional schema/owner name, to override default name. See <see cref="LinqExtensions.SchemaName{T}(ITable{T}, string)"/> method for support information per provider.</param>
+		/// <param name="serverName">Optional linked server name. See <see cref="LinqExtensions.ServerName{T}(ITable{T}, string)"/> method for support information per provider.</param>
+		/// <param name="token">Optional asynchronous operation cancellation token.</param>
+		/// <returns>Number of affected records.</returns>
+		public static Task<int> InsertAsync<T>(
+			[NotNull] this IDataContext dataContext,
+			T obj,
+			string            tableName    = null,
+			string            databaseName = null,
+			string            schemaName   = null,
+			string            serverName   = null,
+			CancellationToken token = default)
+		{
+			if (dataContext == null) throw new ArgumentNullException(nameof(dataContext));
+			return QueryRunner.Insert<T>.QueryAsync(dataContext, obj, tableName, serverName, databaseName, schemaName, token);
+		}
+
+		#endregion
+
+		#region InsertOrReplace
+
+		/// <summary>
+		/// Inserts new record into table, identified by <typeparamref name="T"/> mapping class, using values from <paramref name="obj"/> parameter
+		/// or update exising record, identified by match on primary key value.
+		/// </summary>
+		/// <typeparam name="T">Mapping class.</typeparam>
+		/// <param name="dataContext">Database connection context.</param>
+		/// <param name="obj">Object with data to insert or update.</param>
+		/// <param name="tableName">Optional table name to override default table name, extracted from <typeparamref name="T"/> mapping.</param>
+		/// <param name="databaseName">Optional database name, to override default database name. See <see cref="LinqExtensions.DatabaseName{T}(ITable{T}, string)"/> method for support information per provider.</param>
+		/// <param name="schemaName">Optional schema/owner name, to override default name. See <see cref="LinqExtensions.SchemaName{T}(ITable{T}, string)"/> method for support information per provider.</param>
+		/// <param name="serverName">Optional linked server name. See <see cref="LinqExtensions.ServerName{T}(ITable{T}, string)"/> method for support information per provider.</param>
+		/// <returns>Number of affected records.</returns>
+		public static int InsertOrReplace<T>([NotNull] this IDataContext dataContext, T obj, string tableName = null, string databaseName = null, string schemaName = null, string serverName = null)
+		{
+			if (dataContext == null) throw new ArgumentNullException(nameof(dataContext));
+			return QueryRunner.InsertOrReplace<T>.Query(dataContext, obj, tableName, serverName, databaseName, schemaName);
+		}
+
+		/// <summary>
+		/// Asynchronously inserts new record into table, identified by <typeparamref name="T"/> mapping class, using values from <paramref name="obj"/> parameter
+		/// or update exising record, identified by match on primary key value.
+		/// </summary>
+		/// <typeparam name="T">Mapping class.</typeparam>
+		/// <param name="dataContext">Database connection context.</param>
+		/// <param name="obj">Object with data to insert or update.</param>
+		/// <param name="tableName">Optional table name to override default table name, extracted from <typeparamref name="T"/> mapping.</param>
+		/// <param name="databaseName">Optional database name, to override default database name. See <see cref="LinqExtensions.DatabaseName{T}(ITable{T}, string)"/> method for support information per provider.</param>
+		/// <param name="schemaName">Optional schema/owner name, to override default name. See <see cref="LinqExtensions.SchemaName{T}(ITable{T}, string)"/> method for support information per provider.</param>
+		/// <param name="serverName">Optional linked server name. See <see cref="LinqExtensions.ServerName{T}(ITable{T}, string)"/> method for support information per provider.</param>
+		/// <param name="token">Optional asynchronous operation cancellation token.</param>
+		/// <returns>Number of affected records.</returns>
+		public static Task<int> InsertOrReplaceAsync<T>(
+			[NotNull] this IDataContext dataContext,
+			T obj,
+			string            tableName    = null,
+			string            databaseName = null,
+			string            schemaName   = null,
+			string            serverName   = null,
+			CancellationToken token        = default)
+		{
+			if (dataContext == null) throw new ArgumentNullException(nameof(dataContext));
+			return QueryRunner.InsertOrReplace<T>.QueryAsync(dataContext, obj, tableName, serverName, databaseName, schemaName, token);
+		}
+
+		#endregion
+
+		#region InsertWithIdentity
+
+		/// <summary>
+		/// Inserts record into table, identified by <typeparamref name="T"/> mapping class, using values from <paramref name="obj"/> parameter.
+		/// Returns identity value for inserted record.
+		/// </summary>
+		/// <typeparam name="T">Mapping class.</typeparam>
+		/// <param name="dataContext">Database connection context.</param>
+		/// <param name="obj">Object with data to insert.</param>
+		/// <param name="tableName">Optional table name to override default table name, extracted from <typeparamref name="T"/> mapping.</param>
+		/// <param name="databaseName">Optional database name, to override default database name. See <see cref="LinqExtensions.DatabaseName{T}(ITable{T}, string)"/> method for support information per provider.</param>
+		/// <param name="schemaName">Optional schema/owner name, to override default name. See <see cref="LinqExtensions.SchemaName{T}(ITable{T}, string)"/> method for support information per provider.</param>
+		/// <param name="serverName">Optional linked server name. See <see cref="LinqExtensions.ServerName{T}(ITable{T}, string)"/> method for support information per provider.</param>
+		/// <returns>Inserted record's identity value.</returns>
+		public static object InsertWithIdentity<T>([NotNull] this IDataContext dataContext, T obj, string tableName = null, string databaseName = null, string schemaName = null, string serverName = null)
+		{
+			if (dataContext == null) throw new ArgumentNullException(nameof(dataContext));
+			return QueryRunner.InsertWithIdentity<T>.Query(dataContext, obj, tableName, serverName, databaseName, schemaName);
+		}
+
+		/// <summary>
+		/// Inserts record into table, identified by <typeparamref name="T"/> mapping class, using values from <paramref name="obj"/> parameter.
+		/// Returns identity value for inserted record as <see cref="int"/> value.
+		/// </summary>
+		/// <typeparam name="T">Mapping class.</typeparam>
+		/// <param name="dataContext">Database connection context.</param>
+		/// <param name="obj">Object with data to insert.</param>
+		/// <param name="tableName">Optional table name to override default table name, extracted from <typeparamref name="T"/> mapping.</param>
+		/// <param name="databaseName">Optional database name, to override default database name. See <see cref="LinqExtensions.DatabaseName{T}(ITable{T}, string)"/> method for support information per provider.</param>
+		/// <param name="schemaName">Optional schema/owner name, to override default name. See <see cref="LinqExtensions.SchemaName{T}(ITable{T}, string)"/> method for support information per provider.</param>
+		/// <param name="serverName">Optional linked server name. See <see cref="LinqExtensions.ServerName{T}(ITable{T}, string)"/> method for support information per provider.</param>
+		/// <returns>Inserted record's identity value.</returns>
+		public static int InsertWithInt32Identity<T>([NotNull] this IDataContext dataContext, T obj, string tableName = null, string databaseName = null, string schemaName = null, string serverName = null)
+		{
+			if (dataContext == null) throw new ArgumentNullException(nameof(dataContext));
+			return dataContext.MappingSchema.ChangeTypeTo<int>(QueryRunner.InsertWithIdentity<T>.Query(dataContext, obj, tableName, serverName, databaseName, schemaName));
+		}
+
+		/// <summary>
+		/// Inserts record into table, identified by <typeparamref name="T"/> mapping class, using values from <paramref name="obj"/> parameter.
+		/// Returns identity value for inserted record as <see cref="long"/> value.
+		/// </summary>
+		/// <typeparam name="T">Mapping class.</typeparam>
+		/// <param name="dataContext">Database connection context.</param>
+		/// <param name="obj">Object with data to insert.</param>
+		/// <param name="tableName">Optional table name to override default table name, extracted from <typeparamref name="T"/> mapping.</param>
+		/// <param name="databaseName">Optional database name, to override default database name. See <see cref="LinqExtensions.DatabaseName{T}(ITable{T}, string)"/> method for support information per provider.</param>
+		/// <param name="schemaName">Optional schema/owner name, to override default name. See <see cref="LinqExtensions.SchemaName{T}(ITable{T}, string)"/> method for support information per provider.</param>
+		/// <param name="serverName">Optional linked server name. See <see cref="LinqExtensions.ServerName{T}(ITable{T}, string)"/> method for support information per provider.</param>
+		/// <returns>Inserted record's identity value.</returns>
+		public static long InsertWithInt64Identity<T>([NotNull] this IDataContext dataContext, T obj, string tableName = null, string databaseName = null, string schemaName = null, string serverName = null)
+		{
+			if (dataContext == null) throw new ArgumentNullException(nameof(dataContext));
+			return dataContext.MappingSchema.ChangeTypeTo<long>(QueryRunner.InsertWithIdentity<T>.Query(dataContext, obj, tableName, serverName, databaseName, schemaName));
+		}
+
+		/// <summary>
+		/// Inserts record into table, identified by <typeparamref name="T"/> mapping class, using values from <paramref name="obj"/> parameter.
+		/// Returns identity value for inserted record as <see cref="decimal"/> value.
+		/// </summary>
+		/// <typeparam name="T">Mapping class.</typeparam>
+		/// <param name="dataContext">Database connection context.</param>
+		/// <param name="obj">Object with data to insert.</param>
+		/// <param name="tableName">Optional table name to override default table name, extracted from <typeparamref name="T"/> mapping.</param>
+		/// <param name="databaseName">Optional database name, to override default database name. See <see cref="LinqExtensions.DatabaseName{T}(ITable{T}, string)"/> method for support information per provider.</param>
+		/// <param name="schemaName">Optional schema/owner name, to override default name. See <see cref="LinqExtensions.SchemaName{T}(ITable{T}, string)"/> method for support information per provider.</param>
+		/// <param name="serverName">Optional linked server name. See <see cref="LinqExtensions.ServerName{T}(ITable{T}, string)"/> method for support information per provider.</param>
+		/// <returns>Inserted record's identity value.</returns>
+		public static decimal InsertWithDecimalIdentity<T>([NotNull] this IDataContext dataContext, T obj, string tableName = null, string databaseName = null, string schemaName = null, string serverName = null)
+		{
+			if (dataContext == null) throw new ArgumentNullException(nameof(dataContext));
+			return dataContext.MappingSchema.ChangeTypeTo<decimal>(QueryRunner.InsertWithIdentity<T>.Query(dataContext, obj, tableName, serverName, databaseName, schemaName));
+		}
+
+		/// <summary>
+		/// Asynchronously inserts record into table, identified by <typeparamref name="T"/> mapping class, using values from <paramref name="obj"/> parameter.
+		/// Returns identity value for inserted record.
+		/// </summary>
+		/// <typeparam name="T">Mapping class.</typeparam>
+		/// <param name="dataContext">Database connection context.</param>
+		/// <param name="obj">Object with data to insert.</param>
+		/// <param name="tableName">Optional table name to override default table name, extracted from <typeparamref name="T"/> mapping.</param>
+		/// <param name="databaseName">Optional database name, to override default database name. See <see cref="LinqExtensions.DatabaseName{T}(ITable{T}, string)"/> method for support information per provider.</param>
+		/// <param name="schemaName">Optional schema/owner name, to override default name. See <see cref="LinqExtensions.SchemaName{T}(ITable{T}, string)"/> method for support information per provider.</param>
+		/// <param name="serverName">Optional linked server name. See <see cref="LinqExtensions.ServerName{T}(ITable{T}, string)"/> method for support information per provider.</param>
+		/// <param name="token">Optional asynchronous operation cancellation token.</param>
+		/// <returns>Inserted record's identity value.</returns>
+		public static Task<object> InsertWithIdentityAsync<T>(
+			[NotNull] this IDataContext dataContext,
+			T obj,
+			string            tableName    = null,
+			string            databaseName = null,
+			string            schemaName   = null,
+			string            serverName   = null,
+			CancellationToken token        = default)
+		{
+			if (dataContext == null) throw new ArgumentNullException(nameof(dataContext));
+			return QueryRunner.InsertWithIdentity<T>.QueryAsync(dataContext, obj, tableName, serverName, databaseName, schemaName, token);
+		}
+
+		/// <summary>
+		/// Asynchronously inserts record into table, identified by <typeparamref name="T"/> mapping class, using values from <paramref name="obj"/> parameter.
+		/// Returns identity value for inserted record as <see cref="int"/> value.
+		/// </summary>
+		/// <typeparam name="T">Mapping class.</typeparam>
+		/// <param name="dataContext">Database connection context.</param>
+		/// <param name="obj">Object with data to insert.</param>
+		/// <param name="tableName">Optional table name to override default table name, extracted from <typeparamref name="T"/> mapping.</param>
+		/// <param name="databaseName">Optional database name, to override default database name. See <see cref="LinqExtensions.DatabaseName{T}(ITable{T}, string)"/> method for support information per provider.</param>
+		/// <param name="schemaName">Optional schema/owner name, to override default name. See <see cref="LinqExtensions.SchemaName{T}(ITable{T}, string)"/> method for support information per provider.</param>
+		/// <param name="serverName">Optional linked server name. See <see cref="LinqExtensions.ServerName{T}(ITable{T}, string)"/> method for support information per provider.</param>
+		/// <param name="token">Optional asynchronous operation cancellation token.</param>
+		/// <returns>Inserted record's identity value.</returns>
+		public static async Task<int> InsertWithInt32IdentityAsync<T>(
+			[NotNull] this IDataContext dataContext,
+			T obj,
+			string            tableName    = null,
+			string            databaseName = null,
+			string            schemaName   = null,
+			string            serverName   = null,
+			CancellationToken token        = default)
+		{
+			if (dataContext == null) throw new ArgumentNullException(nameof(dataContext));
+
+			var ret = await QueryRunner.InsertWithIdentity<T>.QueryAsync(dataContext, obj, tableName, serverName, databaseName, schemaName, token).ConfigureAwait(Common.Configuration.ContinueOnCapturedContext);
+			return dataContext.MappingSchema.ChangeTypeTo<int>(ret);
+		}
+
+		/// <summary>
+		/// Asynchronously inserts record into table, identified by <typeparamref name="T"/> mapping class, using values from <paramref name="obj"/> parameter.
+		/// Returns identity value for inserted record as <see cref="long"/> value.
+		/// </summary>
+		/// <typeparam name="T">Mapping class.</typeparam>
+		/// <param name="dataContext">Database connection context.</param>
+		/// <param name="obj">Object with data to insert.</param>
+		/// <param name="tableName">Optional table name to override default table name, extracted from <typeparamref name="T"/> mapping.</param>
+		/// <param name="databaseName">Optional database name, to override default database name. See <see cref="LinqExtensions.DatabaseName{T}(ITable{T}, string)"/> method for support information per provider.</param>
+		/// <param name="schemaName">Optional schema/owner name, to override default name. See <see cref="LinqExtensions.SchemaName{T}(ITable{T}, string)"/> method for support information per provider.</param>
+		/// <param name="serverName">Optional linked server name. See <see cref="LinqExtensions.ServerName{T}(ITable{T}, string)"/> method for support information per provider.</param>
+		/// <param name="token">Optional asynchronous operation cancellation token.</param>
+		/// <returns>Inserted record's identity value.</returns>
+		public static async Task<long> InsertWithInt64IdentityAsync<T>(
+			[NotNull] this IDataContext dataContext,
+			T obj,
+			string            tableName    = null,
+			string            databaseName = null,
+			string            schemaName   = null,
+			string            serverName   = null,
+			CancellationToken token        = default)
+		{
+			if (dataContext == null) throw new ArgumentNullException(nameof(dataContext));
+
+			var ret = await QueryRunner.InsertWithIdentity<T>.QueryAsync(dataContext, obj, tableName, serverName, databaseName, schemaName, token).ConfigureAwait(Common.Configuration.ContinueOnCapturedContext);
+			return dataContext.MappingSchema.ChangeTypeTo<long>(ret);
+		}
+
+		/// <summary>
+		/// Asynchronously inserts record into table, identified by <typeparamref name="T"/> mapping class, using values from <paramref name="obj"/> parameter.
+		/// Returns identity value for inserted record as <see cref="decimal"/> value.
+		/// </summary>
+		/// <typeparam name="T">Mapping class.</typeparam>
+		/// <param name="dataContext">Database connection context.</param>
+		/// <param name="obj">Object with data to insert.</param>
+		/// <param name="tableName">Optional table name to override default table name, extracted from <typeparamref name="T"/> mapping.</param>
+		/// <param name="databaseName">Optional database name, to override default database name. See <see cref="LinqExtensions.DatabaseName{T}(ITable{T}, string)"/> method for support information per provider.</param>
+		/// <param name="schemaName">Optional schema/owner name, to override default name. See <see cref="LinqExtensions.SchemaName{T}(ITable{T}, string)"/> method for support information per provider.</param>
+		/// <param name="serverName">Optional linked server name. See <see cref="LinqExtensions.ServerName{T}(ITable{T}, string)"/> method for support information per provider.</param>
+		/// <param name="token">Optional asynchronous operation cancellation token.</param>
+		/// <returns>Inserted record's identity value.</returns>
+		public static async Task<decimal> InsertWithDecimalIdentityAsync<T>(
+			[NotNull] this IDataContext dataContext,
+			T obj,
+			string            tableName    = null,
+			string            databaseName = null,
+			string            schemaName   = null,
+			string            serverName   = null,
+			CancellationToken token        = default)
+		{
+			if (dataContext == null) throw new ArgumentNullException(nameof(dataContext));
+
+			var ret = await QueryRunner.InsertWithIdentity<T>.QueryAsync(dataContext, obj, tableName, serverName, databaseName, schemaName, token).ConfigureAwait(Common.Configuration.ContinueOnCapturedContext);
+			return dataContext.MappingSchema.ChangeTypeTo<decimal>(ret);
+		}
+
+		#endregion
+
+		#region Update
+
+		/// <summary>
+		/// Updates record in table, identified by <typeparamref name="T"/> mapping class, using values from <paramref name="obj"/> parameter.
+		/// Record to update identified by match on primary key value from <paramref name="obj"/> value.
+		/// </summary>
+		/// <typeparam name="T">Mapping class.</typeparam>
+		/// <param name="dataContext">Database connection context.</param>
+		/// <param name="obj">Object with data to update.</param>
+		/// <param name="tableName">Optional table name to override default table name, extracted from <typeparamref name="T"/> mapping.</param>
+		/// <param name="databaseName">Optional database name, to override default database name. See <see cref="LinqExtensions.DatabaseName{T}(ITable{T}, string)"/> method for support information per provider.</param>
+		/// <param name="schemaName">Optional schema/owner name, to override default name. See <see cref="LinqExtensions.SchemaName{T}(ITable{T}, string)"/> method for support information per provider.</param>
+		/// <param name="serverName">Optional linked server name. See <see cref="LinqExtensions.ServerName{T}(ITable{T}, string)"/> method for support information per provider.</param>
+		/// <returns>Number of affected records.</returns>
+		public static int Update<T>([NotNull] this IDataContext dataContext, T obj, string tableName = null, string databaseName = null, string schemaName = null, string serverName = null)
+		{
+			if (dataContext == null) throw new ArgumentNullException(nameof(dataContext));
+			return QueryRunner.Update<T>.Query(dataContext, obj, tableName, serverName, databaseName, schemaName);
+		}
+
+		/// <summary>
+		/// Asynchronously updates record in table, identified by <typeparamref name="T"/> mapping class, using values from <paramref name="obj"/> parameter.
+		/// Record to update identified by match on primary key value from <paramref name="obj"/> value.
+		/// </summary>
+		/// <typeparam name="T">Mapping class.</typeparam>
+		/// <param name="dataContext">Database connection context.</param>
+		/// <param name="obj">Object with data to update.</param>
+		/// <param name="tableName">Name of the table</param>
+		/// <param name="databaseName">Name of the database</param>
+		/// <param name="schemaName">Name of the schema</param>
+		/// <param name="serverName">Optional linked server name. See <see cref="LinqExtensions.ServerName{T}(ITable{T}, string)"/> method for support information per provider.</param>
+		/// <param name="token">Optional asynchronous operation cancellation token.</param>
+		/// <returns>Number of affected records.</returns>
+		public static Task<int> UpdateAsync<T>(
+			[NotNull] this IDataContext dataContext,
+			T obj,
+			string            tableName    = null,
+			string            databaseName = null,
+			string            schemaName   = null,
+			string            serverName   = null,
+			CancellationToken token        = default)
+		{
+			if (dataContext == null) throw new ArgumentNullException(nameof(dataContext));
+			return QueryRunner.Update<T>.QueryAsync(dataContext, obj, tableName, serverName, databaseName, schemaName, token);
+		}
+
+		#endregion
+
+		#region Delete
+
+		/// <summary>
+		/// Deletes record in table, identified by <typeparamref name="T"/> mapping class.
+		/// Record to delete identified by match on primary key value from <paramref name="obj"/> value.
+		/// </summary>
+		/// <typeparam name="T">Mapping class.</typeparam>
+		/// <param name="dataContext">Database connection context.</param>
+		/// <param name="obj">Object with data for delete operation.</param>
+		/// <param name="tableName">Optional table name to override default table name, extracted from <typeparamref name="T"/> mapping.</param>
+		/// <param name="databaseName">Optional database name, to override default database name. See <see cref="LinqExtensions.DatabaseName{T}(ITable{T}, string)"/> method for support information per provider.</param>
+		/// <param name="schemaName">Optional schema/owner name, to override default name. See <see cref="LinqExtensions.SchemaName{T}(ITable{T}, string)"/> method for support information per provider.</param>
+		/// <param name="serverName">Optional linked server name. See <see cref="LinqExtensions.ServerName{T}(ITable{T}, string)"/> method for support information per provider.</param>
+		/// <returns>Number of affected records.</returns>
+		public static int Delete<T>([NotNull] this IDataContext dataContext, T obj, string tableName = null, string databaseName = null, string schemaName = null, string serverName = null)
+		{
+			if (dataContext == null) throw new ArgumentNullException(nameof(dataContext));
+			return QueryRunner.Delete<T>.Query(dataContext, obj, tableName, serverName, databaseName, schemaName);
+		}
+
+		/// <summary>
+		/// Asynchronously deletes record in table, identified by <typeparamref name="T"/> mapping class.
+		/// Record to delete identified by match on primary key value from <paramref name="obj"/> value.
+		/// </summary>
+		/// <typeparam name="T">Mapping class.</typeparam>
+		/// <param name="dataContext">Database connection context.</param>
+		/// <param name="obj">Object with data for delete operation.</param>
+		/// <param name="tableName">Optional table name to override default table name, extracted from <typeparamref name="T"/> mapping.</param>
+		/// <param name="databaseName">Optional database name, to override default database name. See <see cref="LinqExtensions.DatabaseName{T}(ITable{T}, string)"/> method for support information per provider.</param>
+		/// <param name="schemaName">Optional schema/owner name, to override default name. See <see cref="LinqExtensions.SchemaName{T}(ITable{T}, string)"/> method for support information per provider.</param>
+		/// <param name="serverName">Optional linked server name. See <see cref="LinqExtensions.ServerName{T}(ITable{T}, string)"/> method for support information per provider.</param>
+		/// <param name="token">Optional asynchronous operation cancellation token.</param>
+		/// <returns>Number of affected records.</returns>
+		public static Task<int> DeleteAsync<T>(
+			[NotNull] this IDataContext dataContext,
+			T obj,
+			string            tableName    = null,
+			string            databaseName = null,
+			string            schemaName   = null,
+			string            serverName   = null,
+			CancellationToken token        = default)
+		{
+			if (dataContext == null) throw new ArgumentNullException(nameof(dataContext));
+			return QueryRunner.Delete<T>.QueryAsync(dataContext, obj, tableName, serverName, databaseName, schemaName, token);
+		}
+
+		#endregion
+
+		#region CreateTable
+
+		/// <summary>
+		/// Creates new table in database for mapping class <typeparamref name="T"/>.
+		/// Information about table name, columns names and types is taken from mapping class.
+		/// </summary>
+		/// <typeparam name="T">Mapping class.</typeparam>
+		/// <param name="dataContext">Database connection context.</param>
+		/// <param name="tableName">Optional table name to override default table name, extracted from <typeparamref name="T"/> mapping.</param>
+		/// <param name="databaseName">Optional database name, to override default database name. See <see cref="LinqExtensions.DatabaseName{T}(ITable{T}, string)"/> method for support information per provider.</param>
+		/// <param name="schemaName">Optional schema/owner name, to override default name. See <see cref="LinqExtensions.SchemaName{T}(ITable{T}, string)"/> method for support information per provider.</param>
+		/// <param name="statementHeader">Optional replacement for <c>"CREATE TABLE table_name"</c> header. Header is a template with <c>{0}</c> parameter for table name.</param>
+		/// <param name="statementFooter">Optional SQL, appended to generated create table statement.</param>
+		/// <param name="defaultNullable">Defines how columns nullability flag should be generated:
+		/// <para> - <see cref="DefaultNullable.Null"/> - generate only <c>NOT NULL</c> for non-nullable fields. Missing nullability information treated as <c>NULL</c> by database.</para>
+		/// <para> - <see cref="DefaultNullable.NotNull"/> - generate only <c>NULL</c> for nullable fields. Missing nullability information treated as <c>NOT NULL</c> by database.</para>
+		/// <para> - <see cref="DefaultNullable.None"/> - explicitly generate <c>NULL</c> and <c>NOT NULL</c> for all columns.</para>
+		/// Default value: <see cref="DefaultNullable.None"/>.
+		/// </param>
+		/// <param name="serverName">Optional linked server name. See <see cref="LinqExtensions.ServerName{T}(ITable{T}, string)"/> method for support information per provider.</param>
+		/// <returns>Created table as queryable source.</returns>
+		public static ITable<T> CreateTable<T>([NotNull] this IDataContext dataContext,
+			string          tableName       = null,
+			string          databaseName    = null,
+			string          schemaName      = null,
+			string          statementHeader = null,
+			string          statementFooter = null,
+			DefaultNullable defaultNullable = DefaultNullable.None,
+			string          serverName      = null)
+		{
+			if (dataContext == null) throw new ArgumentNullException(nameof(dataContext));
+			return QueryRunner.CreateTable<T>.Query(dataContext,
+				tableName, serverName, databaseName, schemaName, statementHeader, statementFooter, defaultNullable);
+		}
+
+		/// <summary>
+		/// Asynchronously creates new table in database for mapping class <typeparamref name="T"/>.
+		/// Information about table name, columns names and types is taken from mapping class.
+		/// </summary>
+		/// <typeparam name="T">Mapping class.</typeparam>
+		/// <param name="dataContext">Database connection context.</param>
+		/// <param name="tableName">Optional table name to override default table name, extracted from <typeparamref name="T"/> mapping.</param>
+		/// <param name="databaseName">Optional database name, to override default database name. See <see cref="LinqExtensions.DatabaseName{T}(ITable{T}, string)"/> method for support information per provider.</param>
+		/// <param name="schemaName">Optional schema/owner name, to override default name. See <see cref="LinqExtensions.SchemaName{T}(ITable{T}, string)"/> method for support information per provider.</param>
+		/// <param name="statementHeader">Optional replacement for <c>"CREATE TABLE table_name"</c> header. Header is a template with <c>{0}</c> parameter for table name.</param>
+		/// <param name="statementFooter">Optional SQL, appended to generated create table statement.</param>
+		/// <param name="defaultNullable">Defines how columns nullability flag should be generated:
+		/// <para> - <see cref="DefaultNullable.Null"/> - generate only <c>NOT NULL</c> for non-nullable fields. Missing nullability information treated as <c>NULL</c> by database.</para>
+		/// <para> - <see cref="DefaultNullable.NotNull"/> - generate only <c>NULL</c> for nullable fields. Missing nullability information treated as <c>NOT NULL</c> by database.</para>
+		/// <para> - <see cref="DefaultNullable.None"/> - explicitly generate <c>NULL</c> and <c>NOT NULL</c> for all columns.</para>
+		/// Default value: <see cref="DefaultNullable.None"/>.
+		/// </param>
+		/// <param name="serverName">Optional linked server name. See <see cref="LinqExtensions.ServerName{T}(ITable{T}, string)"/> method for support information per provider.</param>
+		/// <param name="token">Optional asynchronous operation cancellation token.</param>
+		/// <returns>Created table as queryable source.</returns>
+		public static Task<ITable<T>> CreateTableAsync<T>([NotNull] this IDataContext dataContext,
+			string            tableName       = null,
+			string            databaseName    = null,
+			string            schemaName      = null,
+			string            statementHeader = null,
+			string            statementFooter = null,
+			DefaultNullable   defaultNullable = DefaultNullable.None,
+			string            serverName      = null,
+			CancellationToken token           = default)
+		{
+			if (dataContext == null) throw new ArgumentNullException(nameof(dataContext));
+			return QueryRunner.CreateTable<T>.QueryAsync(dataContext,
+				tableName, serverName, databaseName, schemaName, statementHeader, statementFooter, defaultNullable, token);
+		}
+
+		#endregion
+
+		#region DropTable
+
+		/// <summary>
+		/// Drops table identified by mapping class <typeparamref name="T"/>.
+		/// </summary>
+		/// <typeparam name="T">Mapping class.</typeparam>
+		/// <param name="dataContext">Database connection context.</param>
+		/// <param name="tableName">Optional table name to override default table name, extracted from <typeparamref name="T"/> mapping.</param>
+		/// <param name="databaseName">Optional database name, to override default database name. See <see cref="LinqExtensions.DatabaseName{T}(ITable{T}, string)"/> method for support information per provider.</param>
+		/// <param name="schemaName">Optional schema/owner name, to override default name. See <see cref="LinqExtensions.SchemaName{T}(ITable{T}, string)"/> method for support information per provider.</param>
+		/// <param name="throwExceptionIfNotExists">If <c>false</c>, any exception during drop operation will be silently caught and <c>0</c> returned.
+		/// This behavior is not correct and will be fixed in future to mask only missing table exceptions.
+		/// Tracked by <a href="https://github.com/linq2db/linq2db/issues/798">issue</a>.
+		/// Default value: <c>true</c>.</param>
+		/// <param name="serverName">Optional linked server name. See <see cref="LinqExtensions.ServerName{T}(ITable{T}, string)"/> method for support information per provider.</param>
+		public static void DropTable<T>(
+			[NotNull] this IDataContext dataContext,
+			string tableName                 = null,
+			string databaseName              = null,
+			string schemaName                = null,
+			bool   throwExceptionIfNotExists = true,
+			string serverName                = null)
+		{
+			if (dataContext == null) throw new ArgumentNullException(nameof(dataContext));
+
+			if (throwExceptionIfNotExists)
+			{
+				QueryRunner.DropTable<T>.Query(dataContext, tableName, serverName, databaseName, schemaName, !throwExceptionIfNotExists);
+			}
+			else try
+			{
+				QueryRunner.DropTable<T>.Query(dataContext, tableName, serverName, databaseName, schemaName, !throwExceptionIfNotExists);
+			}
+			catch
+			{
+			}
+		}
+
+		/// <summary>
+		/// Drops table identified by <paramref name="table"/> parameter.
+		/// </summary>
+		/// <typeparam name="T">Mapping class.</typeparam>
+		/// <param name="table">Dropped table.</param>
+		/// <param name="tableName">Optional table name to override default table name, extracted from <typeparamref name="T"/> mapping.</param>
+		/// <param name="databaseName">Optional database name, to override default database name. See <see cref="LinqExtensions.DatabaseName{T}(ITable{T}, string)"/> method for support information per provider.</param>
+		/// <param name="schemaName">Optional schema/owner name, to override default name. See <see cref="LinqExtensions.SchemaName{T}(ITable{T}, string)"/> method for support information per provider.</param>
+		/// <param name="throwExceptionIfNotExists">If <c>false</c>, any exception during drop operation will be silently catched and <c>0</c> returned.
+		/// This behavior is not correct and will be fixed in future to mask only missing table exceptions.
+		/// Tracked by <a href="https://github.com/linq2db/linq2db/issues/798">issue</a>.
+		/// Default value: <c>true</c>.</param>
+		/// <param name="serverName">Optional linked server name. See <see cref="LinqExtensions.ServerName{T}(ITable{T}, string)"/> method for support information per provider.</param>
+		public static void DropTable<T>(
+			[NotNull] this ITable<T> table,
+			string tableName                 = null,
+			string databaseName              = null,
+			string schemaName                = null,
+			bool   throwExceptionIfNotExists = true,
+			string serverName                = null)
+		{
+			if (table == null) throw new ArgumentNullException(nameof(table));
+
+			if (throwExceptionIfNotExists)
+			{
+				QueryRunner.DropTable<T>.Query(
+					table.DataContext,
+					tableName    ?? table.TableName,
+					serverName   ?? table.ServerName,
+					databaseName ?? table.DatabaseName,
+					schemaName   ?? table.SchemaName,
+					!throwExceptionIfNotExists);
+			}
+			else try
+			{
+				QueryRunner.DropTable<T>.Query(
+					table.DataContext,
+					tableName    ?? table.TableName,
+					serverName   ?? table.ServerName,
+					databaseName ?? table.DatabaseName,
+					schemaName   ?? table.SchemaName,
+					!throwExceptionIfNotExists);
+			}
+			catch
+			{
+			}
+		}
+
+		/// <summary>
+		/// Asynchronously drops table identified by mapping class <typeparamref name="T"/>.
+		/// </summary>
+		/// <typeparam name="T">Mapping class.</typeparam>
+		/// <param name="dataContext">Database connection context.</param>
+		/// <param name="tableName">Optional table name to override default table name, extracted from <typeparamref name="T"/> mapping.</param>
+		/// <param name="databaseName">Optional database name, to override default database name. See <see cref="LinqExtensions.DatabaseName{T}(ITable{T}, string)"/> method for support information per provider.</param>
+		/// <param name="schemaName">Optional schema/owner name, to override default name. See <see cref="LinqExtensions.SchemaName{T}(ITable{T}, string)"/> method for support information per provider.</param>
+		/// <param name="throwExceptionIfNotExists">If <c>false</c>, any exception during drop operation will be silently catched and <c>0</c> returned.
+		/// This behavior is not correct and will be fixed in future to mask only missing table exceptions.
+		/// Tracked by <a href="https://github.com/linq2db/linq2db/issues/798">issue</a>.
+		/// Default value: <c>true</c>.</param>
+		/// <param name="serverName">Optional linked server name. See <see cref="LinqExtensions.ServerName{T}(ITable{T}, string)"/> method for support information per provider.</param>
+		/// <param name="token">Optional asynchronous operation cancellation token.</param>
+		/// <returns>Asynchronous operation completion task.</returns>
+		public static async Task DropTableAsync<T>(
+			[NotNull] this IDataContext dataContext,
+			string tableName                 = null,
+			string databaseName              = null,
+			string schemaName                = null,
+			bool   throwExceptionIfNotExists = true,
+			string serverName                = null,
+			CancellationToken token          = default)
+		{
+			if (dataContext == null) throw new ArgumentNullException(nameof(dataContext));
+
+			if (throwExceptionIfNotExists)
+			{
+				await QueryRunner.DropTable<T>.QueryAsync(dataContext, tableName, serverName, databaseName, schemaName, !throwExceptionIfNotExists, token).ConfigureAwait(Common.Configuration.ContinueOnCapturedContext);
+			}
+			else try
+			{
+				await QueryRunner.DropTable<T>.QueryAsync(dataContext, tableName, serverName, databaseName, schemaName, !throwExceptionIfNotExists, token).ConfigureAwait(Common.Configuration.ContinueOnCapturedContext);
+			}
+			catch
+			{
+			}
+		}
+
+		/// <summary>
+		/// Asynchronously drops table identified by <paramref name="table"/> parameter.
+		/// </summary>
+		/// <typeparam name="T">Mapping class.</typeparam>
+		/// <param name="table">Dropped table.</param>
+		/// <param name="tableName">Optional table name to override default table name, extracted from <typeparamref name="T"/> mapping.</param>
+		/// <param name="databaseName">Optional database name, to override default database name. See <see cref="LinqExtensions.DatabaseName{T}(ITable{T}, string)"/> method for support information per provider.</param>
+		/// <param name="schemaName">Optional schema/owner name, to override default name. See <see cref="LinqExtensions.SchemaName{T}(ITable{T}, string)"/> method for support information per provider.</param>
+		/// <param name="throwExceptionIfNotExists">If <c>false</c>, any exception during drop operation will be silently catched and <c>0</c> returned.
+		/// This behavior is not correct and will be fixed in future to mask only missing table exceptions.
+		/// Tracked by <a href="https://github.com/linq2db/linq2db/issues/798">issue</a>.
+		/// Default value: <c>true</c>.</param>
+		/// <param name="serverName">Optional linked server name. See <see cref="LinqExtensions.ServerName{T}(ITable{T}, string)"/> method for support information per provider.</param>
+		/// <param name="token">Optional asynchronous operation cancellation token.</param>
+		/// <returns>Asynchronous operation completion task.</returns>
+		public static async Task DropTableAsync<T>(
+			[NotNull] this ITable<T> table,
+			string tableName                 = null,
+			string databaseName              = null,
+			string schemaName                = null,
+			bool   throwExceptionIfNotExists = true,
+			string serverName                = null,
+			CancellationToken token          = default)
+		{
+			if (table == null) throw new ArgumentNullException(nameof(table));
+
+			if (throwExceptionIfNotExists)
+			{
+				await QueryRunner.DropTable<T>.QueryAsync(
+					table.DataContext,
+					tableName    ?? table.TableName,
+					serverName   ?? table.ServerName,
+					databaseName ?? table.DatabaseName,
+					schemaName   ?? table.SchemaName,
+					!throwExceptionIfNotExists,
+					token).ConfigureAwait(Common.Configuration.ContinueOnCapturedContext);
+			}
+			else try
+			{
+				await QueryRunner.DropTable<T>.QueryAsync(
+					table.DataContext,
+					tableName    ?? table.TableName,
+					serverName   ?? table.ServerName,
+					databaseName ?? table.DatabaseName,
+					schemaName   ?? table.SchemaName,
+					!throwExceptionIfNotExists,
+					token).ConfigureAwait(Common.Configuration.ContinueOnCapturedContext);
+			}
+			catch
+			{
+			}
+		}
+
+		#endregion
+
+		#region CTE
+
+		/// <summary>
+		/// Helps to define a recursive CTE.
+		/// </summary>
+		/// <typeparam name="T">Source query record type.</typeparam>
+		/// <param name="dataContext">Database connection context.</param>
+		/// <param name="cteBody">Recursive query body.</param>
+		/// <param name="cteTableName">Common table expression name.</param>
+		/// <returns>Common table expression.</returns>
+		public static IQueryable<T> GetCte<T>(
+			[NotNull]   this IDataContext                 dataContext,
+			[NotNull, InstantHandle] Func<IQueryable<T>,IQueryable<T>> cteBody,
+			[CanBeNull] string                            cteTableName = null)
+		{
+			if (dataContext == null) throw new ArgumentNullException(nameof(dataContext));
+			if (cteBody     == null) throw new ArgumentNullException(nameof(cteBody));
+
+			var cteTable = new CteTable<T>(dataContext);
+			var param    = MethodHelper.GetMethodInfo(cteBody, cteTable).GetParameters()[0];
+
+			var cteQuery = cteBody(cteTable);
+
+			return ((IQueryable<T>)cteTable).Provider.CreateQuery<T>(
+				Expression.Call(
+					null,
+					MethodHelper.GetMethodInfo(LinqExtensions.AsCte, cteQuery, cteQuery, cteTableName),
+					new[] {cteTable.Expression, cteQuery.Expression, Expression.Constant(cteTableName ?? param.Name)}));
+		}
+
+		/// <summary>
+		/// Helps to define a recursive CTE.
+		/// </summary>
+		/// <typeparam name="T">Source query record type.</typeparam>
+		/// <param name="dataContext">Database connection context.</param>
+		/// <param name="cteBody">Recursive query body.</param>
+		/// <param name="cteTableName">Common table expression name.</param>
+		/// <returns>Common table expression.</returns>
+		public static IQueryable<T> GetCte<T>(
+			[NotNull]                this IDataContext                 dataContext,
+			[CanBeNull]              string                            cteTableName,
+			[NotNull, InstantHandle] Func<IQueryable<T>,IQueryable<T>> cteBody)
+		{
+			return GetCte(dataContext, cteBody, cteTableName);
+		}
+
+		#endregion
+
+		#region FromSql
+
+#if !NET45
+		/// <summary>
+		/// Compares two FormattableString parameters
+		/// </summary>
+		public class SqlFormattableComparerAttribute : SqlQueryDependentAttribute
+		{
+			public override bool ExpressionsEqual(Expression expr1, Expression expr2, Func<Expression, Expression, bool> comparer)
+			{
+				if (expr1.NodeType != expr2.NodeType)
+					return false;
+
+				if (expr1.NodeType == ExpressionType.Call)
+				{
+					var mc1 = (MethodCallExpression)expr1;
+					var mc2 = (MethodCallExpression)expr2;
+					if (!ObjectsEqual(mc1.Arguments[0].EvaluateExpression(), mc2.Arguments[0].EvaluateExpression()))
+						return false;
+					return comparer(mc1.Arguments[1], mc2.Arguments[1]);
+				}
+
+				return base.ExpressionsEqual(expr1, expr2, comparer);
+			}
+		}
+
+		/// <summary>
+		///     <para>
+		///         Creates a LINQ query based on an interpolated string representing a SQL query.
+		///     </para>
+		///     <para>
+		///         If the database provider supports composing on the supplied SQL, you can compose on top of the raw SQL query using
+		///         LINQ operators - <code>context.FromSql&lt;Blogs&gt;("SELECT * FROM dbo.Blogs").OrderBy(b =&gt; b.Name)</code>.
+		///     </para>
+		///     <para>
+		///         As with any API that accepts SQL it is important to parameterize any user input to protect against a SQL injection
+		///         attack. You can include interpolated parameter place holders in the SQL query string. Any interpolated parameter values
+		///         you supply will automatically be converted to a DbParameter -
+		///         <code>context.FromSql&lt;Blogs&gt;($"SELECT * FROM [dbo].[SearchBlogs]({userSuppliedSearchTerm})")</code>.
+		///     </para>
+		/// </summary>
+		/// <typeparam name="TEntity">Source query record type.</typeparam>
+		/// <param name="dataContext">Database connection context.</param>
+		/// <param name="sql"> The interpolated string representing a SQL query. </param>
+		/// <remarks>Additional parentheses will be added to the query if first word in raw query is 'SELECT', otherwise users are responsible to add them themselves.</remarks>
+		/// <returns> An <see cref="IQueryable{T}" /> representing the raw SQL query. </returns>
+		[StringFormatMethod("sql")]
+		public static IQueryable<TEntity> FromSql<TEntity>(
+			[NotNull]  this                   IDataContext      dataContext,
+			[NotNull, SqlFormattableComparer] FormattableString sql)
+		{
+			if (dataContext == null) throw new ArgumentNullException(nameof(dataContext));
+			if (sql         == null) throw new ArgumentNullException(nameof(sql));
+
+			var table = new Table<TEntity>(dataContext);
+
+			return ((IQueryable<TEntity>)table).Provider.CreateQuery<TEntity>(
+				Expression.Call(
+					null,
+					MethodHelper.GetMethodInfo(FromSql<TEntity>, dataContext, sql),
+					new Expression[] {Expression.Constant(dataContext), Expression.Constant(sql)}));
+		}
+#endif
+
+		/// <summary>
+		///     <para>
+		///         Creates a LINQ query based on a raw SQL query.
+		///     </para>
+		///     <para>
+		///         If the database provider supports composing on the supplied SQL, you can compose on top of the raw SQL query using
+		///         LINQ operators - <code>context.FromSql&lt;Blogs&gt;("SELECT * FROM dbo.Blogs").OrderBy(b => b.Name)</code>.
+		///     </para>
+		///     <para>
+		///         As with any API that accepts SQL it is important to parameterize any user input to protect against a SQL injection
+		///         attack. You can include parameter place holders in the SQL query string and then supply parameter values as additional
+		///         arguments. Any parameter values you supply will automatically be converted to a DbParameter -
+		///         <code>context.FromSql&lt;Blogs&gt;("SELECT * FROM [dbo].[SearchBlogs]({0})", userSuppliedSearchTerm)</code>.
+		///     </para>
+		///     <para>
+		///         This overload also accepts DbParameter instances as parameter values.
+		///         <code>context.FromSql&lt;Blogs&gt;("SELECT * FROM [dbo].[SearchBlogs]({0})", new DataParameter("@searchTerm", userSuppliedSearchTerm, DataType.Int64))</code>
+		///     </para>
+		/// </summary>
+		/// <typeparam name="TEntity">Source query record type.</typeparam>
+		/// <param name="dataContext">Database connection context.</param>
+		/// <param name="sql">The raw SQL query</param>
+		/// <param name="parameters"> The values to be assigned to parameters. </param>
+		/// <remarks>Additional parentheses will be added to the query if first word in raw query is 'SELECT', otherwise users are responsible to add them themselves.</remarks>
+		/// <returns> An <see cref="IQueryable{T}" /> representing the raw SQL query. </returns>
+		[StringFormatMethod("sql")]
+		public static IQueryable<TEntity> FromSql<TEntity>(
+			[NotNull] this       IDataContext dataContext,
+			[SqlQueryDependent]  RawSqlString sql,
+			[NotNull] params     object[]     parameters)
+		{
+			if (dataContext == null) throw new ArgumentNullException(nameof(dataContext));
+
+			var table = new Table<TEntity>(dataContext);
+
+			return ((IQueryable<TEntity>)table).Provider.CreateQuery<TEntity>(
+				Expression.Call(
+					null,
+					MethodHelper.GetMethodInfo(FromSql<TEntity>, dataContext, sql, parameters),
+					new Expression[] {Expression.Constant(dataContext), Expression.Constant(sql), Expression.Constant(parameters)}));
+		}
+
+		#endregion
+
+	}
+}