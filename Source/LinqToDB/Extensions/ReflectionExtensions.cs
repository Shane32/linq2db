<<<<<<< HEAD
using System;
using System.Collections;
using System.Collections.Concurrent;
using System.Collections.Generic;
using System.ComponentModel;
using System.Data.Linq;
using System.IO;
using System.Linq;
using System.Reflection;
using System.Runtime.CompilerServices;
using System.Xml;

using JetBrains.Annotations;

namespace LinqToDB.Extensions
{
	using Expressions;

	[PublicAPI]
	public static class ReflectionExtensions
	{
		#region Type extensions

		public static bool IsGenericTypeEx(this Type type)
		{
#if NETSTANDARD1_6
			return type.GetTypeInfo().IsGenericType;
#else
			return type.IsGenericType;
#endif
		}

		public static bool IsValueTypeEx(this Type type)
		{
#if NETSTANDARD1_6
			return type.GetTypeInfo().IsValueType;
#else
			return type.IsValueType;
#endif
		}

		public static bool IsAbstractEx(this Type type)
		{
#if NETSTANDARD1_6
			return type.GetTypeInfo().IsAbstract;
#else
			return type.IsAbstract;
#endif
		}

		public static bool IsPublicEx(this Type type)
		{
#if NETSTANDARD1_6
			return type.GetTypeInfo().IsPublic;
#else
			return type.IsPublic;
#endif
		}

		public static bool IsClassEx(this Type type)
		{
#if NETSTANDARD1_6
			return type.GetTypeInfo().IsClass;
#else
			return type.IsClass;
#endif
		}

		public static bool IsEnumEx(this Type type)
		{
#if NETSTANDARD1_6
			return type.GetTypeInfo().IsEnum;
#else
			return type.IsEnum;
#endif
		}

		public static bool IsPrimitiveEx(this Type type)
		{
#if NETSTANDARD1_6
			return type.GetTypeInfo().IsPrimitive;
#else
			return type.IsPrimitive;
#endif
		}

		public static bool IsInterfaceEx(this Type type)
		{
#if NETSTANDARD1_6
			return type.GetTypeInfo().IsInterface;
#else
			return type.IsInterface;
#endif
		}

		public static Type BaseTypeEx(this Type type)
		{
#if NETSTANDARD1_6
			return type.GetTypeInfo().BaseType;
#else
			return type.BaseType;
#endif
		}

		public static Type[] GetInterfacesEx(this Type type)
		{
			return type.GetInterfaces();
		}

		public static object[] GetCustomAttributesEx(this Type type, Type attributeType, bool inherit)
		{
#if NETSTANDARD1_6
			return type.GetTypeInfo().GetCustomAttributes(attributeType, inherit).Cast<object>().ToArray();
#else
			return type.GetCustomAttributes(attributeType, inherit);
#endif
		}

		public static MemberInfo[] GetPublicInstanceMembersEx(this Type type)
		{
			return type.GetMembers(BindingFlags.Instance | BindingFlags.Public);
		}

		public static MemberInfo[] GetPublicInstanceValueMembers(this Type type)
		{
			var members = type.GetMembers(BindingFlags.Instance | BindingFlags.Public)
				.Where(m => m.IsFieldEx() || m.IsPropertyEx() && ((PropertyInfo)m).GetIndexParameters().Length == 0)
				.ToArray();

			var baseType = type.BaseTypeEx();
			if (baseType == null || baseType == typeof(object) || baseType == typeof(ValueType))
				return members;

			var results = new LinkedList<MemberInfo>();
			var names = new HashSet<string>();
			for (var t = type; t != typeof(object) && t != typeof(ValueType); t = t.BaseTypeEx())
			{
				foreach (var m in members.Where(_ => _.DeclaringType == t))
				{
					if (!names.Contains(m.Name))
					{
						results.AddFirst(m);
						names.Add(m.Name);
					}
				}
			}
			return results.ToArray();
		}

		public static MemberInfo[] GetStaticMembersEx(this Type type, string name)
		{
			return type.GetMember(name, BindingFlags.Static | BindingFlags.NonPublic | BindingFlags.Public);
		}

		/// <summary>
		/// Returns <see cref="MemberInfo"/> of <paramref name="type"/> described by <paramref name="memberInfo"/>
		/// It us useful when member's declared and reflected types are not the same
		/// </summary>
		/// <remarks>This method searches only properties, fields and methods</remarks>
		/// <param name="type"><see cref="Type"/> to find member info</param>
		/// <param name="memberInfo"><see cref="MemberInfo"/> </param>
		/// <returns><see cref="MemberInfo"/> or null</returns>
		public static MemberInfo GetMemberEx(this Type type, MemberInfo memberInfo)
		{
			if (memberInfo.IsPropertyEx())
				return type.GetPropertyEx(memberInfo.Name);

			if (memberInfo.IsFieldEx())
				return type.GetFieldEx   (memberInfo.Name);

			if (memberInfo.IsMethodEx())
				return type.GetMethodEx  (memberInfo.Name, ((MethodInfo) memberInfo).GetParameters().Select(_ => _.ParameterType).ToArray());

			return null;
		}

		public static MethodInfo GetMethodEx(this Type type, string name, params Type[] types)
		{
#if NETSTANDARD1_6
			// https://github.com/dotnet/corefx/issues/12921
			return type.GetMethodsEx().FirstOrDefault(mi =>
			{
				var res = mi.IsPublic && mi.Name == name;
				if (!res)
					return res;

				var pars = mi.GetParameters().Select(_ => _.ParameterType).ToArray();

				if (types.Length == 0 && pars.Length == 0)
					return true;

				if (pars.Length != types.Length)
					return false;

				for (var i = 0; i < types.Length; i++)
				{
					if (types[i] != pars[i])
						return false;
				}

				return true;
			});
#else
			return type.GetMethod(name, BindingFlags.Instance | BindingFlags.Static | BindingFlags.Public | BindingFlags.NonPublic, null, types, null);
#endif
		}

		public static MethodInfo GetPublicInstanceMethodEx(this Type type, string name, params Type[] types)
		{
#if NETSTANDARD1_6
			// https://github.com/dotnet/corefx/issues/12921
			return type.GetMethodsEx().FirstOrDefault(mi =>
			{
				var res = !mi.IsStatic && mi.IsPublic && mi.Name == name;
				if (!res)
					return res;

				var pars = mi.GetParameters().Select(_ => _.ParameterType).ToArray();

				if (types.Length == 0 && pars.Length == 0)
					return true;

				if (pars.Length != types.Length)
					return false;

				for (var i = 0; i < types.Length; i++)
				{
					if (types[i] != pars[i])
						return false;
				}

				return true;
			});
#else
			return type.GetMethod(name, BindingFlags.Instance | BindingFlags.Public, null, types, null);
#endif
		}

		public static MethodInfo GetMethodEx(this Type type, string name)
		{
			return type.GetMethod(name);
		}
		public static ConstructorInfo GetDefaultConstructorEx(this Type type)
		{
#if NETSTANDARD1_6
			return type.GetTypeInfo().DeclaredConstructors.FirstOrDefault(p => p.GetParameters().Length == 0);
#else
			return type.GetConstructor(
				BindingFlags.Instance | BindingFlags.NonPublic | BindingFlags.Public,
				null,
				Type.EmptyTypes,
				null);
#endif
		}

		public static TypeCode GetTypeCodeEx(this Type type)
		{
#if NETSTANDARD1_6
			if (type == typeof(DBNull))
				return (TypeCode)2;
#endif

			return Type.GetTypeCode(type);
		}

		public static bool IsAssignableFromEx(this Type type, Type c)
		{
			return type.IsAssignableFrom(c);
		}

		public static FieldInfo[] GetFieldsEx(this Type type)
		{
			return type.GetFields();
		}

		public static Type[] GetGenericArgumentsEx(this Type type)
		{
			return type.GetGenericArguments();
		}

		public static MethodInfo GetGetMethodEx(this PropertyInfo propertyInfo, bool nonPublic)
		{
			return propertyInfo.GetGetMethod(nonPublic);
		}

		public static MethodInfo GetGetMethodEx(this PropertyInfo propertyInfo)
		{
			return propertyInfo.GetGetMethod();
		}

		public static MethodInfo GetSetMethodEx(this PropertyInfo propertyInfo, bool nonPublic)
		{
			return propertyInfo.GetSetMethod(nonPublic);
		}

		public static MethodInfo GetSetMethodEx(this PropertyInfo propertyInfo)
		{
			return propertyInfo.GetSetMethod();
		}

		public static object[] GetCustomAttributesEx(this Type type, bool inherit)
		{
#if NETSTANDARD1_6
			return type.GetTypeInfo().GetCustomAttributes(inherit).Cast<object>().ToArray();
#else
			return type.GetCustomAttributes(inherit);
#endif
		}

		public static T GetCustomAttributeEx<T>(this Type type, bool inherit)
			where T : class
		{
#if NETSTANDARD1_6
			return type.GetTypeInfo()
				.GetCustomAttributes(inherit)
				.Where(x => x is T)
				.FirstOrDefault() as T;
#else
			return type.GetCustomAttributes(inherit)
				.Where(x => x is T)
				.FirstOrDefault() as T;
#endif
		}

		public static InterfaceMapping GetInterfaceMapEx(this Type type, Type interfaceType)
		{
#if NETSTANDARD1_6
			return type.GetTypeInfo().GetRuntimeInterfaceMap(interfaceType);
#else
			return type.GetInterfaceMap(interfaceType);
#endif
		}

		public static bool IsPropertyEx(this MemberInfo memberInfo)
		{
			return memberInfo.MemberType == MemberTypes.Property;
		}

		public static bool IsFieldEx(this MemberInfo memberInfo)
		{
			return memberInfo.MemberType == MemberTypes.Field;
		}

		public static bool IsMethodEx(this MemberInfo memberInfo)
		{
			return memberInfo.MemberType == MemberTypes.Method;
		}

		private static readonly MemberInfo SQLPropertyMethod = MemberHelper.MethodOf(() => Sql.Property<string>(null, null)).GetGenericMethodDefinition();

		/// <summary>
		/// Determines whether member info represent a Sql.Property method.
		/// </summary>
		/// <param name="memberInfo">The member information.</param>
		/// <returns>
		///   <c>true</c> if member info is Sql.Property method; otherwise, <c>false</c>.
		/// </returns>
		public static bool IsSqlPropertyMethodEx(this MemberInfo memberInfo)
		{
			return memberInfo is MethodInfo methodCall && methodCall.IsGenericMethod &&
			       methodCall.GetGenericMethodDefinition() == SQLPropertyMethod;
		}

		/// <summary>
		/// Determines whether member info is dynamic column property.
		/// </summary>
		/// <param name="memberInfo">The member information.</param>
		/// <returns>
		///   <c>true</c> if member info is dynamic column property; otherwise, <c>false</c>.
		/// </returns>
		public static bool IsDynamicColumnPropertyEx(this MemberInfo memberInfo)
		{
#if !NETSTANDARD1_6
			return memberInfo.MemberType == MemberTypes.Property && memberInfo is Mapping.DynamicColumnInfo;
#else
			return false;
#endif
		}

		public static object[] GetCustomAttributesEx(this MemberInfo memberInfo, Type attributeType, bool inherit)
		{
#if NETSTANDARD1_6
			return memberInfo.GetCustomAttributes(attributeType, inherit).Cast<object>().ToArray();
#else
			return memberInfo.GetCustomAttributes(attributeType, inherit);
#endif
		}

		public static bool IsSubclassOfEx(this Type type, Type c)
		{
#if NETSTANDARD1_6
			return type.GetTypeInfo().IsSubclassOf(c);
#else
			return type.IsSubclassOf(c);
#endif
		}

		public static bool IsGenericTypeDefinitionEx(this Type type)
		{
#if NETSTANDARD1_6
			return type.GetTypeInfo().IsGenericTypeDefinition;
#else
			return type.IsGenericTypeDefinition;
#endif
		}

		public static PropertyInfo[] GetPropertiesEx(this Type type)
		{
			return type.GetProperties(BindingFlags.NonPublic | BindingFlags.Public | BindingFlags.Static | BindingFlags.Instance);
		}

		public static PropertyInfo[] GetPropertiesEx(this Type type, BindingFlags flags)
		{
			return type.GetProperties(flags);
		}

		public static PropertyInfo[] GetNonPublicPropertiesEx(this Type type)
		{
			return type.GetProperties(BindingFlags.NonPublic | BindingFlags.Instance);
		}

		public static MethodInfo[] GetMethodsEx(this Type type)
		{
			return type.GetMethods();
		}

		public static Assembly AssemblyEx(this Type type)
		{
#if NETSTANDARD1_6
			return type.GetTypeInfo().Assembly;
#else
			return type.Assembly;
#endif
		}

		public static ConstructorInfo[] GetConstructorsEx(this Type type)
		{
			return type.GetConstructors();
		}

		public static ConstructorInfo GetConstructorEx(this Type type, Type[] parameterTypes)
		{
			return type.GetConstructor(parameterTypes);
		}

		public static PropertyInfo GetPropertyEx(this Type type, string propertyName)
		{
			return type.GetProperty(propertyName);
		}

		public static FieldInfo GetFieldEx(this Type type, string propertyName)
		{
			return type.GetField(propertyName);
		}

		public static Type ReflectedTypeEx(this MemberInfo memberInfo)
		{
#if NETSTANDARD1_6
			return memberInfo.DeclaringType;
#else
			return memberInfo.ReflectedType;
#endif
		}

		public static MemberInfo[] GetInstanceMemberEx(this Type type, string name)
		{
			return type.GetMember(name, BindingFlags.Public | BindingFlags.NonPublic | BindingFlags.Instance);
		}

		public static MemberInfo[] GetPublicMemberEx(this Type type, string name)
		{
			return type.GetMember(name);
		}

		public static object[] GetCustomAttributesEx(this MemberInfo memberInfo, bool inherit)
		{
#if NETSTANDARD1_6
			return memberInfo.GetCustomAttributes(inherit).Cast<object>().ToArray();
#else
			return memberInfo.GetCustomAttributes(inherit);
#endif
		}

		public static object[] GetCustomAttributesEx(this ParameterInfo parameterInfo, bool inherit)
		{
#if NETSTANDARD1_6
			return parameterInfo.GetCustomAttributes(inherit).Cast<object>().ToArray();
#else
			return parameterInfo.GetCustomAttributes(inherit);
#endif
		}

		static class CacheHelper<T>
		{
			public static readonly ConcurrentDictionary<Type,T[]> TypeAttributes = new ConcurrentDictionary<Type,T[]>();
		}

		#region Attributes cache

		static readonly ConcurrentDictionary<Type, object[]> _typeAttributesTopInternal = new ConcurrentDictionary<Type, object[]>();

		static void GetAttributesInternal(List<object> list, Type type)
		{
			object[] attrs;

			if (_typeAttributesTopInternal.TryGetValue(type, out attrs))
			{
				list.AddRange(attrs);
			}
			else
			{
				GetAttributesTreeInternal(list, type);
				_typeAttributesTopInternal[type] = list.ToArray();
			}
		}

		static readonly ConcurrentDictionary<Type, object[]> _typeAttributesInternal = new ConcurrentDictionary<Type, object[]>();

		static void GetAttributesTreeInternal(List<object> list, Type type)
		{
			var attrs = _typeAttributesInternal.GetOrAdd(type, x => type.GetCustomAttributesEx(false));

			list.AddRange(attrs);

			if (type.IsInterfaceEx())
				return;

			// Reflection returns interfaces for the whole inheritance chain.
			// So, we are going to get some hemorrhoid here to restore the inheritance sequence.
			//
			var interfaces      = type.GetInterfacesEx();
			var nBaseInterfaces = type.BaseTypeEx() != null? type.BaseTypeEx().GetInterfacesEx().Length: 0;

			for (var i = 0; i < interfaces.Length; i++)
			{
				var intf = interfaces[i];

				if (i < nBaseInterfaces)
				{
					var getAttr = false;

					foreach (var mi in type.GetInterfaceMapEx(intf).TargetMethods)
					{
						// Check if the interface is reimplemented.
						//
						if (mi.DeclaringType == type)
						{
							getAttr = true;
							break;
						}
					}

					if (getAttr == false)
						continue;
				}

				GetAttributesTreeInternal(list, intf);
			}

			if (type.BaseTypeEx() != null && type.BaseTypeEx() != typeof(object))
				GetAttributesTreeInternal(list, type.BaseTypeEx());
		}

		#endregion

		/// <summary>
		/// Returns an array of custom attributes applied to a type.
		/// </summary>
		/// <param name="type">A type instance.</param>
		/// <typeparam name="T">The type of attribute to search for.
		/// Only attributes that are assignable to this type are returned.</typeparam>
		/// <returns>An array of custom attributes applied to this type,
		/// or an array with zero (0) elements if no attributes have been applied.</returns>
		public static T[] GetAttributes<T>([NotNull] this Type type)
			where T : Attribute
		{
			if (type == null) throw new ArgumentNullException("type");

			T[] attrs;

			if (!CacheHelper<T>.TypeAttributes.TryGetValue(type, out attrs))
			{
				var list = new List<object>();

				GetAttributesInternal(list, type);

				CacheHelper<T>.TypeAttributes[type] = attrs = list.OfType<T>().ToArray();
			}

			return attrs;
		}

		/// <summary>
		/// Retrieves a custom attribute applied to a type.
		/// </summary>
		/// <param name="type">A type instance.</param>
		/// <typeparam name="T">The type of attribute to search for.
		/// Only attributes that are assignable to this type are returned.</typeparam>
		/// <returns>A reference to the first custom attribute of type attributeType
		/// that is applied to element, or null if there is no such attribute.</returns>
		public static T GetFirstAttribute<T>([NotNull] this Type type)
			where T : Attribute
		{
			var attrs = GetAttributes<T>(type);
			return attrs.Length > 0 ? attrs[0] : null;
		}

		/// <summary>
		/// Gets a value indicating whether a type (or type's element type)
		/// instance can be null in the underlying data store.
		/// </summary>
		/// <param name="type">A <see cref="System.Type"/> instance. </param>
		/// <returns> True, if the type parameter is a closed generic nullable type; otherwise, False.</returns>
		/// <remarks>Arrays of Nullable types are treated as Nullable types.</remarks>
		public static bool IsNullable([NotNull] this Type type)
		{
			return type.IsGenericTypeEx() && type.GetGenericTypeDefinition() == typeof(Nullable<>);
		}

		/// <summary>
		/// Returns the underlying type argument of the specified type.
		/// </summary>
		/// <param name="type">A <see cref="System.Type"/> instance. </param>
		/// <returns><list>
		/// <item>The type argument of the type parameter,
		/// if the type parameter is a closed generic nullable type.</item>
		/// <item>The underlying Type if the type parameter is an enum type.</item>
		/// <item>Otherwise, the type itself.</item>
		/// </list>
		/// </returns>
		public static Type ToUnderlying([NotNull] this Type type)
		{
			if (type == null) throw new ArgumentNullException("type");

			if (type.IsNullable()) type = type.GetGenericArgumentsEx()[0];
			if (type.IsEnumEx  ()) type = Enum.GetUnderlyingType(type);

			return type;
		}

		public static Type ToNullableUnderlying([NotNull] this Type type)
		{
			if (type == null) throw new ArgumentNullException("type");
			//return type.IsNullable() ? type.GetGenericArgumentsEx()[0] : type;
			return Nullable.GetUnderlyingType(type) ?? type;
		}

		/// <summary>
		/// Wraps type into <see cref="Nullable{T}"/> class.
		/// </summary>
		/// <param name="type">Value type to wrap.</param>
		/// <returns>Type, wrapped by <see cref="Nullable{T}"/>.</returns>
		public static Type AsNullable([NotNull] this Type type)
		{
			if (type == null)          throw new ArgumentNullException("type");
			if (!type.IsValueTypeEx()) throw new ArgumentException($"{type} is not a value type");

			return typeof(Nullable<>).MakeGenericType(type);
		}

		public static IEnumerable<Type> GetDefiningTypes(this Type child, MemberInfo member)
		{
			if (member.IsPropertyEx())
			{
				var prop = (PropertyInfo)member;
				member = prop.GetGetMethodEx();
			}

			foreach (var inf in child.GetInterfacesEx())
			{
				var pm = child.GetInterfaceMapEx(inf);

				for (var i = 0; i < pm.TargetMethods.Length; i++)
				{
					var method = pm.TargetMethods[i];

					if (method == member || (method.DeclaringType == member.DeclaringType && method.Name == member.Name))
						yield return inf;
				}
			}

			yield return member.DeclaringType;
		}

		/// <summary>
		/// Determines whether the specified types are considered equal.
		/// </summary>
		/// <param name="parent">A <see cref="System.Type"/> instance. </param>
		/// <param name="child">A type possible derived from the <c>parent</c> type</param>
		/// <returns>True, when an object instance of the type <c>child</c>
		/// can be used as an object of the type <c>parent</c>; otherwise, false.</returns>
		/// <remarks>Note that nullable types does not have a parent-child relation to it's underlying type.
		/// For example, the 'int?' type (nullable int) and the 'int' type
		/// aren't a parent and it's child.</remarks>
		public static bool IsSameOrParentOf([NotNull] this Type parent, [NotNull] Type child)
		{
			if (parent == null) throw new ArgumentNullException(nameof(parent));
			if (child  == null) throw new ArgumentNullException(nameof(child));

			if (parent == child ||
				child.IsEnumEx() && Enum.GetUnderlyingType(child) == parent ||
				child.IsSubclassOfEx(parent))
			{
				return true;
			}

			if (parent.IsGenericTypeDefinitionEx())
				for (var t = child; t != typeof(object) && t != null; t = t.BaseTypeEx())
					if (t.IsGenericTypeEx() && t.GetGenericTypeDefinition() == parent)
						return true;

			if (parent.IsInterfaceEx())
			{
				var interfaces = child.GetInterfacesEx();

				foreach (var t in interfaces)
				{
					if (parent.IsGenericTypeDefinitionEx())
					{
						if (t.IsGenericTypeEx() && t.GetGenericTypeDefinition() == parent)
							return true;
					}
					else if (t == parent)
						return true;
				}
			}

			return false;
		}

		/// <summary>
		/// Determines whether the <paramref name="type"/> derives from the specified <paramref name="check"/>.
		/// </summary>
		/// <remarks>
		/// This method also returns false if <paramref name="type"/> and the <paramref name="check"/> are equal.
		/// </remarks>
		/// <param name="type">The type to test.</param>
		/// <param name="check">The type to compare with. </param>
		/// <returns>
		/// true if the <paramref name="type"/> derives from <paramref name="check"/>; otherwise, false.
		/// </returns>
		[Pure]
		internal static bool IsSubClassOf([NotNull] this Type type, [NotNull] Type check)
		{
			if (type  == null) throw new ArgumentNullException(nameof(type));
			if (check == null) throw new ArgumentNullException(nameof(check));

			if (type == check)
				return false;

			while (true)
			{
				if (check.IsInterfaceEx())
					// ReSharper disable once LoopCanBeConvertedToQuery
					foreach (var interfaceType in type.GetInterfaces())
						if (interfaceType == check || interfaceType.IsSubClassOf(check))
							return true;

				if (type.IsGenericTypeEx() && !type.IsGenericTypeDefinitionEx())
				{
					var definition = type.GetGenericTypeDefinition();
					if (definition == check || definition.IsSubClassOf(check))
						return true;
				}

				type = type.BaseTypeEx();

				if (type == null)
					return false;

				if (type == check)
					return true;
			}
		}

		public static Type GetGenericType([NotNull] this Type genericType, Type type)
		{
			if (genericType == null) throw new ArgumentNullException("genericType");

			while (type != null && type != typeof(object))
			{
				if (type.IsGenericTypeEx() && type.GetGenericTypeDefinition() == genericType)
					return type;

				if (genericType.IsInterfaceEx())
				{
					foreach (var interfaceType in type.GetInterfacesEx())
					{
						var gType = GetGenericType(genericType, interfaceType);

						if (gType != null)
							return gType;
					}
				}

				type = type.BaseTypeEx();
			}

			return null;
		}

		///<summary>
		/// Gets the Type of a list item.
		///</summary>
		/// <param name="list">A <see cref="System.Object"/> instance. </param>
		///<returns>The Type instance that represents the exact runtime type of a list item.</returns>
		public static Type GetListItemType(this IEnumerable list)
		{
			var typeOfObject = typeof(object);

			if (list == null)
				return typeOfObject;

			if (list is Array)
				return list.GetType().GetElementType();

			var type = list.GetType();

			if (list is IList || list is ITypedList || list is IListSource)
			{
				PropertyInfo last = null;

				foreach (var pi in type.GetPropertiesEx())
				{
					if (pi.GetIndexParameters().Length > 0 && pi.PropertyType != typeOfObject)
					{
						if (pi.Name == "Item")
							return pi.PropertyType;

						last = pi;
					}
				}

				if (last != null)
					return last.PropertyType;
			}

			if (list is IList)
			{
				foreach (var o in (IList)list)
					if (o != null && o.GetType() != typeOfObject)
						return o.GetType();
			}
			else
			{
				foreach (var o in list)
					if (o != null && o.GetType() != typeOfObject)
						return o.GetType();
			}

			return typeOfObject;
		}

		///<summary>
		/// Gets the Type of a list item.
		///</summary>
		/// <param name="listType">A <see cref="System.Type"/> instance. </param>
		///<returns>The Type instance that represents the exact runtime type of a list item.</returns>
		public static Type GetListItemType(this Type listType)
		{
			if (listType.IsGenericTypeEx())
			{
				var elementTypes = listType.GetGenericArguments(typeof(IList<>));

				if (elementTypes != null)
					return elementTypes[0];
			}

			if (typeof(IList).      IsSameOrParentOf(listType) ||
				typeof(ITypedList). IsSameOrParentOf(listType) ||
				typeof(IListSource).IsSameOrParentOf(listType))
			{
				var elementType = listType.GetElementType();

				if (elementType != null)
					return elementType;

				PropertyInfo last = null;

				foreach (var pi in listType.GetPropertiesEx())
				{
					if (pi.GetIndexParameters().Length > 0 && pi.PropertyType != typeof(object))
					{
						if (pi.Name == "Item")
							return pi.PropertyType;

						last = pi;
					}
				}

				if (last != null)
					return last.PropertyType;
			}

			return typeof(object);
		}

		public static Type GetItemType(this Type type)
		{
			if (type == null)
				return null;

			if (type == typeof(object))
				return type.HasElementType ? type.GetElementType(): null;

			if (type.IsArray)
				return type.GetElementType();

			if (type.IsGenericTypeEx())
				foreach (var aType in type.GetGenericArgumentsEx())
					if (typeof(IEnumerable<>).MakeGenericType(new[] { aType }).IsAssignableFromEx(type))
						return aType;

			var interfaces = type.GetInterfacesEx();

			if (interfaces != null && interfaces.Length > 0)
			{
				foreach (var iType in interfaces)
				{
					var eType = iType.GetItemType();

					if (eType != null)
						return eType;
				}
			}

			return type.BaseTypeEx().GetItemType();
		}

		/// <summary>
		/// Gets a value indicating whether a type can be used as a db primitive.
		/// </summary>
		/// <param name="type">A <see cref="System.Type"/> instance. </param>
		/// <param name="checkArrayElementType">True if needed to check element type for arrays</param>
		/// <returns> True, if the type parameter is a primitive type; otherwise, False.</returns>
		/// <remarks><see cref="System.String"/>. <see cref="Stream"/>.
		/// <see cref="XmlReader"/>. <see cref="XmlDocument"/>. are specially handled by the library
		/// and, therefore, can be treated as scalar types.</remarks>
		public static bool IsScalar(this Type type, bool checkArrayElementType = true)
		{
			if (type == typeof(byte[]))
				return true;

			while (checkArrayElementType && type.IsArray)
				type = type.GetElementType();

			return type.IsValueTypeEx()
				|| type == typeof(string)
				|| type == typeof(Binary)
				|| type == typeof(Stream)
				|| type == typeof(XmlReader)
				|| type == typeof(XmlDocument)
				;
		}

		///<summary>
		/// Returns an array of Type objects that represent the type arguments
		/// of a generic type or the type parameters of a generic type definition.
		///</summary>
		/// <param name="type">A <see cref="System.Type"/> instance.</param>
		///<param name="baseType">Non generic base type.</param>
		///<returns>An array of Type objects that represent the type arguments
		/// of a generic type. Returns an empty array if the current type is not a generic type.</returns>
		public static Type[] GetGenericArguments(this Type type, Type baseType)
		{
			var baseTypeName = baseType.Name;

			for (var t = type; t != typeof(object) && t != null; t = t.BaseTypeEx())
			{
				if (t.IsGenericTypeEx())
				{
					if (baseType.IsGenericTypeDefinitionEx())
					{
						if (t.GetGenericTypeDefinition() == baseType)
							return t.GetGenericArgumentsEx();
					}
					else if (baseTypeName == null || t.Name.Split('`')[0] == baseTypeName)
					{
						return t.GetGenericArgumentsEx();
					}
				}
			}

			foreach (var t in type.GetInterfacesEx())
			{
				if (t.IsGenericTypeEx())
				{
					if (baseType.IsGenericTypeDefinitionEx())
					{
						if (t.GetGenericTypeDefinition() == baseType)
							return t.GetGenericArgumentsEx();
					}
					else if (baseTypeName == null || t.Name.Split('`')[0] == baseTypeName)
					{
						return t.GetGenericArgumentsEx();
					}
				}
			}

			return null;
		}

		public static bool IsFloatType(this Type type)
		{
			if (type.IsNullable())
				type = type.GetGenericArgumentsEx()[0];

			switch (type.GetTypeCodeEx())
			{
				case TypeCode.Single  :
				case TypeCode.Double  :
				case TypeCode.Decimal : return true;
			}

			return false;
		}

		public static bool IsIntegerType(this Type type)
		{
			if (type.IsNullable())
				type = type.GetGenericArgumentsEx()[0];

			switch (type.GetTypeCodeEx())
			{
				case TypeCode.SByte  :
				case TypeCode.Byte   :
				case TypeCode.Int16  :
				case TypeCode.UInt16 :
				case TypeCode.Int32  :
				case TypeCode.UInt32 :
				case TypeCode.Int64  :
				case TypeCode.UInt64 : return true;
			}

			return false;
		}

		interface IGetDefaultValueHelper
		{
			object GetDefaultValue();
		}

		class GetDefaultValueHelper<T> : IGetDefaultValueHelper
		{
			public object GetDefaultValue()
			{
				return default(T);
			}
		}

		public static object GetDefaultValue(this Type type)
		{
			var dtype  = typeof(GetDefaultValueHelper<>).MakeGenericType(type);
			var helper = (IGetDefaultValueHelper)Activator.CreateInstance(dtype);

			return helper.GetDefaultValue();
		}

		public static EventInfo GetEventEx(this Type type, string eventName)
		{
			return type.GetEvent(eventName);
		}

		#endregion

		#region MethodInfo extensions

		public static PropertyInfo GetPropertyInfo(this MethodInfo method)
		{
			if (method != null)
			{
				var type = method.DeclaringType;

				foreach (var info in type.GetPropertiesEx())
				{
					if (info.CanRead && method == info.GetGetMethodEx(true))
						return info;

					if (info.CanWrite && method == info.GetSetMethodEx(true))
						return info;
				}
			}

			return null;
		}

		#endregion

		#region MemberInfo extensions

		public static Type GetMemberType(this MemberInfo memberInfo)
		{
			switch (memberInfo.MemberType)
			{
				case MemberTypes.Property    : return ((PropertyInfo)memberInfo).PropertyType;
				case MemberTypes.Field       : return ((FieldInfo)   memberInfo).FieldType;
				case MemberTypes.Method      : return ((MethodInfo)  memberInfo).ReturnType;
				case MemberTypes.Constructor : return                memberInfo. DeclaringType;
			}

			throw new InvalidOperationException();
		}

		public static bool IsNullableValueMember(this MemberInfo member)
		{
			return
				member.Name == "Value" &&
				member.DeclaringType.IsGenericTypeEx() &&
				member.DeclaringType.GetGenericTypeDefinition() == typeof(Nullable<>);
		}

		public static bool IsNullableHasValueMember(this MemberInfo member)
		{
			return
				member.Name == "HasValue" &&
				member.DeclaringType.IsGenericTypeEx() &&
				member.DeclaringType.GetGenericTypeDefinition() == typeof(Nullable<>);
		}

		static readonly Dictionary<Type,HashSet<Type>> _castDic = new Dictionary<Type,HashSet<Type>>
		{
			{ typeof(decimal), new HashSet<Type> { typeof(sbyte), typeof(byte),   typeof(short), typeof(ushort), typeof(int), typeof(uint), typeof(long), typeof(ulong), typeof(char)                } },
			{ typeof(double),  new HashSet<Type> { typeof(sbyte), typeof(byte),   typeof(short), typeof(ushort), typeof(int), typeof(uint), typeof(long), typeof(ulong), typeof(char), typeof(float) } },
			{ typeof(float),   new HashSet<Type> { typeof(sbyte), typeof(byte),   typeof(short), typeof(ushort), typeof(int), typeof(uint), typeof(long), typeof(ulong), typeof(char), typeof(float) } },
			{ typeof(ulong),   new HashSet<Type> { typeof(byte),  typeof(ushort), typeof(uint),  typeof(char)                                                                                        } },
			{ typeof(long),    new HashSet<Type> { typeof(sbyte), typeof(byte),   typeof(short), typeof(ushort), typeof(int), typeof(uint), typeof(char)                                             } },
			{ typeof(uint),    new HashSet<Type> { typeof(byte),  typeof(ushort), typeof(char)                                                                                                       } },
			{ typeof(int),     new HashSet<Type> { typeof(sbyte), typeof(byte),   typeof(short), typeof(ushort), typeof(char)                                                                        } },
			{ typeof(ushort),  new HashSet<Type> { typeof(byte),  typeof(char)                                                                                                                       } },
			{ typeof(short),   new HashSet<Type> { typeof(byte)                                                                                                                                      } }
		};

		public static bool CanConvertTo(this Type fromType, Type toType)
		{
			if (fromType == toType)
				return true;

			if (_castDic.ContainsKey(toType) && _castDic[toType].Contains(fromType))
				return true;

			var tc = TypeDescriptor.GetConverter(fromType);

			if (toType.IsAssignableFrom(fromType))
				return true;

			if (tc.CanConvertTo(toType))
				return true;

			tc = TypeDescriptor.GetConverter(toType);

			if (tc.CanConvertFrom(fromType))
				return true;

			if (fromType.GetMethodsEx()
				.Any(m => m.IsStatic && m.IsPublic && m.ReturnType == toType && (m.Name == "op_Implicit" || m.Name == "op_Explicit")))
				return true;

			return false;
		}

		public static bool EqualsTo(this MemberInfo member1, MemberInfo member2, Type declaringType = null)
		{
			if (ReferenceEquals(member1, member2))
				return true;

			if (member1 == null || member2 == null)
				return false;

			if (member1.Name == member2.Name)
			{
				if (member1.DeclaringType == member2.DeclaringType)
					return true;

				if (member1 is PropertyInfo)
				{
					var isSubclass =
						member1.DeclaringType.IsSameOrParentOf(member2.DeclaringType) ||
						member2.DeclaringType.IsSameOrParentOf(member1.DeclaringType);

					if (isSubclass)
						return true;

					if (declaringType != null && member2.DeclaringType.IsInterfaceEx())
					{
						var getter1 = ((PropertyInfo)member1).GetGetMethodEx();
						var getter2 = ((PropertyInfo)member2).GetGetMethodEx();

						var map = declaringType.GetInterfaceMapEx(member2.DeclaringType);

						for (var i = 0; i < map.InterfaceMethods.Length; i++)
							if (getter2.Name == map.InterfaceMethods[i].Name && getter2.DeclaringType == map.InterfaceMethods[i].DeclaringType &&
								getter1.Name == map.TargetMethods   [i].Name && getter1.DeclaringType == map.TargetMethods   [i].DeclaringType)
								return true;
					}
				}
			}

			if (member2.DeclaringType.IsInterfaceEx() && !member1.DeclaringType.IsInterfaceEx() && member1.Name.EndsWith(member2.Name))
			{
				if (member1 is PropertyInfo)
				{
					var isSubclass = member2.DeclaringType.IsAssignableFromEx(member1.DeclaringType);

					if (isSubclass)
					{
						var getter1 = ((PropertyInfo)member1).GetGetMethodEx();
						var getter2 = ((PropertyInfo)member2).GetGetMethodEx();

						var map = member1.DeclaringType.GetInterfaceMapEx(member2.DeclaringType);

						for (var i = 0; i < map.InterfaceMethods.Length; i++)
						{
							var imi = map.InterfaceMethods[i];
							var tmi = map.TargetMethods[i];

							if ((getter2 == null || (getter2.Name == imi.Name && getter2.DeclaringType == imi.DeclaringType)) &&
							    (getter1 == null || (getter1.Name == tmi.Name && getter1.DeclaringType == tmi.DeclaringType)))
							{
								return true;
							}
						}
					}
				}
			}

			return false;
		}

		#endregion

		public static bool IsAnonymous([NotNull] this Type type)
		{
			if (type == null) throw new ArgumentNullException(nameof(type));

			return
				!type.IsPublicEx() &&
				 type.IsGenericTypeEx() &&
				(type.Name.StartsWith("<>f__AnonymousType", StringComparison.Ordinal) ||
				 type.Name.StartsWith("VB$AnonymousType", StringComparison.Ordinal)) &&
				type.GetCustomAttributesEx(typeof(CompilerGeneratedAttribute), true).Any();
		}
	}
}
=======
using System;
using System.Collections;
using System.Collections.Concurrent;
using System.Collections.Generic;
using System.ComponentModel;
using System.Data.Linq;
using System.IO;
using System.Linq;
using System.Reflection;
using System.Runtime.CompilerServices;
using System.Xml;

using JetBrains.Annotations;

namespace LinqToDB.Extensions
{
	using Expressions;

	[PublicAPI]
	public static class ReflectionExtensions
	{
		#region Type extensions

		public static bool IsGenericTypeEx(this Type type)
		{
#if NETSTANDARD1_6
			return type.GetTypeInfo().IsGenericType;
#else
			return type.IsGenericType;
#endif
		}

		public static bool IsValueTypeEx(this Type type)
		{
#if NETSTANDARD1_6
			return type.GetTypeInfo().IsValueType;
#else
			return type.IsValueType;
#endif
		}

		public static bool IsAbstractEx(this Type type)
		{
#if NETSTANDARD1_6
			return type.GetTypeInfo().IsAbstract;
#else
			return type.IsAbstract;
#endif
		}

		public static bool IsPublicEx(this Type type)
		{
#if NETSTANDARD1_6
			return type.GetTypeInfo().IsPublic;
#else
			return type.IsPublic;
#endif
		}

		public static bool IsClassEx(this Type type)
		{
#if NETSTANDARD1_6
			return type.GetTypeInfo().IsClass;
#else
			return type.IsClass;
#endif
		}

		public static bool IsEnumEx(this Type type)
		{
#if NETSTANDARD1_6
			return type.GetTypeInfo().IsEnum;
#else
			return type.IsEnum;
#endif
		}

		public static bool IsPrimitiveEx(this Type type)
		{
#if NETSTANDARD1_6
			return type.GetTypeInfo().IsPrimitive;
#else
			return type.IsPrimitive;
#endif
		}

		public static bool IsInterfaceEx(this Type type)
		{
#if NETSTANDARD1_6
			return type.GetTypeInfo().IsInterface;
#else
			return type.IsInterface;
#endif
		}

		public static Type BaseTypeEx(this Type type)
		{
#if NETSTANDARD1_6
			return type.GetTypeInfo().BaseType;
#else
			return type.BaseType;
#endif
		}

		public static Type[] GetInterfacesEx(this Type type)
		{
			return type.GetInterfaces();
		}

		public static object[] GetCustomAttributesEx(this Type type, Type attributeType, bool inherit)
		{
#if NETSTANDARD1_6
			return type.GetTypeInfo().GetCustomAttributes(attributeType, inherit).Cast<object>().ToArray();
#else
			return type.GetCustomAttributes(attributeType, inherit);
#endif
		}

		public static MemberInfo[] GetPublicInstanceMembersEx(this Type type)
		{
			return type.GetMembers(BindingFlags.Instance | BindingFlags.Public);
		}

		public static MemberInfo[] GetPublicInstanceValueMembers(this Type type)
		{
			var members = type.GetMembers(BindingFlags.Instance | BindingFlags.Public)
				.Where(m => m.IsFieldEx() || m.IsPropertyEx() && ((PropertyInfo)m).GetIndexParameters().Length == 0)
				.ToArray();

			var baseType = type.BaseTypeEx();
			if (baseType == null || baseType == typeof(object) || baseType == typeof(ValueType))
				return members;

			var results = new LinkedList<MemberInfo>();
			var names = new HashSet<string>();
			for (var t = type; t != typeof(object) && t != typeof(ValueType); t = t.BaseTypeEx())
			{
				foreach (var m in members.Where(_ => _.DeclaringType == t))
				{
					if (!names.Contains(m.Name))
					{
						results.AddFirst(m);
						names.Add(m.Name);
					}
				}
			}
			return results.ToArray();
		}

		public static MemberInfo[] GetStaticMembersEx(this Type type, string name)
		{
			return type.GetMember(name, BindingFlags.Static | BindingFlags.NonPublic | BindingFlags.Public);
		}

		/// <summary>
		/// Returns <see cref="MemberInfo"/> of <paramref name="type"/> described by <paramref name="memberInfo"/>
		/// It us useful when member's declared and reflected types are not the same
		/// </summary>
		/// <remarks>This method searches only properties, fields and methods</remarks>
		/// <param name="type"><see cref="Type"/> to find member info</param>
		/// <param name="memberInfo"><see cref="MemberInfo"/> </param>
		/// <returns><see cref="MemberInfo"/> or null</returns>
		public static MemberInfo GetMemberEx(this Type type, MemberInfo memberInfo)
		{
			if (memberInfo.IsPropertyEx())
				return type.GetPropertyEx(memberInfo.Name);

			if (memberInfo.IsFieldEx())
				return type.GetFieldEx   (memberInfo.Name);

			if (memberInfo.IsMethodEx())
				return type.GetMethodEx  (memberInfo.Name, ((MethodInfo) memberInfo).GetParameters().Select(_ => _.ParameterType).ToArray());

			return null;
		}

		public static MethodInfo GetMethodEx(this Type type, string name, params Type[] types)
		{
#if NETSTANDARD1_6
			// https://github.com/dotnet/corefx/issues/12921
			return type.GetMethodsEx().FirstOrDefault(mi =>
			{
				var res = mi.IsPublic && mi.Name == name;
				if (!res)
					return res;

				var pars = mi.GetParameters().Select(_ => _.ParameterType).ToArray();

				if (types.Length == 0 && pars.Length == 0)
					return true;

				if (pars.Length != types.Length)
					return false;

				for (var i = 0; i < types.Length; i++)
				{
					if (types[i] != pars[i])
						return false;
				}

				return true;
			});
#else
			return type.GetMethod(name, BindingFlags.Instance | BindingFlags.Static | BindingFlags.Public | BindingFlags.NonPublic, null, types, null);
#endif
		}

		public static MethodInfo GetPublicInstanceMethodEx(this Type type, string name, params Type[] types)
		{
#if NETSTANDARD1_6
			// https://github.com/dotnet/corefx/issues/12921
			return type.GetMethodsEx().FirstOrDefault(mi =>
			{
				var res = !mi.IsStatic && mi.IsPublic && mi.Name == name;
				if (!res)
					return res;

				var pars = mi.GetParameters().Select(_ => _.ParameterType).ToArray();

				if (types.Length == 0 && pars.Length == 0)
					return true;

				if (pars.Length != types.Length)
					return false;

				for (var i = 0; i < types.Length; i++)
				{
					if (types[i] != pars[i])
						return false;
				}

				return true;
			});
#else
			return type.GetMethod(name, BindingFlags.Instance | BindingFlags.Public, null, types, null);
#endif
		}

		public static MethodInfo GetMethodEx(this Type type, string name)
		{
			return type.GetMethod(name);
		}
		public static ConstructorInfo GetDefaultConstructorEx(this Type type)
		{
#if NETSTANDARD1_6
			return type.GetTypeInfo().DeclaredConstructors.FirstOrDefault(p => p.GetParameters().Length == 0);
#else
			return type.GetConstructor(
				BindingFlags.Instance | BindingFlags.NonPublic | BindingFlags.Public,
				null,
				Type.EmptyTypes,
				null);
#endif
		}

		public static TypeCode GetTypeCodeEx(this Type type)
		{
#if NETSTANDARD1_6
			if (type == typeof(DBNull))
				return (TypeCode)2;
#endif

			return Type.GetTypeCode(type);
		}

		public static bool IsAssignableFromEx(this Type type, Type c)
		{
			return type.IsAssignableFrom(c);
		}

		public static FieldInfo[] GetFieldsEx(this Type type)
		{
			return type.GetFields();
		}

		public static Type[] GetGenericArgumentsEx(this Type type)
		{
			return type.GetGenericArguments();
		}

		public static MethodInfo GetGetMethodEx(this PropertyInfo propertyInfo, bool nonPublic)
		{
			return propertyInfo.GetGetMethod(nonPublic);
		}

		public static MethodInfo GetGetMethodEx(this PropertyInfo propertyInfo)
		{
			return propertyInfo.GetGetMethod();
		}

		public static MethodInfo GetSetMethodEx(this PropertyInfo propertyInfo, bool nonPublic)
		{
			return propertyInfo.GetSetMethod(nonPublic);
		}

		public static MethodInfo GetSetMethodEx(this PropertyInfo propertyInfo)
		{
			return propertyInfo.GetSetMethod();
		}

		public static object[] GetCustomAttributesEx(this Type type, bool inherit)
		{
#if NETSTANDARD1_6
			return type.GetTypeInfo().GetCustomAttributes(inherit).Cast<object>().ToArray();
#else
			return type.GetCustomAttributes(inherit);
#endif
		}

		public static InterfaceMapping GetInterfaceMapEx(this Type type, Type interfaceType)
		{
#if NETSTANDARD1_6
			return type.GetTypeInfo().GetRuntimeInterfaceMap(interfaceType);
#else
			return type.GetInterfaceMap(interfaceType);
#endif
		}

		public static bool IsPropertyEx(this MemberInfo memberInfo)
		{
			return memberInfo.MemberType == MemberTypes.Property;
		}

		public static bool IsFieldEx(this MemberInfo memberInfo)
		{
			return memberInfo.MemberType == MemberTypes.Field;
		}

		public static bool IsMethodEx(this MemberInfo memberInfo)
		{
			return memberInfo.MemberType == MemberTypes.Method;
		}

		private static readonly MemberInfo SQLPropertyMethod = MemberHelper.MethodOf(() => Sql.Property<string>(null, null)).GetGenericMethodDefinition();

		/// <summary>
		/// Determines whether member info represent a Sql.Property method.
		/// </summary>
		/// <param name="memberInfo">The member information.</param>
		/// <returns>
		///   <c>true</c> if member info is Sql.Property method; otherwise, <c>false</c>.
		/// </returns>
		public static bool IsSqlPropertyMethodEx(this MemberInfo memberInfo)
		{
			return memberInfo is MethodInfo methodCall && methodCall.IsGenericMethod &&
			       methodCall.GetGenericMethodDefinition() == SQLPropertyMethod;
		}

		/// <summary>
		/// Determines whether member info is dynamic column property.
		/// </summary>
		/// <param name="memberInfo">The member information.</param>
		/// <returns>
		///   <c>true</c> if member info is dynamic column property; otherwise, <c>false</c>.
		/// </returns>
		public static bool IsDynamicColumnPropertyEx(this MemberInfo memberInfo)
		{
#if !NETSTANDARD1_6
			return memberInfo.MemberType == MemberTypes.Property && memberInfo is Mapping.DynamicColumnInfo;
#else
			return false;
#endif
		}

		public static object[] GetCustomAttributesEx(this MemberInfo memberInfo, Type attributeType, bool inherit)
		{
#if NETSTANDARD1_6
			return memberInfo.GetCustomAttributes(attributeType, inherit).Cast<object>().ToArray();
#else
			return memberInfo.GetCustomAttributes(attributeType, inherit);
#endif
		}

		public static bool IsSubclassOfEx(this Type type, Type c)
		{
#if NETSTANDARD1_6
			return type.GetTypeInfo().IsSubclassOf(c);
#else
			return type.IsSubclassOf(c);
#endif
		}

		public static bool IsGenericTypeDefinitionEx(this Type type)
		{
#if NETSTANDARD1_6
			return type.GetTypeInfo().IsGenericTypeDefinition;
#else
			return type.IsGenericTypeDefinition;
#endif
		}

		public static PropertyInfo[] GetPropertiesEx(this Type type)
		{
			return type.GetProperties(BindingFlags.NonPublic | BindingFlags.Public | BindingFlags.Static | BindingFlags.Instance);
		}

		public static PropertyInfo[] GetPropertiesEx(this Type type, BindingFlags flags)
		{
			return type.GetProperties(flags);
		}

		public static PropertyInfo[] GetNonPublicPropertiesEx(this Type type)
		{
			return type.GetProperties(BindingFlags.NonPublic | BindingFlags.Instance);
		}

		public static MethodInfo[] GetMethodsEx(this Type type)
		{
			return type.GetMethods();
		}

		public static Assembly AssemblyEx(this Type type)
		{
#if NETSTANDARD1_6
			return type.GetTypeInfo().Assembly;
#else
			return type.Assembly;
#endif
		}

		public static ConstructorInfo[] GetConstructorsEx(this Type type)
		{
			return type.GetConstructors();
		}

		public static ConstructorInfo GetConstructorEx(this Type type, Type[] parameterTypes)
		{
			return type.GetConstructor(parameterTypes);
		}

		public static PropertyInfo GetPropertyEx(this Type type, string propertyName)
		{
			return type.GetProperty(propertyName);
		}

		public static FieldInfo GetFieldEx(this Type type, string propertyName)
		{
			return type.GetField(propertyName);
		}

		public static Type ReflectedTypeEx(this MemberInfo memberInfo)
		{
#if NETSTANDARD1_6
			return memberInfo.DeclaringType;
#else
			return memberInfo.ReflectedType;
#endif
		}

		public static MemberInfo[] GetInstanceMemberEx(this Type type, string name)
		{
			return type.GetMember(name, BindingFlags.Public | BindingFlags.NonPublic | BindingFlags.Instance);
		}

		public static MemberInfo[] GetPublicMemberEx(this Type type, string name)
		{
			return type.GetMember(name);
		}

		public static object[] GetCustomAttributesEx(this MemberInfo memberInfo, bool inherit)
		{
#if NETSTANDARD1_6
			return memberInfo.GetCustomAttributes(inherit).Cast<object>().ToArray();
#else
			return memberInfo.GetCustomAttributes(inherit);
#endif
		}

		public static object[] GetCustomAttributesEx(this ParameterInfo parameterInfo, bool inherit)
		{
#if NETSTANDARD1_6
			return parameterInfo.GetCustomAttributes(inherit).Cast<object>().ToArray();
#else
			return parameterInfo.GetCustomAttributes(inherit);
#endif
		}

		static class CacheHelper<T>
		{
			public static readonly ConcurrentDictionary<Type,T[]> TypeAttributes = new ConcurrentDictionary<Type,T[]>();
		}

		#region Attributes cache

		static readonly ConcurrentDictionary<Type, object[]> _typeAttributesTopInternal = new ConcurrentDictionary<Type, object[]>();

		static void GetAttributesInternal(List<object> list, Type type)
		{
			object[] attrs;

			if (_typeAttributesTopInternal.TryGetValue(type, out attrs))
			{
				list.AddRange(attrs);
			}
			else
			{
				GetAttributesTreeInternal(list, type);
				_typeAttributesTopInternal[type] = list.ToArray();
			}
		}

		static readonly ConcurrentDictionary<Type, object[]> _typeAttributesInternal = new ConcurrentDictionary<Type, object[]>();

		static void GetAttributesTreeInternal(List<object> list, Type type)
		{
			var attrs = _typeAttributesInternal.GetOrAdd(type, x => type.GetCustomAttributesEx(false));

			list.AddRange(attrs);

			if (type.IsInterfaceEx())
				return;

			// Reflection returns interfaces for the whole inheritance chain.
			// So, we are going to get some hemorrhoid here to restore the inheritance sequence.
			//
			var interfaces      = type.GetInterfacesEx();
			var nBaseInterfaces = type.BaseTypeEx() != null? type.BaseTypeEx().GetInterfacesEx().Length: 0;

			for (var i = 0; i < interfaces.Length; i++)
			{
				var intf = interfaces[i];

				if (i < nBaseInterfaces)
				{
					var getAttr = false;

					foreach (var mi in type.GetInterfaceMapEx(intf).TargetMethods)
					{
						// Check if the interface is reimplemented.
						//
						if (mi.DeclaringType == type)
						{
							getAttr = true;
							break;
						}
					}

					if (getAttr == false)
						continue;
				}

				GetAttributesTreeInternal(list, intf);
			}

			if (type.BaseTypeEx() != null && type.BaseTypeEx() != typeof(object))
				GetAttributesTreeInternal(list, type.BaseTypeEx());
		}

		#endregion

		/// <summary>
		/// Returns an array of custom attributes applied to a type.
		/// </summary>
		/// <param name="type">A type instance.</param>
		/// <typeparam name="T">The type of attribute to search for.
		/// Only attributes that are assignable to this type are returned.</typeparam>
		/// <returns>An array of custom attributes applied to this type,
		/// or an array with zero (0) elements if no attributes have been applied.</returns>
		public static T[] GetAttributes<T>([NotNull] this Type type)
			where T : Attribute
		{
			if (type == null) throw new ArgumentNullException("type");

			T[] attrs;

			if (!CacheHelper<T>.TypeAttributes.TryGetValue(type, out attrs))
			{
				var list = new List<object>();

				GetAttributesInternal(list, type);

				CacheHelper<T>.TypeAttributes[type] = attrs = list.OfType<T>().ToArray();
			}

			return attrs;
		}

		/// <summary>
		/// Retrieves a custom attribute applied to a type.
		/// </summary>
		/// <param name="type">A type instance.</param>
		/// <typeparam name="T">The type of attribute to search for.
		/// Only attributes that are assignable to this type are returned.</typeparam>
		/// <returns>A reference to the first custom attribute of type attributeType
		/// that is applied to element, or null if there is no such attribute.</returns>
		public static T GetFirstAttribute<T>([NotNull] this Type type)
			where T : Attribute
		{
			var attrs = GetAttributes<T>(type);
			return attrs.Length > 0 ? attrs[0] : null;
		}

		/// <summary>
		/// Gets a value indicating whether a type (or type's element type)
		/// instance can be null in the underlying data store.
		/// </summary>
		/// <param name="type">A <see cref="System.Type"/> instance. </param>
		/// <returns> True, if the type parameter is a closed generic nullable type; otherwise, False.</returns>
		/// <remarks>Arrays of Nullable types are treated as Nullable types.</remarks>
		public static bool IsNullable([NotNull] this Type type)
		{
			return type.IsGenericTypeEx() && type.GetGenericTypeDefinition() == typeof(Nullable<>);
		}

		/// <summary>
		/// Returns the underlying type argument of the specified type.
		/// </summary>
		/// <param name="type">A <see cref="System.Type"/> instance. </param>
		/// <returns><list>
		/// <item>The type argument of the type parameter,
		/// if the type parameter is a closed generic nullable type.</item>
		/// <item>The underlying Type if the type parameter is an enum type.</item>
		/// <item>Otherwise, the type itself.</item>
		/// </list>
		/// </returns>
		public static Type ToUnderlying([NotNull] this Type type)
		{
			if (type == null) throw new ArgumentNullException("type");

			if (type.IsNullable()) type = type.GetGenericArgumentsEx()[0];
			if (type.IsEnumEx  ()) type = Enum.GetUnderlyingType(type);

			return type;
		}

		public static Type ToNullableUnderlying([NotNull] this Type type)
		{
			if (type == null) throw new ArgumentNullException("type");
			//return type.IsNullable() ? type.GetGenericArgumentsEx()[0] : type;
			return Nullable.GetUnderlyingType(type) ?? type;
		}

		/// <summary>
		/// Wraps type into <see cref="Nullable{T}"/> class.
		/// </summary>
		/// <param name="type">Value type to wrap.</param>
		/// <returns>Type, wrapped by <see cref="Nullable{T}"/>.</returns>
		public static Type AsNullable([NotNull] this Type type)
		{
			if (type == null)          throw new ArgumentNullException("type");
			if (!type.IsValueTypeEx()) throw new ArgumentException($"{type} is not a value type");

			return typeof(Nullable<>).MakeGenericType(type);
		}

		public static IEnumerable<Type> GetDefiningTypes(this Type child, MemberInfo member)
		{
			if (member.IsPropertyEx())
			{
				var prop = (PropertyInfo)member;
				member = prop.GetGetMethodEx();
			}

			foreach (var inf in child.GetInterfacesEx())
			{
				var pm = child.GetInterfaceMapEx(inf);

				for (var i = 0; i < pm.TargetMethods.Length; i++)
				{
					var method = pm.TargetMethods[i];

					if (method == member || (method.DeclaringType == member.DeclaringType && method.Name == member.Name))
						yield return inf;
				}
			}

			yield return member.DeclaringType;
		}

		/// <summary>
		/// Determines whether the specified types are considered equal.
		/// </summary>
		/// <param name="parent">A <see cref="System.Type"/> instance. </param>
		/// <param name="child">A type possible derived from the <c>parent</c> type</param>
		/// <returns>True, when an object instance of the type <c>child</c>
		/// can be used as an object of the type <c>parent</c>; otherwise, false.</returns>
		/// <remarks>Note that nullable types does not have a parent-child relation to it's underlying type.
		/// For example, the 'int?' type (nullable int) and the 'int' type
		/// aren't a parent and it's child.</remarks>
		public static bool IsSameOrParentOf([NotNull] this Type parent, [NotNull] Type child)
		{
			if (parent == null) throw new ArgumentNullException(nameof(parent));
			if (child  == null) throw new ArgumentNullException(nameof(child));

			if (parent == child ||
				child.IsEnumEx() && Enum.GetUnderlyingType(child) == parent ||
				child.IsSubclassOfEx(parent))
			{
				return true;
			}

			if (parent.IsGenericTypeDefinitionEx())
				for (var t = child; t != typeof(object) && t != null; t = t.BaseTypeEx())
					if (t.IsGenericTypeEx() && t.GetGenericTypeDefinition() == parent)
						return true;

			if (parent.IsInterfaceEx())
			{
				var interfaces = child.GetInterfacesEx();

				foreach (var t in interfaces)
				{
					if (parent.IsGenericTypeDefinitionEx())
					{
						if (t.IsGenericTypeEx() && t.GetGenericTypeDefinition() == parent)
							return true;
					}
					else if (t == parent)
						return true;
				}
			}

			return false;
		}

		/// <summary>
		/// Determines whether the <paramref name="type"/> derives from the specified <paramref name="check"/>.
		/// </summary>
		/// <remarks>
		/// This method also returns false if <paramref name="type"/> and the <paramref name="check"/> are equal.
		/// </remarks>
		/// <param name="type">The type to test.</param>
		/// <param name="check">The type to compare with. </param>
		/// <returns>
		/// true if the <paramref name="type"/> derives from <paramref name="check"/>; otherwise, false.
		/// </returns>
		[Pure]
		internal static bool IsSubClassOf([NotNull] this Type type, [NotNull] Type check)
		{
			if (type  == null) throw new ArgumentNullException(nameof(type));
			if (check == null) throw new ArgumentNullException(nameof(check));

			if (type == check)
				return false;

			while (true)
			{
				if (check.IsInterfaceEx())
					// ReSharper disable once LoopCanBeConvertedToQuery
					foreach (var interfaceType in type.GetInterfaces())
						if (interfaceType == check || interfaceType.IsSubClassOf(check))
							return true;

				if (type.IsGenericTypeEx() && !type.IsGenericTypeDefinitionEx())
				{
					var definition = type.GetGenericTypeDefinition();
					if (definition == check || definition.IsSubClassOf(check))
						return true;
				}

				type = type.BaseTypeEx();

				if (type == null)
					return false;

				if (type == check)
					return true;
			}
		}

		public static Type GetGenericType([NotNull] this Type genericType, Type type)
		{
			if (genericType == null) throw new ArgumentNullException("genericType");

			while (type != null && type != typeof(object))
			{
				if (type.IsGenericTypeEx() && type.GetGenericTypeDefinition() == genericType)
					return type;

				if (genericType.IsInterfaceEx())
				{
					foreach (var interfaceType in type.GetInterfacesEx())
					{
						var gType = GetGenericType(genericType, interfaceType);

						if (gType != null)
							return gType;
					}
				}

				type = type.BaseTypeEx();
			}

			return null;
		}

		///<summary>
		/// Gets the Type of a list item.
		///</summary>
		/// <param name="list">A <see cref="System.Object"/> instance. </param>
		///<returns>The Type instance that represents the exact runtime type of a list item.</returns>
		public static Type GetListItemType(this IEnumerable list)
		{
			var typeOfObject = typeof(object);

			if (list == null)
				return typeOfObject;

			if (list is Array)
				return list.GetType().GetElementType();

			var type = list.GetType();

			if (list is IList || list is ITypedList || list is IListSource)
			{
				PropertyInfo last = null;

				foreach (var pi in type.GetPropertiesEx())
				{
					if (pi.GetIndexParameters().Length > 0 && pi.PropertyType != typeOfObject)
					{
						if (pi.Name == "Item")
							return pi.PropertyType;

						last = pi;
					}
				}

				if (last != null)
					return last.PropertyType;
			}

			if (list is IList)
			{
				foreach (var o in (IList)list)
					if (o != null && o.GetType() != typeOfObject)
						return o.GetType();
			}
			else
			{
				foreach (var o in list)
					if (o != null && o.GetType() != typeOfObject)
						return o.GetType();
			}

			return typeOfObject;
		}

		///<summary>
		/// Gets the Type of a list item.
		///</summary>
		/// <param name="listType">A <see cref="System.Type"/> instance. </param>
		///<returns>The Type instance that represents the exact runtime type of a list item.</returns>
		public static Type GetListItemType(this Type listType)
		{
			if (listType.IsGenericTypeEx())
			{
				var elementTypes = listType.GetGenericArguments(typeof(IList<>));

				if (elementTypes != null)
					return elementTypes[0];
			}

			if (typeof(IList).      IsSameOrParentOf(listType) ||
				typeof(ITypedList). IsSameOrParentOf(listType) ||
				typeof(IListSource).IsSameOrParentOf(listType))
			{
				var elementType = listType.GetElementType();

				if (elementType != null)
					return elementType;

				PropertyInfo last = null;

				foreach (var pi in listType.GetPropertiesEx())
				{
					if (pi.GetIndexParameters().Length > 0 && pi.PropertyType != typeof(object))
					{
						if (pi.Name == "Item")
							return pi.PropertyType;

						last = pi;
					}
				}

				if (last != null)
					return last.PropertyType;
			}

			return typeof(object);
		}

		public static Type GetItemType(this Type type)
		{
			if (type == null)
				return null;

			if (type == typeof(object))
				return type.HasElementType ? type.GetElementType(): null;

			if (type.IsArray)
				return type.GetElementType();

			if (type.IsGenericTypeEx())
				foreach (var aType in type.GetGenericArgumentsEx())
					if (typeof(IEnumerable<>).MakeGenericType(new[] { aType }).IsAssignableFromEx(type))
						return aType;

			var interfaces = type.GetInterfacesEx();

			if (interfaces != null && interfaces.Length > 0)
			{
				foreach (var iType in interfaces)
				{
					var eType = iType.GetItemType();

					if (eType != null)
						return eType;
				}
			}

			return type.BaseTypeEx().GetItemType();
		}

		/// <summary>
		/// Gets a value indicating whether a type can be used as a db primitive.
		/// </summary>
		/// <param name="type">A <see cref="System.Type"/> instance. </param>
		/// <param name="checkArrayElementType">True if needed to check element type for arrays</param>
		/// <returns> True, if the type parameter is a primitive type; otherwise, False.</returns>
		/// <remarks><see cref="System.String"/>. <see cref="Stream"/>.
		/// <see cref="XmlReader"/>. <see cref="XmlDocument"/>. are specially handled by the library
		/// and, therefore, can be treated as scalar types.</remarks>
		public static bool IsScalar(this Type type, bool checkArrayElementType = true)
		{
			if (type == typeof(byte[]))
				return true;

			while (checkArrayElementType && type.IsArray)
				type = type.GetElementType();

			return type.IsValueTypeEx()
				|| type == typeof(string)
				|| type == typeof(Binary)
				|| type == typeof(Stream)
				|| type == typeof(XmlReader)
				|| type == typeof(XmlDocument)
				;
		}

		///<summary>
		/// Returns an array of Type objects that represent the type arguments
		/// of a generic type or the type parameters of a generic type definition.
		///</summary>
		/// <param name="type">A <see cref="System.Type"/> instance.</param>
		///<param name="baseType">Non generic base type.</param>
		///<returns>An array of Type objects that represent the type arguments
		/// of a generic type. Returns an empty array if the current type is not a generic type.</returns>
		public static Type[] GetGenericArguments(this Type type, Type baseType)
		{
			var baseTypeName = baseType.Name;

			for (var t = type; t != typeof(object) && t != null; t = t.BaseTypeEx())
			{
				if (t.IsGenericTypeEx())
				{
					if (baseType.IsGenericTypeDefinitionEx())
					{
						if (t.GetGenericTypeDefinition() == baseType)
							return t.GetGenericArgumentsEx();
					}
					else if (baseTypeName == null || t.Name.Split('`')[0] == baseTypeName)
					{
						return t.GetGenericArgumentsEx();
					}
				}
			}

			foreach (var t in type.GetInterfacesEx())
			{
				if (t.IsGenericTypeEx())
				{
					if (baseType.IsGenericTypeDefinitionEx())
					{
						if (t.GetGenericTypeDefinition() == baseType)
							return t.GetGenericArgumentsEx();
					}
					else if (baseTypeName == null || t.Name.Split('`')[0] == baseTypeName)
					{
						return t.GetGenericArgumentsEx();
					}
				}
			}

			return null;
		}

		public static bool IsFloatType(this Type type)
		{
			if (type.IsNullable())
				type = type.GetGenericArgumentsEx()[0];

			switch (type.GetTypeCodeEx())
			{
				case TypeCode.Single  :
				case TypeCode.Double  :
				case TypeCode.Decimal : return true;
			}

			return false;
		}

		public static bool IsIntegerType(this Type type)
		{
			if (type.IsNullable())
				type = type.GetGenericArgumentsEx()[0];

			switch (type.GetTypeCodeEx())
			{
				case TypeCode.SByte  :
				case TypeCode.Byte   :
				case TypeCode.Int16  :
				case TypeCode.UInt16 :
				case TypeCode.Int32  :
				case TypeCode.UInt32 :
				case TypeCode.Int64  :
				case TypeCode.UInt64 : return true;
			}

			return false;
		}

		interface IGetDefaultValueHelper
		{
			object GetDefaultValue();
		}

		class GetDefaultValueHelper<T> : IGetDefaultValueHelper
		{
			public object GetDefaultValue()
			{
				return default(T);
			}
		}

		public static object GetDefaultValue(this Type type)
		{
			var dtype  = typeof(GetDefaultValueHelper<>).MakeGenericType(type);
			var helper = (IGetDefaultValueHelper)Activator.CreateInstance(dtype);

			return helper.GetDefaultValue();
		}

		public static EventInfo GetEventEx(this Type type, string eventName)
		{
			return type.GetEvent(eventName);
		}

		#endregion

		#region MethodInfo extensions

		public static PropertyInfo GetPropertyInfo(this MethodInfo method)
		{
			if (method != null)
			{
				var type = method.DeclaringType;

				foreach (var info in type.GetPropertiesEx())
				{
					if (info.CanRead && method == info.GetGetMethodEx(true))
						return info;

					if (info.CanWrite && method == info.GetSetMethodEx(true))
						return info;
				}
			}

			return null;
		}

		#endregion

		#region MemberInfo extensions

		public static Type GetMemberType(this MemberInfo memberInfo)
		{
			switch (memberInfo.MemberType)
			{
				case MemberTypes.Property    : return ((PropertyInfo)memberInfo).PropertyType;
				case MemberTypes.Field       : return ((FieldInfo)   memberInfo).FieldType;
				case MemberTypes.Method      : return ((MethodInfo)  memberInfo).ReturnType;
				case MemberTypes.Constructor : return                memberInfo. DeclaringType;
			}

			throw new InvalidOperationException();
		}

		public static bool IsNullableValueMember(this MemberInfo member)
		{
			return
				member.Name == "Value" &&
				member.DeclaringType.IsGenericTypeEx() &&
				member.DeclaringType.GetGenericTypeDefinition() == typeof(Nullable<>);
		}

		public static bool IsNullableHasValueMember(this MemberInfo member)
		{
			return
				member.Name == "HasValue" &&
				member.DeclaringType.IsGenericTypeEx() &&
				member.DeclaringType.GetGenericTypeDefinition() == typeof(Nullable<>);
		}

		static readonly Dictionary<Type,HashSet<Type>> _castDic = new Dictionary<Type,HashSet<Type>>
		{
			{ typeof(decimal), new HashSet<Type> { typeof(sbyte), typeof(byte),   typeof(short), typeof(ushort), typeof(int), typeof(uint), typeof(long), typeof(ulong), typeof(char)                } },
			{ typeof(double),  new HashSet<Type> { typeof(sbyte), typeof(byte),   typeof(short), typeof(ushort), typeof(int), typeof(uint), typeof(long), typeof(ulong), typeof(char), typeof(float) } },
			{ typeof(float),   new HashSet<Type> { typeof(sbyte), typeof(byte),   typeof(short), typeof(ushort), typeof(int), typeof(uint), typeof(long), typeof(ulong), typeof(char), typeof(float) } },
			{ typeof(ulong),   new HashSet<Type> { typeof(byte),  typeof(ushort), typeof(uint),  typeof(char)                                                                                        } },
			{ typeof(long),    new HashSet<Type> { typeof(sbyte), typeof(byte),   typeof(short), typeof(ushort), typeof(int), typeof(uint), typeof(char)                                             } },
			{ typeof(uint),    new HashSet<Type> { typeof(byte),  typeof(ushort), typeof(char)                                                                                                       } },
			{ typeof(int),     new HashSet<Type> { typeof(sbyte), typeof(byte),   typeof(short), typeof(ushort), typeof(char)                                                                        } },
			{ typeof(ushort),  new HashSet<Type> { typeof(byte),  typeof(char)                                                                                                                       } },
			{ typeof(short),   new HashSet<Type> { typeof(byte)                                                                                                                                      } }
		};

		public static bool CanConvertTo(this Type fromType, Type toType)
		{
			if (fromType == toType)
				return true;

			if (_castDic.ContainsKey(toType) && _castDic[toType].Contains(fromType))
				return true;

			var tc = TypeDescriptor.GetConverter(fromType);

			if (toType.IsAssignableFrom(fromType))
				return true;

			if (tc.CanConvertTo(toType))
				return true;

			tc = TypeDescriptor.GetConverter(toType);

			if (tc.CanConvertFrom(fromType))
				return true;

			if (fromType.GetMethodsEx()
				.Any(m => m.IsStatic && m.IsPublic && m.ReturnType == toType && (m.Name == "op_Implicit" || m.Name == "op_Explicit")))
				return true;

			return false;
		}

		public static bool EqualsTo(this MemberInfo member1, MemberInfo member2, Type declaringType = null)
		{
			if (ReferenceEquals(member1, member2))
				return true;

			if (member1 == null || member2 == null)
				return false;

			if (member1.Name == member2.Name)
			{
				if (member1.DeclaringType == member2.DeclaringType)
					return true;

				if (member1 is PropertyInfo)
				{
					var isSubclass =
						member1.DeclaringType.IsSameOrParentOf(member2.DeclaringType) ||
						member2.DeclaringType.IsSameOrParentOf(member1.DeclaringType);

					if (isSubclass)
						return true;

					if (declaringType != null && member2.DeclaringType.IsInterfaceEx())
					{
						var getter1 = ((PropertyInfo)member1).GetGetMethodEx();
						var getter2 = ((PropertyInfo)member2).GetGetMethodEx();

						var map = declaringType.GetInterfaceMapEx(member2.DeclaringType);

						for (var i = 0; i < map.InterfaceMethods.Length; i++)
							if (getter2.Name == map.InterfaceMethods[i].Name && getter2.DeclaringType == map.InterfaceMethods[i].DeclaringType &&
								getter1.Name == map.TargetMethods   [i].Name && getter1.DeclaringType == map.TargetMethods   [i].DeclaringType)
								return true;
					}
				}
			}

			if (member2.DeclaringType.IsInterfaceEx() && !member1.DeclaringType.IsInterfaceEx() && member1.Name.EndsWith(member2.Name))
			{
				if (member1 is PropertyInfo)
				{
					var isSubclass = member2.DeclaringType.IsAssignableFromEx(member1.DeclaringType);

					if (isSubclass)
					{
						var getter1 = ((PropertyInfo)member1).GetGetMethodEx();
						var getter2 = ((PropertyInfo)member2).GetGetMethodEx();

						var map = member1.DeclaringType.GetInterfaceMapEx(member2.DeclaringType);

						for (var i = 0; i < map.InterfaceMethods.Length; i++)
						{
							var imi = map.InterfaceMethods[i];
							var tmi = map.TargetMethods[i];

							if ((getter2 == null || (getter2.Name == imi.Name && getter2.DeclaringType == imi.DeclaringType)) &&
							    (getter1 == null || (getter1.Name == tmi.Name && getter1.DeclaringType == tmi.DeclaringType)))
							{
								return true;
							}
						}
					}
				}
			}

			return false;
		}

		#endregion

		public static bool IsAnonymous([NotNull] this Type type)
		{
			if (type == null) throw new ArgumentNullException(nameof(type));

			return
				!type.IsPublicEx() &&
				 type.IsGenericTypeEx() &&
				(type.Name.StartsWith("<>f__AnonymousType", StringComparison.Ordinal) ||
				 type.Name.StartsWith("VB$AnonymousType", StringComparison.Ordinal)) &&
				type.GetCustomAttributesEx(typeof(CompilerGeneratedAttribute), true).Any();
		}
	}
}
>>>>>>> 30e0cbf0
<|MERGE_RESOLUTION|>--- conflicted
+++ resolved
@@ -1,4 +1,3 @@
-<<<<<<< HEAD
 using System;
 using System.Collections;
 using System.Collections.Concurrent;
@@ -1241,1234 +1240,4 @@
 				type.GetCustomAttributesEx(typeof(CompilerGeneratedAttribute), true).Any();
 		}
 	}
-}
-=======
-using System;
-using System.Collections;
-using System.Collections.Concurrent;
-using System.Collections.Generic;
-using System.ComponentModel;
-using System.Data.Linq;
-using System.IO;
-using System.Linq;
-using System.Reflection;
-using System.Runtime.CompilerServices;
-using System.Xml;
-
-using JetBrains.Annotations;
-
-namespace LinqToDB.Extensions
-{
-	using Expressions;
-
-	[PublicAPI]
-	public static class ReflectionExtensions
-	{
-		#region Type extensions
-
-		public static bool IsGenericTypeEx(this Type type)
-		{
-#if NETSTANDARD1_6
-			return type.GetTypeInfo().IsGenericType;
-#else
-			return type.IsGenericType;
-#endif
-		}
-
-		public static bool IsValueTypeEx(this Type type)
-		{
-#if NETSTANDARD1_6
-			return type.GetTypeInfo().IsValueType;
-#else
-			return type.IsValueType;
-#endif
-		}
-
-		public static bool IsAbstractEx(this Type type)
-		{
-#if NETSTANDARD1_6
-			return type.GetTypeInfo().IsAbstract;
-#else
-			return type.IsAbstract;
-#endif
-		}
-
-		public static bool IsPublicEx(this Type type)
-		{
-#if NETSTANDARD1_6
-			return type.GetTypeInfo().IsPublic;
-#else
-			return type.IsPublic;
-#endif
-		}
-
-		public static bool IsClassEx(this Type type)
-		{
-#if NETSTANDARD1_6
-			return type.GetTypeInfo().IsClass;
-#else
-			return type.IsClass;
-#endif
-		}
-
-		public static bool IsEnumEx(this Type type)
-		{
-#if NETSTANDARD1_6
-			return type.GetTypeInfo().IsEnum;
-#else
-			return type.IsEnum;
-#endif
-		}
-
-		public static bool IsPrimitiveEx(this Type type)
-		{
-#if NETSTANDARD1_6
-			return type.GetTypeInfo().IsPrimitive;
-#else
-			return type.IsPrimitive;
-#endif
-		}
-
-		public static bool IsInterfaceEx(this Type type)
-		{
-#if NETSTANDARD1_6
-			return type.GetTypeInfo().IsInterface;
-#else
-			return type.IsInterface;
-#endif
-		}
-
-		public static Type BaseTypeEx(this Type type)
-		{
-#if NETSTANDARD1_6
-			return type.GetTypeInfo().BaseType;
-#else
-			return type.BaseType;
-#endif
-		}
-
-		public static Type[] GetInterfacesEx(this Type type)
-		{
-			return type.GetInterfaces();
-		}
-
-		public static object[] GetCustomAttributesEx(this Type type, Type attributeType, bool inherit)
-		{
-#if NETSTANDARD1_6
-			return type.GetTypeInfo().GetCustomAttributes(attributeType, inherit).Cast<object>().ToArray();
-#else
-			return type.GetCustomAttributes(attributeType, inherit);
-#endif
-		}
-
-		public static MemberInfo[] GetPublicInstanceMembersEx(this Type type)
-		{
-			return type.GetMembers(BindingFlags.Instance | BindingFlags.Public);
-		}
-
-		public static MemberInfo[] GetPublicInstanceValueMembers(this Type type)
-		{
-			var members = type.GetMembers(BindingFlags.Instance | BindingFlags.Public)
-				.Where(m => m.IsFieldEx() || m.IsPropertyEx() && ((PropertyInfo)m).GetIndexParameters().Length == 0)
-				.ToArray();
-
-			var baseType = type.BaseTypeEx();
-			if (baseType == null || baseType == typeof(object) || baseType == typeof(ValueType))
-				return members;
-
-			var results = new LinkedList<MemberInfo>();
-			var names = new HashSet<string>();
-			for (var t = type; t != typeof(object) && t != typeof(ValueType); t = t.BaseTypeEx())
-			{
-				foreach (var m in members.Where(_ => _.DeclaringType == t))
-				{
-					if (!names.Contains(m.Name))
-					{
-						results.AddFirst(m);
-						names.Add(m.Name);
-					}
-				}
-			}
-			return results.ToArray();
-		}
-
-		public static MemberInfo[] GetStaticMembersEx(this Type type, string name)
-		{
-			return type.GetMember(name, BindingFlags.Static | BindingFlags.NonPublic | BindingFlags.Public);
-		}
-
-		/// <summary>
-		/// Returns <see cref="MemberInfo"/> of <paramref name="type"/> described by <paramref name="memberInfo"/>
-		/// It us useful when member's declared and reflected types are not the same
-		/// </summary>
-		/// <remarks>This method searches only properties, fields and methods</remarks>
-		/// <param name="type"><see cref="Type"/> to find member info</param>
-		/// <param name="memberInfo"><see cref="MemberInfo"/> </param>
-		/// <returns><see cref="MemberInfo"/> or null</returns>
-		public static MemberInfo GetMemberEx(this Type type, MemberInfo memberInfo)
-		{
-			if (memberInfo.IsPropertyEx())
-				return type.GetPropertyEx(memberInfo.Name);
-
-			if (memberInfo.IsFieldEx())
-				return type.GetFieldEx   (memberInfo.Name);
-
-			if (memberInfo.IsMethodEx())
-				return type.GetMethodEx  (memberInfo.Name, ((MethodInfo) memberInfo).GetParameters().Select(_ => _.ParameterType).ToArray());
-
-			return null;
-		}
-
-		public static MethodInfo GetMethodEx(this Type type, string name, params Type[] types)
-		{
-#if NETSTANDARD1_6
-			// https://github.com/dotnet/corefx/issues/12921
-			return type.GetMethodsEx().FirstOrDefault(mi =>
-			{
-				var res = mi.IsPublic && mi.Name == name;
-				if (!res)
-					return res;
-
-				var pars = mi.GetParameters().Select(_ => _.ParameterType).ToArray();
-
-				if (types.Length == 0 && pars.Length == 0)
-					return true;
-
-				if (pars.Length != types.Length)
-					return false;
-
-				for (var i = 0; i < types.Length; i++)
-				{
-					if (types[i] != pars[i])
-						return false;
-				}
-
-				return true;
-			});
-#else
-			return type.GetMethod(name, BindingFlags.Instance | BindingFlags.Static | BindingFlags.Public | BindingFlags.NonPublic, null, types, null);
-#endif
-		}
-
-		public static MethodInfo GetPublicInstanceMethodEx(this Type type, string name, params Type[] types)
-		{
-#if NETSTANDARD1_6
-			// https://github.com/dotnet/corefx/issues/12921
-			return type.GetMethodsEx().FirstOrDefault(mi =>
-			{
-				var res = !mi.IsStatic && mi.IsPublic && mi.Name == name;
-				if (!res)
-					return res;
-
-				var pars = mi.GetParameters().Select(_ => _.ParameterType).ToArray();
-
-				if (types.Length == 0 && pars.Length == 0)
-					return true;
-
-				if (pars.Length != types.Length)
-					return false;
-
-				for (var i = 0; i < types.Length; i++)
-				{
-					if (types[i] != pars[i])
-						return false;
-				}
-
-				return true;
-			});
-#else
-			return type.GetMethod(name, BindingFlags.Instance | BindingFlags.Public, null, types, null);
-#endif
-		}
-
-		public static MethodInfo GetMethodEx(this Type type, string name)
-		{
-			return type.GetMethod(name);
-		}
-		public static ConstructorInfo GetDefaultConstructorEx(this Type type)
-		{
-#if NETSTANDARD1_6
-			return type.GetTypeInfo().DeclaredConstructors.FirstOrDefault(p => p.GetParameters().Length == 0);
-#else
-			return type.GetConstructor(
-				BindingFlags.Instance | BindingFlags.NonPublic | BindingFlags.Public,
-				null,
-				Type.EmptyTypes,
-				null);
-#endif
-		}
-
-		public static TypeCode GetTypeCodeEx(this Type type)
-		{
-#if NETSTANDARD1_6
-			if (type == typeof(DBNull))
-				return (TypeCode)2;
-#endif
-
-			return Type.GetTypeCode(type);
-		}
-
-		public static bool IsAssignableFromEx(this Type type, Type c)
-		{
-			return type.IsAssignableFrom(c);
-		}
-
-		public static FieldInfo[] GetFieldsEx(this Type type)
-		{
-			return type.GetFields();
-		}
-
-		public static Type[] GetGenericArgumentsEx(this Type type)
-		{
-			return type.GetGenericArguments();
-		}
-
-		public static MethodInfo GetGetMethodEx(this PropertyInfo propertyInfo, bool nonPublic)
-		{
-			return propertyInfo.GetGetMethod(nonPublic);
-		}
-
-		public static MethodInfo GetGetMethodEx(this PropertyInfo propertyInfo)
-		{
-			return propertyInfo.GetGetMethod();
-		}
-
-		public static MethodInfo GetSetMethodEx(this PropertyInfo propertyInfo, bool nonPublic)
-		{
-			return propertyInfo.GetSetMethod(nonPublic);
-		}
-
-		public static MethodInfo GetSetMethodEx(this PropertyInfo propertyInfo)
-		{
-			return propertyInfo.GetSetMethod();
-		}
-
-		public static object[] GetCustomAttributesEx(this Type type, bool inherit)
-		{
-#if NETSTANDARD1_6
-			return type.GetTypeInfo().GetCustomAttributes(inherit).Cast<object>().ToArray();
-#else
-			return type.GetCustomAttributes(inherit);
-#endif
-		}
-
-		public static InterfaceMapping GetInterfaceMapEx(this Type type, Type interfaceType)
-		{
-#if NETSTANDARD1_6
-			return type.GetTypeInfo().GetRuntimeInterfaceMap(interfaceType);
-#else
-			return type.GetInterfaceMap(interfaceType);
-#endif
-		}
-
-		public static bool IsPropertyEx(this MemberInfo memberInfo)
-		{
-			return memberInfo.MemberType == MemberTypes.Property;
-		}
-
-		public static bool IsFieldEx(this MemberInfo memberInfo)
-		{
-			return memberInfo.MemberType == MemberTypes.Field;
-		}
-
-		public static bool IsMethodEx(this MemberInfo memberInfo)
-		{
-			return memberInfo.MemberType == MemberTypes.Method;
-		}
-
-		private static readonly MemberInfo SQLPropertyMethod = MemberHelper.MethodOf(() => Sql.Property<string>(null, null)).GetGenericMethodDefinition();
-
-		/// <summary>
-		/// Determines whether member info represent a Sql.Property method.
-		/// </summary>
-		/// <param name="memberInfo">The member information.</param>
-		/// <returns>
-		///   <c>true</c> if member info is Sql.Property method; otherwise, <c>false</c>.
-		/// </returns>
-		public static bool IsSqlPropertyMethodEx(this MemberInfo memberInfo)
-		{
-			return memberInfo is MethodInfo methodCall && methodCall.IsGenericMethod &&
-			       methodCall.GetGenericMethodDefinition() == SQLPropertyMethod;
-		}
-
-		/// <summary>
-		/// Determines whether member info is dynamic column property.
-		/// </summary>
-		/// <param name="memberInfo">The member information.</param>
-		/// <returns>
-		///   <c>true</c> if member info is dynamic column property; otherwise, <c>false</c>.
-		/// </returns>
-		public static bool IsDynamicColumnPropertyEx(this MemberInfo memberInfo)
-		{
-#if !NETSTANDARD1_6
-			return memberInfo.MemberType == MemberTypes.Property && memberInfo is Mapping.DynamicColumnInfo;
-#else
-			return false;
-#endif
-		}
-
-		public static object[] GetCustomAttributesEx(this MemberInfo memberInfo, Type attributeType, bool inherit)
-		{
-#if NETSTANDARD1_6
-			return memberInfo.GetCustomAttributes(attributeType, inherit).Cast<object>().ToArray();
-#else
-			return memberInfo.GetCustomAttributes(attributeType, inherit);
-#endif
-		}
-
-		public static bool IsSubclassOfEx(this Type type, Type c)
-		{
-#if NETSTANDARD1_6
-			return type.GetTypeInfo().IsSubclassOf(c);
-#else
-			return type.IsSubclassOf(c);
-#endif
-		}
-
-		public static bool IsGenericTypeDefinitionEx(this Type type)
-		{
-#if NETSTANDARD1_6
-			return type.GetTypeInfo().IsGenericTypeDefinition;
-#else
-			return type.IsGenericTypeDefinition;
-#endif
-		}
-
-		public static PropertyInfo[] GetPropertiesEx(this Type type)
-		{
-			return type.GetProperties(BindingFlags.NonPublic | BindingFlags.Public | BindingFlags.Static | BindingFlags.Instance);
-		}
-
-		public static PropertyInfo[] GetPropertiesEx(this Type type, BindingFlags flags)
-		{
-			return type.GetProperties(flags);
-		}
-
-		public static PropertyInfo[] GetNonPublicPropertiesEx(this Type type)
-		{
-			return type.GetProperties(BindingFlags.NonPublic | BindingFlags.Instance);
-		}
-
-		public static MethodInfo[] GetMethodsEx(this Type type)
-		{
-			return type.GetMethods();
-		}
-
-		public static Assembly AssemblyEx(this Type type)
-		{
-#if NETSTANDARD1_6
-			return type.GetTypeInfo().Assembly;
-#else
-			return type.Assembly;
-#endif
-		}
-
-		public static ConstructorInfo[] GetConstructorsEx(this Type type)
-		{
-			return type.GetConstructors();
-		}
-
-		public static ConstructorInfo GetConstructorEx(this Type type, Type[] parameterTypes)
-		{
-			return type.GetConstructor(parameterTypes);
-		}
-
-		public static PropertyInfo GetPropertyEx(this Type type, string propertyName)
-		{
-			return type.GetProperty(propertyName);
-		}
-
-		public static FieldInfo GetFieldEx(this Type type, string propertyName)
-		{
-			return type.GetField(propertyName);
-		}
-
-		public static Type ReflectedTypeEx(this MemberInfo memberInfo)
-		{
-#if NETSTANDARD1_6
-			return memberInfo.DeclaringType;
-#else
-			return memberInfo.ReflectedType;
-#endif
-		}
-
-		public static MemberInfo[] GetInstanceMemberEx(this Type type, string name)
-		{
-			return type.GetMember(name, BindingFlags.Public | BindingFlags.NonPublic | BindingFlags.Instance);
-		}
-
-		public static MemberInfo[] GetPublicMemberEx(this Type type, string name)
-		{
-			return type.GetMember(name);
-		}
-
-		public static object[] GetCustomAttributesEx(this MemberInfo memberInfo, bool inherit)
-		{
-#if NETSTANDARD1_6
-			return memberInfo.GetCustomAttributes(inherit).Cast<object>().ToArray();
-#else
-			return memberInfo.GetCustomAttributes(inherit);
-#endif
-		}
-
-		public static object[] GetCustomAttributesEx(this ParameterInfo parameterInfo, bool inherit)
-		{
-#if NETSTANDARD1_6
-			return parameterInfo.GetCustomAttributes(inherit).Cast<object>().ToArray();
-#else
-			return parameterInfo.GetCustomAttributes(inherit);
-#endif
-		}
-
-		static class CacheHelper<T>
-		{
-			public static readonly ConcurrentDictionary<Type,T[]> TypeAttributes = new ConcurrentDictionary<Type,T[]>();
-		}
-
-		#region Attributes cache
-
-		static readonly ConcurrentDictionary<Type, object[]> _typeAttributesTopInternal = new ConcurrentDictionary<Type, object[]>();
-
-		static void GetAttributesInternal(List<object> list, Type type)
-		{
-			object[] attrs;
-
-			if (_typeAttributesTopInternal.TryGetValue(type, out attrs))
-			{
-				list.AddRange(attrs);
-			}
-			else
-			{
-				GetAttributesTreeInternal(list, type);
-				_typeAttributesTopInternal[type] = list.ToArray();
-			}
-		}
-
-		static readonly ConcurrentDictionary<Type, object[]> _typeAttributesInternal = new ConcurrentDictionary<Type, object[]>();
-
-		static void GetAttributesTreeInternal(List<object> list, Type type)
-		{
-			var attrs = _typeAttributesInternal.GetOrAdd(type, x => type.GetCustomAttributesEx(false));
-
-			list.AddRange(attrs);
-
-			if (type.IsInterfaceEx())
-				return;
-
-			// Reflection returns interfaces for the whole inheritance chain.
-			// So, we are going to get some hemorrhoid here to restore the inheritance sequence.
-			//
-			var interfaces      = type.GetInterfacesEx();
-			var nBaseInterfaces = type.BaseTypeEx() != null? type.BaseTypeEx().GetInterfacesEx().Length: 0;
-
-			for (var i = 0; i < interfaces.Length; i++)
-			{
-				var intf = interfaces[i];
-
-				if (i < nBaseInterfaces)
-				{
-					var getAttr = false;
-
-					foreach (var mi in type.GetInterfaceMapEx(intf).TargetMethods)
-					{
-						// Check if the interface is reimplemented.
-						//
-						if (mi.DeclaringType == type)
-						{
-							getAttr = true;
-							break;
-						}
-					}
-
-					if (getAttr == false)
-						continue;
-				}
-
-				GetAttributesTreeInternal(list, intf);
-			}
-
-			if (type.BaseTypeEx() != null && type.BaseTypeEx() != typeof(object))
-				GetAttributesTreeInternal(list, type.BaseTypeEx());
-		}
-
-		#endregion
-
-		/// <summary>
-		/// Returns an array of custom attributes applied to a type.
-		/// </summary>
-		/// <param name="type">A type instance.</param>
-		/// <typeparam name="T">The type of attribute to search for.
-		/// Only attributes that are assignable to this type are returned.</typeparam>
-		/// <returns>An array of custom attributes applied to this type,
-		/// or an array with zero (0) elements if no attributes have been applied.</returns>
-		public static T[] GetAttributes<T>([NotNull] this Type type)
-			where T : Attribute
-		{
-			if (type == null) throw new ArgumentNullException("type");
-
-			T[] attrs;
-
-			if (!CacheHelper<T>.TypeAttributes.TryGetValue(type, out attrs))
-			{
-				var list = new List<object>();
-
-				GetAttributesInternal(list, type);
-
-				CacheHelper<T>.TypeAttributes[type] = attrs = list.OfType<T>().ToArray();
-			}
-
-			return attrs;
-		}
-
-		/// <summary>
-		/// Retrieves a custom attribute applied to a type.
-		/// </summary>
-		/// <param name="type">A type instance.</param>
-		/// <typeparam name="T">The type of attribute to search for.
-		/// Only attributes that are assignable to this type are returned.</typeparam>
-		/// <returns>A reference to the first custom attribute of type attributeType
-		/// that is applied to element, or null if there is no such attribute.</returns>
-		public static T GetFirstAttribute<T>([NotNull] this Type type)
-			where T : Attribute
-		{
-			var attrs = GetAttributes<T>(type);
-			return attrs.Length > 0 ? attrs[0] : null;
-		}
-
-		/// <summary>
-		/// Gets a value indicating whether a type (or type's element type)
-		/// instance can be null in the underlying data store.
-		/// </summary>
-		/// <param name="type">A <see cref="System.Type"/> instance. </param>
-		/// <returns> True, if the type parameter is a closed generic nullable type; otherwise, False.</returns>
-		/// <remarks>Arrays of Nullable types are treated as Nullable types.</remarks>
-		public static bool IsNullable([NotNull] this Type type)
-		{
-			return type.IsGenericTypeEx() && type.GetGenericTypeDefinition() == typeof(Nullable<>);
-		}
-
-		/// <summary>
-		/// Returns the underlying type argument of the specified type.
-		/// </summary>
-		/// <param name="type">A <see cref="System.Type"/> instance. </param>
-		/// <returns><list>
-		/// <item>The type argument of the type parameter,
-		/// if the type parameter is a closed generic nullable type.</item>
-		/// <item>The underlying Type if the type parameter is an enum type.</item>
-		/// <item>Otherwise, the type itself.</item>
-		/// </list>
-		/// </returns>
-		public static Type ToUnderlying([NotNull] this Type type)
-		{
-			if (type == null) throw new ArgumentNullException("type");
-
-			if (type.IsNullable()) type = type.GetGenericArgumentsEx()[0];
-			if (type.IsEnumEx  ()) type = Enum.GetUnderlyingType(type);
-
-			return type;
-		}
-
-		public static Type ToNullableUnderlying([NotNull] this Type type)
-		{
-			if (type == null) throw new ArgumentNullException("type");
-			//return type.IsNullable() ? type.GetGenericArgumentsEx()[0] : type;
-			return Nullable.GetUnderlyingType(type) ?? type;
-		}
-
-		/// <summary>
-		/// Wraps type into <see cref="Nullable{T}"/> class.
-		/// </summary>
-		/// <param name="type">Value type to wrap.</param>
-		/// <returns>Type, wrapped by <see cref="Nullable{T}"/>.</returns>
-		public static Type AsNullable([NotNull] this Type type)
-		{
-			if (type == null)          throw new ArgumentNullException("type");
-			if (!type.IsValueTypeEx()) throw new ArgumentException($"{type} is not a value type");
-
-			return typeof(Nullable<>).MakeGenericType(type);
-		}
-
-		public static IEnumerable<Type> GetDefiningTypes(this Type child, MemberInfo member)
-		{
-			if (member.IsPropertyEx())
-			{
-				var prop = (PropertyInfo)member;
-				member = prop.GetGetMethodEx();
-			}
-
-			foreach (var inf in child.GetInterfacesEx())
-			{
-				var pm = child.GetInterfaceMapEx(inf);
-
-				for (var i = 0; i < pm.TargetMethods.Length; i++)
-				{
-					var method = pm.TargetMethods[i];
-
-					if (method == member || (method.DeclaringType == member.DeclaringType && method.Name == member.Name))
-						yield return inf;
-				}
-			}
-
-			yield return member.DeclaringType;
-		}
-
-		/// <summary>
-		/// Determines whether the specified types are considered equal.
-		/// </summary>
-		/// <param name="parent">A <see cref="System.Type"/> instance. </param>
-		/// <param name="child">A type possible derived from the <c>parent</c> type</param>
-		/// <returns>True, when an object instance of the type <c>child</c>
-		/// can be used as an object of the type <c>parent</c>; otherwise, false.</returns>
-		/// <remarks>Note that nullable types does not have a parent-child relation to it's underlying type.
-		/// For example, the 'int?' type (nullable int) and the 'int' type
-		/// aren't a parent and it's child.</remarks>
-		public static bool IsSameOrParentOf([NotNull] this Type parent, [NotNull] Type child)
-		{
-			if (parent == null) throw new ArgumentNullException(nameof(parent));
-			if (child  == null) throw new ArgumentNullException(nameof(child));
-
-			if (parent == child ||
-				child.IsEnumEx() && Enum.GetUnderlyingType(child) == parent ||
-				child.IsSubclassOfEx(parent))
-			{
-				return true;
-			}
-
-			if (parent.IsGenericTypeDefinitionEx())
-				for (var t = child; t != typeof(object) && t != null; t = t.BaseTypeEx())
-					if (t.IsGenericTypeEx() && t.GetGenericTypeDefinition() == parent)
-						return true;
-
-			if (parent.IsInterfaceEx())
-			{
-				var interfaces = child.GetInterfacesEx();
-
-				foreach (var t in interfaces)
-				{
-					if (parent.IsGenericTypeDefinitionEx())
-					{
-						if (t.IsGenericTypeEx() && t.GetGenericTypeDefinition() == parent)
-							return true;
-					}
-					else if (t == parent)
-						return true;
-				}
-			}
-
-			return false;
-		}
-
-		/// <summary>
-		/// Determines whether the <paramref name="type"/> derives from the specified <paramref name="check"/>.
-		/// </summary>
-		/// <remarks>
-		/// This method also returns false if <paramref name="type"/> and the <paramref name="check"/> are equal.
-		/// </remarks>
-		/// <param name="type">The type to test.</param>
-		/// <param name="check">The type to compare with. </param>
-		/// <returns>
-		/// true if the <paramref name="type"/> derives from <paramref name="check"/>; otherwise, false.
-		/// </returns>
-		[Pure]
-		internal static bool IsSubClassOf([NotNull] this Type type, [NotNull] Type check)
-		{
-			if (type  == null) throw new ArgumentNullException(nameof(type));
-			if (check == null) throw new ArgumentNullException(nameof(check));
-
-			if (type == check)
-				return false;
-
-			while (true)
-			{
-				if (check.IsInterfaceEx())
-					// ReSharper disable once LoopCanBeConvertedToQuery
-					foreach (var interfaceType in type.GetInterfaces())
-						if (interfaceType == check || interfaceType.IsSubClassOf(check))
-							return true;
-
-				if (type.IsGenericTypeEx() && !type.IsGenericTypeDefinitionEx())
-				{
-					var definition = type.GetGenericTypeDefinition();
-					if (definition == check || definition.IsSubClassOf(check))
-						return true;
-				}
-
-				type = type.BaseTypeEx();
-
-				if (type == null)
-					return false;
-
-				if (type == check)
-					return true;
-			}
-		}
-
-		public static Type GetGenericType([NotNull] this Type genericType, Type type)
-		{
-			if (genericType == null) throw new ArgumentNullException("genericType");
-
-			while (type != null && type != typeof(object))
-			{
-				if (type.IsGenericTypeEx() && type.GetGenericTypeDefinition() == genericType)
-					return type;
-
-				if (genericType.IsInterfaceEx())
-				{
-					foreach (var interfaceType in type.GetInterfacesEx())
-					{
-						var gType = GetGenericType(genericType, interfaceType);
-
-						if (gType != null)
-							return gType;
-					}
-				}
-
-				type = type.BaseTypeEx();
-			}
-
-			return null;
-		}
-
-		///<summary>
-		/// Gets the Type of a list item.
-		///</summary>
-		/// <param name="list">A <see cref="System.Object"/> instance. </param>
-		///<returns>The Type instance that represents the exact runtime type of a list item.</returns>
-		public static Type GetListItemType(this IEnumerable list)
-		{
-			var typeOfObject = typeof(object);
-
-			if (list == null)
-				return typeOfObject;
-
-			if (list is Array)
-				return list.GetType().GetElementType();
-
-			var type = list.GetType();
-
-			if (list is IList || list is ITypedList || list is IListSource)
-			{
-				PropertyInfo last = null;
-
-				foreach (var pi in type.GetPropertiesEx())
-				{
-					if (pi.GetIndexParameters().Length > 0 && pi.PropertyType != typeOfObject)
-					{
-						if (pi.Name == "Item")
-							return pi.PropertyType;
-
-						last = pi;
-					}
-				}
-
-				if (last != null)
-					return last.PropertyType;
-			}
-
-			if (list is IList)
-			{
-				foreach (var o in (IList)list)
-					if (o != null && o.GetType() != typeOfObject)
-						return o.GetType();
-			}
-			else
-			{
-				foreach (var o in list)
-					if (o != null && o.GetType() != typeOfObject)
-						return o.GetType();
-			}
-
-			return typeOfObject;
-		}
-
-		///<summary>
-		/// Gets the Type of a list item.
-		///</summary>
-		/// <param name="listType">A <see cref="System.Type"/> instance. </param>
-		///<returns>The Type instance that represents the exact runtime type of a list item.</returns>
-		public static Type GetListItemType(this Type listType)
-		{
-			if (listType.IsGenericTypeEx())
-			{
-				var elementTypes = listType.GetGenericArguments(typeof(IList<>));
-
-				if (elementTypes != null)
-					return elementTypes[0];
-			}
-
-			if (typeof(IList).      IsSameOrParentOf(listType) ||
-				typeof(ITypedList). IsSameOrParentOf(listType) ||
-				typeof(IListSource).IsSameOrParentOf(listType))
-			{
-				var elementType = listType.GetElementType();
-
-				if (elementType != null)
-					return elementType;
-
-				PropertyInfo last = null;
-
-				foreach (var pi in listType.GetPropertiesEx())
-				{
-					if (pi.GetIndexParameters().Length > 0 && pi.PropertyType != typeof(object))
-					{
-						if (pi.Name == "Item")
-							return pi.PropertyType;
-
-						last = pi;
-					}
-				}
-
-				if (last != null)
-					return last.PropertyType;
-			}
-
-			return typeof(object);
-		}
-
-		public static Type GetItemType(this Type type)
-		{
-			if (type == null)
-				return null;
-
-			if (type == typeof(object))
-				return type.HasElementType ? type.GetElementType(): null;
-
-			if (type.IsArray)
-				return type.GetElementType();
-
-			if (type.IsGenericTypeEx())
-				foreach (var aType in type.GetGenericArgumentsEx())
-					if (typeof(IEnumerable<>).MakeGenericType(new[] { aType }).IsAssignableFromEx(type))
-						return aType;
-
-			var interfaces = type.GetInterfacesEx();
-
-			if (interfaces != null && interfaces.Length > 0)
-			{
-				foreach (var iType in interfaces)
-				{
-					var eType = iType.GetItemType();
-
-					if (eType != null)
-						return eType;
-				}
-			}
-
-			return type.BaseTypeEx().GetItemType();
-		}
-
-		/// <summary>
-		/// Gets a value indicating whether a type can be used as a db primitive.
-		/// </summary>
-		/// <param name="type">A <see cref="System.Type"/> instance. </param>
-		/// <param name="checkArrayElementType">True if needed to check element type for arrays</param>
-		/// <returns> True, if the type parameter is a primitive type; otherwise, False.</returns>
-		/// <remarks><see cref="System.String"/>. <see cref="Stream"/>.
-		/// <see cref="XmlReader"/>. <see cref="XmlDocument"/>. are specially handled by the library
-		/// and, therefore, can be treated as scalar types.</remarks>
-		public static bool IsScalar(this Type type, bool checkArrayElementType = true)
-		{
-			if (type == typeof(byte[]))
-				return true;
-
-			while (checkArrayElementType && type.IsArray)
-				type = type.GetElementType();
-
-			return type.IsValueTypeEx()
-				|| type == typeof(string)
-				|| type == typeof(Binary)
-				|| type == typeof(Stream)
-				|| type == typeof(XmlReader)
-				|| type == typeof(XmlDocument)
-				;
-		}
-
-		///<summary>
-		/// Returns an array of Type objects that represent the type arguments
-		/// of a generic type or the type parameters of a generic type definition.
-		///</summary>
-		/// <param name="type">A <see cref="System.Type"/> instance.</param>
-		///<param name="baseType">Non generic base type.</param>
-		///<returns>An array of Type objects that represent the type arguments
-		/// of a generic type. Returns an empty array if the current type is not a generic type.</returns>
-		public static Type[] GetGenericArguments(this Type type, Type baseType)
-		{
-			var baseTypeName = baseType.Name;
-
-			for (var t = type; t != typeof(object) && t != null; t = t.BaseTypeEx())
-			{
-				if (t.IsGenericTypeEx())
-				{
-					if (baseType.IsGenericTypeDefinitionEx())
-					{
-						if (t.GetGenericTypeDefinition() == baseType)
-							return t.GetGenericArgumentsEx();
-					}
-					else if (baseTypeName == null || t.Name.Split('`')[0] == baseTypeName)
-					{
-						return t.GetGenericArgumentsEx();
-					}
-				}
-			}
-
-			foreach (var t in type.GetInterfacesEx())
-			{
-				if (t.IsGenericTypeEx())
-				{
-					if (baseType.IsGenericTypeDefinitionEx())
-					{
-						if (t.GetGenericTypeDefinition() == baseType)
-							return t.GetGenericArgumentsEx();
-					}
-					else if (baseTypeName == null || t.Name.Split('`')[0] == baseTypeName)
-					{
-						return t.GetGenericArgumentsEx();
-					}
-				}
-			}
-
-			return null;
-		}
-
-		public static bool IsFloatType(this Type type)
-		{
-			if (type.IsNullable())
-				type = type.GetGenericArgumentsEx()[0];
-
-			switch (type.GetTypeCodeEx())
-			{
-				case TypeCode.Single  :
-				case TypeCode.Double  :
-				case TypeCode.Decimal : return true;
-			}
-
-			return false;
-		}
-
-		public static bool IsIntegerType(this Type type)
-		{
-			if (type.IsNullable())
-				type = type.GetGenericArgumentsEx()[0];
-
-			switch (type.GetTypeCodeEx())
-			{
-				case TypeCode.SByte  :
-				case TypeCode.Byte   :
-				case TypeCode.Int16  :
-				case TypeCode.UInt16 :
-				case TypeCode.Int32  :
-				case TypeCode.UInt32 :
-				case TypeCode.Int64  :
-				case TypeCode.UInt64 : return true;
-			}
-
-			return false;
-		}
-
-		interface IGetDefaultValueHelper
-		{
-			object GetDefaultValue();
-		}
-
-		class GetDefaultValueHelper<T> : IGetDefaultValueHelper
-		{
-			public object GetDefaultValue()
-			{
-				return default(T);
-			}
-		}
-
-		public static object GetDefaultValue(this Type type)
-		{
-			var dtype  = typeof(GetDefaultValueHelper<>).MakeGenericType(type);
-			var helper = (IGetDefaultValueHelper)Activator.CreateInstance(dtype);
-
-			return helper.GetDefaultValue();
-		}
-
-		public static EventInfo GetEventEx(this Type type, string eventName)
-		{
-			return type.GetEvent(eventName);
-		}
-
-		#endregion
-
-		#region MethodInfo extensions
-
-		public static PropertyInfo GetPropertyInfo(this MethodInfo method)
-		{
-			if (method != null)
-			{
-				var type = method.DeclaringType;
-
-				foreach (var info in type.GetPropertiesEx())
-				{
-					if (info.CanRead && method == info.GetGetMethodEx(true))
-						return info;
-
-					if (info.CanWrite && method == info.GetSetMethodEx(true))
-						return info;
-				}
-			}
-
-			return null;
-		}
-
-		#endregion
-
-		#region MemberInfo extensions
-
-		public static Type GetMemberType(this MemberInfo memberInfo)
-		{
-			switch (memberInfo.MemberType)
-			{
-				case MemberTypes.Property    : return ((PropertyInfo)memberInfo).PropertyType;
-				case MemberTypes.Field       : return ((FieldInfo)   memberInfo).FieldType;
-				case MemberTypes.Method      : return ((MethodInfo)  memberInfo).ReturnType;
-				case MemberTypes.Constructor : return                memberInfo. DeclaringType;
-			}
-
-			throw new InvalidOperationException();
-		}
-
-		public static bool IsNullableValueMember(this MemberInfo member)
-		{
-			return
-				member.Name == "Value" &&
-				member.DeclaringType.IsGenericTypeEx() &&
-				member.DeclaringType.GetGenericTypeDefinition() == typeof(Nullable<>);
-		}
-
-		public static bool IsNullableHasValueMember(this MemberInfo member)
-		{
-			return
-				member.Name == "HasValue" &&
-				member.DeclaringType.IsGenericTypeEx() &&
-				member.DeclaringType.GetGenericTypeDefinition() == typeof(Nullable<>);
-		}
-
-		static readonly Dictionary<Type,HashSet<Type>> _castDic = new Dictionary<Type,HashSet<Type>>
-		{
-			{ typeof(decimal), new HashSet<Type> { typeof(sbyte), typeof(byte),   typeof(short), typeof(ushort), typeof(int), typeof(uint), typeof(long), typeof(ulong), typeof(char)                } },
-			{ typeof(double),  new HashSet<Type> { typeof(sbyte), typeof(byte),   typeof(short), typeof(ushort), typeof(int), typeof(uint), typeof(long), typeof(ulong), typeof(char), typeof(float) } },
-			{ typeof(float),   new HashSet<Type> { typeof(sbyte), typeof(byte),   typeof(short), typeof(ushort), typeof(int), typeof(uint), typeof(long), typeof(ulong), typeof(char), typeof(float) } },
-			{ typeof(ulong),   new HashSet<Type> { typeof(byte),  typeof(ushort), typeof(uint),  typeof(char)                                                                                        } },
-			{ typeof(long),    new HashSet<Type> { typeof(sbyte), typeof(byte),   typeof(short), typeof(ushort), typeof(int), typeof(uint), typeof(char)                                             } },
-			{ typeof(uint),    new HashSet<Type> { typeof(byte),  typeof(ushort), typeof(char)                                                                                                       } },
-			{ typeof(int),     new HashSet<Type> { typeof(sbyte), typeof(byte),   typeof(short), typeof(ushort), typeof(char)                                                                        } },
-			{ typeof(ushort),  new HashSet<Type> { typeof(byte),  typeof(char)                                                                                                                       } },
-			{ typeof(short),   new HashSet<Type> { typeof(byte)                                                                                                                                      } }
-		};
-
-		public static bool CanConvertTo(this Type fromType, Type toType)
-		{
-			if (fromType == toType)
-				return true;
-
-			if (_castDic.ContainsKey(toType) && _castDic[toType].Contains(fromType))
-				return true;
-
-			var tc = TypeDescriptor.GetConverter(fromType);
-
-			if (toType.IsAssignableFrom(fromType))
-				return true;
-
-			if (tc.CanConvertTo(toType))
-				return true;
-
-			tc = TypeDescriptor.GetConverter(toType);
-
-			if (tc.CanConvertFrom(fromType))
-				return true;
-
-			if (fromType.GetMethodsEx()
-				.Any(m => m.IsStatic && m.IsPublic && m.ReturnType == toType && (m.Name == "op_Implicit" || m.Name == "op_Explicit")))
-				return true;
-
-			return false;
-		}
-
-		public static bool EqualsTo(this MemberInfo member1, MemberInfo member2, Type declaringType = null)
-		{
-			if (ReferenceEquals(member1, member2))
-				return true;
-
-			if (member1 == null || member2 == null)
-				return false;
-
-			if (member1.Name == member2.Name)
-			{
-				if (member1.DeclaringType == member2.DeclaringType)
-					return true;
-
-				if (member1 is PropertyInfo)
-				{
-					var isSubclass =
-						member1.DeclaringType.IsSameOrParentOf(member2.DeclaringType) ||
-						member2.DeclaringType.IsSameOrParentOf(member1.DeclaringType);
-
-					if (isSubclass)
-						return true;
-
-					if (declaringType != null && member2.DeclaringType.IsInterfaceEx())
-					{
-						var getter1 = ((PropertyInfo)member1).GetGetMethodEx();
-						var getter2 = ((PropertyInfo)member2).GetGetMethodEx();
-
-						var map = declaringType.GetInterfaceMapEx(member2.DeclaringType);
-
-						for (var i = 0; i < map.InterfaceMethods.Length; i++)
-							if (getter2.Name == map.InterfaceMethods[i].Name && getter2.DeclaringType == map.InterfaceMethods[i].DeclaringType &&
-								getter1.Name == map.TargetMethods   [i].Name && getter1.DeclaringType == map.TargetMethods   [i].DeclaringType)
-								return true;
-					}
-				}
-			}
-
-			if (member2.DeclaringType.IsInterfaceEx() && !member1.DeclaringType.IsInterfaceEx() && member1.Name.EndsWith(member2.Name))
-			{
-				if (member1 is PropertyInfo)
-				{
-					var isSubclass = member2.DeclaringType.IsAssignableFromEx(member1.DeclaringType);
-
-					if (isSubclass)
-					{
-						var getter1 = ((PropertyInfo)member1).GetGetMethodEx();
-						var getter2 = ((PropertyInfo)member2).GetGetMethodEx();
-
-						var map = member1.DeclaringType.GetInterfaceMapEx(member2.DeclaringType);
-
-						for (var i = 0; i < map.InterfaceMethods.Length; i++)
-						{
-							var imi = map.InterfaceMethods[i];
-							var tmi = map.TargetMethods[i];
-
-							if ((getter2 == null || (getter2.Name == imi.Name && getter2.DeclaringType == imi.DeclaringType)) &&
-							    (getter1 == null || (getter1.Name == tmi.Name && getter1.DeclaringType == tmi.DeclaringType)))
-							{
-								return true;
-							}
-						}
-					}
-				}
-			}
-
-			return false;
-		}
-
-		#endregion
-
-		public static bool IsAnonymous([NotNull] this Type type)
-		{
-			if (type == null) throw new ArgumentNullException(nameof(type));
-
-			return
-				!type.IsPublicEx() &&
-				 type.IsGenericTypeEx() &&
-				(type.Name.StartsWith("<>f__AnonymousType", StringComparison.Ordinal) ||
-				 type.Name.StartsWith("VB$AnonymousType", StringComparison.Ordinal)) &&
-				type.GetCustomAttributesEx(typeof(CompilerGeneratedAttribute), true).Any();
-		}
-	}
-}
->>>>>>> 30e0cbf0
+}