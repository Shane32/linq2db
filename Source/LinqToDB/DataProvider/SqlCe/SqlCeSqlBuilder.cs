<<<<<<< HEAD
﻿using System;
using System.Data;
using System.Linq;
using System.Text;

namespace LinqToDB.DataProvider.SqlCe
{
	using SqlQuery;
	using SqlProvider;

	class SqlCeSqlBuilder : BasicSqlBuilder
	{
		public SqlCeSqlBuilder(ISqlOptimizer sqlOptimizer, SqlProviderFlags sqlProviderFlags, ValueToSqlConverter valueToSqlConverter)
			: base(sqlOptimizer, sqlProviderFlags, valueToSqlConverter)
		{
		}

		protected override string FirstFormat(SelectQuery selectQuery)
		{
			return selectQuery.Select.SkipValue == null ? "TOP ({0})" : null;
		}

		protected override string LimitFormat(SelectQuery selectQuery)
		{
			return selectQuery.Select.SkipValue != null ? "FETCH NEXT {0} ROWS ONLY" : null;
		}

		protected override string OffsetFormat(SelectQuery selectQuery)
		{
			return "OFFSET {0} ROWS";
		}

		protected override bool   OffsetFirst => true;

		public override int CommandCount(SqlStatement statement)
		{
			if (statement is SqlTruncateTableStatement trun)
				return trun.ResetIdentity ? 1 + trun.Table.Fields.Values.Count(f => f.IsIdentity) : 1;
			return statement.NeedsIdentity() ? 2 : 1;
		}

		protected override void BuildCommand(SqlStatement statement, int commandNumber)
		{
			if (statement is SqlTruncateTableStatement trun)
			{
				var field = trun.Table.Fields.Values.Skip(commandNumber - 1).First(f => f.IsIdentity);

				StringBuilder.Append("ALTER TABLE ");
				ConvertTableName(StringBuilder, trun.Table.Server, trun.Table.Database, trun.Table.Schema, trun.Table.PhysicalName);
				StringBuilder
					.Append(" ALTER COLUMN ")
					.Append(Convert(field.PhysicalName, ConvertType.NameToQueryField))
					.AppendLine(" IDENTITY(1,1)")
					;
			}
			else
		{
			StringBuilder.AppendLine("SELECT @@IDENTITY");
		}
		}

		protected override ISqlBuilder CreateSqlBuilder()
		{
			return new SqlCeSqlBuilder(SqlOptimizer, SqlProviderFlags, ValueToSqlConverter);
		}

		protected override void BuildFunction(SqlFunction func)
		{
			func = ConvertFunctionParameters(func);
			base.BuildFunction(func);
		}

		protected override void BuildDataTypeFromDataType(SqlDataType type, bool forCreateTable)
		{
			switch (type.DataType)
			{
				case DataType.Char          : base.BuildDataTypeFromDataType(new SqlDataType(DataType.NChar,    type.Length), forCreateTable); return;
				case DataType.VarChar       : base.BuildDataTypeFromDataType(new SqlDataType(DataType.NVarChar, type.Length), forCreateTable); return;
				case DataType.SmallMoney    : StringBuilder.Append("Decimal(10,4)");                                                           return;
				case DataType.DateTime2     :
				case DataType.Time          :
				case DataType.Date          :
				case DataType.SmallDateTime : StringBuilder.Append("DateTime");                                                                return;
				case DataType.NVarChar:
					if (type.Length == null || type.Length > 4000 || type.Length < 1)
					{
						StringBuilder
							.Append(type.DataType)
							.Append("(4000)");
						return;
					}

					break;
			}

			base.BuildDataTypeFromDataType(type, forCreateTable);
		}

		protected override void BuildFromClause(SqlStatement statement, SelectQuery selectQuery)
		{
			if (!statement.IsUpdate())
				base.BuildFromClause(statement, selectQuery);
		}

		protected override void BuildColumnExpression(SelectQuery selectQuery, ISqlExpression expr, string alias, ref bool addAlias)
		{
			var wrap = false;

			if (expr.SystemType == typeof(bool))
			{
				if (expr is SqlSearchCondition)
					wrap = true;
				else
					wrap = expr is SqlExpression ex && ex.Expr == "{0}" && ex.Parameters.Length == 1 && ex.Parameters[0] is SqlSearchCondition;
			}

			if (wrap) StringBuilder.Append("CASE WHEN ");
			base.BuildColumnExpression(selectQuery, expr, alias, ref addAlias);
			if (wrap) StringBuilder.Append(" THEN 1 ELSE 0 END");
		}

		public override object Convert(object value, ConvertType convertType)
		{
			switch (convertType)
			{
				case ConvertType.NameToQueryParameter:
				case ConvertType.NameToCommandParameter:
				case ConvertType.NameToSprocParameter:
					return "@" + value;

				case ConvertType.NameToQueryField:
				case ConvertType.NameToQueryFieldAlias:
				case ConvertType.NameToQueryTableAlias:
					{
						var name = value.ToString();

						if (name.Length > 0 && name[0] == '[')
							return value;
					}

					return "[" + value + "]";

				case ConvertType.NameToDatabase:
				case ConvertType.NameToSchema:
				case ConvertType.NameToQueryTable:
					if (value != null)
					{
						var name = value.ToString();

						if (name.Length > 0 && name[0] == '[')
							return value;

						if (name.IndexOf('.') > 0)
							value = string.Join("].[", name.Split('.'));

						return "[" + value + "]";
					}

					break;

				case ConvertType.SprocParameterToName:
					if (value != null)
					{
						var str = value.ToString();
						return str.Length > 0 && str[0] == '@'? str.Substring(1): str;
					}
					break;
			}

			return value;
		}

		protected override void BuildCreateTableIdentityAttribute2(SqlField field)
		{
			StringBuilder.Append("IDENTITY");
		}

		public override StringBuilder BuildTableName(StringBuilder sb, string server, string database, string schema, string table)
		{
			return sb.Append(table);
		}

		protected override string GetProviderTypeName(IDbDataParameter parameter)
		{
			dynamic p = parameter;
			return p.SqlDbType.ToString();
		}

		protected override void BuildMergeStatement(SqlMergeStatement merge)
		{
			throw new LinqToDBException($"{Name} provider doesn't support SQL MERGE statement");
		}
	}
}
=======
﻿using System;
using System.Data;
using System.Linq;
using System.Text;

namespace LinqToDB.DataProvider.SqlCe
{
	using SqlQuery;
	using SqlProvider;

	class SqlCeSqlBuilder : BasicSqlBuilder
	{
		public SqlCeSqlBuilder(ISqlOptimizer sqlOptimizer, SqlProviderFlags sqlProviderFlags, ValueToSqlConverter valueToSqlConverter)
			: base(sqlOptimizer, sqlProviderFlags, valueToSqlConverter)
		{
		}

		protected override string FirstFormat(SelectQuery selectQuery)
		{
			return selectQuery.Select.SkipValue == null ? "TOP ({0})" : null;
		}

		protected override string LimitFormat(SelectQuery selectQuery)
		{
			return selectQuery.Select.SkipValue != null ? "FETCH NEXT {0} ROWS ONLY" : null;
		}

		protected override string OffsetFormat(SelectQuery selectQuery)
		{
			return "OFFSET {0} ROWS";
		}

		protected override bool   OffsetFirst => true;

		public override int CommandCount(SqlStatement statement)
		{
			if (statement is SqlTruncateTableStatement trun)
				return trun.ResetIdentity ? 1 + trun.Table.Fields.Values.Count(f => f.IsIdentity) : 1;
			return statement.NeedsIdentity() ? 2 : 1;
		}

		protected override void BuildCommand(SqlStatement statement, int commandNumber)
		{
			if (statement is SqlTruncateTableStatement trun)
			{
				var field = trun.Table.Fields.Values.Skip(commandNumber - 1).First(f => f.IsIdentity);

				StringBuilder.Append("ALTER TABLE ");
				ConvertTableName(StringBuilder, trun.Table.Database, trun.Table.Schema, trun.Table.PhysicalName);
				StringBuilder
					.Append(" ALTER COLUMN ")
					.Append(Convert(field.PhysicalName, ConvertType.NameToQueryField))
					.AppendLine(" IDENTITY(1,1)")
					;
			}
			else
		{
			StringBuilder.AppendLine("SELECT @@IDENTITY");
		}
		}

		protected override ISqlBuilder CreateSqlBuilder()
		{
			return new SqlCeSqlBuilder(SqlOptimizer, SqlProviderFlags, ValueToSqlConverter);
		}

		protected override void BuildFunction(SqlFunction func)
		{
			func = ConvertFunctionParameters(func);
			base.BuildFunction(func);
		}

		protected override void BuildDataType(SqlDataType type, bool createDbType)
		{
			switch (type.DataType)
			{
				case DataType.Char          : base.BuildDataType(new SqlDataType(DataType.NChar,    type.Length), createDbType); return;
				case DataType.VarChar       : base.BuildDataType(new SqlDataType(DataType.NVarChar, type.Length), createDbType); return;
				case DataType.SmallMoney    : StringBuilder.Append("Decimal(10,4)");                                             return;
				case DataType.DateTime2     :
				case DataType.Time          :
				case DataType.Date          :
				case DataType.SmallDateTime : StringBuilder.Append("DateTime");                                                  return;
				case DataType.NVarChar:
					if (type.Length == null || type.Length > 4000 || type.Length < 1)
					{
						StringBuilder
							.Append(type.DataType)
							.Append("(4000)");
						return;
					}

					break;
			}

			base.BuildDataType(type, createDbType);
		}

		protected override void BuildFromClause(SqlStatement statement, SelectQuery selectQuery)
		{
			if (!statement.IsUpdate())
				base.BuildFromClause(statement, selectQuery);
		}

		protected override void BuildColumnExpression(SelectQuery selectQuery, ISqlExpression expr, string alias, ref bool addAlias)
		{
			var wrap = false;

			if (expr.SystemType == typeof(bool))
			{
				if (expr is SqlSearchCondition)
					wrap = true;
				else
					wrap = expr is SqlExpression ex && ex.Expr == "{0}" && ex.Parameters.Length == 1 && ex.Parameters[0] is SqlSearchCondition;
			}

			if (wrap) StringBuilder.Append("CASE WHEN ");
			base.BuildColumnExpression(selectQuery, expr, alias, ref addAlias);
			if (wrap) StringBuilder.Append(" THEN 1 ELSE 0 END");
		}

		public override object Convert(object value, ConvertType convertType)
		{
			switch (convertType)
			{
				case ConvertType.NameToQueryParameter:
				case ConvertType.NameToCommandParameter:
				case ConvertType.NameToSprocParameter:
					return "@" + value;

				case ConvertType.NameToQueryField:
				case ConvertType.NameToQueryFieldAlias:
				case ConvertType.NameToQueryTableAlias:
					{
						var name = value.ToString();

						if (name.Length > 0 && name[0] == '[')
							return value;
					}

					return "[" + value + "]";

				case ConvertType.NameToDatabase:
				case ConvertType.NameToSchema:
				case ConvertType.NameToQueryTable:
					if (value != null)
					{
						var name = value.ToString();

						if (name.Length > 0 && name[0] == '[')
							return value;

						if (name.IndexOf('.') > 0)
							value = string.Join("].[", name.Split('.'));

						return "[" + value + "]";
					}

					break;

				case ConvertType.SprocParameterToName:
					if (value != null)
					{
						var str = value.ToString();
						return str.Length > 0 && str[0] == '@'? str.Substring(1): str;
					}
					break;
			}

			return value;
		}

		protected override void BuildCreateTableIdentityAttribute2(SqlField field)
		{
			StringBuilder.Append("IDENTITY");
		}

		public override StringBuilder BuildTableName(StringBuilder sb, string database, string schema, string table)
		{
			return sb.Append(table);
		}

		protected override string GetProviderTypeName(IDbDataParameter parameter)
		{
			dynamic p = parameter;
			return p.SqlDbType.ToString();
		}
	}
}
>>>>>>> 5e26fa16
<|MERGE_RESOLUTION|>--- conflicted
+++ resolved
@@ -1,4 +1,3 @@
-<<<<<<< HEAD
 ﻿using System;
 using System.Data;
 using System.Linq;
@@ -192,195 +191,4 @@
 			throw new LinqToDBException($"{Name} provider doesn't support SQL MERGE statement");
 		}
 	}
-}
-=======
-﻿using System;
-using System.Data;
-using System.Linq;
-using System.Text;
-
-namespace LinqToDB.DataProvider.SqlCe
-{
-	using SqlQuery;
-	using SqlProvider;
-
-	class SqlCeSqlBuilder : BasicSqlBuilder
-	{
-		public SqlCeSqlBuilder(ISqlOptimizer sqlOptimizer, SqlProviderFlags sqlProviderFlags, ValueToSqlConverter valueToSqlConverter)
-			: base(sqlOptimizer, sqlProviderFlags, valueToSqlConverter)
-		{
-		}
-
-		protected override string FirstFormat(SelectQuery selectQuery)
-		{
-			return selectQuery.Select.SkipValue == null ? "TOP ({0})" : null;
-		}
-
-		protected override string LimitFormat(SelectQuery selectQuery)
-		{
-			return selectQuery.Select.SkipValue != null ? "FETCH NEXT {0} ROWS ONLY" : null;
-		}
-
-		protected override string OffsetFormat(SelectQuery selectQuery)
-		{
-			return "OFFSET {0} ROWS";
-		}
-
-		protected override bool   OffsetFirst => true;
-
-		public override int CommandCount(SqlStatement statement)
-		{
-			if (statement is SqlTruncateTableStatement trun)
-				return trun.ResetIdentity ? 1 + trun.Table.Fields.Values.Count(f => f.IsIdentity) : 1;
-			return statement.NeedsIdentity() ? 2 : 1;
-		}
-
-		protected override void BuildCommand(SqlStatement statement, int commandNumber)
-		{
-			if (statement is SqlTruncateTableStatement trun)
-			{
-				var field = trun.Table.Fields.Values.Skip(commandNumber - 1).First(f => f.IsIdentity);
-
-				StringBuilder.Append("ALTER TABLE ");
-				ConvertTableName(StringBuilder, trun.Table.Database, trun.Table.Schema, trun.Table.PhysicalName);
-				StringBuilder
-					.Append(" ALTER COLUMN ")
-					.Append(Convert(field.PhysicalName, ConvertType.NameToQueryField))
-					.AppendLine(" IDENTITY(1,1)")
-					;
-			}
-			else
-		{
-			StringBuilder.AppendLine("SELECT @@IDENTITY");
-		}
-		}
-
-		protected override ISqlBuilder CreateSqlBuilder()
-		{
-			return new SqlCeSqlBuilder(SqlOptimizer, SqlProviderFlags, ValueToSqlConverter);
-		}
-
-		protected override void BuildFunction(SqlFunction func)
-		{
-			func = ConvertFunctionParameters(func);
-			base.BuildFunction(func);
-		}
-
-		protected override void BuildDataType(SqlDataType type, bool createDbType)
-		{
-			switch (type.DataType)
-			{
-				case DataType.Char          : base.BuildDataType(new SqlDataType(DataType.NChar,    type.Length), createDbType); return;
-				case DataType.VarChar       : base.BuildDataType(new SqlDataType(DataType.NVarChar, type.Length), createDbType); return;
-				case DataType.SmallMoney    : StringBuilder.Append("Decimal(10,4)");                                             return;
-				case DataType.DateTime2     :
-				case DataType.Time          :
-				case DataType.Date          :
-				case DataType.SmallDateTime : StringBuilder.Append("DateTime");                                                  return;
-				case DataType.NVarChar:
-					if (type.Length == null || type.Length > 4000 || type.Length < 1)
-					{
-						StringBuilder
-							.Append(type.DataType)
-							.Append("(4000)");
-						return;
-					}
-
-					break;
-			}
-
-			base.BuildDataType(type, createDbType);
-		}
-
-		protected override void BuildFromClause(SqlStatement statement, SelectQuery selectQuery)
-		{
-			if (!statement.IsUpdate())
-				base.BuildFromClause(statement, selectQuery);
-		}
-
-		protected override void BuildColumnExpression(SelectQuery selectQuery, ISqlExpression expr, string alias, ref bool addAlias)
-		{
-			var wrap = false;
-
-			if (expr.SystemType == typeof(bool))
-			{
-				if (expr is SqlSearchCondition)
-					wrap = true;
-				else
-					wrap = expr is SqlExpression ex && ex.Expr == "{0}" && ex.Parameters.Length == 1 && ex.Parameters[0] is SqlSearchCondition;
-			}
-
-			if (wrap) StringBuilder.Append("CASE WHEN ");
-			base.BuildColumnExpression(selectQuery, expr, alias, ref addAlias);
-			if (wrap) StringBuilder.Append(" THEN 1 ELSE 0 END");
-		}
-
-		public override object Convert(object value, ConvertType convertType)
-		{
-			switch (convertType)
-			{
-				case ConvertType.NameToQueryParameter:
-				case ConvertType.NameToCommandParameter:
-				case ConvertType.NameToSprocParameter:
-					return "@" + value;
-
-				case ConvertType.NameToQueryField:
-				case ConvertType.NameToQueryFieldAlias:
-				case ConvertType.NameToQueryTableAlias:
-					{
-						var name = value.ToString();
-
-						if (name.Length > 0 && name[0] == '[')
-							return value;
-					}
-
-					return "[" + value + "]";
-
-				case ConvertType.NameToDatabase:
-				case ConvertType.NameToSchema:
-				case ConvertType.NameToQueryTable:
-					if (value != null)
-					{
-						var name = value.ToString();
-
-						if (name.Length > 0 && name[0] == '[')
-							return value;
-
-						if (name.IndexOf('.') > 0)
-							value = string.Join("].[", name.Split('.'));
-
-						return "[" + value + "]";
-					}
-
-					break;
-
-				case ConvertType.SprocParameterToName:
-					if (value != null)
-					{
-						var str = value.ToString();
-						return str.Length > 0 && str[0] == '@'? str.Substring(1): str;
-					}
-					break;
-			}
-
-			return value;
-		}
-
-		protected override void BuildCreateTableIdentityAttribute2(SqlField field)
-		{
-			StringBuilder.Append("IDENTITY");
-		}
-
-		public override StringBuilder BuildTableName(StringBuilder sb, string database, string schema, string table)
-		{
-			return sb.Append(table);
-		}
-
-		protected override string GetProviderTypeName(IDbDataParameter parameter)
-		{
-			dynamic p = parameter;
-			return p.SqlDbType.ToString();
-		}
-	}
-}
->>>>>>> 5e26fa16
+}