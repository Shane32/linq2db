--- conflicted
+++ resolved
@@ -1,4 +1,3 @@
-<<<<<<< HEAD
 ﻿using System;
 using System.IO;
 using System.Linq.Expressions;
@@ -107,115 +106,4 @@
 #endif
 
 	}
-}
-=======
-﻿using System;
-using System.IO;
-using System.Linq.Expressions;
-using System.Reflection;
-using JetBrains.Annotations;
-using LinqToDB.Common;
-
-#if NETSTANDARD1_6
-using System.Runtime.Loader;
-using System.Linq;
-#endif
-
-namespace LinqToDB.DataProvider
-{
-	class AssemblyResolver
-	{
-		readonly string   _path;
-		readonly string   _resolveName;
-		         Assembly _assembly;
-
-		public AssemblyResolver([NotNull] string path, [NotNull] string resolveName)
-		{
-			_path        = path ?? throw new ArgumentNullException("path");
-			_resolveName = resolveName ?? throw new ArgumentNullException("resolveName");
-
-			if (_path.StartsWith("file://"))
-				_path = _path.GetPathFromUri();
-
-			SetResolver();
-		}
-
-		public AssemblyResolver([NotNull] Assembly assembly, [NotNull] string resolveName)
-		{
-			_assembly    = assembly    ?? throw new ArgumentNullException(nameof(assembly));
-			_resolveName = resolveName ?? throw new ArgumentNullException(nameof(resolveName));
-
-			SetResolver();
-		}
-
-#if !NETSTANDARD1_6
-		void SetResolver()
-		{
-			ResolveEventHandler resolver = Resolver;
-
-			//#if NET40
-			// use this to avoid
-			// System.MethodAccessException : Attempt by security transparent method 'LinqToDB.DataProvider.AssemblyResolver.SetResolver()' to access security critical method 'System.AppDomain.add_AssemblyResolve(System.ResolveEventHandler)'
-			var l = Expression.Lambda<Action>(Expression.Call(
-				Expression.Constant(AppDomain.CurrentDomain),
-				typeof(AppDomain).GetEvent("AssemblyResolve").GetAddMethod(),
-				Expression.Constant(resolver)));
-
-			l.Compile()();
-//#else
-//			AppDomain.CurrentDomain.AssemblyResolve += resolver;
-//#endif
-		}
-
-
-		public Assembly Resolver(object sender, ResolveEventArgs args)
-		{
-			if (args.Name == _resolveName)
-				return _assembly ?? (_assembly = Assembly.LoadFile(File.Exists(_path) ? _path : Path.Combine(_path, args.Name, ".dll")));
-			return null;
-		}
-#else
-		public class FileAssemblyLoadContext : AssemblyLoadContext
-		{
-			readonly string _path;
-
-			public FileAssemblyLoadContext(string path)
-			{
-				_path = path;
-			}
-
-			protected override Assembly Load(AssemblyName assemblyName)
-			{
-				var deps = Microsoft.Extensions.DependencyModel.DependencyContext.Default;
-				var res = deps.CompileLibraries.Where(d => d.Name.Contains(assemblyName.Name)).ToList();
-				if (res.Count > 0)
-				{
-					return Assembly.Load(new AssemblyName(res.First().Name));
-				}
-				else
-				{
-					var fullName = Path.Combine(_path, assemblyName.Name, ".dll");
-					if (File.Exists(fullName))
-					{
-						var asl = new FileAssemblyLoadContext(_path);
-						return asl.LoadFromAssemblyPath(fullName);
-					}
-				}
-				return Assembly.Load(assemblyName);
-			}
-		}
-
-		void SetResolver()
-		{
-			var fullName = Path.Combine(_path, _resolveName, ".dll");
-			if(File.Exists(fullName))
-			{
-				var f = new FileAssemblyLoadContext(_path);
-				f.LoadFromAssemblyPath(fullName);
-			}
-		}
-#endif
-
-	}
-}
->>>>>>> cea1db19
+}