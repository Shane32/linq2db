<<<<<<< HEAD
﻿using System;
using System.Collections.Concurrent;
using System.Collections.Generic;
using System.Data;
using System.IO;
using System.Linq;
using System.Linq.Expressions;
using System.Reflection;

using JetBrains.Annotations;

using LinqToDB.Common;
using LinqToDB.Extensions;

namespace LinqToDB.DataProvider.DB2
{
	using Configuration;
	using Data;

	[PublicAPI]
	public static class DB2Tools
	{
		public static string AssemblyName;
		public static bool   IsCore;

		static readonly DB2DataProvider _db2DataProviderzOS = new DB2DataProvider(ProviderName.DB2zOS, DB2Version.zOS);
		static readonly DB2DataProvider _db2DataProviderLUW = new DB2DataProvider(ProviderName.DB2LUW, DB2Version.LUW);

		public static bool AutoDetectProvider { get; set; }

		static DB2Tools()
		{
			try
			{
				var path = typeof(DB2Tools).AssemblyEx().GetPath();

				IsCore = File.Exists(Path.Combine(path, (AssemblyName = "IBM.Data.DB2.Core") + ".dll"));

				if (!IsCore)
					AssemblyName = "IBM.Data.DB2";
			}
			catch (Exception)
			{
			}

			AutoDetectProvider = true;

			DataConnection.AddDataProvider(ProviderName.DB2, _db2DataProviderLUW);
			DataConnection.AddDataProvider(_db2DataProviderLUW);
			DataConnection.AddDataProvider(_db2DataProviderzOS);

			DataConnection.AddProviderDetector(ProviderDetector);
		}

		static IDataProvider ProviderDetector(IConnectionStringSettings css, string connectionString)
		{
			//if (css.IsGlobal /* DataConnection.IsMachineConfig(css)*/)
			//	return null;

			switch (css.ProviderName)
			{
				case ""             :
				case null           :

					if (css.Name == "DB2")
						goto case "DB2";
					break;

				case "IBM.Data.DB2.Core" :
					IsCore       = true;
					AssemblyName = "IBM.Data.DB2.Core";

					goto case "DB2";

				case "DB2"               :
				case "IBM.Data.DB2"      :

					if (css.Name.Contains("LUW") || css.Name.Contains("z/OS") || css.Name.Contains("zOS"))
						break;

					if (AutoDetectProvider)
					{
						try
						{
							var connectionType = Type.GetType(AssemblyName + ".DB2Connection, " + AssemblyName, true);
							var serverTypeProp = connectionType
								.GetPropertiesEx (BindingFlags.NonPublic | BindingFlags.Instance)
								.FirstOrDefault(p => p.Name == "eServerType");

							if (serverTypeProp != null)
							{
								var connectionCreator = DynamicDataProviderBase.CreateConnectionExpression(connectionType).CompileExpression();
								var cs = string.IsNullOrWhiteSpace(connectionString) ? css.ConnectionString : connectionString;

								using (var conn = connectionCreator(cs))
								{
									conn.Open();

									var serverType = Expression.Lambda<Func<object>>(
										Expression.Convert(
											Expression.MakeMemberAccess(Expression.Constant(conn), serverTypeProp),
											typeof(object)))
										.CompileExpression()();

									var iszOS = serverType.ToString() == "DB2_390";

									return iszOS ? _db2DataProviderzOS : _db2DataProviderLUW;
								}
							}
						}
						catch (Exception)
						{
						}
					}

					break;
			}

			return null;
		}

		public static IDataProvider GetDataProvider(DB2Version version = DB2Version.LUW)
		{
			switch (version)
			{
				case DB2Version.zOS : return _db2DataProviderzOS;
			}

			return _db2DataProviderLUW;
		}

		public static void ResolveDB2(string path)
		{
			new AssemblyResolver(path, AssemblyName);
		}

		public static void ResolveDB2(Assembly assembly)
		{
			new AssemblyResolver(assembly, AssemblyName);
		}

		#region OnInitialized

		private static  bool                  _isInitialized;
		static readonly object                _syncAfterInitialized    = new object();
		private static  ConcurrentBag<Action> _afterInitializedActions = new ConcurrentBag<Action>();

		internal static void Initialized()
		{
			if (!_isInitialized)
			{
				lock (_syncAfterInitialized)
				{
					if (!_isInitialized)
					{
						_isInitialized = true;

						foreach (var action in _afterInitializedActions)
							action();
						_afterInitializedActions = null;
					}
				}
			}
		}

		public static void AfterInitialized(Action action)
		{
			if (_isInitialized)
			{
				action();
			}
			else
			{
				lock (_syncAfterInitialized)
				{
					if (_isInitialized)
					{
						action();
					}
					else
					{
						_afterInitializedActions.Add(action);
					}
				}
			}
		}

		#endregion

		#region CreateDataConnection

		public static DataConnection CreateDataConnection(string connectionString, DB2Version version = DB2Version.LUW)
		{
			switch (version)
			{
				case DB2Version.zOS : return new DataConnection(_db2DataProviderzOS, connectionString);
			}

			return new DataConnection(_db2DataProviderLUW, connectionString);
		}

		public static DataConnection CreateDataConnection(IDbConnection connection, DB2Version version = DB2Version.LUW)
		{
			switch (version)
			{
				case DB2Version.zOS : return new DataConnection(_db2DataProviderzOS, connection);
			}

			return new DataConnection(_db2DataProviderLUW, connection);
		}

		public static DataConnection CreateDataConnection(IDbTransaction transaction, DB2Version version = DB2Version.LUW)
		{
			switch (version)
			{
				case DB2Version.zOS : return new DataConnection(_db2DataProviderzOS, transaction);
			}

			return new DataConnection(_db2DataProviderLUW, transaction);
		}

		#endregion

		#region BulkCopy

		private static BulkCopyType _defaultBulkCopyType = BulkCopyType.MultipleRows;
		public  static BulkCopyType  DefaultBulkCopyType
		{
			get { return _defaultBulkCopyType;  }
			set { _defaultBulkCopyType = value; }
		}

		public static BulkCopyRowsCopied MultipleRowsCopy<T>(
			DataConnection             dataConnection,
			IEnumerable<T>             source,
			int                        maxBatchSize       = 1000,
			Action<BulkCopyRowsCopied> rowsCopiedCallback = null)
		{
			return dataConnection.BulkCopy(
				new BulkCopyOptions
				{
					BulkCopyType       = BulkCopyType.MultipleRows,
					MaxBatchSize       = maxBatchSize,
					RowsCopiedCallback = rowsCopiedCallback,
				}, source);
		}

		public static BulkCopyRowsCopied ProviderSpecificBulkCopy<T>(
			DataConnection             dataConnection,
			IEnumerable<T>             source,
			int?                       bulkCopyTimeout    = null,
			bool                       keepIdentity       = false,
			int                        notifyAfter        = 0,
			Action<BulkCopyRowsCopied> rowsCopiedCallback = null)
		{
			return dataConnection.BulkCopy(
				new BulkCopyOptions
				{
					BulkCopyType       = BulkCopyType.ProviderSpecific,
					BulkCopyTimeout    = bulkCopyTimeout,
					KeepIdentity       = keepIdentity,
					NotifyAfter        = notifyAfter,
					RowsCopiedCallback = rowsCopiedCallback,
				}, source);
		}

		#endregion
	}
}
=======
﻿using System;
using System.Collections.Concurrent;
using System.Collections.Generic;
using System.Data;
using System.IO;
using System.Linq;
using System.Linq.Expressions;
using System.Reflection;

using JetBrains.Annotations;

namespace LinqToDB.DataProvider.DB2
{
	using Common;
	using Configuration;
	using Data;
	using Extensions;

	[PublicAPI]
	public static class DB2Tools
	{
		public static string AssemblyName;
		public static bool   IsCore;

		static readonly DB2DataProvider _db2DataProviderzOS = new DB2DataProvider(ProviderName.DB2zOS, DB2Version.zOS);
		static readonly DB2DataProvider _db2DataProviderLUW = new DB2DataProvider(ProviderName.DB2LUW, DB2Version.LUW);

		public static bool AutoDetectProvider { get; set; }

		static DB2Tools()
		{
			try
			{
				var path = typeof(DB2Tools).AssemblyEx().GetPath();

				IsCore = File.Exists(Path.Combine(path, (AssemblyName = "IBM.Data.DB2.Core") + ".dll"));

				if (!IsCore)
					AssemblyName = "IBM.Data.DB2";
			}
			catch (Exception)
			{
			}

			AutoDetectProvider = true;

			DataConnection.AddDataProvider(ProviderName.DB2, _db2DataProviderLUW);
			DataConnection.AddDataProvider(_db2DataProviderLUW);
			DataConnection.AddDataProvider(_db2DataProviderzOS);

			DataConnection.AddProviderDetector(ProviderDetector);
		}

		static IDataProvider ProviderDetector(IConnectionStringSettings css, string connectionString)
		{
			//if (css.IsGlobal /* DataConnection.IsMachineConfig(css)*/)
			//	return null;

			switch (css.ProviderName)
			{
				case ""             :
				case null           :

					if (css.Name == "DB2")
						goto case "DB2";
					break;

				case "IBM.Data.DB2.Core" :
					IsCore       = true;
					AssemblyName = "IBM.Data.DB2.Core";

					goto case "DB2";

				case "DB2"               :
				case "IBM.Data.DB2"      :

					if (css.Name.Contains("LUW") || css.Name.Contains("z/OS") || css.Name.Contains("zOS"))
						break;

					if (AutoDetectProvider)
					{
						try
						{
							var connectionType = Type.GetType(AssemblyName + ".DB2Connection, " + AssemblyName, true);
							var serverTypeProp = connectionType
								.GetPropertiesEx (BindingFlags.NonPublic | BindingFlags.Instance)
								.FirstOrDefault(p => p.Name == "eServerType");

							if (serverTypeProp != null)
							{
								var connectionCreator = DynamicDataProviderBase.CreateConnectionExpression(connectionType).Compile();
								var cs = string.IsNullOrWhiteSpace(connectionString) ? css.ConnectionString : connectionString;

								using (var conn = connectionCreator(cs))
								{
									conn.Open();

									var serverType = Expression.Lambda<Func<object>>(
										Expression.Convert(
											Expression.MakeMemberAccess(Expression.Constant(conn), serverTypeProp),
											typeof(object)))
										.Compile()();

									var iszOS = serverType.ToString() == "DB2_390";

									return iszOS ? _db2DataProviderzOS : _db2DataProviderLUW;
								}
							}
						}
						catch (Exception)
						{
						}
					}

					break;
			}

			return null;
		}

		public static IDataProvider GetDataProvider(DB2Version version = DB2Version.LUW)
		{
			switch (version)
			{
				case DB2Version.zOS : return _db2DataProviderzOS;
			}

			return _db2DataProviderLUW;
		}

		public static void ResolveDB2(string path)
		{
			new AssemblyResolver(path, AssemblyName);
		}

		public static void ResolveDB2(Assembly assembly)
		{
			new AssemblyResolver(assembly, AssemblyName);
		}

		#region OnInitialized

		private static  bool                  _isInitialized;
		static readonly object                _syncAfterInitialized    = new object();
		private static  ConcurrentBag<Action> _afterInitializedActions = new ConcurrentBag<Action>();

		internal static void Initialized()
		{
			if (!_isInitialized)
			{
				lock (_syncAfterInitialized)
				{
					if (!_isInitialized)
					{
						_isInitialized = true;

						foreach (var action in _afterInitializedActions)
							action();
						_afterInitializedActions = null;
					}
				}
			}
		}

		public static void AfterInitialized(Action action)
		{
			if (_isInitialized)
			{
				action();
			}
			else
			{
				lock (_syncAfterInitialized)
				{
					if (_isInitialized)
					{
						action();
					}
					else
					{
						_afterInitializedActions.Add(action);
					}
				}
			}
		}

		#endregion

		#region CreateDataConnection

		public static DataConnection CreateDataConnection(string connectionString, DB2Version version = DB2Version.LUW)
		{
			switch (version)
			{
				case DB2Version.zOS : return new DataConnection(_db2DataProviderzOS, connectionString);
			}

			return new DataConnection(_db2DataProviderLUW, connectionString);
		}

		public static DataConnection CreateDataConnection(IDbConnection connection, DB2Version version = DB2Version.LUW)
		{
			switch (version)
			{
				case DB2Version.zOS : return new DataConnection(_db2DataProviderzOS, connection);
			}

			return new DataConnection(_db2DataProviderLUW, connection);
		}

		public static DataConnection CreateDataConnection(IDbTransaction transaction, DB2Version version = DB2Version.LUW)
		{
			switch (version)
			{
				case DB2Version.zOS : return new DataConnection(_db2DataProviderzOS, transaction);
			}

			return new DataConnection(_db2DataProviderLUW, transaction);
		}

		#endregion

		#region BulkCopy

		public  static BulkCopyType  DefaultBulkCopyType { get; set; } = BulkCopyType.MultipleRows;

		public static BulkCopyRowsCopied MultipleRowsCopy<T>(
			DataConnection             dataConnection,
			IEnumerable<T>             source,
			int                        maxBatchSize       = 1000,
			Action<BulkCopyRowsCopied> rowsCopiedCallback = null)
			where T : class
		{
			return dataConnection.BulkCopy(
				new BulkCopyOptions
				{
					BulkCopyType       = BulkCopyType.MultipleRows,
					MaxBatchSize       = maxBatchSize,
					RowsCopiedCallback = rowsCopiedCallback,
				}, source);
		}

		public static BulkCopyRowsCopied ProviderSpecificBulkCopy<T>(
			DataConnection             dataConnection,
			IEnumerable<T>             source,
			int?                       bulkCopyTimeout    = null,
			bool                       keepIdentity       = false,
			int                        notifyAfter        = 0,
			Action<BulkCopyRowsCopied> rowsCopiedCallback = null)
			where T : class
		{
			return dataConnection.BulkCopy(
				new BulkCopyOptions
				{
					BulkCopyType       = BulkCopyType.ProviderSpecific,
					BulkCopyTimeout    = bulkCopyTimeout,
					KeepIdentity       = keepIdentity,
					NotifyAfter        = notifyAfter,
					RowsCopiedCallback = rowsCopiedCallback,
				}, source);
		}

		#endregion
	}
}
>>>>>>> cea1db19
<|MERGE_RESOLUTION|>--- conflicted
+++ resolved
@@ -1,4 +1,3 @@
-<<<<<<< HEAD
 ﻿using System;
 using System.Collections.Concurrent;
 using System.Collections.Generic;
@@ -10,13 +9,12 @@
 
 using JetBrains.Annotations;
 
-using LinqToDB.Common;
-using LinqToDB.Extensions;
-
 namespace LinqToDB.DataProvider.DB2
 {
+	using Common;
 	using Configuration;
 	using Data;
+	using Extensions;
 
 	[PublicAPI]
 	public static class DB2Tools
@@ -102,275 +100,6 @@
 											Expression.MakeMemberAccess(Expression.Constant(conn), serverTypeProp),
 											typeof(object)))
 										.CompileExpression()();
-
-									var iszOS = serverType.ToString() == "DB2_390";
-
-									return iszOS ? _db2DataProviderzOS : _db2DataProviderLUW;
-								}
-							}
-						}
-						catch (Exception)
-						{
-						}
-					}
-
-					break;
-			}
-
-			return null;
-		}
-
-		public static IDataProvider GetDataProvider(DB2Version version = DB2Version.LUW)
-		{
-			switch (version)
-			{
-				case DB2Version.zOS : return _db2DataProviderzOS;
-			}
-
-			return _db2DataProviderLUW;
-		}
-
-		public static void ResolveDB2(string path)
-		{
-			new AssemblyResolver(path, AssemblyName);
-		}
-
-		public static void ResolveDB2(Assembly assembly)
-		{
-			new AssemblyResolver(assembly, AssemblyName);
-		}
-
-		#region OnInitialized
-
-		private static  bool                  _isInitialized;
-		static readonly object                _syncAfterInitialized    = new object();
-		private static  ConcurrentBag<Action> _afterInitializedActions = new ConcurrentBag<Action>();
-
-		internal static void Initialized()
-		{
-			if (!_isInitialized)
-			{
-				lock (_syncAfterInitialized)
-				{
-					if (!_isInitialized)
-					{
-						_isInitialized = true;
-
-						foreach (var action in _afterInitializedActions)
-							action();
-						_afterInitializedActions = null;
-					}
-				}
-			}
-		}
-
-		public static void AfterInitialized(Action action)
-		{
-			if (_isInitialized)
-			{
-				action();
-			}
-			else
-			{
-				lock (_syncAfterInitialized)
-				{
-					if (_isInitialized)
-					{
-						action();
-					}
-					else
-					{
-						_afterInitializedActions.Add(action);
-					}
-				}
-			}
-		}
-
-		#endregion
-
-		#region CreateDataConnection
-
-		public static DataConnection CreateDataConnection(string connectionString, DB2Version version = DB2Version.LUW)
-		{
-			switch (version)
-			{
-				case DB2Version.zOS : return new DataConnection(_db2DataProviderzOS, connectionString);
-			}
-
-			return new DataConnection(_db2DataProviderLUW, connectionString);
-		}
-
-		public static DataConnection CreateDataConnection(IDbConnection connection, DB2Version version = DB2Version.LUW)
-		{
-			switch (version)
-			{
-				case DB2Version.zOS : return new DataConnection(_db2DataProviderzOS, connection);
-			}
-
-			return new DataConnection(_db2DataProviderLUW, connection);
-		}
-
-		public static DataConnection CreateDataConnection(IDbTransaction transaction, DB2Version version = DB2Version.LUW)
-		{
-			switch (version)
-			{
-				case DB2Version.zOS : return new DataConnection(_db2DataProviderzOS, transaction);
-			}
-
-			return new DataConnection(_db2DataProviderLUW, transaction);
-		}
-
-		#endregion
-
-		#region BulkCopy
-
-		private static BulkCopyType _defaultBulkCopyType = BulkCopyType.MultipleRows;
-		public  static BulkCopyType  DefaultBulkCopyType
-		{
-			get { return _defaultBulkCopyType;  }
-			set { _defaultBulkCopyType = value; }
-		}
-
-		public static BulkCopyRowsCopied MultipleRowsCopy<T>(
-			DataConnection             dataConnection,
-			IEnumerable<T>             source,
-			int                        maxBatchSize       = 1000,
-			Action<BulkCopyRowsCopied> rowsCopiedCallback = null)
-		{
-			return dataConnection.BulkCopy(
-				new BulkCopyOptions
-				{
-					BulkCopyType       = BulkCopyType.MultipleRows,
-					MaxBatchSize       = maxBatchSize,
-					RowsCopiedCallback = rowsCopiedCallback,
-				}, source);
-		}
-
-		public static BulkCopyRowsCopied ProviderSpecificBulkCopy<T>(
-			DataConnection             dataConnection,
-			IEnumerable<T>             source,
-			int?                       bulkCopyTimeout    = null,
-			bool                       keepIdentity       = false,
-			int                        notifyAfter        = 0,
-			Action<BulkCopyRowsCopied> rowsCopiedCallback = null)
-		{
-			return dataConnection.BulkCopy(
-				new BulkCopyOptions
-				{
-					BulkCopyType       = BulkCopyType.ProviderSpecific,
-					BulkCopyTimeout    = bulkCopyTimeout,
-					KeepIdentity       = keepIdentity,
-					NotifyAfter        = notifyAfter,
-					RowsCopiedCallback = rowsCopiedCallback,
-				}, source);
-		}
-
-		#endregion
-	}
-}
-=======
-﻿using System;
-using System.Collections.Concurrent;
-using System.Collections.Generic;
-using System.Data;
-using System.IO;
-using System.Linq;
-using System.Linq.Expressions;
-using System.Reflection;
-
-using JetBrains.Annotations;
-
-namespace LinqToDB.DataProvider.DB2
-{
-	using Common;
-	using Configuration;
-	using Data;
-	using Extensions;
-
-	[PublicAPI]
-	public static class DB2Tools
-	{
-		public static string AssemblyName;
-		public static bool   IsCore;
-
-		static readonly DB2DataProvider _db2DataProviderzOS = new DB2DataProvider(ProviderName.DB2zOS, DB2Version.zOS);
-		static readonly DB2DataProvider _db2DataProviderLUW = new DB2DataProvider(ProviderName.DB2LUW, DB2Version.LUW);
-
-		public static bool AutoDetectProvider { get; set; }
-
-		static DB2Tools()
-		{
-			try
-			{
-				var path = typeof(DB2Tools).AssemblyEx().GetPath();
-
-				IsCore = File.Exists(Path.Combine(path, (AssemblyName = "IBM.Data.DB2.Core") + ".dll"));
-
-				if (!IsCore)
-					AssemblyName = "IBM.Data.DB2";
-			}
-			catch (Exception)
-			{
-			}
-
-			AutoDetectProvider = true;
-
-			DataConnection.AddDataProvider(ProviderName.DB2, _db2DataProviderLUW);
-			DataConnection.AddDataProvider(_db2DataProviderLUW);
-			DataConnection.AddDataProvider(_db2DataProviderzOS);
-
-			DataConnection.AddProviderDetector(ProviderDetector);
-		}
-
-		static IDataProvider ProviderDetector(IConnectionStringSettings css, string connectionString)
-		{
-			//if (css.IsGlobal /* DataConnection.IsMachineConfig(css)*/)
-			//	return null;
-
-			switch (css.ProviderName)
-			{
-				case ""             :
-				case null           :
-
-					if (css.Name == "DB2")
-						goto case "DB2";
-					break;
-
-				case "IBM.Data.DB2.Core" :
-					IsCore       = true;
-					AssemblyName = "IBM.Data.DB2.Core";
-
-					goto case "DB2";
-
-				case "DB2"               :
-				case "IBM.Data.DB2"      :
-
-					if (css.Name.Contains("LUW") || css.Name.Contains("z/OS") || css.Name.Contains("zOS"))
-						break;
-
-					if (AutoDetectProvider)
-					{
-						try
-						{
-							var connectionType = Type.GetType(AssemblyName + ".DB2Connection, " + AssemblyName, true);
-							var serverTypeProp = connectionType
-								.GetPropertiesEx (BindingFlags.NonPublic | BindingFlags.Instance)
-								.FirstOrDefault(p => p.Name == "eServerType");
-
-							if (serverTypeProp != null)
-							{
-								var connectionCreator = DynamicDataProviderBase.CreateConnectionExpression(connectionType).Compile();
-								var cs = string.IsNullOrWhiteSpace(connectionString) ? css.ConnectionString : connectionString;
-
-								using (var conn = connectionCreator(cs))
-								{
-									conn.Open();
-
-									var serverType = Expression.Lambda<Func<object>>(
-										Expression.Convert(
-											Expression.MakeMemberAccess(Expression.Constant(conn), serverTypeProp),
-											typeof(object)))
-										.Compile()();
 
 									var iszOS = serverType.ToString() == "DB2_390";
 
@@ -533,5 +262,4 @@
 
 		#endregion
 	}
-}
->>>>>>> cea1db19
+}