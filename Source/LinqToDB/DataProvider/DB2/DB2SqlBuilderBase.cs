--- conflicted
+++ resolved
@@ -1,4 +1,3 @@
-<<<<<<< HEAD
 ﻿using System;
 using System.Data;
 using System.Data.SqlTypes;
@@ -290,298 +289,4 @@
 			}
 		}
 	}
-}
-=======
-﻿using System;
-using System.Data;
-using System.Data.SqlTypes;
-using System.Linq;
-using System.Text;
-
-namespace LinqToDB.DataProvider.DB2
-{
-	using SqlQuery;
-	using SqlProvider;
-
-	abstract class DB2SqlBuilderBase : BasicSqlBuilder
-	{
-		protected DB2SqlBuilderBase(ISqlOptimizer sqlOptimizer, SqlProviderFlags sqlProviderFlags, ValueToSqlConverter valueToSqlConverter)
-			: base(sqlOptimizer, sqlProviderFlags, valueToSqlConverter)
-		{
-		}
-
-		SqlField _identityField;
-
-		protected abstract DB2Version Version { get; }
-
-		public override int CommandCount(SqlStatement statement)
-		{
-			if (statement is SqlTruncateTableStatement trun)
-				return trun.ResetIdentity ? 1 + trun.Table.Fields.Values.Count(f => f.IsIdentity) : 1;
-
-			if (Version == DB2Version.LUW && statement is SqlInsertStatement insertStatement && insertStatement.Insert.WithIdentity)
-			{
-				_identityField = insertStatement.Insert.Into.GetIdentityField();
-
-				if (_identityField == null)
-					return 2;
-			}
-
-			return 1;
-		}
-
-		protected override void BuildCommand(SqlStatement statement, int commandNumber)
-		{
-			if (statement is SqlTruncateTableStatement trun)
-			{
-				var field = trun.Table.Fields.Values.Skip(commandNumber - 1).First(f => f.IsIdentity);
-
-				StringBuilder.Append("ALTER TABLE ");
-				ConvertTableName(StringBuilder, trun.Table.Database, trun.Table.Schema, trun.Table.PhysicalName);
-				StringBuilder
-					.Append(" ALTER ")
-					.Append(Convert(field.PhysicalName, ConvertType.NameToQueryField))
-					.AppendLine(" RESTART WITH 1")
-					;
-			}
-			else
-			{
-				StringBuilder.AppendLine("SELECT identity_val_local() FROM SYSIBM.SYSDUMMY1");
-			}
-		}
-
-		protected override void BuildTruncateTableStatement(SqlTruncateTableStatement truncateTable)
-		{
-			var table = truncateTable.Table;
-
-			AppendIndent();
-			StringBuilder.Append("TRUNCATE TABLE ");
-			BuildPhysicalTable(table, null);
-			StringBuilder.Append(" IMMEDIATE");
-			StringBuilder.AppendLine();
-		}
-
-		protected override void BuildSql(int commandNumber, SqlStatement statement, StringBuilder sb, int indent, bool skipAlias)
-		{
-			Statement     = statement;
-			StringBuilder = sb;
-			Indent        = indent;
-			SkipAlias     = skipAlias;
-
-			if (_identityField != null)
-			{
-				indent += 2;
-
-				AppendIndent().AppendLine("SELECT");
-				AppendIndent().Append("\t");
-				BuildExpression(_identityField, false, true);
-				sb.AppendLine();
-				AppendIndent().AppendLine("FROM");
-				AppendIndent().AppendLine("\tNEW TABLE");
-				AppendIndent().AppendLine("\t(");
-			}
-
-			base.BuildSql(commandNumber, statement, sb, indent, skipAlias);
-
-			if (_identityField != null)
-				sb.AppendLine("\t)");
-		}
-
-		protected override void BuildGetIdentity(SqlInsertClause insertClause)
-		{
-			if (Version == DB2Version.zOS)
-			{
-				StringBuilder
-					.AppendLine(";")
-					.AppendLine("SELECT IDENTITY_VAL_LOCAL() FROM SYSIBM.SYSDUMMY1");
-			}
-		}
-
-		protected override void BuildSql()
-		{
-			AlternativeBuildSql(false, base.BuildSql, "\t0");
-		}
-
-		protected override void BuildSelectClause(SelectQuery selectQuery)
-		{
-			if (selectQuery.From.Tables.Count == 0)
-			{
-				AppendIndent().AppendLine("SELECT");
-				BuildColumns(selectQuery);
-				AppendIndent().AppendLine("FROM SYSIBM.SYSDUMMY1 FETCH FIRST 1 ROW ONLY");
-			}
-			else
-				base.BuildSelectClause(selectQuery);
-		}
-
-		protected override string LimitFormat(SelectQuery selectQuery)
-		{
-			return selectQuery.Select.SkipValue == null ? "FETCH FIRST {0} ROWS ONLY" : null;
-		}
-
-		protected override void BuildFunction(SqlFunction func)
-		{
-			func = ConvertFunctionParameters(func);
-			base.BuildFunction(func);
-		}
-
-		protected override void BuildFromClause(SqlStatement statement, SelectQuery selectQuery)
-		{
-			if (!statement.IsUpdate())
-				base.BuildFromClause(statement, selectQuery);
-		}
-
-		protected override void BuildColumnExpression(SelectQuery selectQuery, ISqlExpression expr, string alias, ref bool addAlias)
-		{
-			var wrap = false;
-
-			if (expr.SystemType == typeof(bool))
-			{
-				if (expr is SqlSearchCondition)
-					wrap = true;
-				else
-					wrap = expr is SqlExpression ex && ex.Expr == "{0}" && ex.Parameters.Length == 1 && ex.Parameters[0] is SqlSearchCondition;
-			}
-
-			if (wrap) StringBuilder.Append("CASE WHEN ");
-			base.BuildColumnExpression(selectQuery, expr, alias, ref addAlias);
-			if (wrap) StringBuilder.Append(" THEN 1 ELSE 0 END");
-		}
-
-		protected override void BuildDataType(SqlDataType type, bool createDbType)
-		{
-			switch (type.DataType)
-			{
-				case DataType.DateTime  : StringBuilder.Append("timestamp");             return;
-				case DataType.DateTime2 : StringBuilder.Append("timestamp");             return;
-				case DataType.Boolean   : StringBuilder.Append("smallint");              return;
-				case DataType.Guid      : StringBuilder.Append("char(16) for bit data"); return;
-				case DataType.NVarChar:
-					if (type.Length == null || type.Length > 8168 || type.Length < 1)
-					{
-						StringBuilder
-							.Append(type.DataType)
-							.Append("(8168)");
-						return;
-					}
-
-					break;
-			}
-
-			base.BuildDataType(type, createDbType);
-		}
-
-		public static DB2IdentifierQuoteMode IdentifierQuoteMode = DB2IdentifierQuoteMode.Auto;
-
-		public override object Convert(object value, ConvertType convertType)
-		{
-			switch (convertType)
-			{
-				case ConvertType.NameToQueryParameter:
-					return "@" + value;
-
-				case ConvertType.NameToCommandParameter:
-				case ConvertType.NameToSprocParameter:
-					return ":" + value;
-
-				case ConvertType.SprocParameterToName:
-					if (value != null)
-					{
-						var str = value.ToString();
-						return str.Length > 0 && str[0] == ':'? str.Substring(1): str;
-					}
-
-					break;
-
-				case ConvertType.NameToQueryField:
-				case ConvertType.NameToQueryFieldAlias:
-				case ConvertType.NameToQueryTable:
-				case ConvertType.NameToQueryTableAlias:
-					if (value != null && IdentifierQuoteMode != DB2IdentifierQuoteMode.None)
-					{
-						var name = value.ToString();
-
-						if (name.Length > 0 && name[0] == '"')
-							return name;
-
-						if (IdentifierQuoteMode == DB2IdentifierQuoteMode.Quote ||
-							name.StartsWith("_") ||
-							name.Any(c => char.IsLower(c) || char.IsWhiteSpace(c)))
-							return '"' + name + '"';
-					}
-
-					break;
-			}
-
-			return value;
-		}
-
-		protected override void BuildInsertOrUpdateQuery(SqlInsertOrUpdateStatement insertOrUpdate)
-		{
-			BuildInsertOrUpdateQueryAsMerge(insertOrUpdate, "FROM SYSIBM.SYSDUMMY1 FETCH FIRST 1 ROW ONLY");
-		}
-
-		protected override void BuildEmptyInsert(SqlInsertClause insertClause)
-		{
-			StringBuilder.Append("VALUES ");
-
-			foreach (var col in insertClause.Into.Fields)
-				StringBuilder.Append("(DEFAULT)");
-
-			StringBuilder.AppendLine();
-		}
-
-		protected override void BuildCreateTableIdentityAttribute1(SqlField field)
-		{
-			StringBuilder.Append("GENERATED ALWAYS AS IDENTITY");
-		}
-
-		public override StringBuilder BuildTableName(StringBuilder sb, string database, string schema, string table)
-		{
-			if (database != null && database.Length == 0) database = null;
-			if (schema   != null && schema.  Length == 0) schema   = null;
-
-			// "db..table" syntax not supported
-			if (database != null && schema == null)
-				throw new LinqToDBException("DB2 requires schema name if database name provided.");
-
-			return base.BuildTableName(sb, database, schema, table);
-		}
-
-		protected override string GetProviderTypeName(IDbDataParameter parameter)
-		{
-			if (parameter.DbType == DbType.Decimal && parameter.Value is decimal)
-			{
-				var d = new SqlDecimal((decimal)parameter.Value);
-				return "(" + d.Precision + "," + d.Scale + ")";
-			}
-
-			dynamic p = parameter;
-			return p.DB2Type.ToString();
-		}
-
-		protected override void BuildDropTableStatement(SqlDropTableStatement dropTable)
-		{
-			var table = dropTable.Table;
-
-			if (dropTable.IfExists)
-			{
-				AppendIndent().Append(@"BEGIN
-	DECLARE CONTINUE HANDLER FOR SQLSTATE '42704'
-		BEGIN END;
-	EXECUTE IMMEDIATE 'DROP TABLE ");
-				BuildPhysicalTable(table, null);
-				StringBuilder.AppendLine(
-				@"';
-END");
-			}
-			else
-			{
-				AppendIndent().Append("DROP TABLE ");
-				BuildPhysicalTable(table, null);
-				StringBuilder.AppendLine();
-			}
-		}
-	}
-}
->>>>>>> 5e26fa16
+}