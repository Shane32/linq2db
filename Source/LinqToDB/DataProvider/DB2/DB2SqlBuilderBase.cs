--- conflicted
+++ resolved
@@ -249,17 +249,10 @@
 
 		protected override string? GetProviderTypeName(IDbDataParameter parameter)
 		{
-<<<<<<< HEAD
-			if (parameter.DbType == DbType.Decimal && parameter.Value is decimal value)
-			{
-				var d = new SqlDecimal(value);
-				return "(" + d.Precision + "," + d.Scale + ")";
-=======
 			if (parameter.DbType == DbType.Decimal && parameter.Value is decimal decValue)
 			{
 				var d = new SqlDecimal(decValue);
 				return "(" + d.Precision + InlineComma + d.Scale + ")";
->>>>>>> 105cb1ec
 			}
 
 			if (Provider != null)
