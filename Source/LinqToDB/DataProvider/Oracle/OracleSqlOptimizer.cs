--- conflicted
+++ resolved
@@ -1,4 +1,3 @@
-<<<<<<< HEAD
 ﻿using System;
 
 namespace LinqToDB.DataProvider.Oracle
@@ -136,144 +135,4 @@
 		}
 
 	}
-}
-=======
-﻿using System;
-
-namespace LinqToDB.DataProvider.Oracle
-{
-	using Extensions;
-	using SqlProvider;
-	using SqlQuery;
-
-	public class OracleSqlOptimizer : BasicSqlOptimizer
-	{
-		public OracleSqlOptimizer(SqlProviderFlags sqlProviderFlags) : base(sqlProviderFlags)
-		{
-		}
-
-		public override SqlStatement Finalize(SqlStatement statement)
-		{
-			CheckAliases(statement, 30);
-
-			var selectQuery = statement.SelectQuery;
-			if (selectQuery != null)
-			{
-				new QueryVisitor().Visit(selectQuery.Select, element =>
-				{
-					if (element.ElementType == QueryElementType.SqlParameter)
-					{
-						var p = (SqlParameter) element;
-						if (p.SystemType == null || p.SystemType.IsScalar(false))
-							p.IsQueryParameter = false;
-					}
-				});
-			}
-
-			statement = base.Finalize(statement);
-
-			switch (statement.QueryType)
-			{
-				case QueryType.Delete : return GetAlternativeDelete((SqlDeleteStatement) statement);
-				case QueryType.Update : return GetAlternativeUpdate((SqlUpdateStatement) statement);
-				default               : return statement;
-			}
-		}
-
-		public override ISqlExpression ConvertExpression(ISqlExpression expr)
-		{
-			expr = base.ConvertExpression(expr);
-
-			if (expr is SqlBinaryExpression)
-			{
-				var be = (SqlBinaryExpression)expr;
-
-				switch (be.Operation)
-				{
-					case "%": return new SqlFunction(be.SystemType, "MOD",    be.Expr1, be.Expr2);
-					case "&": return new SqlFunction(be.SystemType, "BITAND", be.Expr1, be.Expr2);
-					case "|": // (a + b) - BITAND(a, b)
-						return Sub(
-							Add(be.Expr1, be.Expr2, be.SystemType),
-							new SqlFunction(be.SystemType, "BITAND", be.Expr1, be.Expr2),
-							be.SystemType);
-
-					case "^": // (a + b) - BITAND(a, b) * 2
-						return Sub(
-							Add(be.Expr1, be.Expr2, be.SystemType),
-							Mul(new SqlFunction(be.SystemType, "BITAND", be.Expr1, be.Expr2), 2),
-							be.SystemType);
-					case "+": return be.SystemType == typeof(string)? new SqlBinaryExpression(be.SystemType, be.Expr1, "||", be.Expr2, be.Precedence): expr;
-				}
-			}
-			else if (expr is SqlFunction)
-			{
-				var func = (SqlFunction) expr;
-
-				switch (func.Name)
-				{
-					case "Coalesce"       : return new SqlFunction(func.SystemType, "Nvl", func.Parameters);
-					case "Convert"        :
-						{
-							var ftype = func.SystemType.ToUnderlying();
-
-							if (ftype == typeof(bool))
-							{
-								var ex = AlternativeConvertToBoolean(func, 1);
-								if (ex != null)
-									return ex;
-							}
-
-							if (ftype == typeof(DateTime) || ftype == typeof(DateTimeOffset))
-							{
-								if (IsTimeDataType(func.Parameters[0]))
-								{
-									if (func.Parameters[1].SystemType == typeof(string))
-										return func.Parameters[1];
-
-									return new SqlFunction(func.SystemType, "To_Char", func.Parameters[1], new SqlValue("HH24:MI:SS"));
-								}
-
-								if (IsDateDataType(func.Parameters[0], "Date"))
-								{
-									if (func.Parameters[1].SystemType.ToUnderlying() == typeof(DateTime)
-										|| func.Parameters[1].SystemType.ToUnderlying() == typeof(DateTimeOffset))
-									{
-										return new SqlFunction(func.SystemType, "Trunc", func.Parameters[1], new SqlValue("DD"));
-									}
-
-									return new SqlFunction(func.SystemType, "TO_DATE", func.Parameters[1], new SqlValue("YYYY-MM-DD"));
-								}
-
-								return new SqlFunction(func.SystemType, "TO_TIMESTAMP", func.Parameters[1], new SqlValue("YYYY-MM-DD HH24:MI:SS"));
-							}
-
-							return new SqlExpression(func.SystemType, "Cast({0} as {1})", Precedence.Primary, FloorBeforeConvert(func), func.Parameters[0]);
-						}
-
-					case "CharIndex"      :
-						return func.Parameters.Length == 2?
-							new SqlFunction(func.SystemType, "InStr", func.Parameters[1], func.Parameters[0]):
-							new SqlFunction(func.SystemType, "InStr", func.Parameters[1], func.Parameters[0], func.Parameters[2]);
-					case "Avg"            : 
-						return new SqlFunction(
-							func.SystemType,
-							"Round",
-							new SqlFunction(func.SystemType, "AVG", func.Parameters[0]),
-							new SqlValue(27));
-				}
-			}
-			else if (expr is SqlExpression)
-			{
-				var e = (SqlExpression)expr;
-
-				if (e.Expr.StartsWith("To_Number(To_Char(") && e.Expr.EndsWith(", 'FF'))"))
-					return Div(new SqlExpression(e.SystemType, e.Expr.Replace("To_Number(To_Char(", "to_Number(To_Char("), e.Parameters), 1000);
-			}
-
-			return expr;
-		}
-
-	}
-}
->>>>>>> 5e26fa16
+}