﻿using System;

namespace LinqToDB.DataProvider.Access
{
	using System.Data;
	using System.Data.Common;
	using System.Text;
	using Mapping;
	using SqlProvider;

	class AccessODBCSqlBuilder : AccessSqlBuilderBase
	{
		public AccessODBCSqlBuilder(IDataProvider? provider, MappingSchema mappingSchema, ISqlOptimizer sqlOptimizer, SqlProviderFlags sqlProviderFlags)
			: base(provider, mappingSchema, sqlOptimizer, sqlProviderFlags)
		{
		}

		AccessODBCSqlBuilder(BasicSqlBuilder parentBuilder) : base(parentBuilder)
		{
		}

		protected override ISqlBuilder CreateSqlBuilder()
		{
			return new AccessODBCSqlBuilder(this);
		}

		public override StringBuilder Convert(StringBuilder sb, string value, ConvertType convertType)
		{
			switch (convertType)
			{
				case ConvertType.NameToQueryParameter:
				case ConvertType.NameToCommandParameter:
				case ConvertType.NameToSprocParameter:
					return sb.Append('?');
			}

			return base.Convert(sb, value, convertType);
		}

<<<<<<< HEAD
		protected override string? GetProviderTypeName(IDbDataParameter parameter)
=======
		protected override ISqlBuilder CreateSqlBuilder()
		{
			return new AccessODBCSqlBuilder(_provider, MappingSchema, SqlOptimizer, SqlProviderFlags);
		}

		protected override string? GetProviderTypeName(DbParameter parameter)
>>>>>>> 1a11b812
		{
			if (DataProvider is AccessODBCDataProvider provider)
			{
				var param = provider.TryGetProviderParameter(parameter, MappingSchema);
				if (param != null)
					return provider.Adapter.GetDbType(param).ToString();
			}

			return base.GetProviderTypeName(parameter);
		}
	}
}<|MERGE_RESOLUTION|>--- conflicted
+++ resolved
@@ -1,10 +1,9 @@
 ﻿using System;
+using System.Data.Common;
+using System.Text;
 
 namespace LinqToDB.DataProvider.Access
 {
-	using System.Data;
-	using System.Data.Common;
-	using System.Text;
 	using Mapping;
 	using SqlProvider;
 
@@ -37,16 +36,7 @@
 			return base.Convert(sb, value, convertType);
 		}
 
-<<<<<<< HEAD
-		protected override string? GetProviderTypeName(IDbDataParameter parameter)
-=======
-		protected override ISqlBuilder CreateSqlBuilder()
-		{
-			return new AccessODBCSqlBuilder(_provider, MappingSchema, SqlOptimizer, SqlProviderFlags);
-		}
-
 		protected override string? GetProviderTypeName(DbParameter parameter)
->>>>>>> 1a11b812
 		{
 			if (DataProvider is AccessODBCDataProvider provider)
 			{
