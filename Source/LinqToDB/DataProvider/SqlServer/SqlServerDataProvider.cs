--- conflicted
+++ resolved
@@ -35,11 +35,8 @@
 			SqlProviderFlags.IsDistinctOrderBySupported       = false;
 			SqlProviderFlags.IsSubQueryOrderBySupported       = false;
 			SqlProviderFlags.IsDistinctSetOperationsSupported = true;
-<<<<<<< HEAD
+			SqlProviderFlags.IsCountDistinctSupported         = true;
 			SqlProviderFlags.IsUpdateFromSupported            = true;
-=======
-			SqlProviderFlags.IsCountDistinctSupported         = true;
->>>>>>> d6ed6312
 
 			if (version == SqlServerVersion.v2000)
 			{
