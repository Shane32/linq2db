--- conflicted
+++ resolved
@@ -43,9 +43,9 @@
 
 		public SqlServerDataProvider(string name, SqlServerVersion version, SqlServerProvider provider)
 			: base(
-				name,
-				MappingSchemaInstance.Get(version),
-				SqlServerProviderAdapter.GetInstance(provider))
+				  name,
+				  MappingSchemaInstance.Get(version),
+				  SqlServerProviderAdapter.GetInstance(provider))
 		{
 			Version  = version;
 			Provider = provider;
@@ -56,29 +56,14 @@
 			SqlProviderFlags.IsCountDistinctSupported          = true;
 			SqlProviderFlags.IsUpdateFromSupported             = true;
 			SqlProviderFlags.AcceptsOuterExpressionInAggregate = false;
-<<<<<<< HEAD
-			SqlProviderFlags.IsApplyJoinSupported              = true;
-			SqlProviderFlags.TakeHintsSupported                = TakeHints.Percent | TakeHints.WithTies;
-			SqlProviderFlags.IsCommonTableExpressionsSupported = version >= SqlServerVersion.v2008;
-=======
 			SqlProviderFlags.OutputDeleteUseSpecialTable       = true;
 			SqlProviderFlags.OutputInsertUseSpecialTable       = true;
 			SqlProviderFlags.OutputUpdateUseSpecialTables      = true;
-
-			if (version == SqlServerVersion.v2000)
-			{
-				SqlProviderFlags.AcceptsTakeAsParameter   = false;
-				SqlProviderFlags.IsSkipSupported          = false;
-				SqlProviderFlags.IsCountSubQuerySupported = false;
-			}
-			else
-			{
 				SqlProviderFlags.IsApplyJoinSupported              = true;
 				SqlProviderFlags.TakeHintsSupported                = TakeHints.Percent | TakeHints.WithTies;
 				// TODO: move both options to SQL2005 level
 				SqlProviderFlags.IsCommonTableExpressionsSupported = version >= SqlServerVersion.v2008;
 			}
->>>>>>> f4350ed7
 
 			SetCharField("char" , (r, i) => r.GetString(i).TrimEnd(' '));
 			SetCharField("nchar", (r, i) => r.GetString(i).TrimEnd(' '));
