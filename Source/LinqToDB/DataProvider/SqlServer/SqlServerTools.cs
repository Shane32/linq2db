--- conflicted
+++ resolved
@@ -1,18 +1,12 @@
 ﻿using System;
 using System.Collections.Concurrent;
-using System.Collections.Generic;
 using System.Data;
+using System.Data.Common;
 using System.Reflection;
 using System.Text;
 
 namespace LinqToDB.DataProvider.SqlServer
 {
-<<<<<<< HEAD
-=======
-	using System.Collections.Concurrent;
-	using System.Data.Common;
-	using System.Text;
->>>>>>> 1a11b812
 	using Common;
 	using Configuration;
 	using Data;
@@ -27,8 +21,6 @@
 		// System.Data
 		// and/or
 		// System.Data.SqlClient
-<<<<<<< HEAD
-		static readonly Lazy<IDataProvider> _sqlServerDataProvider2000sdc = CreateDataProvider<SqlServerDataProvider2000SystemDataSqlClient>();
 		static readonly Lazy<IDataProvider> _sqlServerDataProvider2005sdc = CreateDataProvider<SqlServerDataProvider2005SystemDataSqlClient>();
 		static readonly Lazy<IDataProvider> _sqlServerDataProvider2008sdc = CreateDataProvider<SqlServerDataProvider2008SystemDataSqlClient>();
 		static readonly Lazy<IDataProvider> _sqlServerDataProvider2012sdc = CreateDataProvider<SqlServerDataProvider2012SystemDataSqlClient>();
@@ -37,7 +29,6 @@
 		static readonly Lazy<IDataProvider> _sqlServerDataProvider2017sdc = CreateDataProvider<SqlServerDataProvider2017SystemDataSqlClient>();
 		static readonly Lazy<IDataProvider> _sqlServerDataProvider2019sdc = CreateDataProvider<SqlServerDataProvider2019SystemDataSqlClient>();
 		// Microsoft.Data.SqlClient
-		static readonly Lazy<IDataProvider> _sqlServerDataProvider2000mdc = CreateDataProvider<SqlServerDataProvider2000MicrosoftDataSqlClient>();
 		static readonly Lazy<IDataProvider> _sqlServerDataProvider2005mdc = CreateDataProvider<SqlServerDataProvider2005MicrosoftDataSqlClient>();
 		static readonly Lazy<IDataProvider> _sqlServerDataProvider2008mdc = CreateDataProvider<SqlServerDataProvider2008MicrosoftDataSqlClient>();
 		static readonly Lazy<IDataProvider> _sqlServerDataProvider2012mdc = CreateDataProvider<SqlServerDataProvider2012MicrosoftDataSqlClient>();
@@ -48,88 +39,6 @@
 
 		static Lazy<IDataProvider> CreateDataProvider<T>()
 			where T : SqlServerDataProvider, new()
-=======
-		private static readonly Lazy<IDataProvider> _sqlServerDataProvider2005sdc = new Lazy<IDataProvider>(() =>
-		{
-			var provider = new SqlServerDataProvider(ProviderName.SqlServer2005, SqlServerVersion.v2005, SqlServerProvider.SystemDataSqlClient);
-
-			if (Provider == SqlServerProvider.SystemDataSqlClient)
-				DataConnection.AddDataProvider(provider);
-
-			_providers.Enqueue(provider);
-			return provider;
-		}, true);
-		private static readonly Lazy<IDataProvider> _sqlServerDataProvider2008sdc = new Lazy<IDataProvider>(() =>
-		{
-			var provider = new SqlServerDataProvider(ProviderName.SqlServer2008, SqlServerVersion.v2008, SqlServerProvider.SystemDataSqlClient);
-
-			if (Provider == SqlServerProvider.SystemDataSqlClient)
-			{
-				DataConnection.AddDataProvider(provider);
-			}
-
-			_providers.Enqueue(provider);
-			return provider;
-		}, true);
-		private static readonly Lazy<IDataProvider> _sqlServerDataProvider2012sdc = new Lazy<IDataProvider>(() =>
-		{
-			var provider = new SqlServerDataProvider(ProviderName.SqlServer2012, SqlServerVersion.v2012, SqlServerProvider.SystemDataSqlClient);
-
-			if (Provider == SqlServerProvider.SystemDataSqlClient)
-			{
-				DataConnection.AddDataProvider(ProviderName.SqlServer2014, provider);
-				DataConnection.AddDataProvider(provider);
-			}
-
-			_providers.Enqueue(provider);
-			return provider;
-		}, true);
-		private static readonly Lazy<IDataProvider> _sqlServerDataProvider2016sdc = new Lazy<IDataProvider>(() =>
-		{
-			var provider = new SqlServerDataProvider(ProviderName.SqlServer2016, SqlServerVersion.v2016, SqlServerProvider.SystemDataSqlClient);
-
-			if (Provider == SqlServerProvider.SystemDataSqlClient)
-				DataConnection.AddDataProvider(provider);
-
-			_providers.Enqueue(provider);
-			return provider;
-		}, true);
-		private static readonly Lazy<IDataProvider> _sqlServerDataProvider2017sdc = new Lazy<IDataProvider>(() =>
-		{
-			var provider = new SqlServerDataProvider(ProviderName.SqlServer2017, SqlServerVersion.v2017, SqlServerProvider.SystemDataSqlClient);
-
-			if (Provider == SqlServerProvider.SystemDataSqlClient)
-				DataConnection.AddDataProvider(provider);
-
-			_providers.Enqueue(provider);
-			return provider;
-		}, true);
-
-		// Microsoft.Data.SqlClient
-		private static readonly Lazy<IDataProvider> _sqlServerDataProvider2005mdc = new Lazy<IDataProvider>(() =>
-		{
-			var provider = new SqlServerDataProvider(ProviderName.SqlServer2005, SqlServerVersion.v2005, SqlServerProvider.MicrosoftDataSqlClient);
-
-			if (Provider == SqlServerProvider.MicrosoftDataSqlClient)
-				DataConnection.AddDataProvider(provider);
-
-			_providers.Enqueue(provider);
-			return provider;
-		}, true);
-		private static readonly Lazy<IDataProvider> _sqlServerDataProvider2008mdc = new Lazy<IDataProvider>(() =>
-		{
-			var provider = new SqlServerDataProvider(ProviderName.SqlServer2008, SqlServerVersion.v2008, SqlServerProvider.MicrosoftDataSqlClient);
-
-			if (Provider == SqlServerProvider.MicrosoftDataSqlClient)
-			{
-				DataConnection.AddDataProvider(provider);
-			}
-
-			_providers.Enqueue(provider);
-			return provider;
-		}, true);
-		private static readonly Lazy<IDataProvider> _sqlServerDataProvider2012mdc = new Lazy<IDataProvider>(() =>
->>>>>>> 1a11b812
 		{
 			return new(() =>
 			{
@@ -268,8 +177,6 @@
 		{
 			return (provider, version) switch
 			{
-<<<<<<< HEAD
-				(SqlServerProvider.SystemDataSqlClient,    SqlServerVersion.v2000) => _sqlServerDataProvider2000sdc.Value,
 				(SqlServerProvider.SystemDataSqlClient,    SqlServerVersion.v2005) => _sqlServerDataProvider2005sdc.Value,
 				(SqlServerProvider.SystemDataSqlClient,    SqlServerVersion.v2012) => _sqlServerDataProvider2012sdc.Value,
 				(SqlServerProvider.SystemDataSqlClient,    SqlServerVersion.v2014) => _sqlServerDataProvider2014sdc.Value,
@@ -277,7 +184,6 @@
 				(SqlServerProvider.SystemDataSqlClient,    SqlServerVersion.v2017) => _sqlServerDataProvider2017sdc.Value,
 				(SqlServerProvider.SystemDataSqlClient,    SqlServerVersion.v2019) => _sqlServerDataProvider2019sdc.Value,
 				(SqlServerProvider.SystemDataSqlClient,    _                     ) => _sqlServerDataProvider2008sdc.Value,
-				(SqlServerProvider.MicrosoftDataSqlClient, SqlServerVersion.v2000) => _sqlServerDataProvider2000mdc.Value,
 				(SqlServerProvider.MicrosoftDataSqlClient, SqlServerVersion.v2005) => _sqlServerDataProvider2005mdc.Value,
 				(SqlServerProvider.MicrosoftDataSqlClient, SqlServerVersion.v2012) => _sqlServerDataProvider2012mdc.Value,
 				(SqlServerProvider.MicrosoftDataSqlClient, SqlServerVersion.v2014) => _sqlServerDataProvider2014mdc.Value,
@@ -285,24 +191,6 @@
 				(SqlServerProvider.MicrosoftDataSqlClient, SqlServerVersion.v2017) => _sqlServerDataProvider2017mdc.Value,
 				(SqlServerProvider.MicrosoftDataSqlClient, SqlServerVersion.v2019) => _sqlServerDataProvider2019mdc.Value,
 				(SqlServerProvider.MicrosoftDataSqlClient, _                     ) => _sqlServerDataProvider2008mdc.Value,
-=======
-				SqlServerProvider.SystemDataSqlClient => version switch
-				{
-					SqlServerVersion.v2005 => _sqlServerDataProvider2005sdc.Value,
-					SqlServerVersion.v2012 => _sqlServerDataProvider2012sdc.Value,
-					SqlServerVersion.v2016 => _sqlServerDataProvider2016sdc.Value,
-					SqlServerVersion.v2017 => _sqlServerDataProvider2017sdc.Value,
-					_                      => _sqlServerDataProvider2008sdc.Value,
-				},
-				SqlServerProvider.MicrosoftDataSqlClient => version switch
-				{
-					SqlServerVersion.v2005 => _sqlServerDataProvider2005mdc.Value,
-					SqlServerVersion.v2012 => _sqlServerDataProvider2012mdc.Value,
-					SqlServerVersion.v2016 => _sqlServerDataProvider2016mdc.Value,
-					SqlServerVersion.v2017 => _sqlServerDataProvider2017mdc.Value,
-					_                      => _sqlServerDataProvider2008mdc.Value,
-				},
->>>>>>> 1a11b812
 				_ => _sqlServerDataProvider2008sdc.Value,
 			};
 		}
@@ -369,50 +257,12 @@
 
 		public  static BulkCopyType  DefaultBulkCopyType { get; set; } = BulkCopyType.ProviderSpecific;
 
-<<<<<<< HEAD
-		[Obsolete("Please use the BulkCopy extension methods within DataConnectionExtensions")]
-		public static BulkCopyRowsCopied ProviderSpecificBulkCopy<T>(
-			DataConnection              dataConnection,
-			IEnumerable<T>              source,
-			int?                        maxBatchSize       = null,
-			int?                        bulkCopyTimeout    = null,
-			bool                        keepIdentity       = false,
-			bool                        checkConstraints   = false,
-			int                         notifyAfter        = 0,
-			Action<BulkCopyRowsCopied>? rowsCopiedCallback = null)
-			where T : class
-		{
-			return dataConnection.BulkCopy(
-				new BulkCopyOptions
-				{
-					BulkCopyType       = BulkCopyType.ProviderSpecific,
-					MaxBatchSize       = maxBatchSize,
-					BulkCopyTimeout    = bulkCopyTimeout,
-					KeepIdentity       = keepIdentity,
-					CheckConstraints   = checkConstraints,
-					NotifyAfter        = notifyAfter,
-					RowsCopiedCallback = rowsCopiedCallback,
-				}, source);
-		}
-
-		#endregion
-=======
-#endregion
->>>>>>> 1a11b812
+		#endregion
 
 		[Obsolete("Use 'QueryHint(Hints.Option.Recompile)' instead.")]
 		public static class Sql
 		{
 			public const string OptionRecompile = "OPTION(RECOMPILE)";
 		}
-<<<<<<< HEAD
-
-		[Obsolete("This field is not used by linq2db. Configure reader expressions on DataProvider directly")]
-		public static Func<IDataReader,int,decimal> DataReaderGetMoney   = (dr, i) => dr.GetDecimal(i);
-
-		[Obsolete("This field is not used by linq2db. Configure reader expressions on DataProvider directly")]
-		public static Func<IDataReader,int,decimal> DataReaderGetDecimal = (dr, i) => dr.GetDecimal(i);
-=======
->>>>>>> 1a11b812
 	}
 }