<<<<<<< HEAD
﻿using System;

namespace LinqToDB.DataProvider.SqlServer
{
	using SqlQuery;
	using SqlProvider;

	class SqlServer2005SqlBuilder : SqlServerSqlBuilder
	{
		public SqlServer2005SqlBuilder(ISqlOptimizer sqlOptimizer, SqlProviderFlags sqlProviderFlags, ValueToSqlConverter valueToSqlConverter)
			: base(sqlOptimizer, sqlProviderFlags, valueToSqlConverter)
		{
		}

		protected override ISqlBuilder CreateSqlBuilder()
		{
			return new SqlServer2005SqlBuilder(SqlOptimizer, SqlProviderFlags, ValueToSqlConverter);
		}

		protected override void BuildDataTypeFromDataType(SqlDataType type, bool forCreateTable)
		{
			switch (type.DataType)
			{
				case DataType.DateTimeOffset :
				case DataType.DateTime2      :
				case DataType.Time           :
				case DataType.Date           : StringBuilder.Append("DateTime");                     break;
				default                      : base.BuildDataTypeFromDataType(type, forCreateTable); break;
			}
		}

		protected override void BuildFunction(SqlFunction func)
		{
			func = ConvertFunctionParameters(func);
			base.BuildFunction(func);
		}

		public override string  Name
		{
			get { return ProviderName.SqlServer2005; }
		}
	}
}
=======
﻿using System;

namespace LinqToDB.DataProvider.SqlServer
{
	using SqlQuery;
	using SqlProvider;

	class SqlServer2005SqlBuilder : SqlServerSqlBuilder
	{
		public SqlServer2005SqlBuilder(ISqlOptimizer sqlOptimizer, SqlProviderFlags sqlProviderFlags, ValueToSqlConverter valueToSqlConverter)
			: base(sqlOptimizer, sqlProviderFlags, valueToSqlConverter)
		{
		}

		protected override ISqlBuilder CreateSqlBuilder()
		{
			return new SqlServer2005SqlBuilder(SqlOptimizer, SqlProviderFlags, ValueToSqlConverter);
		}

		protected override void BuildDataType(SqlDataType type, bool createDbType)
		{
			switch (type.DataType)
			{
				case DataType.DateTimeOffset :
				case DataType.DateTime2      :
				case DataType.Time           :
				case DataType.Date           : StringBuilder.Append("DateTime");       break;
				default                      : base.BuildDataType(type, createDbType); break;
			}
		}

		protected override void BuildFunction(SqlFunction func)
		{
			func = ConvertFunctionParameters(func);
			base.BuildFunction(func);
		}

		public override string  Name
		{
			get { return ProviderName.SqlServer2005; }
		}
	}
}
>>>>>>> 5e26fa16
<|MERGE_RESOLUTION|>--- conflicted
+++ resolved
@@ -1,4 +1,3 @@
-<<<<<<< HEAD
 ﻿using System;
 
 namespace LinqToDB.DataProvider.SqlServer
@@ -41,49 +40,4 @@
 			get { return ProviderName.SqlServer2005; }
 		}
 	}
-}
-=======
-﻿using System;
-
-namespace LinqToDB.DataProvider.SqlServer
-{
-	using SqlQuery;
-	using SqlProvider;
-
-	class SqlServer2005SqlBuilder : SqlServerSqlBuilder
-	{
-		public SqlServer2005SqlBuilder(ISqlOptimizer sqlOptimizer, SqlProviderFlags sqlProviderFlags, ValueToSqlConverter valueToSqlConverter)
-			: base(sqlOptimizer, sqlProviderFlags, valueToSqlConverter)
-		{
-		}
-
-		protected override ISqlBuilder CreateSqlBuilder()
-		{
-			return new SqlServer2005SqlBuilder(SqlOptimizer, SqlProviderFlags, ValueToSqlConverter);
-		}
-
-		protected override void BuildDataType(SqlDataType type, bool createDbType)
-		{
-			switch (type.DataType)
-			{
-				case DataType.DateTimeOffset :
-				case DataType.DateTime2      :
-				case DataType.Time           :
-				case DataType.Date           : StringBuilder.Append("DateTime");       break;
-				default                      : base.BuildDataType(type, createDbType); break;
-			}
-		}
-
-		protected override void BuildFunction(SqlFunction func)
-		{
-			func = ConvertFunctionParameters(func);
-			base.BuildFunction(func);
-		}
-
-		public override string  Name
-		{
-			get { return ProviderName.SqlServer2005; }
-		}
-	}
-}
->>>>>>> 5e26fa16
+}