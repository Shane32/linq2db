<<<<<<< HEAD
﻿using System;

namespace LinqToDB.DataProvider.SqlServer
{
	using SqlQuery;
	using SqlProvider;

	class SqlServer2000SqlBuilder : SqlServerSqlBuilder
	{
		public SqlServer2000SqlBuilder(ISqlOptimizer sqlOptimizer, SqlProviderFlags sqlProviderFlags, ValueToSqlConverter valueToSqlConverter)
			: base(sqlOptimizer, sqlProviderFlags, valueToSqlConverter)
		{
		}

		protected override string FirstFormat(SelectQuery selectQuery)
		{
			return "TOP {0}";
		}

		protected override ISqlBuilder CreateSqlBuilder()
		{
			return new SqlServer2000SqlBuilder(SqlOptimizer, SqlProviderFlags, ValueToSqlConverter);
		}

		protected override void BuildOutputSubclause(SqlStatement statement, SqlInsertClause insertClause)
		{
			// OUTPUT clause is only supported by the MS SQL Server starts with 2005 version.
		}

		protected override void BuildGetIdentity(SqlInsertClause insertClause)
		{
			StringBuilder
				.AppendLine()
				.AppendLine("SELECT SCOPE_IDENTITY()");
		}

		protected override void BuildDataTypeFromDataType(SqlDataType type, bool forCreateTable)
		{
			switch (type.DataType)
			{
				case DataType.DateTimeOffset :
				case DataType.DateTime2      :
				case DataType.Time           :
				case DataType.Date           : StringBuilder.Append("DateTime"); return;
				case DataType.Xml            : StringBuilder.Append("NText");    return;
				case DataType.NVarChar       :

					if (type.Length == int.MaxValue || type.Length < 0)
					{
						StringBuilder
							.Append(type.DataType)
							.Append("(4000)");
						return;
					}

					break;

				case DataType.VarChar        :
				case DataType.VarBinary      :

					if (type.Length == int.MaxValue || type.Length < 0)
					{
						StringBuilder
							.Append(type.DataType)
							.Append("(8000)");
						return;
					}

					break;
			}

			base.BuildDataTypeFromDataType(type, forCreateTable);
		}

		protected override void BuildFunction(SqlFunction func)
		{
			func = ConvertFunctionParameters(func);
			base.BuildFunction(func);
		}

		public override string  Name => ProviderName.SqlServer2000;

		protected override void BuildDropTableStatement(SqlDropTableStatement dropTable)
		{
			var table = dropTable.Table;

			AppendIndent().Append("DROP TABLE ");
			BuildPhysicalTable(table, null);
			StringBuilder.AppendLine();
		}
	}
}
=======
﻿using System;

namespace LinqToDB.DataProvider.SqlServer
{
	using SqlQuery;
	using SqlProvider;

	class SqlServer2000SqlBuilder : SqlServerSqlBuilder
	{
		public SqlServer2000SqlBuilder(ISqlOptimizer sqlOptimizer, SqlProviderFlags sqlProviderFlags, ValueToSqlConverter valueToSqlConverter)
			: base(sqlOptimizer, sqlProviderFlags, valueToSqlConverter)
		{
		}

		protected override string FirstFormat(SelectQuery selectQuery)
		{
			return "TOP {0}";
		}

		protected override ISqlBuilder CreateSqlBuilder()
		{
			return new SqlServer2000SqlBuilder(SqlOptimizer, SqlProviderFlags, ValueToSqlConverter);
		}

		protected override void BuildOutputSubclause(SqlStatement statement, SqlInsertClause insertClause)
		{
			// OUTPUT clause is only supported by the MS SQL Server starts with 2005 version.
		}

		protected override void BuildGetIdentity(SqlInsertClause insertClause)
		{
			StringBuilder
				.AppendLine()
				.AppendLine("SELECT SCOPE_IDENTITY()");
		}

		protected override void BuildDataType(SqlDataType type, bool createDbType)
		{
			switch (type.DataType)
			{
				case DataType.DateTimeOffset :
				case DataType.DateTime2      :
				case DataType.Time           :
				case DataType.Date           : StringBuilder.Append("DateTime"); return;
				case DataType.Xml            : StringBuilder.Append("NText");    return;
				case DataType.NVarChar       :

					if (type.Length == int.MaxValue || type.Length < 0)
					{
						StringBuilder
							.Append(type.DataType)
							.Append("(4000)");
						return;
					}

					break;

				case DataType.VarChar        :
				case DataType.VarBinary      :

					if (type.Length == int.MaxValue || type.Length < 0)
					{
						StringBuilder
							.Append(type.DataType)
							.Append("(8000)");
						return;
					}

					break;
			}

			base.BuildDataType(type, createDbType);
		}

		protected override void BuildFunction(SqlFunction func)
		{
			func = ConvertFunctionParameters(func);
			base.BuildFunction(func);
		}

		public override string  Name => ProviderName.SqlServer2000;

		protected override void BuildDropTableStatement(SqlDropTableStatement dropTable)
		{
			var table = dropTable.Table;

			AppendIndent().Append("DROP TABLE ");
			BuildPhysicalTable(table, null);
			StringBuilder.AppendLine();
		}
	}
}
>>>>>>> 5e26fa16
<|MERGE_RESOLUTION|>--- conflicted
+++ resolved
@@ -1,4 +1,3 @@
-<<<<<<< HEAD
 ﻿using System;
 
 namespace LinqToDB.DataProvider.SqlServer
@@ -90,98 +89,4 @@
 			StringBuilder.AppendLine();
 		}
 	}
-}
-=======
-﻿using System;
-
-namespace LinqToDB.DataProvider.SqlServer
-{
-	using SqlQuery;
-	using SqlProvider;
-
-	class SqlServer2000SqlBuilder : SqlServerSqlBuilder
-	{
-		public SqlServer2000SqlBuilder(ISqlOptimizer sqlOptimizer, SqlProviderFlags sqlProviderFlags, ValueToSqlConverter valueToSqlConverter)
-			: base(sqlOptimizer, sqlProviderFlags, valueToSqlConverter)
-		{
-		}
-
-		protected override string FirstFormat(SelectQuery selectQuery)
-		{
-			return "TOP {0}";
-		}
-
-		protected override ISqlBuilder CreateSqlBuilder()
-		{
-			return new SqlServer2000SqlBuilder(SqlOptimizer, SqlProviderFlags, ValueToSqlConverter);
-		}
-
-		protected override void BuildOutputSubclause(SqlStatement statement, SqlInsertClause insertClause)
-		{
-			// OUTPUT clause is only supported by the MS SQL Server starts with 2005 version.
-		}
-
-		protected override void BuildGetIdentity(SqlInsertClause insertClause)
-		{
-			StringBuilder
-				.AppendLine()
-				.AppendLine("SELECT SCOPE_IDENTITY()");
-		}
-
-		protected override void BuildDataType(SqlDataType type, bool createDbType)
-		{
-			switch (type.DataType)
-			{
-				case DataType.DateTimeOffset :
-				case DataType.DateTime2      :
-				case DataType.Time           :
-				case DataType.Date           : StringBuilder.Append("DateTime"); return;
-				case DataType.Xml            : StringBuilder.Append("NText");    return;
-				case DataType.NVarChar       :
-
-					if (type.Length == int.MaxValue || type.Length < 0)
-					{
-						StringBuilder
-							.Append(type.DataType)
-							.Append("(4000)");
-						return;
-					}
-
-					break;
-
-				case DataType.VarChar        :
-				case DataType.VarBinary      :
-
-					if (type.Length == int.MaxValue || type.Length < 0)
-					{
-						StringBuilder
-							.Append(type.DataType)
-							.Append("(8000)");
-						return;
-					}
-
-					break;
-			}
-
-			base.BuildDataType(type, createDbType);
-		}
-
-		protected override void BuildFunction(SqlFunction func)
-		{
-			func = ConvertFunctionParameters(func);
-			base.BuildFunction(func);
-		}
-
-		public override string  Name => ProviderName.SqlServer2000;
-
-		protected override void BuildDropTableStatement(SqlDropTableStatement dropTable)
-		{
-			var table = dropTable.Table;
-
-			AppendIndent().Append("DROP TABLE ");
-			BuildPhysicalTable(table, null);
-			StringBuilder.AppendLine();
-		}
-	}
-}
->>>>>>> 5e26fa16
+}