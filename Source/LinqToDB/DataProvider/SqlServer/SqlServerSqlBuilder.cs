--- conflicted
+++ resolved
@@ -1,6 +1,5 @@
 ﻿using System;
 using System.Collections.Generic;
-using System.Data;
 using System.Linq;
 using System.Text;
 
@@ -10,11 +9,7 @@
 	using Mapping;
 	using SqlQuery;
 	using SqlProvider;
-<<<<<<< HEAD
-=======
-	using Mapping;
 	using System.Data.Common;
->>>>>>> 1a11b812
 
 	abstract class SqlServerSqlBuilder : BasicSqlBuilder
 	{
