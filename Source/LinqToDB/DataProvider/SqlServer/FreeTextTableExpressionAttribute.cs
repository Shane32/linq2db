--- conflicted
+++ resolved
@@ -1,86 +1,66 @@
-﻿using System;
-using System.Collections.Generic;
-using System.Linq;
-using System.Linq.Expressions;
-using System.Reflection;
-
-namespace LinqToDB.DataProvider.SqlServer
-{
-	using Mapping;
-	using SqlQuery;
-	using Expressions;
-
-	[Obsolete("Use Sql.Ext.SqlServer().FreeTextTable methods")]
-	public class FreeTextTableExpressionAttribute : Sql.TableExpressionAttribute
-	{
-		public FreeTextTableExpressionAttribute()
-			: base("")
-		{
-		}
-
-		static string Convert(string value)
-		{
-			if (!string.IsNullOrEmpty(value) && value[0] != '[')
-				return "[" + value + "]";
-			return value;
-		}
-
-		public override void SetTable(MappingSchema mappingSchema, SqlTable table, MemberInfo member, IEnumerable<Expression> expArgs, IEnumerable<ISqlExpression> sqlArgs)
-		{
-			var aargs  = sqlArgs.ToArray();
-			var arr    = ConvertArgs(member, aargs).ToList();
-			var method = (MethodInfo)member;
-
-<<<<<<< HEAD
-			{
-				var ttype  = method.GetGenericArguments()[0];
-				var tbl    = new SqlTable(ttype);
-
-				var server       = Convert(tbl.Server);
-				var database     = Convert(tbl.Database);
-				var schema       = Convert(tbl.Schema);
-				var physicalName = Convert(tbl.PhysicalName);
-=======
-			var ttype  = method.GetGenericArguments()[0];
-			var tbl    = new SqlTable(ttype);
->>>>>>> dd38f573
-
-			arr.Add(tbl);
-
-<<<<<<< HEAD
-				if (server != null)
-					name = server + "." + (database != null ? database + "." + (schema == null ? "." : schema + ".") : "." + (schema == null ? "." : schema + "."));
-				if (database != null)
-					name = database + "." + (schema == null ? "." : schema + ".");
-				else if (schema != null)
-					name = schema + ".";
-=======
-			var fieldExpr = expArgs.First().Unwrap();
-			object field = fieldExpr;
-			if (fieldExpr.NodeType == ExpressionType.Constant)
-				field = ((ConstantExpression)fieldExpr).Value;
->>>>>>> dd38f573
-
-			ISqlExpression fieldExpression = null;
-
-			if (field is LambdaExpression lambdaExpression)
-			{
-				var memberInfo = MemberHelper.GetMemberInfo(lambdaExpression.Body);
-
-				var ed = mappingSchema.GetEntityDescriptor(ttype);
-
-				var column = ed.Columns.FirstOrDefault(c => c.MemberInfo == memberInfo);
-				if (column != null) 
-					fieldExpression = new SqlField(tbl.Fields[column.MemberName]);
-			}
-			else if (field is string fieldName)
-				fieldExpression = new SqlExpression(fieldName, Precedence.Primary);
-
-			arr[0] = fieldExpression ?? throw new LinqToDBException($"Can not retrieve Field Name from expression {field}");
-
-			table.SqlTableType   = SqlTableType.Expression;
-			table.Name           = "FREETEXTTABLE({6}, {2}, {3}) {1}";
-			table.TableArguments = arr.ToArray();
-		}
-	}
-}
+﻿using System;
+using System.Collections.Generic;
+using System.Linq;
+using System.Linq.Expressions;
+using System.Reflection;
+
+namespace LinqToDB.DataProvider.SqlServer
+{
+	using Mapping;
+	using SqlQuery;
+	using Expressions;
+
+	[Obsolete("Use Sql.Ext.SqlServer().FreeTextTable methods")]
+	public class FreeTextTableExpressionAttribute : Sql.TableExpressionAttribute
+	{
+		public FreeTextTableExpressionAttribute()
+			: base("")
+		{
+		}
+
+		static string Convert(string value)
+		{
+			if (!string.IsNullOrEmpty(value) && value[0] != '[')
+				return "[" + value + "]";
+			return value;
+		}
+
+		public override void SetTable(MappingSchema mappingSchema, SqlTable table, MemberInfo member, IEnumerable<Expression> expArgs, IEnumerable<ISqlExpression> sqlArgs)
+		{
+			var aargs  = sqlArgs.ToArray();
+			var arr    = ConvertArgs(member, aargs).ToList();
+			var method = (MethodInfo)member;
+
+				var ttype  = method.GetGenericArguments()[0];
+				var tbl    = new SqlTable(ttype);
+
+			arr.Add(tbl);
+
+			var fieldExpr = expArgs.First().Unwrap();
+			object field = fieldExpr;
+			if (fieldExpr.NodeType == ExpressionType.Constant)
+				field = ((ConstantExpression)fieldExpr).Value;
+
+			ISqlExpression fieldExpression = null;
+
+			if (field is LambdaExpression lambdaExpression)
+			{
+				var memberInfo = MemberHelper.GetMemberInfo(lambdaExpression.Body);
+
+				var ed = mappingSchema.GetEntityDescriptor(ttype);
+
+				var column = ed.Columns.FirstOrDefault(c => c.MemberInfo == memberInfo);
+				if (column != null) 
+					fieldExpression = new SqlField(tbl.Fields[column.MemberName]);
+				}
+			else if (field is string fieldName)
+				fieldExpression = new SqlExpression(fieldName, Precedence.Primary);
+
+			arr[0] = fieldExpression ?? throw new LinqToDBException($"Can not retrieve Field Name from expression {field}");
+
+			table.SqlTableType   = SqlTableType.Expression;
+			table.Name           = "FREETEXTTABLE({6}, {2}, {3}) {1}";
+			table.TableArguments = arr.ToArray();
+		}
+	}
+}