<<<<<<< HEAD
﻿using System;
using System.Collections.Generic;
using System.Linq;
using System.Text;

namespace LinqToDB.DataProvider.SapHana
{

	using SqlQuery;
	using SqlProvider;

	class SapHanaOdbcSqlBuilder : BasicSqlBuilder
	{
		public SapHanaOdbcSqlBuilder(ISqlOptimizer sqlOptimizer, SqlProviderFlags sqlProviderFlags, ValueToSqlConverter valueToSqlConverter)
			: base(sqlOptimizer, sqlProviderFlags, valueToSqlConverter)
		{
		}

		public override int CommandCount(SqlStatement statement)
		{
			return statement.NeedsIdentity() ? 2 : 1;
		}

		protected override void BuildCommand(SqlStatement statement, int commandNumber)
		{
			var insertClause = Statement.GetInsertClause();
			if (insertClause != null)
			{
				var identityField = insertClause.Into.GetIdentityField();
				var table = insertClause.Into;

				if (identityField == null || table == null)
					throw new SqlException("Identity field must be defined for '{0}'.", insertClause.Into.Name);

				StringBuilder.Append("SELECT MAX(");
				BuildExpression(identityField, false, true);
				StringBuilder.Append(") FROM ");
				BuildPhysicalTable(table, null);
			}
		}

		protected override ISqlBuilder CreateSqlBuilder()
		{
			return new SapHanaOdbcSqlBuilder(SqlOptimizer, SqlProviderFlags, ValueToSqlConverter);
		}

		protected override string LimitFormat(SelectQuery selectQuery)
		{
			return "LIMIT {0}";
		}

		protected override string OffsetFormat(SelectQuery selectQuery)
		{
			return selectQuery.Select.TakeValue == null ? "LIMIT 4200000000 OFFSET {0}" : "OFFSET {0}";
		}

		public override bool IsNestedJoinParenthesisRequired { get { return true; } }

		protected override void BuildStartCreateTableStatement(SqlCreateTableStatement createTable)
		{
			if (createTable.StatementHeader == null)
			{
				AppendIndent().Append("CREATE COLUMN TABLE ");
				BuildPhysicalTable(createTable.Table, null);
			}
			else
			{
				var name = WithStringBuilder(
					new StringBuilder(),
					() =>
					{
						BuildPhysicalTable(createTable.Table, null);
						return StringBuilder.ToString();
					});

				AppendIndent().AppendFormat(createTable.StatementHeader, name);
			}
		}

		protected override void BuildInsertOrUpdateQuery(SqlInsertOrUpdateStatement insertOrUpdate)
		{
			BuildInsertOrUpdateQueryAsUpdateInsert(insertOrUpdate);
		}

		protected override void BuildDataTypeFromDataType(SqlDataType type, bool forCreateTable)
		{
			switch (type.DataType)
			{
				case DataType.Int32         :
				case DataType.UInt16        :
					StringBuilder.Append("Integer");
					break;
				case DataType.Double:
					StringBuilder.Append("Double");
					break;
				case DataType.Money         :
					StringBuilder.Append("Decimal(19,4)");
					break;
				case DataType.SmallMoney    :
					StringBuilder.Append("Decimal(10,4)");
					break;
				case DataType.DateTime2     :
				case DataType.DateTime      :
				case DataType.Time:
					StringBuilder.Append("Timestamp");
					break;
				case DataType.SmallDateTime :
					StringBuilder.Append("SecondDate");
					break;
				case DataType.Boolean       :
					StringBuilder.Append("TinyInt");
					break;
				case DataType.Image:
					StringBuilder.Append("Blob");
					break;
				case DataType.Xml:
					StringBuilder.Append("Clob");
					break;
				case DataType.Guid:
					StringBuilder.Append("Char (36)");
					break;
				default:
					base.BuildDataTypeFromDataType(type, forCreateTable);
					break;
			}
		}

		protected override void BuildFromClause(SqlStatement statement, SelectQuery selectQuery)
		{
			if (!statement.IsUpdate())
				base.BuildFromClause(statement, selectQuery);
			if (selectQuery.From.Tables.Count == 0)
				StringBuilder.Append("FROM DUMMY");
		}

		public static bool TryConvertParameterSymbol { get; set; }

		private static List<char> _convertParameterSymbols;
		public  static List<char>  ConvertParameterSymbols
		{
			get { return _convertParameterSymbols; }
			set { _convertParameterSymbols = value ?? new List<char>(); }
		}

		public override object Convert(object value, ConvertType convertType)
		{
			switch (convertType)
			{
				case ConvertType.NameToQueryParameter:
					return "?";

				case ConvertType.NameToCommandParameter:
					return value;

				case ConvertType.NameToSprocParameter:
					{
						var valueStr = value.ToString();

						if(string.IsNullOrEmpty(valueStr))
							throw new ArgumentException("Argument 'value' must represent parameter name.");

						return valueStr;
					}

				case ConvertType.SprocParameterToName:
					{
						return value.ToString();
					}

				case ConvertType.NameToQueryField     :
				case ConvertType.NameToQueryFieldAlias:
				case ConvertType.NameToQueryTableAlias:
					{
						var name = value.ToString();
						if (name.Length > 0 && name[0] == '"')
							return value;
						return "\"" + value + "\"";
					}

				case ConvertType.NameToServer     :
				case ConvertType.NameToDatabase   :
				case ConvertType.NameToSchema     :
				case ConvertType.NameToQueryTable :
					if (value != null)
					{
						var name = value.ToString();
						if (name.Length > 0 && name[0] == '\"')
							return value;

						if (name.IndexOf('.') > 0)
							value = string.Join("\".\"", name.Split('.'));

						return "\"" + value + "\"";
					}

					break;
			}

			return value;
		}

		protected override void BuildCreateTableIdentityAttribute1(SqlField field)
		{
			StringBuilder.Append("GENERATED BY DEFAULT AS IDENTITY");
		}

		protected override void BuildCreateTablePrimaryKey(SqlCreateTableStatement createTable, string pkName, IEnumerable<string> fieldNames)
		{
			AppendIndent();
			StringBuilder.Append("PRIMARY KEY (");
			StringBuilder.Append(fieldNames.Aggregate((f1,f2) => f1 + ", " + f2));
			StringBuilder.Append(")");
		}

		protected override void BuildColumnExpression(SelectQuery selectQuery, ISqlExpression expr, string alias, ref bool addAlias)
		{
			var wrap = false;

			if (expr.SystemType == typeof(bool))
			{
				if (expr is SqlSearchCondition)
					wrap = true;
				else
				{
					var ex = expr as SqlExpression;
					wrap = ex != null && ex.Expr == "{0}" && ex.Parameters.Length == 1 && ex.Parameters[0] is SqlSearchCondition;
				}
			}

			if (wrap) StringBuilder.Append("CASE WHEN ");
			base.BuildColumnExpression(selectQuery, expr, alias, ref addAlias);
			if (wrap) StringBuilder.Append(" THEN 1 ELSE 0 END");
		}

		//this is for Tests.Linq.Common.CoalesceLike test
		protected override void BuildFunction(SqlFunction func)
		{
			func = ConvertFunctionParameters(func);
			switch (func.Name)
			{
				case "CASE": func = ConvertCase(func.SystemType, func.Parameters, 0);
					break;
			}
			base.BuildFunction(func);
		}

		//this is for Tests.Linq.Common.CoalesceLike test
		static SqlFunction ConvertCase(Type systemType, ISqlExpression[] parameters, int start)
		{
			var len = parameters.Length - start;
			const string name = "CASE";
			var cond = parameters[start];

			if (start == 0 && SqlExpression.NeedsEqual(cond))
			{
				cond = new SqlSearchCondition(
					new SqlCondition(
						false,
						new SqlPredicate.ExprExpr(cond, SqlPredicate.Operator.Equal, new SqlValue(1))));
			}

			if (len == 3)
				return new SqlFunction(systemType, name, cond, parameters[start + 1], parameters[start + 2]);

			return new SqlFunction(systemType, name,
				cond,
				parameters[start + 1],
				ConvertCase(systemType, parameters, start + 2));
		}
	}
}
=======
﻿using System;
using System.Collections.Generic;
using System.Linq;
using System.Text;

namespace LinqToDB.DataProvider.SapHana
{

	using SqlQuery;
	using SqlProvider;

	class SapHanaOdbcSqlBuilder : BasicSqlBuilder
	{
		public SapHanaOdbcSqlBuilder(ISqlOptimizer sqlOptimizer, SqlProviderFlags sqlProviderFlags, ValueToSqlConverter valueToSqlConverter)
			: base(sqlOptimizer, sqlProviderFlags, valueToSqlConverter)
		{
		}

		public override int CommandCount(SqlStatement statement)
		{
			return statement.NeedsIdentity() ? 2 : 1;
		}

		protected override void BuildCommand(SqlStatement statement, int commandNumber)
		{
			var insertClause = Statement.GetInsertClause();
			if (insertClause != null)
			{
				var identityField = insertClause.Into.GetIdentityField();
				var table = insertClause.Into;

				if (identityField == null || table == null)
					throw new SqlException("Identity field must be defined for '{0}'.", insertClause.Into.Name);

				StringBuilder.Append("SELECT MAX(");
				BuildExpression(identityField, false, true);
				StringBuilder.Append(") FROM ");
				BuildPhysicalTable(table, null);
			}
		}

		protected override ISqlBuilder CreateSqlBuilder()
		{
			return new SapHanaOdbcSqlBuilder(SqlOptimizer, SqlProviderFlags, ValueToSqlConverter);
		}

		protected override string LimitFormat(SelectQuery selectQuery)
		{
			return "LIMIT {0}";
		}

		protected override string OffsetFormat(SelectQuery selectQuery)
		{
			return selectQuery.Select.TakeValue == null ? "LIMIT 4200000000 OFFSET {0}" : "OFFSET {0}";
		}

		public override bool IsNestedJoinParenthesisRequired { get { return true; } }

		protected override void BuildStartCreateTableStatement(SqlCreateTableStatement createTable)
		{
			if (createTable.StatementHeader == null)
			{
				AppendIndent().Append("CREATE COLUMN TABLE ");
				BuildPhysicalTable(createTable.Table, null);
			}
			else
			{
				var name = WithStringBuilder(
					new StringBuilder(),
					() =>
					{
						BuildPhysicalTable(createTable.Table, null);
						return StringBuilder.ToString();
					});

				AppendIndent().AppendFormat(createTable.StatementHeader, name);
			}
		}

		protected override void BuildInsertOrUpdateQuery(SqlInsertOrUpdateStatement insertOrUpdate)
		{
			BuildInsertOrUpdateQueryAsUpdateInsert(insertOrUpdate);
		}

		protected override void BuildDataType(SqlDataType type, bool createDbType)
		{
			switch (type.DataType)
			{
				case DataType.Int32         :
				case DataType.UInt16        :
					StringBuilder.Append("Integer");
					break;
				case DataType.Double:
					StringBuilder.Append("Double");
					break;
				case DataType.Money         :
					StringBuilder.Append("Decimal(19,4)");
					break;
				case DataType.SmallMoney    :
					StringBuilder.Append("Decimal(10,4)");
					break;
				case DataType.DateTime2     :
				case DataType.DateTime      :
				case DataType.Time:
					StringBuilder.Append("Timestamp");
					break;
				case DataType.SmallDateTime :
					StringBuilder.Append("SecondDate");
					break;
				case DataType.Boolean       :
					StringBuilder.Append("TinyInt");
					break;
				case DataType.Image:
					StringBuilder.Append("Blob");
					break;
				case DataType.Xml:
					StringBuilder.Append("Clob");
					break;
				case DataType.Guid:
					StringBuilder.Append("Char (36)");
					break;
				default:
					base.BuildDataType(type, createDbType);
					break;
			}
		}

		protected override void BuildFromClause(SqlStatement statement, SelectQuery selectQuery)
		{
			if (!statement.IsUpdate())
				base.BuildFromClause(statement, selectQuery);
			if (selectQuery.From.Tables.Count == 0)
				StringBuilder.Append("FROM DUMMY");
		}

		public static bool TryConvertParameterSymbol { get; set; }

		private static List<char> _convertParameterSymbols;
		public  static List<char>  ConvertParameterSymbols
		{
			get { return _convertParameterSymbols; }
			set { _convertParameterSymbols = value ?? new List<char>(); }
		}

		public override object Convert(object value, ConvertType convertType)
		{
			switch (convertType)
			{
				case ConvertType.NameToQueryParameter:
					return "?";

				case ConvertType.NameToCommandParameter:
					return value;

				case ConvertType.NameToSprocParameter:
					{
						var valueStr = value.ToString();

						if(string.IsNullOrEmpty(valueStr))
							throw new ArgumentException("Argument 'value' must represent parameter name.");

						return valueStr;
					}

				case ConvertType.SprocParameterToName:
					{
						return value.ToString();
					}

				case ConvertType.NameToQueryField     :
				case ConvertType.NameToQueryFieldAlias:
				case ConvertType.NameToQueryTableAlias:
					{
						var name = value.ToString();
						if (name.Length > 0 && name[0] == '"')
							return value;
						return "\"" + value + "\"";
					}

				case ConvertType.NameToDatabase   :
				case ConvertType.NameToSchema     :
				case ConvertType.NameToQueryTable :
					if (value != null)
					{
						var name = value.ToString();
						if (name.Length > 0 && name[0] == '\"')
							return value;

						if (name.IndexOf('.') > 0)
							value = string.Join("\".\"", name.Split('.'));

						return "\"" + value + "\"";
					}

					break;
			}

			return value;
		}

		protected override void BuildCreateTableIdentityAttribute1(SqlField field)
		{
			StringBuilder.Append("GENERATED BY DEFAULT AS IDENTITY");
		}

		protected override void BuildCreateTablePrimaryKey(SqlCreateTableStatement createTable, string pkName, IEnumerable<string> fieldNames)
		{
			AppendIndent();
			StringBuilder.Append("PRIMARY KEY (");
			StringBuilder.Append(fieldNames.Aggregate((f1,f2) => f1 + ", " + f2));
			StringBuilder.Append(")");
		}

		protected override void BuildColumnExpression(SelectQuery selectQuery, ISqlExpression expr, string alias, ref bool addAlias)
		{
			var wrap = false;

			if (expr.SystemType == typeof(bool))
			{
				if (expr is SqlSearchCondition)
					wrap = true;
				else
				{
					var ex = expr as SqlExpression;
					wrap = ex != null && ex.Expr == "{0}" && ex.Parameters.Length == 1 && ex.Parameters[0] is SqlSearchCondition;
				}
			}

			if (wrap) StringBuilder.Append("CASE WHEN ");
			base.BuildColumnExpression(selectQuery, expr, alias, ref addAlias);
			if (wrap) StringBuilder.Append(" THEN 1 ELSE 0 END");
		}

		//this is for Tests.Linq.Common.CoalesceLike test
		protected override void BuildFunction(SqlFunction func)
		{
			func = ConvertFunctionParameters(func);
			switch (func.Name)
			{
				case "CASE": func = ConvertCase(func.SystemType, func.Parameters, 0);
					break;
			}
			base.BuildFunction(func);
		}

		//this is for Tests.Linq.Common.CoalesceLike test
		static SqlFunction ConvertCase(Type systemType, ISqlExpression[] parameters, int start)
		{
			var len = parameters.Length - start;
			const string name = "CASE";
			var cond = parameters[start];

			if (start == 0 && SqlExpression.NeedsEqual(cond))
			{
				cond = new SqlSearchCondition(
					new SqlCondition(
						false,
						new SqlPredicate.ExprExpr(cond, SqlPredicate.Operator.Equal, new SqlValue(1))));
			}

			if (len == 3)
				return new SqlFunction(systemType, name, cond, parameters[start + 1], parameters[start + 2]);

			return new SqlFunction(systemType, name,
				cond,
				parameters[start + 1],
				ConvertCase(systemType, parameters, start + 2));
		}
	}
}
>>>>>>> 5e26fa16
<|MERGE_RESOLUTION|>--- conflicted
+++ resolved
@@ -1,4 +1,3 @@
-<<<<<<< HEAD
 ﻿using System;
 using System.Collections.Generic;
 using System.Linq;
@@ -269,276 +268,4 @@
 				ConvertCase(systemType, parameters, start + 2));
 		}
 	}
-}
-=======
-﻿using System;
-using System.Collections.Generic;
-using System.Linq;
-using System.Text;
-
-namespace LinqToDB.DataProvider.SapHana
-{
-
-	using SqlQuery;
-	using SqlProvider;
-
-	class SapHanaOdbcSqlBuilder : BasicSqlBuilder
-	{
-		public SapHanaOdbcSqlBuilder(ISqlOptimizer sqlOptimizer, SqlProviderFlags sqlProviderFlags, ValueToSqlConverter valueToSqlConverter)
-			: base(sqlOptimizer, sqlProviderFlags, valueToSqlConverter)
-		{
-		}
-
-		public override int CommandCount(SqlStatement statement)
-		{
-			return statement.NeedsIdentity() ? 2 : 1;
-		}
-
-		protected override void BuildCommand(SqlStatement statement, int commandNumber)
-		{
-			var insertClause = Statement.GetInsertClause();
-			if (insertClause != null)
-			{
-				var identityField = insertClause.Into.GetIdentityField();
-				var table = insertClause.Into;
-
-				if (identityField == null || table == null)
-					throw new SqlException("Identity field must be defined for '{0}'.", insertClause.Into.Name);
-
-				StringBuilder.Append("SELECT MAX(");
-				BuildExpression(identityField, false, true);
-				StringBuilder.Append(") FROM ");
-				BuildPhysicalTable(table, null);
-			}
-		}
-
-		protected override ISqlBuilder CreateSqlBuilder()
-		{
-			return new SapHanaOdbcSqlBuilder(SqlOptimizer, SqlProviderFlags, ValueToSqlConverter);
-		}
-
-		protected override string LimitFormat(SelectQuery selectQuery)
-		{
-			return "LIMIT {0}";
-		}
-
-		protected override string OffsetFormat(SelectQuery selectQuery)
-		{
-			return selectQuery.Select.TakeValue == null ? "LIMIT 4200000000 OFFSET {0}" : "OFFSET {0}";
-		}
-
-		public override bool IsNestedJoinParenthesisRequired { get { return true; } }
-
-		protected override void BuildStartCreateTableStatement(SqlCreateTableStatement createTable)
-		{
-			if (createTable.StatementHeader == null)
-			{
-				AppendIndent().Append("CREATE COLUMN TABLE ");
-				BuildPhysicalTable(createTable.Table, null);
-			}
-			else
-			{
-				var name = WithStringBuilder(
-					new StringBuilder(),
-					() =>
-					{
-						BuildPhysicalTable(createTable.Table, null);
-						return StringBuilder.ToString();
-					});
-
-				AppendIndent().AppendFormat(createTable.StatementHeader, name);
-			}
-		}
-
-		protected override void BuildInsertOrUpdateQuery(SqlInsertOrUpdateStatement insertOrUpdate)
-		{
-			BuildInsertOrUpdateQueryAsUpdateInsert(insertOrUpdate);
-		}
-
-		protected override void BuildDataType(SqlDataType type, bool createDbType)
-		{
-			switch (type.DataType)
-			{
-				case DataType.Int32         :
-				case DataType.UInt16        :
-					StringBuilder.Append("Integer");
-					break;
-				case DataType.Double:
-					StringBuilder.Append("Double");
-					break;
-				case DataType.Money         :
-					StringBuilder.Append("Decimal(19,4)");
-					break;
-				case DataType.SmallMoney    :
-					StringBuilder.Append("Decimal(10,4)");
-					break;
-				case DataType.DateTime2     :
-				case DataType.DateTime      :
-				case DataType.Time:
-					StringBuilder.Append("Timestamp");
-					break;
-				case DataType.SmallDateTime :
-					StringBuilder.Append("SecondDate");
-					break;
-				case DataType.Boolean       :
-					StringBuilder.Append("TinyInt");
-					break;
-				case DataType.Image:
-					StringBuilder.Append("Blob");
-					break;
-				case DataType.Xml:
-					StringBuilder.Append("Clob");
-					break;
-				case DataType.Guid:
-					StringBuilder.Append("Char (36)");
-					break;
-				default:
-					base.BuildDataType(type, createDbType);
-					break;
-			}
-		}
-
-		protected override void BuildFromClause(SqlStatement statement, SelectQuery selectQuery)
-		{
-			if (!statement.IsUpdate())
-				base.BuildFromClause(statement, selectQuery);
-			if (selectQuery.From.Tables.Count == 0)
-				StringBuilder.Append("FROM DUMMY");
-		}
-
-		public static bool TryConvertParameterSymbol { get; set; }
-
-		private static List<char> _convertParameterSymbols;
-		public  static List<char>  ConvertParameterSymbols
-		{
-			get { return _convertParameterSymbols; }
-			set { _convertParameterSymbols = value ?? new List<char>(); }
-		}
-
-		public override object Convert(object value, ConvertType convertType)
-		{
-			switch (convertType)
-			{
-				case ConvertType.NameToQueryParameter:
-					return "?";
-
-				case ConvertType.NameToCommandParameter:
-					return value;
-
-				case ConvertType.NameToSprocParameter:
-					{
-						var valueStr = value.ToString();
-
-						if(string.IsNullOrEmpty(valueStr))
-							throw new ArgumentException("Argument 'value' must represent parameter name.");
-
-						return valueStr;
-					}
-
-				case ConvertType.SprocParameterToName:
-					{
-						return value.ToString();
-					}
-
-				case ConvertType.NameToQueryField     :
-				case ConvertType.NameToQueryFieldAlias:
-				case ConvertType.NameToQueryTableAlias:
-					{
-						var name = value.ToString();
-						if (name.Length > 0 && name[0] == '"')
-							return value;
-						return "\"" + value + "\"";
-					}
-
-				case ConvertType.NameToDatabase   :
-				case ConvertType.NameToSchema     :
-				case ConvertType.NameToQueryTable :
-					if (value != null)
-					{
-						var name = value.ToString();
-						if (name.Length > 0 && name[0] == '\"')
-							return value;
-
-						if (name.IndexOf('.') > 0)
-							value = string.Join("\".\"", name.Split('.'));
-
-						return "\"" + value + "\"";
-					}
-
-					break;
-			}
-
-			return value;
-		}
-
-		protected override void BuildCreateTableIdentityAttribute1(SqlField field)
-		{
-			StringBuilder.Append("GENERATED BY DEFAULT AS IDENTITY");
-		}
-
-		protected override void BuildCreateTablePrimaryKey(SqlCreateTableStatement createTable, string pkName, IEnumerable<string> fieldNames)
-		{
-			AppendIndent();
-			StringBuilder.Append("PRIMARY KEY (");
-			StringBuilder.Append(fieldNames.Aggregate((f1,f2) => f1 + ", " + f2));
-			StringBuilder.Append(")");
-		}
-
-		protected override void BuildColumnExpression(SelectQuery selectQuery, ISqlExpression expr, string alias, ref bool addAlias)
-		{
-			var wrap = false;
-
-			if (expr.SystemType == typeof(bool))
-			{
-				if (expr is SqlSearchCondition)
-					wrap = true;
-				else
-				{
-					var ex = expr as SqlExpression;
-					wrap = ex != null && ex.Expr == "{0}" && ex.Parameters.Length == 1 && ex.Parameters[0] is SqlSearchCondition;
-				}
-			}
-
-			if (wrap) StringBuilder.Append("CASE WHEN ");
-			base.BuildColumnExpression(selectQuery, expr, alias, ref addAlias);
-			if (wrap) StringBuilder.Append(" THEN 1 ELSE 0 END");
-		}
-
-		//this is for Tests.Linq.Common.CoalesceLike test
-		protected override void BuildFunction(SqlFunction func)
-		{
-			func = ConvertFunctionParameters(func);
-			switch (func.Name)
-			{
-				case "CASE": func = ConvertCase(func.SystemType, func.Parameters, 0);
-					break;
-			}
-			base.BuildFunction(func);
-		}
-
-		//this is for Tests.Linq.Common.CoalesceLike test
-		static SqlFunction ConvertCase(Type systemType, ISqlExpression[] parameters, int start)
-		{
-			var len = parameters.Length - start;
-			const string name = "CASE";
-			var cond = parameters[start];
-
-			if (start == 0 && SqlExpression.NeedsEqual(cond))
-			{
-				cond = new SqlSearchCondition(
-					new SqlCondition(
-						false,
-						new SqlPredicate.ExprExpr(cond, SqlPredicate.Operator.Equal, new SqlValue(1))));
-			}
-
-			if (len == 3)
-				return new SqlFunction(systemType, name, cond, parameters[start + 1], parameters[start + 2]);
-
-			return new SqlFunction(systemType, name,
-				cond,
-				parameters[start + 1],
-				ConvertCase(systemType, parameters, start + 2));
-		}
-	}
-}
->>>>>>> 5e26fa16
+}