<<<<<<< HEAD
﻿using System;
using System.Data;
using System.Linq;

#region ReSharper disable
// ReSharper disable SuggestUseVarKeywordEverywhere
// ReSharper disable SuggestUseVarKeywordEvident
#endregion

namespace LinqToDB.DataProvider.Firebird
{
	using Common;
	using SqlQuery;
	using SqlProvider;
	using System.Text;

	public partial class FirebirdSqlBuilder : BasicSqlBuilder
	{
		public FirebirdSqlBuilder(ISqlOptimizer sqlOptimizer, SqlProviderFlags sqlProviderFlags, ValueToSqlConverter valueToSqlConverter)
			: base(sqlOptimizer, sqlProviderFlags, valueToSqlConverter)
		{
		}

		protected override ISqlBuilder CreateSqlBuilder()
		{
			return new FirebirdSqlBuilder(SqlOptimizer, SqlProviderFlags, ValueToSqlConverter);
		}

		protected override void BuildSelectClause(SelectQuery selectQuery)
		{
			if (selectQuery.From.Tables.Count == 0)
			{
				AppendIndent();
				StringBuilder.Append("SELECT").AppendLine();
				BuildColumns(selectQuery);
				AppendIndent();
				StringBuilder.Append("FROM rdb$database").AppendLine();
			}
			else if (selectQuery.Select.IsDistinct)
			{
				AppendIndent();
				StringBuilder.Append("SELECT");
				BuildSkipFirst(selectQuery);
				StringBuilder.Append(" DISTINCT");
				StringBuilder.AppendLine();
				BuildColumns(selectQuery);
			}
			else
				base.BuildSelectClause(selectQuery);
		}

		protected override bool   SkipFirst  => false;
		protected override string SkipFormat => "SKIP {0}";
		protected override bool   IsRecursiveCteKeywordRequired => true;

		protected override string FirstFormat(SelectQuery selectQuery)
		{
			return "FIRST {0}";
		}

		protected override void BuildGetIdentity(SqlInsertClause insertClause)
		{
			var identityField = insertClause.Into.GetIdentityField();

			if (identityField == null)
				throw new SqlException("Identity field must be defined for '{0}'.", insertClause.Into.Name);

			AppendIndent().AppendLine("RETURNING");
			AppendIndent().Append("\t");
			BuildExpression(identityField, false, true);
		}

		public override ISqlExpression GetIdentityExpression(SqlTable table)
		{
			if (!table.SequenceAttributes.IsNullOrEmpty())
				return new SqlExpression("GEN_ID(" + table.SequenceAttributes[0].SequenceName + ", 1)", Precedence.Primary);

			return base.GetIdentityExpression(table);
		}

		protected override void BuildFunction(SqlFunction func)
		{
			func = ConvertFunctionParameters(func);
			base.BuildFunction(func);
		}

		protected override void BuildDataTypeFromDataType(SqlDataType type, bool forCreateTable)
		{
			switch (type.DataType)
			{
				case DataType.Decimal       :
					base.BuildDataTypeFromDataType(type.Precision > 18 ? new SqlDataType(type.DataType, type.Type, null, 18, type.Scale, type.DbType) : type, forCreateTable);
					break;
				case DataType.SByte         :
				case DataType.Byte          : StringBuilder.Append("SmallInt");        break;
				case DataType.Money         : StringBuilder.Append("Decimal(18,4)");   break;
				case DataType.SmallMoney    : StringBuilder.Append("Decimal(10,4)");   break;
				case DataType.DateTime2     :
				case DataType.SmallDateTime :
				case DataType.DateTime      : StringBuilder.Append("TimeStamp");       break;
				case DataType.NVarChar      :
					StringBuilder.Append("VarChar");

					// 10921 is implementation limit for UNICODE_FSS encoding
					// use 255 as default length, because FB have 64k row-size limits
					// also it is not good to depend on implementation limits
					if (type.Length == null || type.Length < 1)
						StringBuilder.Append("(255)");
					else
						StringBuilder.Append($"({type.Length})");

					StringBuilder.Append(" CHARACTER SET UNICODE_FSS");
					break;
				case DataType.VarBinary     : StringBuilder.Append("BLOB");            break;
				// BOOLEAN type available since FB 3.0, but FirebirdDataProvider.SetParameter converts boolean to '1'/'0'
				// so for now we will use type, compatible with SetParameter by default
				case DataType.Boolean       : StringBuilder.Append("CHAR");            break;
				default: base.BuildDataTypeFromDataType(type, forCreateTable);         break;
			}
		}

//		protected override void BuildDataType(SqlDataType type, bool createDbType = false)
//		{
//			switch (type.DataType)
//			{
//				case DataType.DateTimeOffset :
//				case DataType.DateTime2      :
//				case DataType.Time           :
//				case DataType.Date           : StringBuilder.Append("DateTime"); return;
//				case DataType.Xml            : StringBuilder.Append("NText");    return;
//				case DataType.NVarChar       :
//
//					if (type.Length == int.MaxValue || type.Length < 0)
//					{
//						StringBuilder
//							.Append(type.DataType)
//							.Append("(4000)");
//						return;
//					}
//
//					break;
//
//				case DataType.VarChar        :
//				case DataType.VarBinary      :
//
//					if (type.Length == int.MaxValue || type.Length < 0)
//					{
//						StringBuilder
//							.Append(type.DataType)
//							.Append("(8000)");
//						return;
//					}
//
//					break;
//			}
//
//			base.BuildDataType(type, createDbType);
//		}

		protected override void BuildFromClause(SqlStatement statement, SelectQuery selectQuery)
		{
			if (!statement.IsUpdate())
				base.BuildFromClause(statement, selectQuery);
		}

		protected sealed override bool IsReserved(string word)
		{
			return ReservedWords.IsReserved(word, ProviderName.Firebird);
		}

		protected override void BuildColumnExpression(SelectQuery selectQuery, ISqlExpression expr, string alias, ref bool addAlias)
		{
			var wrap = false;

			if (expr.SystemType == typeof(bool))
			{
				if (expr is SqlSearchCondition)
					wrap = true;
				else
					wrap =
						expr is SqlExpression ex      &&
						ex.Expr              == "{0}" &&
						ex.Parameters.Length == 1     &&
						ex.Parameters[0] is SqlSearchCondition;
			}

			if (wrap) StringBuilder.Append("CASE WHEN ");
			base.BuildColumnExpression(selectQuery, expr, alias, ref addAlias);
			if (wrap) StringBuilder.Append(" THEN 1 ELSE 0 END");
		}

		/// <summary>
		/// Specifies how identifiers like table and field names should be quoted.
		/// </summary>
		/// <remarks>
		/// Default value: <see cref="FirebirdIdentifierQuoteMode.Auto"/>.
		/// </remarks>
		public static FirebirdIdentifierQuoteMode IdentifierQuoteMode = FirebirdIdentifierQuoteMode.Auto;

		/// <summary>
		/// Check if identifier is valid without quotation. Expects non-zero length string as input.
		/// </summary>
		private bool IsValidIdentifier(string name)
		{
			// https://firebirdsql.org/file/documentation/reference_manuals/fblangref25-en/html/fblangref25-structure-identifiers.html
			return !IsReserved(name) &&
				((name[0] >= 'a' && name[0] <= 'z') || (name[0] >= 'A' && name[0] <= 'Z')) &&
				name.All(c =>
					(c >= 'a' && c <= 'z') ||
					(c >= 'A' && c <= 'Z') ||
					(c >= '0' && c <= '9') ||
					c == '$' ||
					c == '_');
		}

		public override object Convert(object value, ConvertType convertType)
		{
			switch (convertType)
			{
				case ConvertType.NameToQueryFieldAlias :
				case ConvertType.NameToQueryField      :
				case ConvertType.NameToQueryTable      :
					if (value != null)
					{
						var name = value.ToString();
						if (IdentifierQuoteMode == FirebirdIdentifierQuoteMode.Quote ||
						   (IdentifierQuoteMode == FirebirdIdentifierQuoteMode.Auto && !IsValidIdentifier(name)))
						{
							// I wonder what to do if identifier has " in name?
							return '"' + name + '"';
						}
					}

					break;

				case ConvertType.NameToQueryParameter  :
				case ConvertType.NameToCommandParameter:
				case ConvertType.NameToSprocParameter  :
					return "@" + value;

				case ConvertType.SprocParameterToName  :
					if (value != null)
					{
						string str = value.ToString();
						return str.Length > 0 && str[0] == '@' ? str.Substring(1) : str;
					}

					break;
			}

			return value;
		}

		protected override void BuildInsertOrUpdateQuery(SqlInsertOrUpdateStatement insertOrUpdate)
		{
			BuildInsertOrUpdateQueryAsMerge(insertOrUpdate, "FROM rdb$database");
		}

		protected override void BuildCreateTableNullAttribute(SqlField field, DefaultNullable defaultNullable)
		{
			if (!field.CanBeNull)
				StringBuilder.Append("NOT NULL");
		}

		SqlField _identityField;

		public override int CommandCount(SqlStatement statement)
		{
			switch (statement)
			{
				case SqlTruncateTableStatement truncate:
					return truncate.ResetIdentity && truncate.Table.Fields.Values.Any(f => f.IsIdentity) ? 2 : 1;

				case SqlCreateTableStatement createTable:
					_identityField = createTable.Table.Fields.Values.FirstOrDefault(f => f.IsIdentity);
					if (_identityField != null)
						return 3;
					break;
			}

			return base.CommandCount(statement);
		}

		protected override void BuildDropTableStatement(SqlDropTableStatement dropTable)
		{
			var identityField = dropTable.Table.Fields.Values.FirstOrDefault(f => f.IsIdentity);

			if (identityField == null && dropTable.IfExists == false)
			{
				base.BuildDropTableStatement(dropTable);
				return;
			}

			// implementation use following approach: http://www.firebirdfaq.org/faq69/
			StringBuilder
				.AppendLine("EXECUTE BLOCK AS BEGIN");

			Indent++;

			if (identityField != null)
			{
				BuildDropWithSchemaCheck("TRIGGER"  , "rdb$triggers"  , "rdb$trigger_name"  , "TIDENTITY_" + dropTable.Table.PhysicalName);
				BuildDropWithSchemaCheck("GENERATOR", "rdb$generators", "rdb$generator_name", "GIDENTITY_" + dropTable.Table.PhysicalName);
			}

			BuildDropWithSchemaCheck("TABLE", "rdb$relations", "rdb$relation_name", dropTable.Table.PhysicalName);

			Indent--;

			StringBuilder
				.AppendLine("END");

			void BuildDropWithSchemaCheck(string objectName, string schemaTable, string nameColumn, string identifier)
			{
				if (dropTable.IfExists)
				{
					AppendIndent().AppendFormat("IF (EXISTS(SELECT 1 FROM {0} WHERE {1} = ", schemaTable, nameColumn);

					var identifierValue = identifier;

					// if identifier is not quoted, it must be converted to upper case to match record in rdb$relation_name
					if (IdentifierQuoteMode == FirebirdIdentifierQuoteMode.None ||
					    IdentifierQuoteMode == FirebirdIdentifierQuoteMode.Auto && IsValidIdentifier(identifierValue))
						identifierValue = identifierValue.ToUpper();

					BuildValue(null, identifierValue);

					StringBuilder
						.AppendLine(")) THEN");

					Indent++;
				}

				AppendIndent().Append("EXECUTE STATEMENT ");

				var dropCommand = new StringBuilder();

				dropCommand
					.Append("DROP ")
					.Append(objectName)
					.Append(" ")
					.Append(Convert(identifier, ConvertType.NameToQueryTable));

				BuildValue(null, dropCommand.ToString());

				StringBuilder.AppendLine(";");

				if (dropTable.IfExists)
					Indent--;
			}
		}

		protected override void BuildCommand(SqlStatement statement, int commandNumber)
		{
			// should we introduce new converstion types like NameToGeneratorName/NameToTriggerName?
			switch (Statement)
			{
				case SqlTruncateTableStatement truncate:
					StringBuilder
						.Append("SET GENERATOR ")
						.Append(Convert("GIDENTITY_" + truncate.Table.PhysicalName, ConvertType.NameToQueryTable))
						.AppendLine(" TO 0")
						;
					break;

				case SqlCreateTableStatement createTable:
					{
						if (commandNumber == 1)
						{
							StringBuilder
								.Append("CREATE GENERATOR ")
								.Append(Convert("GIDENTITY_" + createTable.Table.PhysicalName, ConvertType.NameToQueryTable))
								.AppendLine();
						}
						else
						{
							StringBuilder
								.AppendFormat(
									"CREATE TRIGGER {0} FOR {1}",
									Convert("TIDENTITY_" + createTable.Table.PhysicalName, ConvertType.NameToQueryTable),
									Convert(createTable.Table.PhysicalName, ConvertType.NameToQueryTable))
								.AppendLine  ()
								.AppendLine  ("BEFORE INSERT POSITION 0")
								.AppendLine  ("AS BEGIN")
								.AppendFormat(
									"\tNEW.{0} = GEN_ID({1}, 1);",
									Convert(_identityField.PhysicalName, ConvertType.NameToQueryField),
									Convert("GIDENTITY_" + createTable.Table.PhysicalName, ConvertType.NameToQueryTable))
								.AppendLine  ()
								.AppendLine  ("END");
						}

						break;
					}
			}
		}

		public override StringBuilder BuildTableName(StringBuilder sb, string server, string database, string schema, string table)
		{
			return sb.Append(table);
		}

		protected override string GetProviderTypeName(IDbDataParameter parameter)
		{
			dynamic p = parameter;
			return p.FbDbType.ToString();
		}

		protected override void BuildDeleteQuery(SqlDeleteStatement deleteStatement)
		{
			if (deleteStatement.With?.Clauses.Count > 0)
			{
				BuildDeleteQuery2(deleteStatement);
			}
			else
			{
				base.BuildDeleteQuery(deleteStatement);
			}
		}

		protected override void BuildInsertQuery(SqlStatement statement, SqlInsertClause insertClause, bool addAlias)
		{
			if (statement is SqlStatementWithQueryBase withQuery && withQuery.With?.Clauses.Count > 0)
			{
				BuildInsertQuery2(statement, insertClause, addAlias);
			}
			else
			{
				base.BuildInsertQuery(statement, insertClause, addAlias);
			}
		}
	}
}
=======
﻿using System;
using System.Data;
using System.Linq;

#region ReSharper disable
// ReSharper disable SuggestUseVarKeywordEverywhere
// ReSharper disable SuggestUseVarKeywordEvident
#endregion

namespace LinqToDB.DataProvider.Firebird
{
	using Common;
	using SqlQuery;
	using SqlProvider;
	using System.Text;

	public class FirebirdSqlBuilder : BasicSqlBuilder
	{
		public FirebirdSqlBuilder(ISqlOptimizer sqlOptimizer, SqlProviderFlags sqlProviderFlags, ValueToSqlConverter valueToSqlConverter)
			: base(sqlOptimizer, sqlProviderFlags, valueToSqlConverter)
		{
		}

		protected override ISqlBuilder CreateSqlBuilder()
		{
			return new FirebirdSqlBuilder(SqlOptimizer, SqlProviderFlags, ValueToSqlConverter);
		}

		protected override void BuildSelectClause(SelectQuery selectQuery)
		{
			if (selectQuery.From.Tables.Count == 0)
			{
				AppendIndent();
				StringBuilder.Append("SELECT").AppendLine();
				BuildColumns(selectQuery);
				AppendIndent();
				StringBuilder.Append("FROM rdb$database").AppendLine();
			}
			else if (selectQuery.Select.IsDistinct)
			{
				AppendIndent();
				StringBuilder.Append("SELECT");
				BuildSkipFirst(selectQuery);
				StringBuilder.Append(" DISTINCT");
				StringBuilder.AppendLine();
				BuildColumns(selectQuery);
			}
			else
				base.BuildSelectClause(selectQuery);
		}

		protected override bool   SkipFirst  => false;
		protected override string SkipFormat => "SKIP {0}";
		protected override bool   IsRecursiveCteKeywordRequired => true;

		protected override string FirstFormat(SelectQuery selectQuery)
		{
			return "FIRST {0}";
		}

		protected override void BuildGetIdentity(SqlInsertClause insertClause)
		{
			var identityField = insertClause.Into.GetIdentityField();

			if (identityField == null)
				throw new SqlException("Identity field must be defined for '{0}'.", insertClause.Into.Name);

			AppendIndent().AppendLine("RETURNING");
			AppendIndent().Append("\t");
			BuildExpression(identityField, false, true);
		}

		public override ISqlExpression GetIdentityExpression(SqlTable table)
		{
			if (!table.SequenceAttributes.IsNullOrEmpty())
				return new SqlExpression("GEN_ID(" + table.SequenceAttributes[0].SequenceName + ", 1)", Precedence.Primary);

			return base.GetIdentityExpression(table);
		}

		protected override void BuildFunction(SqlFunction func)
		{
			func = ConvertFunctionParameters(func);
			base.BuildFunction(func);
		}

		protected override void BuildDataType(SqlDataType type, bool createDbType)
		{
			switch (type.DataType)
			{
				case DataType.Decimal       :
					base.BuildDataType(type.Precision > 18 ? new SqlDataType(type.DataType, type.Type, null, 18, type.Scale) : type, createDbType);
					break;
				case DataType.SByte         :
				case DataType.Byte          : StringBuilder.Append("SmallInt");        break;
				case DataType.Money         : StringBuilder.Append("Decimal(18,4)");   break;
				case DataType.SmallMoney    : StringBuilder.Append("Decimal(10,4)");   break;
				case DataType.DateTime2     :
				case DataType.SmallDateTime :
				case DataType.DateTime      : StringBuilder.Append("TimeStamp");       break;
				case DataType.NVarChar      :
					StringBuilder.Append("VarChar");

					// 10921 is implementation  limit for UNICODE_FSS encoding
					if (type.Length == null || type.Length > 10921 || type.Length < 1)
						StringBuilder.Append("(10921)");
					else
						StringBuilder.Append($"({type.Length})");

					StringBuilder.Append(" CHARACTER SET UNICODE_FSS");
					break;
				case DataType.VarBinary     : StringBuilder.Append("BLOB");            break;
				// BOOLEAN type available since FB 3.0, but FirebirdDataProvider.SetParameter converts boolean to '1'/'0'
				// so for now we will use type, compatible with SetParameter by default
				case DataType.Boolean       : StringBuilder.Append("CHAR");            break;
				default: base.BuildDataType(type, createDbType); break;
			}
		}

//		protected override void BuildDataType(SqlDataType type, bool createDbType = false)
//		{
//			switch (type.DataType)
//			{
//				case DataType.DateTimeOffset :
//				case DataType.DateTime2      :
//				case DataType.Time           :
//				case DataType.Date           : StringBuilder.Append("DateTime"); return;
//				case DataType.Xml            : StringBuilder.Append("NText");    return;
//				case DataType.NVarChar       :
//
//					if (type.Length == int.MaxValue || type.Length < 0)
//					{
//						StringBuilder
//							.Append(type.DataType)
//							.Append("(4000)");
//						return;
//					}
//
//					break;
//
//				case DataType.VarChar        :
//				case DataType.VarBinary      :
//
//					if (type.Length == int.MaxValue || type.Length < 0)
//					{
//						StringBuilder
//							.Append(type.DataType)
//							.Append("(8000)");
//						return;
//					}
//
//					break;
//			}
//
//			base.BuildDataType(type, createDbType);
//		}

		protected override void BuildFromClause(SqlStatement statement, SelectQuery selectQuery)
		{
			if (!statement.IsUpdate())
				base.BuildFromClause(statement, selectQuery);
		}

		protected sealed override bool IsReserved(string word)
		{
			return ReservedWords.IsReserved(word, ProviderName.Firebird);
		}

		protected override void BuildColumnExpression(SelectQuery selectQuery, ISqlExpression expr, string alias, ref bool addAlias)
		{
			var wrap = false;

			if (expr.SystemType == typeof(bool))
			{
				if (expr is SqlSearchCondition)
					wrap = true;
				else
					wrap =
						expr is SqlExpression ex      &&
						ex.Expr              == "{0}" &&
						ex.Parameters.Length == 1     &&
						ex.Parameters[0] is SqlSearchCondition;
			}

			if (wrap) StringBuilder.Append("CASE WHEN ");
			base.BuildColumnExpression(selectQuery, expr, alias, ref addAlias);
			if (wrap) StringBuilder.Append(" THEN 1 ELSE 0 END");
		}

		/// <summary>
		/// Specifies how identifiers like table and field names should be quoted.
		/// </summary>
		/// <remarks>
		/// Default value: <see cref="FirebirdIdentifierQuoteMode.Auto"/>.
		/// </remarks>
		public static FirebirdIdentifierQuoteMode IdentifierQuoteMode = FirebirdIdentifierQuoteMode.Auto;

		/// <summary>
		/// Check if identifier is valid without quotation. Expects non-zero length string as input.
		/// </summary>
		private bool IsValidIdentifier(string name)
		{
			// https://firebirdsql.org/file/documentation/reference_manuals/fblangref25-en/html/fblangref25-structure-identifiers.html
			return !IsReserved(name) &&
				((name[0] >= 'a' && name[0] <= 'z') || (name[0] >= 'A' && name[0] <= 'Z')) &&
				name.All(c =>
					(c >= 'a' && c <= 'z') ||
					(c >= 'A' && c <= 'Z') ||
					(c >= '0' && c <= '9') ||
					c == '$' ||
					c == '_');
		}

		public override object Convert(object value, ConvertType convertType)
		{
			switch (convertType)
			{
				case ConvertType.NameToQueryFieldAlias :
				case ConvertType.NameToQueryField      :
				case ConvertType.NameToQueryTable      :
					if (value != null)
					{
						var name = value.ToString();
						if (IdentifierQuoteMode == FirebirdIdentifierQuoteMode.Quote ||
						   (IdentifierQuoteMode == FirebirdIdentifierQuoteMode.Auto && !IsValidIdentifier(name)))
						{
							// I wonder what to do if identifier has " in name?
							return '"' + name + '"';
						}
					}

					break;

				case ConvertType.NameToQueryParameter  :
				case ConvertType.NameToCommandParameter:
				case ConvertType.NameToSprocParameter  :
					return "@" + value;

				case ConvertType.SprocParameterToName  :
					if (value != null)
					{
						string str = value.ToString();
						return str.Length > 0 && str[0] == '@' ? str.Substring(1) : str;
					}

					break;
			}

			return value;
		}

		protected override void BuildInsertOrUpdateQuery(SqlInsertOrUpdateStatement insertOrUpdate)
		{
			BuildInsertOrUpdateQueryAsMerge(insertOrUpdate, "FROM rdb$database");
		}

		protected override void BuildCreateTableNullAttribute(SqlField field, DefaultNullable defaultNullable)
		{
			if (!field.CanBeNull)
				StringBuilder.Append("NOT NULL");
		}

		SqlField _identityField;

		public override int CommandCount(SqlStatement statement)
		{
			switch (statement)
			{
				case SqlTruncateTableStatement truncate:
					return truncate.ResetIdentity && truncate.Table.Fields.Values.Any(f => f.IsIdentity) ? 2 : 1;

				case SqlCreateTableStatement createTable:
					_identityField = createTable.Table.Fields.Values.FirstOrDefault(f => f.IsIdentity);
					if (_identityField != null)
						return 3;
					break;
			}

			return base.CommandCount(statement);
		}

		protected override void BuildDropTableStatement(SqlDropTableStatement dropTable)
		{
			var identityField = dropTable.Table.Fields.Values.FirstOrDefault(f => f.IsIdentity);

			if (identityField == null && dropTable.IfExists == false)
			{
				base.BuildDropTableStatement(dropTable);
				return;
			}

			// implementation use following approach: http://www.firebirdfaq.org/faq69/
			StringBuilder
				.AppendLine("EXECUTE BLOCK AS BEGIN");

			Indent++;

			if (identityField != null)
			{
				BuildDropWithSchemaCheck("TRIGGER"  , "rdb$triggers"  , "rdb$trigger_name"  , "TIDENTITY_" + dropTable.Table.PhysicalName);
				BuildDropWithSchemaCheck("GENERATOR", "rdb$generators", "rdb$generator_name", "GIDENTITY_" + dropTable.Table.PhysicalName);
			}

			BuildDropWithSchemaCheck("TABLE", "rdb$relations", "rdb$relation_name", dropTable.Table.PhysicalName);

			Indent--;

			StringBuilder
				.AppendLine("END");

			void BuildDropWithSchemaCheck(string objectName, string schemaTable, string nameColumn, string identifier)
			{
				if (dropTable.IfExists)
				{
					AppendIndent().AppendFormat("IF (EXISTS(SELECT 1 FROM {0} WHERE {1} = ", schemaTable, nameColumn);

					var identifierValue = identifier;

					// if identifier is not quoted, it must be converted to upper case to match record in rdb$relation_name
					if (IdentifierQuoteMode == FirebirdIdentifierQuoteMode.None ||
					    IdentifierQuoteMode == FirebirdIdentifierQuoteMode.Auto && IsValidIdentifier(identifierValue))
						identifierValue = identifierValue.ToUpper();

					BuildValue(null, identifierValue);

					StringBuilder
						.AppendLine(")) THEN");

					Indent++;
				}

				AppendIndent().Append("EXECUTE STATEMENT ");

				var dropCommand = new StringBuilder();

				dropCommand
					.Append("DROP ")
					.Append(objectName)
					.Append(" ")
					.Append(Convert(identifier, ConvertType.NameToQueryTable));

				BuildValue(null, dropCommand.ToString());

				StringBuilder.AppendLine(";");

				if (dropTable.IfExists)
					Indent--;
			}
		}

		protected override void BuildCommand(SqlStatement statement, int commandNumber)
		{
			// should we introduce new converstion types like NameToGeneratorName/NameToTriggerName?
			switch (Statement)
			{
				case SqlTruncateTableStatement truncate:
					StringBuilder
						.Append("SET GENERATOR ")
						.Append(Convert("GIDENTITY_" + truncate.Table.PhysicalName, ConvertType.NameToQueryTable))
						.AppendLine(" TO 0")
						;
					break;

				case SqlCreateTableStatement createTable:
					{
						if (commandNumber == 1)
						{
							StringBuilder
								.Append("CREATE GENERATOR ")
								.Append(Convert("GIDENTITY_" + createTable.Table.PhysicalName, ConvertType.NameToQueryTable))
								.AppendLine();
						}
						else
						{
							StringBuilder
								.AppendFormat(
									"CREATE TRIGGER {0} FOR {1}",
									Convert("TIDENTITY_" + createTable.Table.PhysicalName, ConvertType.NameToQueryTable),
									Convert(createTable.Table.PhysicalName, ConvertType.NameToQueryTable))
								.AppendLine  ()
								.AppendLine  ("BEFORE INSERT POSITION 0")
								.AppendLine  ("AS BEGIN")
								.AppendFormat(
									"\tNEW.{0} = GEN_ID({1}, 1);",
									Convert(_identityField.PhysicalName, ConvertType.NameToQueryField),
									Convert("GIDENTITY_" + createTable.Table.PhysicalName, ConvertType.NameToQueryTable))
								.AppendLine  ()
								.AppendLine  ("END");
						}

						break;
					}
			}
		}

		public override StringBuilder BuildTableName(StringBuilder sb, string database, string schema, string table)
		{
			return sb.Append(table);
		}

		protected override string GetProviderTypeName(IDbDataParameter parameter)
		{
			dynamic p = parameter;
			return p.FbDbType.ToString();
		}

		protected override void BuildDeleteQuery(SqlDeleteStatement deleteStatement)
		{
			if (deleteStatement.With?.Clauses.Count > 0)
			{
				BuildDeleteQuery2(deleteStatement);
			}
			else
			{
				base.BuildDeleteQuery(deleteStatement);
			}
		}

		protected override void BuildInsertQuery(SqlStatement statement, SqlInsertClause insertClause, bool addAlias)
		{
			if (statement is SqlStatementWithQueryBase withQuery && withQuery.With?.Clauses.Count > 0)
			{
				BuildInsertQuery2(statement, insertClause, addAlias);
			}
			else
			{
				base.BuildInsertQuery(statement, insertClause, addAlias);
			}
		}
	}
}
>>>>>>> 5e26fa16
<|MERGE_RESOLUTION|>--- conflicted
+++ resolved
@@ -1,4 +1,3 @@
-<<<<<<< HEAD
 ﻿using System;
 using System.Data;
 using System.Linq;
@@ -431,437 +430,4 @@
 			}
 		}
 	}
-}
-=======
-﻿using System;
-using System.Data;
-using System.Linq;
-
-#region ReSharper disable
-// ReSharper disable SuggestUseVarKeywordEverywhere
-// ReSharper disable SuggestUseVarKeywordEvident
-#endregion
-
-namespace LinqToDB.DataProvider.Firebird
-{
-	using Common;
-	using SqlQuery;
-	using SqlProvider;
-	using System.Text;
-
-	public class FirebirdSqlBuilder : BasicSqlBuilder
-	{
-		public FirebirdSqlBuilder(ISqlOptimizer sqlOptimizer, SqlProviderFlags sqlProviderFlags, ValueToSqlConverter valueToSqlConverter)
-			: base(sqlOptimizer, sqlProviderFlags, valueToSqlConverter)
-		{
-		}
-
-		protected override ISqlBuilder CreateSqlBuilder()
-		{
-			return new FirebirdSqlBuilder(SqlOptimizer, SqlProviderFlags, ValueToSqlConverter);
-		}
-
-		protected override void BuildSelectClause(SelectQuery selectQuery)
-		{
-			if (selectQuery.From.Tables.Count == 0)
-			{
-				AppendIndent();
-				StringBuilder.Append("SELECT").AppendLine();
-				BuildColumns(selectQuery);
-				AppendIndent();
-				StringBuilder.Append("FROM rdb$database").AppendLine();
-			}
-			else if (selectQuery.Select.IsDistinct)
-			{
-				AppendIndent();
-				StringBuilder.Append("SELECT");
-				BuildSkipFirst(selectQuery);
-				StringBuilder.Append(" DISTINCT");
-				StringBuilder.AppendLine();
-				BuildColumns(selectQuery);
-			}
-			else
-				base.BuildSelectClause(selectQuery);
-		}
-
-		protected override bool   SkipFirst  => false;
-		protected override string SkipFormat => "SKIP {0}";
-		protected override bool   IsRecursiveCteKeywordRequired => true;
-
-		protected override string FirstFormat(SelectQuery selectQuery)
-		{
-			return "FIRST {0}";
-		}
-
-		protected override void BuildGetIdentity(SqlInsertClause insertClause)
-		{
-			var identityField = insertClause.Into.GetIdentityField();
-
-			if (identityField == null)
-				throw new SqlException("Identity field must be defined for '{0}'.", insertClause.Into.Name);
-
-			AppendIndent().AppendLine("RETURNING");
-			AppendIndent().Append("\t");
-			BuildExpression(identityField, false, true);
-		}
-
-		public override ISqlExpression GetIdentityExpression(SqlTable table)
-		{
-			if (!table.SequenceAttributes.IsNullOrEmpty())
-				return new SqlExpression("GEN_ID(" + table.SequenceAttributes[0].SequenceName + ", 1)", Precedence.Primary);
-
-			return base.GetIdentityExpression(table);
-		}
-
-		protected override void BuildFunction(SqlFunction func)
-		{
-			func = ConvertFunctionParameters(func);
-			base.BuildFunction(func);
-		}
-
-		protected override void BuildDataType(SqlDataType type, bool createDbType)
-		{
-			switch (type.DataType)
-			{
-				case DataType.Decimal       :
-					base.BuildDataType(type.Precision > 18 ? new SqlDataType(type.DataType, type.Type, null, 18, type.Scale) : type, createDbType);
-					break;
-				case DataType.SByte         :
-				case DataType.Byte          : StringBuilder.Append("SmallInt");        break;
-				case DataType.Money         : StringBuilder.Append("Decimal(18,4)");   break;
-				case DataType.SmallMoney    : StringBuilder.Append("Decimal(10,4)");   break;
-				case DataType.DateTime2     :
-				case DataType.SmallDateTime :
-				case DataType.DateTime      : StringBuilder.Append("TimeStamp");       break;
-				case DataType.NVarChar      :
-					StringBuilder.Append("VarChar");
-
-					// 10921 is implementation  limit for UNICODE_FSS encoding
-					if (type.Length == null || type.Length > 10921 || type.Length < 1)
-						StringBuilder.Append("(10921)");
-					else
-						StringBuilder.Append($"({type.Length})");
-
-					StringBuilder.Append(" CHARACTER SET UNICODE_FSS");
-					break;
-				case DataType.VarBinary     : StringBuilder.Append("BLOB");            break;
-				// BOOLEAN type available since FB 3.0, but FirebirdDataProvider.SetParameter converts boolean to '1'/'0'
-				// so for now we will use type, compatible with SetParameter by default
-				case DataType.Boolean       : StringBuilder.Append("CHAR");            break;
-				default: base.BuildDataType(type, createDbType); break;
-			}
-		}
-
-//		protected override void BuildDataType(SqlDataType type, bool createDbType = false)
-//		{
-//			switch (type.DataType)
-//			{
-//				case DataType.DateTimeOffset :
-//				case DataType.DateTime2      :
-//				case DataType.Time           :
-//				case DataType.Date           : StringBuilder.Append("DateTime"); return;
-//				case DataType.Xml            : StringBuilder.Append("NText");    return;
-//				case DataType.NVarChar       :
-//
-//					if (type.Length == int.MaxValue || type.Length < 0)
-//					{
-//						StringBuilder
-//							.Append(type.DataType)
-//							.Append("(4000)");
-//						return;
-//					}
-//
-//					break;
-//
-//				case DataType.VarChar        :
-//				case DataType.VarBinary      :
-//
-//					if (type.Length == int.MaxValue || type.Length < 0)
-//					{
-//						StringBuilder
-//							.Append(type.DataType)
-//							.Append("(8000)");
-//						return;
-//					}
-//
-//					break;
-//			}
-//
-//			base.BuildDataType(type, createDbType);
-//		}
-
-		protected override void BuildFromClause(SqlStatement statement, SelectQuery selectQuery)
-		{
-			if (!statement.IsUpdate())
-				base.BuildFromClause(statement, selectQuery);
-		}
-
-		protected sealed override bool IsReserved(string word)
-		{
-			return ReservedWords.IsReserved(word, ProviderName.Firebird);
-		}
-
-		protected override void BuildColumnExpression(SelectQuery selectQuery, ISqlExpression expr, string alias, ref bool addAlias)
-		{
-			var wrap = false;
-
-			if (expr.SystemType == typeof(bool))
-			{
-				if (expr is SqlSearchCondition)
-					wrap = true;
-				else
-					wrap =
-						expr is SqlExpression ex      &&
-						ex.Expr              == "{0}" &&
-						ex.Parameters.Length == 1     &&
-						ex.Parameters[0] is SqlSearchCondition;
-			}
-
-			if (wrap) StringBuilder.Append("CASE WHEN ");
-			base.BuildColumnExpression(selectQuery, expr, alias, ref addAlias);
-			if (wrap) StringBuilder.Append(" THEN 1 ELSE 0 END");
-		}
-
-		/// <summary>
-		/// Specifies how identifiers like table and field names should be quoted.
-		/// </summary>
-		/// <remarks>
-		/// Default value: <see cref="FirebirdIdentifierQuoteMode.Auto"/>.
-		/// </remarks>
-		public static FirebirdIdentifierQuoteMode IdentifierQuoteMode = FirebirdIdentifierQuoteMode.Auto;
-
-		/// <summary>
-		/// Check if identifier is valid without quotation. Expects non-zero length string as input.
-		/// </summary>
-		private bool IsValidIdentifier(string name)
-		{
-			// https://firebirdsql.org/file/documentation/reference_manuals/fblangref25-en/html/fblangref25-structure-identifiers.html
-			return !IsReserved(name) &&
-				((name[0] >= 'a' && name[0] <= 'z') || (name[0] >= 'A' && name[0] <= 'Z')) &&
-				name.All(c =>
-					(c >= 'a' && c <= 'z') ||
-					(c >= 'A' && c <= 'Z') ||
-					(c >= '0' && c <= '9') ||
-					c == '$' ||
-					c == '_');
-		}
-
-		public override object Convert(object value, ConvertType convertType)
-		{
-			switch (convertType)
-			{
-				case ConvertType.NameToQueryFieldAlias :
-				case ConvertType.NameToQueryField      :
-				case ConvertType.NameToQueryTable      :
-					if (value != null)
-					{
-						var name = value.ToString();
-						if (IdentifierQuoteMode == FirebirdIdentifierQuoteMode.Quote ||
-						   (IdentifierQuoteMode == FirebirdIdentifierQuoteMode.Auto && !IsValidIdentifier(name)))
-						{
-							// I wonder what to do if identifier has " in name?
-							return '"' + name + '"';
-						}
-					}
-
-					break;
-
-				case ConvertType.NameToQueryParameter  :
-				case ConvertType.NameToCommandParameter:
-				case ConvertType.NameToSprocParameter  :
-					return "@" + value;
-
-				case ConvertType.SprocParameterToName  :
-					if (value != null)
-					{
-						string str = value.ToString();
-						return str.Length > 0 && str[0] == '@' ? str.Substring(1) : str;
-					}
-
-					break;
-			}
-
-			return value;
-		}
-
-		protected override void BuildInsertOrUpdateQuery(SqlInsertOrUpdateStatement insertOrUpdate)
-		{
-			BuildInsertOrUpdateQueryAsMerge(insertOrUpdate, "FROM rdb$database");
-		}
-
-		protected override void BuildCreateTableNullAttribute(SqlField field, DefaultNullable defaultNullable)
-		{
-			if (!field.CanBeNull)
-				StringBuilder.Append("NOT NULL");
-		}
-
-		SqlField _identityField;
-
-		public override int CommandCount(SqlStatement statement)
-		{
-			switch (statement)
-			{
-				case SqlTruncateTableStatement truncate:
-					return truncate.ResetIdentity && truncate.Table.Fields.Values.Any(f => f.IsIdentity) ? 2 : 1;
-
-				case SqlCreateTableStatement createTable:
-					_identityField = createTable.Table.Fields.Values.FirstOrDefault(f => f.IsIdentity);
-					if (_identityField != null)
-						return 3;
-					break;
-			}
-
-			return base.CommandCount(statement);
-		}
-
-		protected override void BuildDropTableStatement(SqlDropTableStatement dropTable)
-		{
-			var identityField = dropTable.Table.Fields.Values.FirstOrDefault(f => f.IsIdentity);
-
-			if (identityField == null && dropTable.IfExists == false)
-			{
-				base.BuildDropTableStatement(dropTable);
-				return;
-			}
-
-			// implementation use following approach: http://www.firebirdfaq.org/faq69/
-			StringBuilder
-				.AppendLine("EXECUTE BLOCK AS BEGIN");
-
-			Indent++;
-
-			if (identityField != null)
-			{
-				BuildDropWithSchemaCheck("TRIGGER"  , "rdb$triggers"  , "rdb$trigger_name"  , "TIDENTITY_" + dropTable.Table.PhysicalName);
-				BuildDropWithSchemaCheck("GENERATOR", "rdb$generators", "rdb$generator_name", "GIDENTITY_" + dropTable.Table.PhysicalName);
-			}
-
-			BuildDropWithSchemaCheck("TABLE", "rdb$relations", "rdb$relation_name", dropTable.Table.PhysicalName);
-
-			Indent--;
-
-			StringBuilder
-				.AppendLine("END");
-
-			void BuildDropWithSchemaCheck(string objectName, string schemaTable, string nameColumn, string identifier)
-			{
-				if (dropTable.IfExists)
-				{
-					AppendIndent().AppendFormat("IF (EXISTS(SELECT 1 FROM {0} WHERE {1} = ", schemaTable, nameColumn);
-
-					var identifierValue = identifier;
-
-					// if identifier is not quoted, it must be converted to upper case to match record in rdb$relation_name
-					if (IdentifierQuoteMode == FirebirdIdentifierQuoteMode.None ||
-					    IdentifierQuoteMode == FirebirdIdentifierQuoteMode.Auto && IsValidIdentifier(identifierValue))
-						identifierValue = identifierValue.ToUpper();
-
-					BuildValue(null, identifierValue);
-
-					StringBuilder
-						.AppendLine(")) THEN");
-
-					Indent++;
-				}
-
-				AppendIndent().Append("EXECUTE STATEMENT ");
-
-				var dropCommand = new StringBuilder();
-
-				dropCommand
-					.Append("DROP ")
-					.Append(objectName)
-					.Append(" ")
-					.Append(Convert(identifier, ConvertType.NameToQueryTable));
-
-				BuildValue(null, dropCommand.ToString());
-
-				StringBuilder.AppendLine(";");
-
-				if (dropTable.IfExists)
-					Indent--;
-			}
-		}
-
-		protected override void BuildCommand(SqlStatement statement, int commandNumber)
-		{
-			// should we introduce new converstion types like NameToGeneratorName/NameToTriggerName?
-			switch (Statement)
-			{
-				case SqlTruncateTableStatement truncate:
-					StringBuilder
-						.Append("SET GENERATOR ")
-						.Append(Convert("GIDENTITY_" + truncate.Table.PhysicalName, ConvertType.NameToQueryTable))
-						.AppendLine(" TO 0")
-						;
-					break;
-
-				case SqlCreateTableStatement createTable:
-					{
-						if (commandNumber == 1)
-						{
-							StringBuilder
-								.Append("CREATE GENERATOR ")
-								.Append(Convert("GIDENTITY_" + createTable.Table.PhysicalName, ConvertType.NameToQueryTable))
-								.AppendLine();
-						}
-						else
-						{
-							StringBuilder
-								.AppendFormat(
-									"CREATE TRIGGER {0} FOR {1}",
-									Convert("TIDENTITY_" + createTable.Table.PhysicalName, ConvertType.NameToQueryTable),
-									Convert(createTable.Table.PhysicalName, ConvertType.NameToQueryTable))
-								.AppendLine  ()
-								.AppendLine  ("BEFORE INSERT POSITION 0")
-								.AppendLine  ("AS BEGIN")
-								.AppendFormat(
-									"\tNEW.{0} = GEN_ID({1}, 1);",
-									Convert(_identityField.PhysicalName, ConvertType.NameToQueryField),
-									Convert("GIDENTITY_" + createTable.Table.PhysicalName, ConvertType.NameToQueryTable))
-								.AppendLine  ()
-								.AppendLine  ("END");
-						}
-
-						break;
-					}
-			}
-		}
-
-		public override StringBuilder BuildTableName(StringBuilder sb, string database, string schema, string table)
-		{
-			return sb.Append(table);
-		}
-
-		protected override string GetProviderTypeName(IDbDataParameter parameter)
-		{
-			dynamic p = parameter;
-			return p.FbDbType.ToString();
-		}
-
-		protected override void BuildDeleteQuery(SqlDeleteStatement deleteStatement)
-		{
-			if (deleteStatement.With?.Clauses.Count > 0)
-			{
-				BuildDeleteQuery2(deleteStatement);
-			}
-			else
-			{
-				base.BuildDeleteQuery(deleteStatement);
-			}
-		}
-
-		protected override void BuildInsertQuery(SqlStatement statement, SqlInsertClause insertClause, bool addAlias)
-		{
-			if (statement is SqlStatementWithQueryBase withQuery && withQuery.With?.Clauses.Count > 0)
-			{
-				BuildInsertQuery2(statement, insertClause, addAlias);
-			}
-			else
-			{
-				base.BuildInsertQuery(statement, insertClause, addAlias);
-			}
-		}
-	}
-}
->>>>>>> 5e26fa16
+}