<<<<<<< HEAD
﻿using System;
using System.Collections.Generic;
using System.Data;
using System.Linq.Expressions;
using System.Threading;
using System.Threading.Tasks;

namespace LinqToDB.DataProvider.Firebird
{
	using Common;
	using Data;
	using LinqToDB.Linq;
	using Mapping;
	using SqlProvider;

	public class FirebirdDataProvider : DynamicDataProviderBase
	{
		public FirebirdDataProvider()
			: this(ProviderName.Firebird, new FirebirdMappingSchema(), null)
		{
		}

		public FirebirdDataProvider(ISqlOptimizer sqlOptimizer)
			: this(ProviderName.Firebird, new FirebirdMappingSchema(), sqlOptimizer)
		{
		}

		protected FirebirdDataProvider(string name, MappingSchema mappingSchema, ISqlOptimizer sqlOptimizer)
			: base(name, mappingSchema)
		{
			SqlProviderFlags.IsIdentityParameterRequired       = true;
			SqlProviderFlags.IsCommonTableExpressionsSupported = true;
			SqlProviderFlags.IsSubQueryOrderBySupported        = true;

			SetCharField("CHAR", (r,i) => r.GetString(i).TrimEnd(' '));
			SetCharFieldToType<char>("CHAR", (r, i) => DataTools.GetChar(r, i));

			SetProviderField<IDataReader,TimeSpan,DateTime>((r,i) => r.GetDateTime(i) - new DateTime(1970, 1, 1));
			SetProviderField<IDataReader,DateTime,DateTime>((r,i) => GetDateTime(r, i));

			_sqlOptimizer = sqlOptimizer ?? new FirebirdSqlOptimizer(SqlProviderFlags);
		}

		static DateTime GetDateTime(IDataReader dr, int idx)
		{
			var value = dr.GetDateTime(idx);

			if (value.Year == 1970 && value.Month == 1 && value.Day == 1)
				return new DateTime(1, 1, 1, value.Hour, value.Minute, value.Second, value.Millisecond);

			return value;
		}

		Action<IDbDataParameter> _setTimeStamp;

		public    override string ConnectionNamespace => "FirebirdSql.Data.FirebirdClient";
		protected override string ConnectionTypeName  => $"{ConnectionNamespace}.FbConnection, {ConnectionNamespace}";
		protected override string DataReaderTypeName  => $"{ConnectionNamespace}.FbDataReader, {ConnectionNamespace}";

		protected override void OnConnectionTypeCreated(Type connectionType)
		{
			//                                             ((FbParameter)parameter).FbDbType =  FbDbType.   TimeStamp;
			_setTimeStamp = GetSetParameter(connectionType, "FbParameter",         "FbDbType", "FbDbType", "TimeStamp");
		}

		public override ISqlBuilder CreateSqlBuilder(MappingSchema mappingSchema)
		{
			return new FirebirdSqlBuilder(GetSqlOptimizer(), SqlProviderFlags, mappingSchema.ValueToSqlConverter);
		}

		readonly ISqlOptimizer _sqlOptimizer;

		public override ISqlOptimizer GetSqlOptimizer()
		{
			return _sqlOptimizer;
		}

#if !NETSTANDARD1_6
		public override SchemaProvider.ISchemaProvider GetSchemaProvider()
		{
			return new FirebirdSchemaProvider();
		}
#endif

		public override bool? IsDBNullAllowed(IDataReader reader, int idx)
		{
			return true;
		}

		public override void SetParameter(IDbDataParameter parameter, string name, DbDataType dataType, object value)
		{
			if (value is bool)
			{
				value = (bool)value ? "1" : "0";
				dataType = dataType.WithDataType(DataType.Char);
			}

			base.SetParameter(parameter, name, dataType, value);
		}

		protected override void SetParameterType(IDbDataParameter parameter, DbDataType dataType)
		{
			switch (dataType.DataType)
			{
				case DataType.SByte      : dataType = dataType.WithDataType(DataType.Int16);   break;
				case DataType.UInt16     : dataType = dataType.WithDataType(DataType.Int32);   break;
				case DataType.UInt32     : dataType = dataType.WithDataType(DataType.Int64);   break;
				case DataType.UInt64     : dataType = dataType.WithDataType(DataType.Decimal); break;
				case DataType.VarNumeric : dataType = dataType.WithDataType(DataType.Decimal); break;
				case DataType.DateTime   :
				case DataType.DateTime2  : _setTimeStamp(parameter);    return;
			}

			base.SetParameterType(parameter, dataType);
		}

		#region BulkCopy

		public override BulkCopyRowsCopied BulkCopy<T>(
			[JetBrains.Annotations.NotNull] ITable<T> table, BulkCopyOptions options, IEnumerable<T> source)
		{
			return new FirebirdBulkCopy().BulkCopy(
				options.BulkCopyType == BulkCopyType.Default ? FirebirdTools.DefaultBulkCopyType : options.BulkCopyType,
				table,
				options,
				source);
		}

		#endregion
	}
}
=======
﻿using System;
using System.Collections.Generic;
using System.Data;
using System.Linq.Expressions;
using System.Threading;
using System.Threading.Tasks;

namespace LinqToDB.DataProvider.Firebird
{
	using Common;
	using Data;
	using Mapping;
	using SqlProvider;

	public class FirebirdDataProvider : DynamicDataProviderBase
	{
		public FirebirdDataProvider()
			: this(ProviderName.Firebird, new FirebirdMappingSchema(), null)
		{
		}

		public FirebirdDataProvider(ISqlOptimizer sqlOptimizer)
			: this(ProviderName.Firebird, new FirebirdMappingSchema(), sqlOptimizer)
		{
		}

		protected FirebirdDataProvider(string name, MappingSchema mappingSchema, ISqlOptimizer sqlOptimizer)
			: base(name, mappingSchema)
		{
			SqlProviderFlags.IsIdentityParameterRequired       = true;
			SqlProviderFlags.IsCommonTableExpressionsSupported = true;
			SqlProviderFlags.IsSubQueryOrderBySupported        = true;

			SetCharField("CHAR", (r,i) => r.GetString(i).TrimEnd(' '));
			SetCharFieldToType<char>("CHAR", (r, i) => DataTools.GetChar(r, i));

			SetProviderField<IDataReader,TimeSpan,DateTime>((r,i) => r.GetDateTime(i) - new DateTime(1970, 1, 1));
			SetProviderField<IDataReader,DateTime,DateTime>((r,i) => GetDateTime(r, i));

			_sqlOptimizer = sqlOptimizer ?? new FirebirdSqlOptimizer(SqlProviderFlags);
		}

		static DateTime GetDateTime(IDataReader dr, int idx)
		{
			var value = dr.GetDateTime(idx);

			if (value.Year == 1970 && value.Month == 1 && value.Day == 1)
				return new DateTime(1, 1, 1, value.Hour, value.Minute, value.Second, value.Millisecond);

			return value;
		}

		Action<IDbDataParameter> _setTimeStamp;

		public    override string ConnectionNamespace => "FirebirdSql.Data.FirebirdClient";
		protected override string ConnectionTypeName  => $"{ConnectionNamespace}.FbConnection, {ConnectionNamespace}";
		protected override string DataReaderTypeName  => $"{ConnectionNamespace}.FbDataReader, {ConnectionNamespace}";

		protected override void OnConnectionTypeCreated(Type connectionType)
		{
			//                                             ((FbParameter)parameter).FbDbType =  FbDbType.   TimeStamp;
			_setTimeStamp = GetSetParameter(connectionType, "FbParameter",         "FbDbType", "FbDbType", "TimeStamp");
		}

		public override ISqlBuilder CreateSqlBuilder(MappingSchema mappingSchema)
		{
			return new FirebirdSqlBuilder(GetSqlOptimizer(), SqlProviderFlags, mappingSchema.ValueToSqlConverter);
		}

		readonly ISqlOptimizer _sqlOptimizer;

		public override ISqlOptimizer GetSqlOptimizer()
		{
			return _sqlOptimizer;
		}

#if !NETSTANDARD1_6
		public override SchemaProvider.ISchemaProvider GetSchemaProvider()
		{
			return new FirebirdSchemaProvider();
		}
#endif

		public override bool? IsDBNullAllowed(IDataReader reader, int idx)
		{
			return true;
		}

		public override void SetParameter(IDbDataParameter parameter, string name, DbDataType dataType, object value)
		{
			if (value is bool)
			{
				value = (bool)value ? "1" : "0";
				dataType = dataType.WithDataType(DataType.Char);
			}

			base.SetParameter(parameter, name, dataType, value);
		}

		protected override void SetParameterType(IDbDataParameter parameter, DbDataType dataType)
		{
			switch (dataType.DataType)
			{
				case DataType.SByte      : dataType = dataType.WithDataType(DataType.Int16);   break;
				case DataType.UInt16     : dataType = dataType.WithDataType(DataType.Int32);   break;
				case DataType.UInt32     : dataType = dataType.WithDataType(DataType.Int64);   break;
				case DataType.UInt64     : dataType = dataType.WithDataType(DataType.Decimal); break;
				case DataType.VarNumeric : dataType = dataType.WithDataType(DataType.Decimal); break;
				case DataType.DateTime   :
				case DataType.DateTime2  : _setTimeStamp(parameter);    return;
			}

			base.SetParameterType(parameter, dataType);
		}

		#region BulkCopy

		public override BulkCopyRowsCopied BulkCopy<T>(
			[JetBrains.Annotations.NotNull] ITable<T> table, BulkCopyOptions options, IEnumerable<T> source)
		{
			return new FirebirdBulkCopy().BulkCopy(
				options.BulkCopyType == BulkCopyType.Default ? FirebirdTools.DefaultBulkCopyType : options.BulkCopyType,
				table,
				options,
				source);
		}

		#endregion

		#region Merge

		public override int Merge<T>(DataConnection dataConnection, Expression<Func<T,bool>> deletePredicate, bool delete, IEnumerable<T> source,
			string tableName, string databaseName, string schemaName)
		{
			if (delete)
				throw new LinqToDBException("Firebird MERGE statement does not support DELETE by source.");

			return new FirebirdMerge().Merge(dataConnection, deletePredicate, delete, source, tableName, databaseName, schemaName);
		}

		public override Task<int> MergeAsync<T>(DataConnection dataConnection, Expression<Func<T,bool>> deletePredicate, bool delete, IEnumerable<T> source,
			string tableName, string databaseName, string schemaName, CancellationToken token)
		{
			if (delete)
				throw new LinqToDBException("Firebird MERGE statement does not support DELETE by source.");

			return new FirebirdMerge().MergeAsync(dataConnection, deletePredicate, delete, source, tableName, databaseName, schemaName, token);
		}

		protected override BasicMergeBuilder<TTarget, TSource> GetMergeBuilder<TTarget, TSource>(
			DataConnection connection,
			IMergeable<TTarget, TSource> merge)
		{
			return new FirebirdMergeBuilder<TTarget, TSource>(connection, merge);
		}

		#endregion
	}
}
>>>>>>> 5e26fa16
<|MERGE_RESOLUTION|>--- conflicted
+++ resolved
@@ -1,4 +1,3 @@
-<<<<<<< HEAD
 ﻿using System;
 using System.Collections.Generic;
 using System.Data;
@@ -129,165 +128,4 @@
 
 		#endregion
 	}
-}
-=======
-﻿using System;
-using System.Collections.Generic;
-using System.Data;
-using System.Linq.Expressions;
-using System.Threading;
-using System.Threading.Tasks;
-
-namespace LinqToDB.DataProvider.Firebird
-{
-	using Common;
-	using Data;
-	using Mapping;
-	using SqlProvider;
-
-	public class FirebirdDataProvider : DynamicDataProviderBase
-	{
-		public FirebirdDataProvider()
-			: this(ProviderName.Firebird, new FirebirdMappingSchema(), null)
-		{
-		}
-
-		public FirebirdDataProvider(ISqlOptimizer sqlOptimizer)
-			: this(ProviderName.Firebird, new FirebirdMappingSchema(), sqlOptimizer)
-		{
-		}
-
-		protected FirebirdDataProvider(string name, MappingSchema mappingSchema, ISqlOptimizer sqlOptimizer)
-			: base(name, mappingSchema)
-		{
-			SqlProviderFlags.IsIdentityParameterRequired       = true;
-			SqlProviderFlags.IsCommonTableExpressionsSupported = true;
-			SqlProviderFlags.IsSubQueryOrderBySupported        = true;
-
-			SetCharField("CHAR", (r,i) => r.GetString(i).TrimEnd(' '));
-			SetCharFieldToType<char>("CHAR", (r, i) => DataTools.GetChar(r, i));
-
-			SetProviderField<IDataReader,TimeSpan,DateTime>((r,i) => r.GetDateTime(i) - new DateTime(1970, 1, 1));
-			SetProviderField<IDataReader,DateTime,DateTime>((r,i) => GetDateTime(r, i));
-
-			_sqlOptimizer = sqlOptimizer ?? new FirebirdSqlOptimizer(SqlProviderFlags);
-		}
-
-		static DateTime GetDateTime(IDataReader dr, int idx)
-		{
-			var value = dr.GetDateTime(idx);
-
-			if (value.Year == 1970 && value.Month == 1 && value.Day == 1)
-				return new DateTime(1, 1, 1, value.Hour, value.Minute, value.Second, value.Millisecond);
-
-			return value;
-		}
-
-		Action<IDbDataParameter> _setTimeStamp;
-
-		public    override string ConnectionNamespace => "FirebirdSql.Data.FirebirdClient";
-		protected override string ConnectionTypeName  => $"{ConnectionNamespace}.FbConnection, {ConnectionNamespace}";
-		protected override string DataReaderTypeName  => $"{ConnectionNamespace}.FbDataReader, {ConnectionNamespace}";
-
-		protected override void OnConnectionTypeCreated(Type connectionType)
-		{
-			//                                             ((FbParameter)parameter).FbDbType =  FbDbType.   TimeStamp;
-			_setTimeStamp = GetSetParameter(connectionType, "FbParameter",         "FbDbType", "FbDbType", "TimeStamp");
-		}
-
-		public override ISqlBuilder CreateSqlBuilder(MappingSchema mappingSchema)
-		{
-			return new FirebirdSqlBuilder(GetSqlOptimizer(), SqlProviderFlags, mappingSchema.ValueToSqlConverter);
-		}
-
-		readonly ISqlOptimizer _sqlOptimizer;
-
-		public override ISqlOptimizer GetSqlOptimizer()
-		{
-			return _sqlOptimizer;
-		}
-
-#if !NETSTANDARD1_6
-		public override SchemaProvider.ISchemaProvider GetSchemaProvider()
-		{
-			return new FirebirdSchemaProvider();
-		}
-#endif
-
-		public override bool? IsDBNullAllowed(IDataReader reader, int idx)
-		{
-			return true;
-		}
-
-		public override void SetParameter(IDbDataParameter parameter, string name, DbDataType dataType, object value)
-		{
-			if (value is bool)
-			{
-				value = (bool)value ? "1" : "0";
-				dataType = dataType.WithDataType(DataType.Char);
-			}
-
-			base.SetParameter(parameter, name, dataType, value);
-		}
-
-		protected override void SetParameterType(IDbDataParameter parameter, DbDataType dataType)
-		{
-			switch (dataType.DataType)
-			{
-				case DataType.SByte      : dataType = dataType.WithDataType(DataType.Int16);   break;
-				case DataType.UInt16     : dataType = dataType.WithDataType(DataType.Int32);   break;
-				case DataType.UInt32     : dataType = dataType.WithDataType(DataType.Int64);   break;
-				case DataType.UInt64     : dataType = dataType.WithDataType(DataType.Decimal); break;
-				case DataType.VarNumeric : dataType = dataType.WithDataType(DataType.Decimal); break;
-				case DataType.DateTime   :
-				case DataType.DateTime2  : _setTimeStamp(parameter);    return;
-			}
-
-			base.SetParameterType(parameter, dataType);
-		}
-
-		#region BulkCopy
-
-		public override BulkCopyRowsCopied BulkCopy<T>(
-			[JetBrains.Annotations.NotNull] ITable<T> table, BulkCopyOptions options, IEnumerable<T> source)
-		{
-			return new FirebirdBulkCopy().BulkCopy(
-				options.BulkCopyType == BulkCopyType.Default ? FirebirdTools.DefaultBulkCopyType : options.BulkCopyType,
-				table,
-				options,
-				source);
-		}
-
-		#endregion
-
-		#region Merge
-
-		public override int Merge<T>(DataConnection dataConnection, Expression<Func<T,bool>> deletePredicate, bool delete, IEnumerable<T> source,
-			string tableName, string databaseName, string schemaName)
-		{
-			if (delete)
-				throw new LinqToDBException("Firebird MERGE statement does not support DELETE by source.");
-
-			return new FirebirdMerge().Merge(dataConnection, deletePredicate, delete, source, tableName, databaseName, schemaName);
-		}
-
-		public override Task<int> MergeAsync<T>(DataConnection dataConnection, Expression<Func<T,bool>> deletePredicate, bool delete, IEnumerable<T> source,
-			string tableName, string databaseName, string schemaName, CancellationToken token)
-		{
-			if (delete)
-				throw new LinqToDBException("Firebird MERGE statement does not support DELETE by source.");
-
-			return new FirebirdMerge().MergeAsync(dataConnection, deletePredicate, delete, source, tableName, databaseName, schemaName, token);
-		}
-
-		protected override BasicMergeBuilder<TTarget, TSource> GetMergeBuilder<TTarget, TSource>(
-			DataConnection connection,
-			IMergeable<TTarget, TSource> merge)
-		{
-			return new FirebirdMergeBuilder<TTarget, TSource>(connection, merge);
-		}
-
-		#endregion
-	}
-}
->>>>>>> 5e26fa16
+}