<<<<<<< HEAD
using LinqToDB.Common;
using LinqToDB.Data;
using LinqToDB.Expressions;
using LinqToDB.Extensions;
using LinqToDB.Linq;
using LinqToDB.Mapping;
using LinqToDB.SqlProvider;
using LinqToDB.SqlQuery;
using System;
using System.Collections.Concurrent;
using System.Collections.Generic;
using System.Linq;
using System.Linq.Expressions;
using System.Text;

namespace LinqToDB.DataProvider.PostgreSQL
{
	class PostgreSQLBulkCopy : BasicBulkCopy
	{
		private readonly PostgreSQLDataProvider _dataProvider;
		private readonly Type                   _connectionType;

		private static readonly ConcurrentDictionary<object, object> _rowWriterCache = new ConcurrentDictionary<object, object>();

		public PostgreSQLBulkCopy(PostgreSQLDataProvider dataProvider, Type connectionType)
		{
			_dataProvider   = dataProvider;
			_connectionType = connectionType;
		}

		protected override BulkCopyRowsCopied MultipleRowsCopy<T>(DataConnection dataConnection, BulkCopyOptions options, IEnumerable<T> source)
		{
			return MultipleRowsCopy1(dataConnection, options, source);
		}

		protected override BulkCopyRowsCopied ProviderSpecificCopy<T>(DataConnection dataConnection, BulkCopyOptions options, IEnumerable<T> source)
		{
			if (dataConnection == null) throw new ArgumentNullException(nameof(dataConnection));

			var connection = dataConnection.Connection;

			if (connection == null)
				return MultipleRowsCopy(dataConnection, options, source);

			if (!(connection.GetType() == _connectionType || connection.GetType().IsSubclassOfEx(_connectionType)))
				return MultipleRowsCopy(dataConnection, options, source);

			var sqlBuilder   = _dataProvider.CreateSqlBuilder();
			var ed           = dataConnection.MappingSchema.GetEntityDescriptor(typeof(T));
			var tableName    = GetTableName(sqlBuilder, options, ed);
			var columns      = ed.Columns.Where(c => !c.SkipOnInsert || options.KeepIdentity == true && c.IsIdentity).ToArray();
			var writerType   = _connectionType.AssemblyEx().GetType("Npgsql.NpgsqlBinaryImporter", true);

			var fields       = string.Join(", ", columns.Select(column => sqlBuilder.Convert(column.ColumnName, ConvertType.NameToQueryField)));
			var copyCommand  = $"COPY {tableName} ({fields}) FROM STDIN (FORMAT BINARY)";

			var rowsCopied   = new BulkCopyRowsCopied();
			// batch size numbers not based on any strong grounds as I didn't found any recommendations for it
			var batchSize    = Math.Max(10, options.MaxBatchSize ?? 10000);
			var currentCount = 0;

			var dc           = (dynamic)connection;

			var key = new { Type = typeof(T), options.KeepIdentity, ed };
			var rowWriter = (Action<MappingSchema, object, ColumnDescriptor[], T>)_rowWriterCache.GetOrAdd(
				key,
				_ => BuildRowWriter<T>(writerType, columns, dataConnection.MappingSchema));

			var writer       = dc.BeginBinaryImport(copyCommand);

			// https://github.com/npgsql/npgsql/issues/1646
			// npgsql 4.0 will revert logic by removing explicit Cancel() and add explicit Complete()
			var hasCancel = writer.GetType().GetMethod("Cancel") != null;
			var hasComplete = writer.GetType().GetMethod("Complete") != null;
			try
			{
				foreach (var item in source)
				{
					rowWriter(dataConnection.MappingSchema, writer, columns, item);

					currentCount++;
					rowsCopied.RowsCopied++;

					if (currentCount >= batchSize)
					{
						if (options.NotifyAfter != 0 && options.RowsCopiedCallback != null && rowsCopied.RowsCopied % options.NotifyAfter == 0)
						{
							options.RowsCopiedCallback(rowsCopied);

							if (rowsCopied.Abort)
							{
								if (hasCancel)
									writer.Cancel();
								break;
							}
						}

						if (hasComplete)
							writer.Complete();

						writer.Dispose();

						writer = dc.BeginBinaryImport(copyCommand);
						currentCount = 0;
					}
				}

				if (!rowsCopied.Abort && hasComplete)
					writer.Complete();
			}
			catch when (hasCancel)
			{
				writer.Cancel();
				throw;
			}
			finally
			{
				writer.Dispose();
			}

			return rowsCopied;
		}

		private Action<MappingSchema, object, ColumnDescriptor[], TEntity> BuildRowWriter<TEntity>(
			Type writerType,
			ColumnDescriptor[] columns,
			MappingSchema mappingSchema)
		{
			var pMapping    = Expression.Parameter(typeof(MappingSchema));
			var pWriter     = Expression.Parameter(typeof(object));
			var pColumns    = Expression.Parameter(typeof(ColumnDescriptor[]));
			var pEntity     = Expression.Parameter(typeof(TEntity));

			var writerVar   = Expression.Variable(writerType);
			var exprs       = new List<Expression>();

			exprs.Add(Expression.Assign(writerVar, Expression.Convert(pWriter, writerType)));
			exprs.Add(Expression.Call(writerVar, "StartRow", Array<Type>.Empty));

			var builder = (BasicSqlBuilder)_dataProvider.CreateSqlBuilder();

			for (var i = 0; i < columns.Length; i++)
			{
				var npgsqlType = _dataProvider.GetNativeType(columns[i].DbType);
				if (npgsqlType == null)
				{
					var columnType = columns[i].DataType != DataType.Undefined ? new SqlDataType(columns[i].DataType) : null;

					if (columnType == null || columnType.DataType == DataType.Undefined)
						columnType = mappingSchema.GetDataType(columns[i].StorageType);

					var sb = new StringBuilder();
					builder.BuildTypeName(sb, columnType);
					npgsqlType = _dataProvider.GetNativeType(sb.ToString());
				}

				if (npgsqlType == null)
					throw new LinqToDBException($"Cannot guess PostgreSQL type for column {columns[i].ColumnName}. Specify type explicitly in column mapping.");

				// don't use WriteNull because Write already handle both null and DBNull values properly
				exprs.Add(Expression.Call(
					writerVar,
					"Write",
					new[] { typeof(object) },
					Expression.Call(
						Expression.ArrayIndex(pColumns, Expression.Constant(i)),
						MemberHelper.MethodOf((ColumnDescriptor cd) => cd.GetValue(default, default)),
						pMapping,
						pEntity),
					Expression.Constant(npgsqlType)));
			}

			var ex = Expression.Lambda<Action<MappingSchema, object, ColumnDescriptor[], TEntity>>(
					Expression.Block(new[] { writerVar }, exprs),
					pMapping, pWriter, pColumns, pEntity);

			return ex.CompileExpression();
		}
	}
}
=======
using System;
using System.Collections.Concurrent;
using System.Collections.Generic;
using System.Linq;
using System.Linq.Expressions;
using System.Text;

using LinqToDB.Common;
using LinqToDB.Data;
using LinqToDB.Expressions;
using LinqToDB.Extensions;
using LinqToDB.Mapping;
using LinqToDB.SqlProvider;
using LinqToDB.SqlQuery;

namespace LinqToDB.DataProvider.PostgreSQL
{
	class PostgreSQLBulkCopy : BasicBulkCopy
	{
		readonly PostgreSQLDataProvider _dataProvider;
		readonly Type                   _connectionType;

		static readonly ConcurrentDictionary<object, object> _rowWriterCache = new ConcurrentDictionary<object, object>();

		public PostgreSQLBulkCopy(PostgreSQLDataProvider dataProvider, Type connectionType)
		{
			_dataProvider   = dataProvider;
			_connectionType = connectionType;
		}

		protected override BulkCopyRowsCopied MultipleRowsCopy<T>(ITable<T> table, BulkCopyOptions options, IEnumerable<T> source)
		{
			return MultipleRowsCopy1(table, options, source);
		}

		protected override BulkCopyRowsCopied ProviderSpecificCopy<T>(ITable<T> table, BulkCopyOptions options, IEnumerable<T> source)
		{
			if (!(table?.DataContext is DataConnection dataConnection))
				throw new ArgumentNullException(nameof(dataConnection));

			var connection = dataConnection.Connection;

			if (connection == null)
				return MultipleRowsCopy(table, options, source);

			if (!(connection.GetType() == _connectionType || connection.GetType().IsSubclassOfEx(_connectionType)))
				return MultipleRowsCopy(table, options, source);

			var sqlBuilder   = _dataProvider.CreateSqlBuilder(dataConnection.MappingSchema);
			var ed           = dataConnection.MappingSchema.GetEntityDescriptor(typeof(T));
			var tableName    = GetTableName(sqlBuilder, options, table);
			var columns      = ed.Columns.Where(c => !c.SkipOnInsert || options.KeepIdentity == true && c.IsIdentity).ToArray();
			var writerType   = _connectionType.AssemblyEx().GetType("Npgsql.NpgsqlBinaryImporter", true);

			var fields       = string.Join(", ", columns.Select(column => sqlBuilder.Convert(column.ColumnName, ConvertType.NameToQueryField)));
			var copyCommand  = $"COPY {tableName} ({fields}) FROM STDIN (FORMAT BINARY)";

			var rowsCopied   = new BulkCopyRowsCopied();
			// batch size numbers not based on any strong grounds as I didn't found any recommendations for it
			var batchSize    = Math.Max(10, options.MaxBatchSize ?? 10000);
			var currentCount = 0;

			var dc           = (dynamic)connection;

			var key = new { Type = typeof(T), options.KeepIdentity, ed };
			var rowWriter = (Action<MappingSchema, object, ColumnDescriptor[], T>)_rowWriterCache.GetOrAdd(
				key,
				_ => BuildRowWriter<T>(writerType, columns, dataConnection.MappingSchema));

			var writer       = dc.BeginBinaryImport(copyCommand);

			// https://github.com/npgsql/npgsql/issues/1646
			// npgsql 4.0 will revert logic by removing explicit Cancel() and add explicit Complete()
			var hasCancel   = writer.GetType().GetMethod("Cancel")   != null;
			var hasComplete = writer.GetType().GetMethod("Complete") != null;
			try
			{
				foreach (var item in source)
				{
					rowWriter(dataConnection.MappingSchema, writer, columns, item);

					currentCount++;
					rowsCopied.RowsCopied++;

					if (currentCount >= batchSize)
					{
						if (options.NotifyAfter != 0 && options.RowsCopiedCallback != null && rowsCopied.RowsCopied % options.NotifyAfter == 0)
						{
							options.RowsCopiedCallback(rowsCopied);

							if (rowsCopied.Abort)
							{
								if (hasCancel)
									writer.Cancel();
								break;
							}
						}

						if (hasComplete)
							writer.Complete();

						writer.Dispose();

						writer = dc.BeginBinaryImport(copyCommand);
						currentCount = 0;
					}
				}

				if (!rowsCopied.Abort && hasComplete)
					writer.Complete();
			}
			catch when (hasCancel)
			{
				writer.Cancel();
				throw;
			}
			finally
			{
				writer.Dispose();
			}

			return rowsCopied;
		}

		Action<MappingSchema, object, ColumnDescriptor[], TEntity> BuildRowWriter<TEntity>(
			Type writerType, ColumnDescriptor[] columns, MappingSchema mappingSchema)
		{
			var pMapping    = Expression.Parameter(typeof(MappingSchema));
			var pWriter     = Expression.Parameter(typeof(object));
			var pColumns    = Expression.Parameter(typeof(ColumnDescriptor[]));
			var pEntity     = Expression.Parameter(typeof(TEntity));

			var writerVar   = Expression.Variable(writerType);
			var exprs       = new List<Expression>
			{
				Expression.Assign(writerVar, Expression.Convert(pWriter, writerType)),
				Expression.Call(writerVar, "StartRow", Array<Type>.Empty)
			};

			var builder = (BasicSqlBuilder)_dataProvider.CreateSqlBuilder(mappingSchema);

			for (var i = 0; i < columns.Length; i++)
			{
				var npgsqlType = _dataProvider.GetNativeType(columns[i].DbType);
				if (npgsqlType == null)
				{
					var columnType = columns[i].DataType != DataType.Undefined ? new SqlDataType(columns[i].DataType) : null;

					if (columnType == null || columnType.DataType == DataType.Undefined)
						columnType = mappingSchema.GetDataType(columns[i].StorageType);

					var sb = new StringBuilder();
					builder.BuildTypeName(sb, columnType);
					npgsqlType = _dataProvider.GetNativeType(sb.ToString());
				}

				if (npgsqlType == null)
					throw new LinqToDBException($"Cannot guess PostgreSQL type for column {columns[i].ColumnName}. Specify type explicitly in column mapping.");

				// don't use WriteNull because Write already handle both null and DBNull values properly
				exprs.Add(Expression.Call(
					writerVar,
					"Write",
					new[] { typeof(object) },
					Expression.Call(
						Expression.ArrayIndex(pColumns, Expression.Constant(i)),
						MemberHelper.MethodOf((ColumnDescriptor cd) => cd.GetValue(default, default)),
						pMapping,
						pEntity),
					Expression.Constant(npgsqlType)));
			}

			var ex = Expression.Lambda<Action<MappingSchema, object, ColumnDescriptor[], TEntity>>(
					Expression.Block(new[] { writerVar }, exprs),
					pMapping, pWriter, pColumns, pEntity);

			return ex.Compile();
		}
	}
}
>>>>>>> cea1db19
<|MERGE_RESOLUTION|>--- conflicted
+++ resolved
@@ -1,185 +1,3 @@
-<<<<<<< HEAD
-using LinqToDB.Common;
-using LinqToDB.Data;
-using LinqToDB.Expressions;
-using LinqToDB.Extensions;
-using LinqToDB.Linq;
-using LinqToDB.Mapping;
-using LinqToDB.SqlProvider;
-using LinqToDB.SqlQuery;
-using System;
-using System.Collections.Concurrent;
-using System.Collections.Generic;
-using System.Linq;
-using System.Linq.Expressions;
-using System.Text;
-
-namespace LinqToDB.DataProvider.PostgreSQL
-{
-	class PostgreSQLBulkCopy : BasicBulkCopy
-	{
-		private readonly PostgreSQLDataProvider _dataProvider;
-		private readonly Type                   _connectionType;
-
-		private static readonly ConcurrentDictionary<object, object> _rowWriterCache = new ConcurrentDictionary<object, object>();
-
-		public PostgreSQLBulkCopy(PostgreSQLDataProvider dataProvider, Type connectionType)
-		{
-			_dataProvider   = dataProvider;
-			_connectionType = connectionType;
-		}
-
-		protected override BulkCopyRowsCopied MultipleRowsCopy<T>(DataConnection dataConnection, BulkCopyOptions options, IEnumerable<T> source)
-		{
-			return MultipleRowsCopy1(dataConnection, options, source);
-		}
-
-		protected override BulkCopyRowsCopied ProviderSpecificCopy<T>(DataConnection dataConnection, BulkCopyOptions options, IEnumerable<T> source)
-		{
-			if (dataConnection == null) throw new ArgumentNullException(nameof(dataConnection));
-
-			var connection = dataConnection.Connection;
-
-			if (connection == null)
-				return MultipleRowsCopy(dataConnection, options, source);
-
-			if (!(connection.GetType() == _connectionType || connection.GetType().IsSubclassOfEx(_connectionType)))
-				return MultipleRowsCopy(dataConnection, options, source);
-
-			var sqlBuilder   = _dataProvider.CreateSqlBuilder();
-			var ed           = dataConnection.MappingSchema.GetEntityDescriptor(typeof(T));
-			var tableName    = GetTableName(sqlBuilder, options, ed);
-			var columns      = ed.Columns.Where(c => !c.SkipOnInsert || options.KeepIdentity == true && c.IsIdentity).ToArray();
-			var writerType   = _connectionType.AssemblyEx().GetType("Npgsql.NpgsqlBinaryImporter", true);
-
-			var fields       = string.Join(", ", columns.Select(column => sqlBuilder.Convert(column.ColumnName, ConvertType.NameToQueryField)));
-			var copyCommand  = $"COPY {tableName} ({fields}) FROM STDIN (FORMAT BINARY)";
-
-			var rowsCopied   = new BulkCopyRowsCopied();
-			// batch size numbers not based on any strong grounds as I didn't found any recommendations for it
-			var batchSize    = Math.Max(10, options.MaxBatchSize ?? 10000);
-			var currentCount = 0;
-
-			var dc           = (dynamic)connection;
-
-			var key = new { Type = typeof(T), options.KeepIdentity, ed };
-			var rowWriter = (Action<MappingSchema, object, ColumnDescriptor[], T>)_rowWriterCache.GetOrAdd(
-				key,
-				_ => BuildRowWriter<T>(writerType, columns, dataConnection.MappingSchema));
-
-			var writer       = dc.BeginBinaryImport(copyCommand);
-
-			// https://github.com/npgsql/npgsql/issues/1646
-			// npgsql 4.0 will revert logic by removing explicit Cancel() and add explicit Complete()
-			var hasCancel = writer.GetType().GetMethod("Cancel") != null;
-			var hasComplete = writer.GetType().GetMethod("Complete") != null;
-			try
-			{
-				foreach (var item in source)
-				{
-					rowWriter(dataConnection.MappingSchema, writer, columns, item);
-
-					currentCount++;
-					rowsCopied.RowsCopied++;
-
-					if (currentCount >= batchSize)
-					{
-						if (options.NotifyAfter != 0 && options.RowsCopiedCallback != null && rowsCopied.RowsCopied % options.NotifyAfter == 0)
-						{
-							options.RowsCopiedCallback(rowsCopied);
-
-							if (rowsCopied.Abort)
-							{
-								if (hasCancel)
-									writer.Cancel();
-								break;
-							}
-						}
-
-						if (hasComplete)
-							writer.Complete();
-
-						writer.Dispose();
-
-						writer = dc.BeginBinaryImport(copyCommand);
-						currentCount = 0;
-					}
-				}
-
-				if (!rowsCopied.Abort && hasComplete)
-					writer.Complete();
-			}
-			catch when (hasCancel)
-			{
-				writer.Cancel();
-				throw;
-			}
-			finally
-			{
-				writer.Dispose();
-			}
-
-			return rowsCopied;
-		}
-
-		private Action<MappingSchema, object, ColumnDescriptor[], TEntity> BuildRowWriter<TEntity>(
-			Type writerType,
-			ColumnDescriptor[] columns,
-			MappingSchema mappingSchema)
-		{
-			var pMapping    = Expression.Parameter(typeof(MappingSchema));
-			var pWriter     = Expression.Parameter(typeof(object));
-			var pColumns    = Expression.Parameter(typeof(ColumnDescriptor[]));
-			var pEntity     = Expression.Parameter(typeof(TEntity));
-
-			var writerVar   = Expression.Variable(writerType);
-			var exprs       = new List<Expression>();
-
-			exprs.Add(Expression.Assign(writerVar, Expression.Convert(pWriter, writerType)));
-			exprs.Add(Expression.Call(writerVar, "StartRow", Array<Type>.Empty));
-
-			var builder = (BasicSqlBuilder)_dataProvider.CreateSqlBuilder();
-
-			for (var i = 0; i < columns.Length; i++)
-			{
-				var npgsqlType = _dataProvider.GetNativeType(columns[i].DbType);
-				if (npgsqlType == null)
-				{
-					var columnType = columns[i].DataType != DataType.Undefined ? new SqlDataType(columns[i].DataType) : null;
-
-					if (columnType == null || columnType.DataType == DataType.Undefined)
-						columnType = mappingSchema.GetDataType(columns[i].StorageType);
-
-					var sb = new StringBuilder();
-					builder.BuildTypeName(sb, columnType);
-					npgsqlType = _dataProvider.GetNativeType(sb.ToString());
-				}
-
-				if (npgsqlType == null)
-					throw new LinqToDBException($"Cannot guess PostgreSQL type for column {columns[i].ColumnName}. Specify type explicitly in column mapping.");
-
-				// don't use WriteNull because Write already handle both null and DBNull values properly
-				exprs.Add(Expression.Call(
-					writerVar,
-					"Write",
-					new[] { typeof(object) },
-					Expression.Call(
-						Expression.ArrayIndex(pColumns, Expression.Constant(i)),
-						MemberHelper.MethodOf((ColumnDescriptor cd) => cd.GetValue(default, default)),
-						pMapping,
-						pEntity),
-					Expression.Constant(npgsqlType)));
-			}
-
-			var ex = Expression.Lambda<Action<MappingSchema, object, ColumnDescriptor[], TEntity>>(
-					Expression.Block(new[] { writerVar }, exprs),
-					pMapping, pWriter, pColumns, pEntity);
-
-			return ex.CompileExpression();
-		}
-	}
-}
-=======
 using System;
 using System.Collections.Concurrent;
 using System.Collections.Generic;
@@ -356,8 +174,7 @@
 					Expression.Block(new[] { writerVar }, exprs),
 					pMapping, pWriter, pColumns, pEntity);
 
-			return ex.Compile();
+			return ex.CompileExpression();
 		}
 	}
-}
->>>>>>> cea1db19
+}