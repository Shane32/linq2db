<<<<<<< HEAD
﻿using System;
using System.Data;
using System.Linq;
using System.Text;
using System.Net;
using System.Net.NetworkInformation;

namespace LinqToDB.DataProvider.PostgreSQL
{
	using Common;
	using SqlQuery;
	using SqlProvider;
	using System.Globalization;
	using LinqToDB.Extensions;

	public class PostgreSQLSqlBuilder : BasicSqlBuilder
	{
		private readonly PostgreSQLDataProvider _provider;
		public PostgreSQLSqlBuilder(PostgreSQLDataProvider provider, ISqlOptimizer sqlOptimizer, SqlProviderFlags sqlProviderFlags, ValueToSqlConverter valueToSqlConverter)
			: this(sqlOptimizer, sqlProviderFlags, valueToSqlConverter)
		{
			_provider = provider;
		}

		// used by linq service
		public PostgreSQLSqlBuilder(ISqlOptimizer sqlOptimizer, SqlProviderFlags sqlProviderFlags, ValueToSqlConverter valueToSqlConverter)
			: base(sqlOptimizer, sqlProviderFlags, valueToSqlConverter)
		{
		}

		protected override bool IsRecursiveCteKeywordRequired => true;

		protected override void BuildGetIdentity(SqlInsertClause insertClause)
		{
			var identityField = insertClause.Into.GetIdentityField();

			if (identityField == null)
				throw new SqlException("Identity field must be defined for '{0}'.", insertClause.Into.Name);

			AppendIndent().AppendLine("RETURNING ");
			AppendIndent().Append("\t");
			BuildExpression(identityField, false, true);
			StringBuilder.AppendLine();
		}

		protected override ISqlBuilder CreateSqlBuilder()
		{
			return new PostgreSQLSqlBuilder(_provider, SqlOptimizer, SqlProviderFlags, ValueToSqlConverter);
		}

		protected override string LimitFormat(SelectQuery selectQuery)
		{
			return "LIMIT {0}";
		}

		protected override string OffsetFormat(SelectQuery selectQuery)
		{
			return "OFFSET {0} ";
		}

		protected override void BuildDataTypeFromDataType(SqlDataType type, bool forCreateTable)
		{
			switch (type.DataType)
			{
				case DataType.SByte         :
				case DataType.Byte          : StringBuilder.Append("SmallInt");       break;
				case DataType.Money         : StringBuilder.Append("money");          break;
				case DataType.SmallMoney    : StringBuilder.Append("Decimal(10,4)");  break;
				case DataType.DateTime2     :
				case DataType.SmallDateTime :
				case DataType.DateTime      : StringBuilder.Append("TimeStamp");      break;
				case DataType.DateTimeOffset: StringBuilder.Append("TimeStampTZ");    break;
				case DataType.Boolean       : StringBuilder.Append("Boolean");        break;
				case DataType.NVarChar      :
					StringBuilder.Append("VarChar");
					if (type.Length > 0)
						StringBuilder.Append('(').Append(type.Length.Value.ToString(NumberFormatInfo.InvariantInfo)).Append(')');
					break;
				case DataType.Json           : StringBuilder.Append("json");           break;
				case DataType.BinaryJson     : StringBuilder.Append("jsonb");          break;
				case DataType.Guid           : StringBuilder.Append("uuid");           break;
				case DataType.VarBinary      : StringBuilder.Append("bytea");          break;
				case DataType.BitArray       :
					if (type.Length == 1)
						StringBuilder.Append("bit");
					if (type.Length > 1)
						StringBuilder.Append("bit(").Append(type.Length.Value.ToString(NumberFormatInfo.InvariantInfo)).Append(')');
					else
						StringBuilder.Append("bit varying");
					break;
				case DataType.NChar          :
					StringBuilder.Append("character");
					if (type.Length > 1) // this is correct condition
						StringBuilder.Append('(').Append(type.Length.Value.ToString(NumberFormatInfo.InvariantInfo)).Append(')');
					break;
				case DataType.Udt            :
					if (type.Type != null)
					{
						var udtType = type.Type.ToNullableUnderlying();

						if      (udtType == _provider.NpgsqlPointType)    StringBuilder.Append("point");
						else if (udtType == _provider.NpgsqlLineType)     StringBuilder.Append("line");
						else if (udtType == _provider.NpgsqlBoxType)      StringBuilder.Append("box");
						else if (udtType == _provider.NpgsqlLSegType)     StringBuilder.Append("lseg");
						else if (udtType == _provider.NpgsqlCircleType)   StringBuilder.Append("circle");
						else if (udtType == _provider.NpgsqlPolygonType)  StringBuilder.Append("polygon");
						else if (udtType == _provider.NpgsqlPathType)     StringBuilder.Append("path");
						else if (udtType == _provider.NpgsqlIntervalType) StringBuilder.Append("interval");
						else if (udtType == _provider.NpgsqlDateType)     StringBuilder.Append("date");
						else if (udtType == _provider.NpgsqlDateTimeType) StringBuilder.Append("timestamp");
						else if (udtType == typeof(IPAddress))            StringBuilder.Append("inet");
						else if (udtType == typeof(PhysicalAddress)
							&& !_provider.HasMacAddr8)                    StringBuilder.Append("macaddr");
						else                                              base.BuildDataTypeFromDataType(type, forCreateTable);
					}
					else
						base.BuildDataTypeFromDataType(type, forCreateTable);

					break;

				default                      : base.BuildDataTypeFromDataType(type, forCreateTable); break;
			}
		}

		protected override void BuildFromClause(SqlStatement statement, SelectQuery selectQuery)
		{
			if (!statement.IsUpdate())
				base.BuildFromClause(statement, selectQuery);
		}

		protected sealed override bool IsReserved(string word)
		{
			return ReservedWords.IsReserved(word, ProviderName.PostgreSQL);
		}

		public static PostgreSQLIdentifierQuoteMode IdentifierQuoteMode = PostgreSQLIdentifierQuoteMode.Auto;

		public override object Convert(object value, ConvertType convertType)
		{
			switch (convertType)
			{
				case ConvertType.NameToQueryField:
				case ConvertType.NameToQueryFieldAlias:
				case ConvertType.NameToQueryTable:
				case ConvertType.NameToQueryTableAlias:
				case ConvertType.NameToDatabase:
				case ConvertType.NameToSchema:
					if (value != null && IdentifierQuoteMode != PostgreSQLIdentifierQuoteMode.None)
					{
						var name = value.ToString();

						if (name.Length > 0 && name[0] == '"')
							return name;

						if (IdentifierQuoteMode == PostgreSQLIdentifierQuoteMode.Quote)
							return '"' + name + '"';

						if (IsReserved(name))
							return '"' + name + '"';

						if (name.Any(c => char.IsWhiteSpace(c) || IdentifierQuoteMode == PostgreSQLIdentifierQuoteMode.Auto && char.IsUpper(c)))
							return '"' + name + '"';
					}

					break;

				case ConvertType.NameToQueryParameter:
				case ConvertType.NameToCommandParameter:
				case ConvertType.NameToSprocParameter:
					return ":" + value;

				case ConvertType.SprocParameterToName:
					if (value != null)
					{
						var str = value.ToString();
						return (str.Length > 0 && str[0] == ':')? str.Substring(1): str;
					}

					break;
			}

			return value;
		}

		protected override void BuildInsertOrUpdateQuery(SqlInsertOrUpdateStatement insertOrUpdate)
		{
			BuildInsertQuery(insertOrUpdate, insertOrUpdate.Insert, true);

			AppendIndent();
			StringBuilder.Append("ON CONFLICT (");

			var firstKey = true;
			foreach (var expr in insertOrUpdate.Update.Keys)
			{
				if (!firstKey)
					StringBuilder.Append(',');
				firstKey = false;

				BuildExpression(expr.Column, false, true);
			}

			if (insertOrUpdate.Update.Items.Count > 0)
			{
				StringBuilder.AppendLine(") DO UPDATE SET");

				Indent++;

				var first = true;

				foreach (var expr in insertOrUpdate.Update.Items)
				{
					if (!first)
						StringBuilder.Append(',').AppendLine();
					first = false;

					AppendIndent();
					BuildExpression(expr.Column, false, true);
					StringBuilder.Append(" = ");
					BuildExpression(expr.Expression, true, true);
				}

				Indent--;

				StringBuilder.AppendLine();
			}
			else
			{
				StringBuilder.AppendLine(") DO NOTHING");
			}
		}

		public override ISqlExpression GetIdentityExpression(SqlTable table)
		{
			if (!table.SequenceAttributes.IsNullOrEmpty())
			{
				var attr = GetSequenceNameAttribute(table, false);

				if (attr != null)
				{
					var name     = Convert(attr.SequenceName, ConvertType.NameToQueryTable).ToString();
					var server   = GetTableServerName(table);
					var database = GetTableDatabaseName(table);
					var schema   = attr.Schema != null
						? Convert(attr.Schema, ConvertType.NameToSchema).ToString()
						: GetTableSchemaName(table);

					var sb = new StringBuilder();
					sb.Append("nextval(");
					ValueToSqlConverter.Convert(sb, BuildTableName(new StringBuilder(), server, database, schema, name).ToString());
					sb.Append(")");
					return new SqlExpression(sb.ToString(), Precedence.Primary);
				}
			}

			return base.GetIdentityExpression(table);
		}

		protected override void BuildCreateTableFieldType(SqlField field)
		{
			if (field.IsIdentity)
			{
				if (field.DataType == DataType.Int16)
				{
					StringBuilder.Append("SMALLSERIAL");
					return;
				}

				if (field.DataType == DataType.Int32)
				{
					StringBuilder.Append("SERIAL");
					return;
				}

				if (field.DataType == DataType.Int64)
				{
					StringBuilder.Append("BIGSERIAL");
					return;
				}
			}

			base.BuildCreateTableFieldType(field);
		}

		protected override bool BuildJoinType(SqlJoinedTable join)
		{
			switch (join.JoinType)
			{
				case JoinType.CrossApply : StringBuilder.Append("INNER JOIN LATERAL "); return true;
				case JoinType.OuterApply : StringBuilder.Append("LEFT JOIN LATERAL ");  return true;
			}

			return base.BuildJoinType(join);
		}

		public override StringBuilder BuildTableName(StringBuilder sb, string server, string database, string schema, string table)
		{
			if (database != null && database.Length == 0) database = null;
			if (schema   != null && schema.  Length == 0) schema   = null;

			// "db..table" syntax not supported and postgresql doesn't support database name, if it is not current database
			// so we can clear database name to avoid error from server
			if (database != null && schema == null)
				database = null;

			return base.BuildTableName(sb, null, database, schema, table);
		}

		protected override string GetProviderTypeName(IDbDataParameter parameter)
		{
			dynamic p = parameter;
			return p.NpgsqlDbType.ToString();
		}

		protected override void BuildTruncateTableStatement(SqlTruncateTableStatement truncateTable)
		{
			var table = truncateTable.Table;

			AppendIndent();
			StringBuilder.Append("TRUNCATE TABLE ");
			BuildPhysicalTable(table, null);

			if (truncateTable.Table.Fields.Values.Any(f => f.IsIdentity))
			{
				if (truncateTable.ResetIdentity)
					StringBuilder.Append(" RESTART IDENTITY");
				else
					StringBuilder.Append(" CONTINUE IDENTITY");
			}

			StringBuilder.AppendLine();
		}

		protected override void BuildDropTableStatement(SqlDropTableStatement dropTable)
		{
			BuildDropTableStatementIfExists(dropTable);
		}

		protected override void BuildMergeStatement(SqlMergeStatement merge)
		{
			throw new LinqToDBException($"{Name} provider doesn't support SQL MERGE statement");
		}
	}
}
=======
﻿using System;
using System.Data;
using System.Linq;
using System.Text;
using System.Net;
using System.Net.NetworkInformation;

namespace LinqToDB.DataProvider.PostgreSQL
{
	using Common;
	using SqlQuery;
	using SqlProvider;
	using System.Globalization;
	using LinqToDB.Extensions;

	public class PostgreSQLSqlBuilder : BasicSqlBuilder
	{
		private readonly PostgreSQLDataProvider _provider;
		public PostgreSQLSqlBuilder(PostgreSQLDataProvider provider, ISqlOptimizer sqlOptimizer, SqlProviderFlags sqlProviderFlags, ValueToSqlConverter valueToSqlConverter)
			: this(sqlOptimizer, sqlProviderFlags, valueToSqlConverter)
		{
			_provider = provider;
		}

		// used by linq service
		public PostgreSQLSqlBuilder(ISqlOptimizer sqlOptimizer, SqlProviderFlags sqlProviderFlags, ValueToSqlConverter valueToSqlConverter)
			: base(sqlOptimizer, sqlProviderFlags, valueToSqlConverter)
		{
		}

		protected override bool IsRecursiveCteKeywordRequired => true;

		protected override void BuildGetIdentity(SqlInsertClause insertClause)
		{
			var identityField = insertClause.Into.GetIdentityField();

			if (identityField == null)
				throw new SqlException("Identity field must be defined for '{0}'.", insertClause.Into.Name);

			AppendIndent().AppendLine("RETURNING ");
			AppendIndent().Append("\t");
			BuildExpression(identityField, false, true);
			StringBuilder.AppendLine();
		}

		protected override ISqlBuilder CreateSqlBuilder()
		{
			return new PostgreSQLSqlBuilder(_provider, SqlOptimizer, SqlProviderFlags, ValueToSqlConverter);
		}

		protected override string LimitFormat(SelectQuery selectQuery)
		{
			return "LIMIT {0}";
		}

		protected override string OffsetFormat(SelectQuery selectQuery)
		{
			return "OFFSET {0} ";
		}

		protected override void BuildDataType(SqlDataType type, bool createDbType)
		{
			switch (type.DataType)
			{
				case DataType.SByte         :
				case DataType.Byte          : StringBuilder.Append("SmallInt");       break;
				case DataType.Money         : StringBuilder.Append("money");          break;
				case DataType.SmallMoney    : StringBuilder.Append("Decimal(10,4)");  break;
				case DataType.DateTime2     :
				case DataType.SmallDateTime :
				case DataType.DateTime      : StringBuilder.Append("TimeStamp");      break;
				case DataType.DateTimeOffset: StringBuilder.Append("TimeStampTZ");    break;
				case DataType.Boolean       : StringBuilder.Append("Boolean");        break;
				case DataType.NVarChar      :
					StringBuilder.Append("VarChar");
					if (type.Length > 0)
						StringBuilder.Append('(').Append(type.Length.Value.ToString(NumberFormatInfo.InvariantInfo)).Append(')');
					break;
				case DataType.Json           : StringBuilder.Append("json");           break;
				case DataType.BinaryJson     : StringBuilder.Append("jsonb");          break;
				case DataType.Guid           : StringBuilder.Append("uuid");           break;
				case DataType.VarBinary      : StringBuilder.Append("bytea");          break;
				case DataType.BitArray       :
					if (type.Length == 1)
						StringBuilder.Append("bit");
					if (type.Length > 1)
						StringBuilder.Append("bit(").Append(type.Length.Value.ToString(NumberFormatInfo.InvariantInfo)).Append(')');
					else
						StringBuilder.Append("bit varying");
					break;
				case DataType.NChar          :
					StringBuilder.Append("character");
					if (type.Length > 1) // this is correct condition
						StringBuilder.Append('(').Append(type.Length.Value.ToString(NumberFormatInfo.InvariantInfo)).Append(')');
					break;
				case DataType.Udt            :
					if (type.Type != null)
					{
						var udtType = type.Type.ToNullableUnderlying();

						if      (udtType == _provider.NpgsqlPointType)    StringBuilder.Append("point");
						else if (udtType == _provider.NpgsqlLineType)     StringBuilder.Append("line");
						else if (udtType == _provider.NpgsqlBoxType)      StringBuilder.Append("box");
						else if (udtType == _provider.NpgsqlLSegType)     StringBuilder.Append("lseg");
						else if (udtType == _provider.NpgsqlCircleType)   StringBuilder.Append("circle");
						else if (udtType == _provider.NpgsqlPolygonType)  StringBuilder.Append("polygon");
						else if (udtType == _provider.NpgsqlPathType)     StringBuilder.Append("path");
						else if (udtType == _provider.NpgsqlIntervalType) StringBuilder.Append("interval");
						else if (udtType == _provider.NpgsqlDateType)     StringBuilder.Append("date");
						else if (udtType == _provider.NpgsqlDateTimeType) StringBuilder.Append("timestamp");
						else if (udtType == typeof(IPAddress))            StringBuilder.Append("inet");
						else if (udtType == typeof(PhysicalAddress)
							&& !_provider.HasMacAddr8)                    StringBuilder.Append("macaddr");
						else                                              base.BuildDataType(type, createDbType);
					}
					else
						base.BuildDataType(type, createDbType);

					break;

				default                      : base.BuildDataType(type, createDbType); break;
			}
		}

		protected override void BuildFromClause(SqlStatement statement, SelectQuery selectQuery)
		{
			if (!statement.IsUpdate())
				base.BuildFromClause(statement, selectQuery);
		}

		protected sealed override bool IsReserved(string word)
		{
			return ReservedWords.IsReserved(word, ProviderName.PostgreSQL);
		}

		public static PostgreSQLIdentifierQuoteMode IdentifierQuoteMode = PostgreSQLIdentifierQuoteMode.Auto;

		public override object Convert(object value, ConvertType convertType)
		{
			switch (convertType)
			{
				case ConvertType.NameToQueryField:
				case ConvertType.NameToQueryFieldAlias:
				case ConvertType.NameToQueryTable:
				case ConvertType.NameToQueryTableAlias:
				case ConvertType.NameToDatabase:
				case ConvertType.NameToSchema:
					if (value != null && IdentifierQuoteMode != PostgreSQLIdentifierQuoteMode.None)
					{
						var name = value.ToString();

						if (name.Length > 0 && name[0] == '"')
							return name;

						if (IdentifierQuoteMode == PostgreSQLIdentifierQuoteMode.Quote)
							return '"' + name + '"';

						if (IsReserved(name))
							return '"' + name + '"';

						if (name.Any(c => char.IsWhiteSpace(c) || IdentifierQuoteMode == PostgreSQLIdentifierQuoteMode.Auto && char.IsUpper(c)))
							return '"' + name + '"';
					}

					break;

				case ConvertType.NameToQueryParameter:
				case ConvertType.NameToCommandParameter:
				case ConvertType.NameToSprocParameter:
					return ":" + value;

				case ConvertType.SprocParameterToName:
					if (value != null)
					{
						var str = value.ToString();
						return (str.Length > 0 && str[0] == ':')? str.Substring(1): str;
					}

					break;
			}

			return value;
		}

		protected override void BuildInsertOrUpdateQuery(SqlInsertOrUpdateStatement insertOrUpdate)
		{
			BuildInsertQuery(insertOrUpdate, insertOrUpdate.Insert, true);

			AppendIndent();
			StringBuilder.Append("ON CONFLICT (");

			var firstKey = true;
			foreach (var expr in insertOrUpdate.Update.Keys)
			{
				if (!firstKey)
					StringBuilder.Append(',');
				firstKey = false;

				BuildExpression(expr.Column, false, true);
			}

			if (insertOrUpdate.Update.Items.Count > 0)
			{
				StringBuilder.AppendLine(") DO UPDATE SET");

				Indent++;

				var first = true;

				foreach (var expr in insertOrUpdate.Update.Items)
				{
					if (!first)
						StringBuilder.Append(',').AppendLine();
					first = false;

					AppendIndent();
					BuildExpression(expr.Column, false, true);
					StringBuilder.Append(" = ");
					BuildExpression(expr.Expression, true, true);
				}

				Indent--;

				StringBuilder.AppendLine();
			}
			else
			{
				StringBuilder.AppendLine(") DO NOTHING");
			}
		}

		public override ISqlExpression GetIdentityExpression(SqlTable table)
		{
			if (!table.SequenceAttributes.IsNullOrEmpty())
			{
				var attr = GetSequenceNameAttribute(table, false);

				if (attr != null)
				{
					var name     = Convert(attr.SequenceName, ConvertType.NameToQueryTable).ToString();
					var database = GetTableDatabaseName(table);
					var schema   = attr.Schema != null
						? Convert(attr.Schema, ConvertType.NameToSchema).ToString()
						: GetTableSchemaName(table);

					var sb = new StringBuilder();
					sb.Append("nextval(");
					ValueToSqlConverter.Convert(sb, BuildTableName(new StringBuilder(), database, schema, name).ToString());
					sb.Append(")");
					return new SqlExpression(sb.ToString(), Precedence.Primary);
				}
			}

			return base.GetIdentityExpression(table);
		}

		protected override void BuildCreateTableFieldType(SqlField field)
		{
			if (field.IsIdentity)
			{
				if (field.DataType == DataType.Int16)
				{
					StringBuilder.Append("SMALLSERIAL");
					return;
				}

				if (field.DataType == DataType.Int32)
				{
					StringBuilder.Append("SERIAL");
					return;
				}

				if (field.DataType == DataType.Int64)
				{
					StringBuilder.Append("BIGSERIAL");
					return;
				}
			}

			base.BuildCreateTableFieldType(field);
		}

		protected override bool BuildJoinType(SqlJoinedTable join)
		{
			switch (join.JoinType)
			{
				case JoinType.CrossApply : StringBuilder.Append("INNER JOIN LATERAL "); return true;
				case JoinType.OuterApply : StringBuilder.Append("LEFT JOIN LATERAL ");  return true;
			}

			return base.BuildJoinType(join);
		}

		public override StringBuilder BuildTableName(StringBuilder sb, string database, string schema, string table)
		{
			if (database != null && database.Length == 0) database = null;
			if (schema   != null && schema.  Length == 0) schema   = null;

			// "db..table" syntax not supported and postgresql doesn't support database name, if it is not current database
			// so we can clear database name to avoid error from server
			if (database != null && schema == null)
				database = null;

			return base.BuildTableName(sb, database, schema, table);
		}

		protected override string GetProviderTypeName(IDbDataParameter parameter)
		{
			dynamic p = parameter;
			return p.NpgsqlDbType.ToString();
		}

		protected override void BuildTruncateTableStatement(SqlTruncateTableStatement truncateTable)
		{
			var table = truncateTable.Table;

			AppendIndent();
			StringBuilder.Append("TRUNCATE TABLE ");
			BuildPhysicalTable(table, null);

			if (truncateTable.Table.Fields.Values.Any(f => f.IsIdentity))
			{
				if (truncateTable.ResetIdentity)
					StringBuilder.Append(" RESTART IDENTITY");
				else
					StringBuilder.Append(" CONTINUE IDENTITY");
			}

			StringBuilder.AppendLine();
		}

		protected override void BuildDropTableStatement(SqlDropTableStatement dropTable)
		{
			BuildDropTableStatementIfExists(dropTable);
		}
	}
}
>>>>>>> 5e26fa16
<|MERGE_RESOLUTION|>--- conflicted
+++ resolved
@@ -1,4 +1,3 @@
-<<<<<<< HEAD
 ﻿using System;
 using System.Data;
 using System.Linq;
@@ -341,343 +340,4 @@
 			throw new LinqToDBException($"{Name} provider doesn't support SQL MERGE statement");
 		}
 	}
-}
-=======
-﻿using System;
-using System.Data;
-using System.Linq;
-using System.Text;
-using System.Net;
-using System.Net.NetworkInformation;
-
-namespace LinqToDB.DataProvider.PostgreSQL
-{
-	using Common;
-	using SqlQuery;
-	using SqlProvider;
-	using System.Globalization;
-	using LinqToDB.Extensions;
-
-	public class PostgreSQLSqlBuilder : BasicSqlBuilder
-	{
-		private readonly PostgreSQLDataProvider _provider;
-		public PostgreSQLSqlBuilder(PostgreSQLDataProvider provider, ISqlOptimizer sqlOptimizer, SqlProviderFlags sqlProviderFlags, ValueToSqlConverter valueToSqlConverter)
-			: this(sqlOptimizer, sqlProviderFlags, valueToSqlConverter)
-		{
-			_provider = provider;
-		}
-
-		// used by linq service
-		public PostgreSQLSqlBuilder(ISqlOptimizer sqlOptimizer, SqlProviderFlags sqlProviderFlags, ValueToSqlConverter valueToSqlConverter)
-			: base(sqlOptimizer, sqlProviderFlags, valueToSqlConverter)
-		{
-		}
-
-		protected override bool IsRecursiveCteKeywordRequired => true;
-
-		protected override void BuildGetIdentity(SqlInsertClause insertClause)
-		{
-			var identityField = insertClause.Into.GetIdentityField();
-
-			if (identityField == null)
-				throw new SqlException("Identity field must be defined for '{0}'.", insertClause.Into.Name);
-
-			AppendIndent().AppendLine("RETURNING ");
-			AppendIndent().Append("\t");
-			BuildExpression(identityField, false, true);
-			StringBuilder.AppendLine();
-		}
-
-		protected override ISqlBuilder CreateSqlBuilder()
-		{
-			return new PostgreSQLSqlBuilder(_provider, SqlOptimizer, SqlProviderFlags, ValueToSqlConverter);
-		}
-
-		protected override string LimitFormat(SelectQuery selectQuery)
-		{
-			return "LIMIT {0}";
-		}
-
-		protected override string OffsetFormat(SelectQuery selectQuery)
-		{
-			return "OFFSET {0} ";
-		}
-
-		protected override void BuildDataType(SqlDataType type, bool createDbType)
-		{
-			switch (type.DataType)
-			{
-				case DataType.SByte         :
-				case DataType.Byte          : StringBuilder.Append("SmallInt");       break;
-				case DataType.Money         : StringBuilder.Append("money");          break;
-				case DataType.SmallMoney    : StringBuilder.Append("Decimal(10,4)");  break;
-				case DataType.DateTime2     :
-				case DataType.SmallDateTime :
-				case DataType.DateTime      : StringBuilder.Append("TimeStamp");      break;
-				case DataType.DateTimeOffset: StringBuilder.Append("TimeStampTZ");    break;
-				case DataType.Boolean       : StringBuilder.Append("Boolean");        break;
-				case DataType.NVarChar      :
-					StringBuilder.Append("VarChar");
-					if (type.Length > 0)
-						StringBuilder.Append('(').Append(type.Length.Value.ToString(NumberFormatInfo.InvariantInfo)).Append(')');
-					break;
-				case DataType.Json           : StringBuilder.Append("json");           break;
-				case DataType.BinaryJson     : StringBuilder.Append("jsonb");          break;
-				case DataType.Guid           : StringBuilder.Append("uuid");           break;
-				case DataType.VarBinary      : StringBuilder.Append("bytea");          break;
-				case DataType.BitArray       :
-					if (type.Length == 1)
-						StringBuilder.Append("bit");
-					if (type.Length > 1)
-						StringBuilder.Append("bit(").Append(type.Length.Value.ToString(NumberFormatInfo.InvariantInfo)).Append(')');
-					else
-						StringBuilder.Append("bit varying");
-					break;
-				case DataType.NChar          :
-					StringBuilder.Append("character");
-					if (type.Length > 1) // this is correct condition
-						StringBuilder.Append('(').Append(type.Length.Value.ToString(NumberFormatInfo.InvariantInfo)).Append(')');
-					break;
-				case DataType.Udt            :
-					if (type.Type != null)
-					{
-						var udtType = type.Type.ToNullableUnderlying();
-
-						if      (udtType == _provider.NpgsqlPointType)    StringBuilder.Append("point");
-						else if (udtType == _provider.NpgsqlLineType)     StringBuilder.Append("line");
-						else if (udtType == _provider.NpgsqlBoxType)      StringBuilder.Append("box");
-						else if (udtType == _provider.NpgsqlLSegType)     StringBuilder.Append("lseg");
-						else if (udtType == _provider.NpgsqlCircleType)   StringBuilder.Append("circle");
-						else if (udtType == _provider.NpgsqlPolygonType)  StringBuilder.Append("polygon");
-						else if (udtType == _provider.NpgsqlPathType)     StringBuilder.Append("path");
-						else if (udtType == _provider.NpgsqlIntervalType) StringBuilder.Append("interval");
-						else if (udtType == _provider.NpgsqlDateType)     StringBuilder.Append("date");
-						else if (udtType == _provider.NpgsqlDateTimeType) StringBuilder.Append("timestamp");
-						else if (udtType == typeof(IPAddress))            StringBuilder.Append("inet");
-						else if (udtType == typeof(PhysicalAddress)
-							&& !_provider.HasMacAddr8)                    StringBuilder.Append("macaddr");
-						else                                              base.BuildDataType(type, createDbType);
-					}
-					else
-						base.BuildDataType(type, createDbType);
-
-					break;
-
-				default                      : base.BuildDataType(type, createDbType); break;
-			}
-		}
-
-		protected override void BuildFromClause(SqlStatement statement, SelectQuery selectQuery)
-		{
-			if (!statement.IsUpdate())
-				base.BuildFromClause(statement, selectQuery);
-		}
-
-		protected sealed override bool IsReserved(string word)
-		{
-			return ReservedWords.IsReserved(word, ProviderName.PostgreSQL);
-		}
-
-		public static PostgreSQLIdentifierQuoteMode IdentifierQuoteMode = PostgreSQLIdentifierQuoteMode.Auto;
-
-		public override object Convert(object value, ConvertType convertType)
-		{
-			switch (convertType)
-			{
-				case ConvertType.NameToQueryField:
-				case ConvertType.NameToQueryFieldAlias:
-				case ConvertType.NameToQueryTable:
-				case ConvertType.NameToQueryTableAlias:
-				case ConvertType.NameToDatabase:
-				case ConvertType.NameToSchema:
-					if (value != null && IdentifierQuoteMode != PostgreSQLIdentifierQuoteMode.None)
-					{
-						var name = value.ToString();
-
-						if (name.Length > 0 && name[0] == '"')
-							return name;
-
-						if (IdentifierQuoteMode == PostgreSQLIdentifierQuoteMode.Quote)
-							return '"' + name + '"';
-
-						if (IsReserved(name))
-							return '"' + name + '"';
-
-						if (name.Any(c => char.IsWhiteSpace(c) || IdentifierQuoteMode == PostgreSQLIdentifierQuoteMode.Auto && char.IsUpper(c)))
-							return '"' + name + '"';
-					}
-
-					break;
-
-				case ConvertType.NameToQueryParameter:
-				case ConvertType.NameToCommandParameter:
-				case ConvertType.NameToSprocParameter:
-					return ":" + value;
-
-				case ConvertType.SprocParameterToName:
-					if (value != null)
-					{
-						var str = value.ToString();
-						return (str.Length > 0 && str[0] == ':')? str.Substring(1): str;
-					}
-
-					break;
-			}
-
-			return value;
-		}
-
-		protected override void BuildInsertOrUpdateQuery(SqlInsertOrUpdateStatement insertOrUpdate)
-		{
-			BuildInsertQuery(insertOrUpdate, insertOrUpdate.Insert, true);
-
-			AppendIndent();
-			StringBuilder.Append("ON CONFLICT (");
-
-			var firstKey = true;
-			foreach (var expr in insertOrUpdate.Update.Keys)
-			{
-				if (!firstKey)
-					StringBuilder.Append(',');
-				firstKey = false;
-
-				BuildExpression(expr.Column, false, true);
-			}
-
-			if (insertOrUpdate.Update.Items.Count > 0)
-			{
-				StringBuilder.AppendLine(") DO UPDATE SET");
-
-				Indent++;
-
-				var first = true;
-
-				foreach (var expr in insertOrUpdate.Update.Items)
-				{
-					if (!first)
-						StringBuilder.Append(',').AppendLine();
-					first = false;
-
-					AppendIndent();
-					BuildExpression(expr.Column, false, true);
-					StringBuilder.Append(" = ");
-					BuildExpression(expr.Expression, true, true);
-				}
-
-				Indent--;
-
-				StringBuilder.AppendLine();
-			}
-			else
-			{
-				StringBuilder.AppendLine(") DO NOTHING");
-			}
-		}
-
-		public override ISqlExpression GetIdentityExpression(SqlTable table)
-		{
-			if (!table.SequenceAttributes.IsNullOrEmpty())
-			{
-				var attr = GetSequenceNameAttribute(table, false);
-
-				if (attr != null)
-				{
-					var name     = Convert(attr.SequenceName, ConvertType.NameToQueryTable).ToString();
-					var database = GetTableDatabaseName(table);
-					var schema   = attr.Schema != null
-						? Convert(attr.Schema, ConvertType.NameToSchema).ToString()
-						: GetTableSchemaName(table);
-
-					var sb = new StringBuilder();
-					sb.Append("nextval(");
-					ValueToSqlConverter.Convert(sb, BuildTableName(new StringBuilder(), database, schema, name).ToString());
-					sb.Append(")");
-					return new SqlExpression(sb.ToString(), Precedence.Primary);
-				}
-			}
-
-			return base.GetIdentityExpression(table);
-		}
-
-		protected override void BuildCreateTableFieldType(SqlField field)
-		{
-			if (field.IsIdentity)
-			{
-				if (field.DataType == DataType.Int16)
-				{
-					StringBuilder.Append("SMALLSERIAL");
-					return;
-				}
-
-				if (field.DataType == DataType.Int32)
-				{
-					StringBuilder.Append("SERIAL");
-					return;
-				}
-
-				if (field.DataType == DataType.Int64)
-				{
-					StringBuilder.Append("BIGSERIAL");
-					return;
-				}
-			}
-
-			base.BuildCreateTableFieldType(field);
-		}
-
-		protected override bool BuildJoinType(SqlJoinedTable join)
-		{
-			switch (join.JoinType)
-			{
-				case JoinType.CrossApply : StringBuilder.Append("INNER JOIN LATERAL "); return true;
-				case JoinType.OuterApply : StringBuilder.Append("LEFT JOIN LATERAL ");  return true;
-			}
-
-			return base.BuildJoinType(join);
-		}
-
-		public override StringBuilder BuildTableName(StringBuilder sb, string database, string schema, string table)
-		{
-			if (database != null && database.Length == 0) database = null;
-			if (schema   != null && schema.  Length == 0) schema   = null;
-
-			// "db..table" syntax not supported and postgresql doesn't support database name, if it is not current database
-			// so we can clear database name to avoid error from server
-			if (database != null && schema == null)
-				database = null;
-
-			return base.BuildTableName(sb, database, schema, table);
-		}
-
-		protected override string GetProviderTypeName(IDbDataParameter parameter)
-		{
-			dynamic p = parameter;
-			return p.NpgsqlDbType.ToString();
-		}
-
-		protected override void BuildTruncateTableStatement(SqlTruncateTableStatement truncateTable)
-		{
-			var table = truncateTable.Table;
-
-			AppendIndent();
-			StringBuilder.Append("TRUNCATE TABLE ");
-			BuildPhysicalTable(table, null);
-
-			if (truncateTable.Table.Fields.Values.Any(f => f.IsIdentity))
-			{
-				if (truncateTable.ResetIdentity)
-					StringBuilder.Append(" RESTART IDENTITY");
-				else
-					StringBuilder.Append(" CONTINUE IDENTITY");
-			}
-
-			StringBuilder.AppendLine();
-		}
-
-		protected override void BuildDropTableStatement(SqlDropTableStatement dropTable)
-		{
-			BuildDropTableStatementIfExists(dropTable);
-		}
-	}
-}
->>>>>>> 5e26fa16
+}