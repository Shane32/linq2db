<<<<<<< HEAD
﻿using System;
using System.Data;
using System.Data.Common;
using System.Linq.Expressions;

namespace LinqToDB.DataProvider
{
	using Configuration;
	using Extensions;
	using LinqToDB.Common;
	using Mapping;

	public abstract class DynamicDataProviderBase : DataProviderBase
	{
		protected DynamicDataProviderBase(string name, MappingSchema mappingSchema)
			: base(name, mappingSchema)
		{
		}

		protected abstract string ConnectionTypeName { get; }
		protected abstract string DataReaderTypeName { get; }

		protected static readonly object SyncRoot = new object();

		protected abstract void OnConnectionTypeCreated(Type connectionType);

		protected void EnsureConnection()
		{
			GetConnectionType();
		}

		volatile Type _connectionType;

		protected virtual Type GetConnectionType()
		{
			if (_connectionType == null)
				lock (SyncRoot)
					if (_connectionType == null)
					{
						var connectionType = Type.GetType(ConnectionTypeName, true);

						OnConnectionTypeCreated(connectionType);

						_connectionType = connectionType;
					}

			return _connectionType;
		}

		public override bool IsCompatibleConnection(IDbConnection connection)
		{
			return GetConnectionType().IsSameOrParentOf(Proxy.GetUnderlyingObject((DbConnection)connection).GetType());
		}

		private         Type _dataReaderType;
		public override Type  DataReaderType => _dataReaderType ?? (_dataReaderType = Type.GetType(DataReaderTypeName, true));

		Func<string,IDbConnection> _createConnection;

		protected override IDbConnection CreateConnectionInternal(string connectionString)
		{
			if (_createConnection == null)
			{
				var l = CreateConnectionExpression(GetConnectionType());
				_createConnection = l.CompileExpression();
			}

			return _createConnection(connectionString);
		}

		public static Expression<Func<string,IDbConnection>> CreateConnectionExpression(Type connectionType)
		{
			var p = Expression.Parameter(typeof(string));
			var l = Expression.Lambda<Func<string,IDbConnection>>(
				Expression.New(connectionType.GetConstructorEx(new[] { typeof(string) }), p),
				p);

			return l;
		}

		#region Expression Helpers

		protected Action<IDbDataParameter> GetSetParameter(
			Type connectionType,
			string parameterTypeName, string propertyName, Type dbType, string valueName)
		{
			var pType = connectionType.AssemblyEx().GetType(parameterTypeName.Contains(".") ? parameterTypeName : connectionType.Namespace + "." + parameterTypeName, true);
			var value = Enum.Parse(dbType, valueName);

			var p = Expression.Parameter(typeof(IDbDataParameter));
			var l = Expression.Lambda<Action<IDbDataParameter>>(
				Expression.Assign(
					Expression.PropertyOrField(
						Expression.Convert(p, pType),
						propertyName),
					Expression.Constant(value)),
				p);

			return l.CompileExpression();
		}

		protected Action<IDbDataParameter> GetSetParameter(
			Type connectionType,
			string parameterTypeName, string propertyName, string dbTypeName, string valueName)
		{
			var dbType = connectionType.AssemblyEx().GetType(dbTypeName.Contains(".") ? dbTypeName : connectionType.Namespace + "." + dbTypeName, true);
			return GetSetParameter(connectionType, parameterTypeName, propertyName, dbType, valueName);
		}

		protected Func<IDbDataParameter,bool> IsGetParameter(
			Type connectionType,
			//   ((FbParameter)parameter).   FbDbType =           FbDbType.          TimeStamp;
			string parameterTypeName, string propertyName, string dbTypeName, string valueName)
		{
			var pType  = connectionType.AssemblyEx().GetType(parameterTypeName.Contains(".") ? parameterTypeName : connectionType.Namespace + "." + parameterTypeName, true);
			var dbType = connectionType.AssemblyEx().GetType(dbTypeName.       Contains(".") ? dbTypeName        : connectionType.Namespace + "." + dbTypeName,        true);
			var value  = Enum.Parse(dbType, valueName);

			var p = Expression.Parameter(typeof(IDbDataParameter));
			var l = Expression.Lambda<Func<IDbDataParameter,bool>>(
				Expression.Equal(
					Expression.PropertyOrField(
						Expression.Convert(p, pType),
						propertyName),
					Expression.Constant(value)),
				p);

			return l.CompileExpression();
		}

		// SetField<IfxDataReader,Int64>("BIGINT", (r,i) => r.GetBigInt(i));
		//
		// protected void SetField<TP,T>(string dataTypeName, Expression<Func<TP,int,T>> expr)
		// {
		//     ReaderExpressions[new ReaderInfo { FieldType = typeof(T), DataTypeName = dataTypeName }] = expr;
		// }
		protected void SetField(Type fieldType, string dataTypeName, string methodName)
		{
			var dataReaderParameter = Expression.Parameter(DataReaderType, "r");
			var indexParameter      = Expression.Parameter(typeof(int),    "i");

			ReaderExpressions[new ReaderInfo { FieldType = fieldType, DataTypeName = dataTypeName }] =
				Expression.Lambda(
					Expression.Call(dataReaderParameter, methodName, null, indexParameter),
					dataReaderParameter,
					indexParameter);
		}

		// SetProviderField<MySqlDataReader,MySqlDecimal> ((r,i) => r.GetMySqlDecimal (i));
		//
		// protected void SetProviderField<TP,T>(Expression<Func<TP,int,T>> expr)
		// {
		//     ReaderExpressions[new ReaderInfo { ProviderFieldType = typeof(T) }] = expr;
		// }
		protected void SetProviderField(Type fieldType, string methodName)
		{
			var dataReaderParameter = Expression.Parameter(DataReaderType, "r");
			var indexParameter      = Expression.Parameter(typeof(int),    "i");

			ReaderExpressions[new ReaderInfo { ProviderFieldType = fieldType }] =
				Expression.Lambda(
					Expression.Call(dataReaderParameter, methodName, null, indexParameter),
					dataReaderParameter,
					indexParameter);
		}

		// SetToTypeField<MySqlDataReader,MySqlDecimal> ((r,i) => r.GetMySqlDecimal (i));
		//
		// protected void SetToTypeField<TP,T>(Expression<Func<TP,int,T>> expr)
		// {
		//     ReaderExpressions[new ReaderInfo { ToType = typeof(T) }] = expr;
		// }
		protected void SetToTypeField(Type toType, string methodName)
		{
			var dataReaderParameter = Expression.Parameter(DataReaderType, "r");
			var indexParameter      = Expression.Parameter(typeof(int),    "i");

			ReaderExpressions[new ReaderInfo { ToType = toType }] =
				Expression.Lambda(
					Expression.Call(dataReaderParameter, methodName, null, indexParameter),
					dataReaderParameter,
					indexParameter);
		}

		// SetProviderField<OracleDataReader,OracleBFile,OracleBFile>((r,i) => r.GetOracleBFile(i));
		//
		// protected void SetProviderField<TP,T,TS>(Expression<Func<TP,int,T>> expr)
		// {
		//     ReaderExpressions[new ReaderInfo { ToType = typeof(T), ProviderFieldType = typeof(TS) }] = expr;
		// }
		protected void SetProviderField(Type toType, Type fieldType, string methodName)
		{
			var dataReaderParameter = Expression.Parameter(DataReaderType, "r");
			var indexParameter      = Expression.Parameter(typeof(int),    "i");
			var methodCall          = Expression.Call(dataReaderParameter, methodName, null, indexParameter) as Expression;

			if (methodCall.Type != toType)
				methodCall = Expression.Convert(methodCall, toType);

			ReaderExpressions[new ReaderInfo { ToType = toType, ProviderFieldType = fieldType }] =
				Expression.Lambda(methodCall, dataReaderParameter, indexParameter);
		}

		#endregion
	}
}
=======
﻿using System;
using System.Data;
using System.Data.Common;
using System.Linq;
using System.Linq.Expressions;

namespace LinqToDB.DataProvider
{
	using Configuration;
	using Extensions;
	using Mapping;

	public abstract class DynamicDataProviderBase : DataProviderBase
	{
		protected DynamicDataProviderBase(string name, MappingSchema mappingSchema)
			: base(name, mappingSchema)
		{
		}

		protected abstract string ConnectionTypeName { get; }
		protected abstract string DataReaderTypeName { get; }

		protected static readonly object SyncRoot = new object();

		protected abstract void OnConnectionTypeCreated(Type connectionType);

		protected void EnsureConnection()
		{
			GetConnectionType();
		}

		volatile Type _connectionType;

		public override bool IsCompatibleConnection(IDbConnection connection)
		{
			return GetConnectionType().IsSameOrParentOf(Proxy.GetUnderlyingObject((DbConnection)connection).GetType());
		}

		private         Type _dataReaderType;

		// DbProviderFactories supported added to netcoreapp2.1/netstandard2.1, but we don't build those targets yet
#if NETSTANDARD1_6 || NETSTANDARD2_0
		public override Type DataReaderType => _dataReaderType ?? (_dataReaderType = Type.GetType(DataReaderTypeName, true));

		protected internal virtual Type GetConnectionType()
		{
			if (_connectionType == null)
				lock (SyncRoot)
					if (_connectionType == null)
					{
						var connectionType = Type.GetType(ConnectionTypeName, true);

						OnConnectionTypeCreated(connectionType);

						_connectionType = connectionType;
					}

			return _connectionType;
		}
#else
		public virtual string DbFactoryProviderName => null;

		public override Type DataReaderType
		{
			get
			{
				if (_dataReaderType != null)
					return _dataReaderType;

				if (DbFactoryProviderName == null)
					return _dataReaderType = Type.GetType(DataReaderTypeName, true);

				_dataReaderType = Type.GetType(DataReaderTypeName, false);

				if (_dataReaderType == null)
				{
					var assembly = DbProviderFactories.GetFactory(DbFactoryProviderName).GetType().Assembly;

					var idx = 0;
					var dataReaderTypeName = (idx = DataReaderTypeName.IndexOf(',')) != -1 ? DataReaderTypeName.Substring(0, idx) : DataReaderTypeName;
					_dataReaderType = assembly.GetType(dataReaderTypeName, true);
				}

				return _dataReaderType;
			}
		}

		protected internal virtual Type GetConnectionType()
		{
			if (_connectionType == null)
				lock (SyncRoot)
					if (_connectionType == null)
					{
						Type connectionType;

						if (DbFactoryProviderName == null)
							connectionType = Type.GetType(ConnectionTypeName, true);
						else
						{
							connectionType = Type.GetType(ConnectionTypeName, false);

							if (connectionType == null)
								using (var db = DbProviderFactories.GetFactory(DbFactoryProviderName).CreateConnection())
									connectionType = db.GetType();
						}

						OnConnectionTypeCreated(connectionType);

						_connectionType = connectionType;
					}

			return _connectionType;
		}
#endif

		Func<string,IDbConnection> _createConnection;

		protected override IDbConnection CreateConnectionInternal(string connectionString)
		{
			if (_createConnection == null)
			{
				var l = CreateConnectionExpression(GetConnectionType());
				_createConnection = l.Compile();
			}

			return _createConnection(connectionString);
		}

		public static Expression<Func<string,IDbConnection>> CreateConnectionExpression(Type connectionType)
		{
			var p = Expression.Parameter(typeof(string));
			var l = Expression.Lambda<Func<string,IDbConnection>>(
				Expression.New(connectionType.GetConstructorEx(new[] { typeof(string) }), p),
				p);

			return l;
		}

		#region Expression Helpers

		protected Action<IDbDataParameter, TResult> GetSetParameter<TResult>(
			Type connectionType,
			string parameterTypeName, string propertyName, Type dbType)
		{
			var pType = connectionType.AssemblyEx().GetType(parameterTypeName.Contains(".") ? parameterTypeName : connectionType.Namespace + "." + parameterTypeName, true);

			var p = Expression.Parameter(typeof(IDbDataParameter));
			var v = Expression.Parameter(typeof(TResult));
			var l = Expression.Lambda<Action<IDbDataParameter, TResult>>(
				Expression.Assign(
					Expression.PropertyOrField(
						Expression.Convert(p, pType),
						propertyName),
					Expression.Convert(v, dbType)),
				p, v);

			return l.Compile();
		}

		protected Action<IDbDataParameter> GetSetParameter(
			Type connectionType,
			string parameterTypeName, string propertyName, Type dbType, string valueName)
		{
			var pType = connectionType.AssemblyEx().GetType(parameterTypeName.Contains(".") ? parameterTypeName : connectionType.Namespace + "." + parameterTypeName, true);
			var value = Enum.Parse(dbType, valueName);

			var p = Expression.Parameter(typeof(IDbDataParameter));
			var l = Expression.Lambda<Action<IDbDataParameter>>(
				Expression.Assign(
					Expression.PropertyOrField(
						Expression.Convert(p, pType),
						propertyName),
					Expression.Constant(value)),
				p);

			return l.Compile();
		}

		protected Action<IDbDataParameter> GetSetParameter(
			Type connectionType,
			string parameterTypeName, string propertyName, string dbTypeName, string valueName)
		{
			var dbType = connectionType.AssemblyEx().GetType(dbTypeName.Contains(".") ? dbTypeName : connectionType.Namespace + "." + dbTypeName, true);
			return GetSetParameter(connectionType, parameterTypeName, propertyName, dbType, valueName);
		}

		protected Func<IDbDataParameter,bool> IsGetParameter(
			Type connectionType,
			//   ((FbParameter)parameter).   FbDbType =           FbDbType.          TimeStamp;
			string parameterTypeName, string propertyName, string dbTypeName, string valueName)
		{
			var pType  = connectionType.AssemblyEx().GetType(parameterTypeName.Contains(".") ? parameterTypeName : connectionType.Namespace + "." + parameterTypeName, true);
			var dbType = connectionType.AssemblyEx().GetType(dbTypeName.       Contains(".") ? dbTypeName        : connectionType.Namespace + "." + dbTypeName,        true);
			var value  = Enum.Parse(dbType, valueName);

			var p = Expression.Parameter(typeof(IDbDataParameter));
			var l = Expression.Lambda<Func<IDbDataParameter,bool>>(
				Expression.Equal(
					Expression.PropertyOrField(
						Expression.Convert(p, pType),
						propertyName),
					Expression.Constant(value)),
				p);

			return l.Compile();
		}

		// SetField<IfxDataReader,Int64>("BIGINT", (r,i) => r.GetBigInt(i));
		//
		// protected void SetField<TP,T>(string dataTypeName, Expression<Func<TP,int,T>> expr)
		// {
		//     ReaderExpressions[new ReaderInfo { FieldType = typeof(T), DataTypeName = dataTypeName }] = expr;
		// }
		protected bool SetField(Type fieldType, string dataTypeName, string methodName, bool throwException = true)
		{
			var dataReaderParameter = Expression.Parameter(DataReaderType, "r");
			var indexParameter      = Expression.Parameter(typeof(int),    "i");

			MethodCallExpression call;

			if (throwException)
			{
				call = Expression.Call(dataReaderParameter, methodName, null, indexParameter);
			}
			else
			{
				var methodInfo = DataReaderType.GetMethodsEx().FirstOrDefault(m => m.Name == methodName);

				if (methodInfo == null)
					return false;

				call = Expression.Call(dataReaderParameter, methodInfo, indexParameter);
			}

			ReaderExpressions[new ReaderInfo { FieldType = fieldType, DataTypeName = dataTypeName }] =
				Expression.Lambda(
					call,
					dataReaderParameter,
					indexParameter);

			return true;
		}

		// SetProviderField<MySqlDataReader,MySqlDecimal> ((r,i) => r.GetMySqlDecimal (i));
		//
		// protected void SetProviderField<TP,T>(Expression<Func<TP,int,T>> expr)
		// {
		//     ReaderExpressions[new ReaderInfo { ProviderFieldType = typeof(T) }] = expr;
		// }
		protected void SetProviderField(Type fieldType, string methodName)
		{
			var dataReaderParameter = Expression.Parameter(DataReaderType, "r");
			var indexParameter      = Expression.Parameter(typeof(int),    "i");

			ReaderExpressions[new ReaderInfo { ProviderFieldType = fieldType }] =
				Expression.Lambda(
					Expression.Call(dataReaderParameter, methodName, null, indexParameter),
					dataReaderParameter,
					indexParameter);
		}

		// SetToTypeField<MySqlDataReader,MySqlDecimal> ((r,i) => r.GetMySqlDecimal (i));
		//
		// protected void SetToTypeField<TP,T>(Expression<Func<TP,int,T>> expr)
		// {
		//     ReaderExpressions[new ReaderInfo { ToType = typeof(T) }] = expr;
		// }
		protected void SetToTypeField(Type toType, string methodName)
		{
			var dataReaderParameter = Expression.Parameter(DataReaderType, "r");
			var indexParameter      = Expression.Parameter(typeof(int),    "i");

			ReaderExpressions[new ReaderInfo { ToType = toType }] =
				Expression.Lambda(
					Expression.Call(dataReaderParameter, methodName, null, indexParameter),
					dataReaderParameter,
					indexParameter);
		}

		// SetProviderField<OracleDataReader,OracleBFile,OracleBFile>((r,i) => r.GetOracleBFile(i));
		//
		// protected void SetProviderField<TP,T,TS>(Expression<Func<TP,int,T>> expr)
		// {
		//     ReaderExpressions[new ReaderInfo { ToType = typeof(T), ProviderFieldType = typeof(TS) }] = expr;
		// }
		protected bool SetProviderField(Type toType, Type fieldType, string methodName, bool throwException = true)
		{
			var dataReaderParameter = Expression.Parameter(DataReaderType, "r");
			var indexParameter      = Expression.Parameter(typeof(int),    "i");

			Expression methodCall;

			if (throwException)
			{
				methodCall = Expression.Call(dataReaderParameter, methodName, null, indexParameter);
			}
			else
			{
				var methodInfo = DataReaderType.GetMethodsEx().FirstOrDefault(m => m.Name == methodName);

				if (methodInfo == null)
					return false;

				methodCall = Expression.Call(dataReaderParameter, methodInfo, indexParameter);
			}

			if (methodCall.Type != toType)
				methodCall = Expression.Convert(methodCall, toType);

			ReaderExpressions[new ReaderInfo { ToType = toType, ProviderFieldType = fieldType }] =
				Expression.Lambda(methodCall, dataReaderParameter, indexParameter);

			return true;
		}

		#endregion
	}
}
>>>>>>> cea1db19
<|MERGE_RESOLUTION|>--- conflicted
+++ resolved
@@ -1,7 +1,7 @@
-<<<<<<< HEAD
 ﻿using System;
 using System.Data;
 using System.Data.Common;
+using System.Linq;
 using System.Linq.Expressions;
 
 namespace LinqToDB.DataProvider
@@ -32,7 +32,18 @@
 
 		volatile Type _connectionType;
 
-		protected virtual Type GetConnectionType()
+		public override bool IsCompatibleConnection(IDbConnection connection)
+		{
+			return GetConnectionType().IsSameOrParentOf(Proxy.GetUnderlyingObject((DbConnection)connection).GetType());
+		}
+
+		private         Type _dataReaderType;
+
+		// DbProviderFactories supported added to netcoreapp2.1/netstandard2.1, but we don't build those targets yet
+#if NETSTANDARD1_6 || NETSTANDARD2_0
+		public override Type DataReaderType => _dataReaderType ?? (_dataReaderType = Type.GetType(DataReaderTypeName, true));
+
+		protected internal virtual Type GetConnectionType()
 		{
 			if (_connectionType == null)
 				lock (SyncRoot)
@@ -47,224 +58,6 @@
 
 			return _connectionType;
 		}
-
-		public override bool IsCompatibleConnection(IDbConnection connection)
-		{
-			return GetConnectionType().IsSameOrParentOf(Proxy.GetUnderlyingObject((DbConnection)connection).GetType());
-		}
-
-		private         Type _dataReaderType;
-		public override Type  DataReaderType => _dataReaderType ?? (_dataReaderType = Type.GetType(DataReaderTypeName, true));
-
-		Func<string,IDbConnection> _createConnection;
-
-		protected override IDbConnection CreateConnectionInternal(string connectionString)
-		{
-			if (_createConnection == null)
-			{
-				var l = CreateConnectionExpression(GetConnectionType());
-				_createConnection = l.CompileExpression();
-			}
-
-			return _createConnection(connectionString);
-		}
-
-		public static Expression<Func<string,IDbConnection>> CreateConnectionExpression(Type connectionType)
-		{
-			var p = Expression.Parameter(typeof(string));
-			var l = Expression.Lambda<Func<string,IDbConnection>>(
-				Expression.New(connectionType.GetConstructorEx(new[] { typeof(string) }), p),
-				p);
-
-			return l;
-		}
-
-		#region Expression Helpers
-
-		protected Action<IDbDataParameter> GetSetParameter(
-			Type connectionType,
-			string parameterTypeName, string propertyName, Type dbType, string valueName)
-		{
-			var pType = connectionType.AssemblyEx().GetType(parameterTypeName.Contains(".") ? parameterTypeName : connectionType.Namespace + "." + parameterTypeName, true);
-			var value = Enum.Parse(dbType, valueName);
-
-			var p = Expression.Parameter(typeof(IDbDataParameter));
-			var l = Expression.Lambda<Action<IDbDataParameter>>(
-				Expression.Assign(
-					Expression.PropertyOrField(
-						Expression.Convert(p, pType),
-						propertyName),
-					Expression.Constant(value)),
-				p);
-
-			return l.CompileExpression();
-		}
-
-		protected Action<IDbDataParameter> GetSetParameter(
-			Type connectionType,
-			string parameterTypeName, string propertyName, string dbTypeName, string valueName)
-		{
-			var dbType = connectionType.AssemblyEx().GetType(dbTypeName.Contains(".") ? dbTypeName : connectionType.Namespace + "." + dbTypeName, true);
-			return GetSetParameter(connectionType, parameterTypeName, propertyName, dbType, valueName);
-		}
-
-		protected Func<IDbDataParameter,bool> IsGetParameter(
-			Type connectionType,
-			//   ((FbParameter)parameter).   FbDbType =           FbDbType.          TimeStamp;
-			string parameterTypeName, string propertyName, string dbTypeName, string valueName)
-		{
-			var pType  = connectionType.AssemblyEx().GetType(parameterTypeName.Contains(".") ? parameterTypeName : connectionType.Namespace + "." + parameterTypeName, true);
-			var dbType = connectionType.AssemblyEx().GetType(dbTypeName.       Contains(".") ? dbTypeName        : connectionType.Namespace + "." + dbTypeName,        true);
-			var value  = Enum.Parse(dbType, valueName);
-
-			var p = Expression.Parameter(typeof(IDbDataParameter));
-			var l = Expression.Lambda<Func<IDbDataParameter,bool>>(
-				Expression.Equal(
-					Expression.PropertyOrField(
-						Expression.Convert(p, pType),
-						propertyName),
-					Expression.Constant(value)),
-				p);
-
-			return l.CompileExpression();
-		}
-
-		// SetField<IfxDataReader,Int64>("BIGINT", (r,i) => r.GetBigInt(i));
-		//
-		// protected void SetField<TP,T>(string dataTypeName, Expression<Func<TP,int,T>> expr)
-		// {
-		//     ReaderExpressions[new ReaderInfo { FieldType = typeof(T), DataTypeName = dataTypeName }] = expr;
-		// }
-		protected void SetField(Type fieldType, string dataTypeName, string methodName)
-		{
-			var dataReaderParameter = Expression.Parameter(DataReaderType, "r");
-			var indexParameter      = Expression.Parameter(typeof(int),    "i");
-
-			ReaderExpressions[new ReaderInfo { FieldType = fieldType, DataTypeName = dataTypeName }] =
-				Expression.Lambda(
-					Expression.Call(dataReaderParameter, methodName, null, indexParameter),
-					dataReaderParameter,
-					indexParameter);
-		}
-
-		// SetProviderField<MySqlDataReader,MySqlDecimal> ((r,i) => r.GetMySqlDecimal (i));
-		//
-		// protected void SetProviderField<TP,T>(Expression<Func<TP,int,T>> expr)
-		// {
-		//     ReaderExpressions[new ReaderInfo { ProviderFieldType = typeof(T) }] = expr;
-		// }
-		protected void SetProviderField(Type fieldType, string methodName)
-		{
-			var dataReaderParameter = Expression.Parameter(DataReaderType, "r");
-			var indexParameter      = Expression.Parameter(typeof(int),    "i");
-
-			ReaderExpressions[new ReaderInfo { ProviderFieldType = fieldType }] =
-				Expression.Lambda(
-					Expression.Call(dataReaderParameter, methodName, null, indexParameter),
-					dataReaderParameter,
-					indexParameter);
-		}
-
-		// SetToTypeField<MySqlDataReader,MySqlDecimal> ((r,i) => r.GetMySqlDecimal (i));
-		//
-		// protected void SetToTypeField<TP,T>(Expression<Func<TP,int,T>> expr)
-		// {
-		//     ReaderExpressions[new ReaderInfo { ToType = typeof(T) }] = expr;
-		// }
-		protected void SetToTypeField(Type toType, string methodName)
-		{
-			var dataReaderParameter = Expression.Parameter(DataReaderType, "r");
-			var indexParameter      = Expression.Parameter(typeof(int),    "i");
-
-			ReaderExpressions[new ReaderInfo { ToType = toType }] =
-				Expression.Lambda(
-					Expression.Call(dataReaderParameter, methodName, null, indexParameter),
-					dataReaderParameter,
-					indexParameter);
-		}
-
-		// SetProviderField<OracleDataReader,OracleBFile,OracleBFile>((r,i) => r.GetOracleBFile(i));
-		//
-		// protected void SetProviderField<TP,T,TS>(Expression<Func<TP,int,T>> expr)
-		// {
-		//     ReaderExpressions[new ReaderInfo { ToType = typeof(T), ProviderFieldType = typeof(TS) }] = expr;
-		// }
-		protected void SetProviderField(Type toType, Type fieldType, string methodName)
-		{
-			var dataReaderParameter = Expression.Parameter(DataReaderType, "r");
-			var indexParameter      = Expression.Parameter(typeof(int),    "i");
-			var methodCall          = Expression.Call(dataReaderParameter, methodName, null, indexParameter) as Expression;
-
-			if (methodCall.Type != toType)
-				methodCall = Expression.Convert(methodCall, toType);
-
-			ReaderExpressions[new ReaderInfo { ToType = toType, ProviderFieldType = fieldType }] =
-				Expression.Lambda(methodCall, dataReaderParameter, indexParameter);
-		}
-
-		#endregion
-	}
-}
-=======
-﻿using System;
-using System.Data;
-using System.Data.Common;
-using System.Linq;
-using System.Linq.Expressions;
-
-namespace LinqToDB.DataProvider
-{
-	using Configuration;
-	using Extensions;
-	using Mapping;
-
-	public abstract class DynamicDataProviderBase : DataProviderBase
-	{
-		protected DynamicDataProviderBase(string name, MappingSchema mappingSchema)
-			: base(name, mappingSchema)
-		{
-		}
-
-		protected abstract string ConnectionTypeName { get; }
-		protected abstract string DataReaderTypeName { get; }
-
-		protected static readonly object SyncRoot = new object();
-
-		protected abstract void OnConnectionTypeCreated(Type connectionType);
-
-		protected void EnsureConnection()
-		{
-			GetConnectionType();
-		}
-
-		volatile Type _connectionType;
-
-		public override bool IsCompatibleConnection(IDbConnection connection)
-		{
-			return GetConnectionType().IsSameOrParentOf(Proxy.GetUnderlyingObject((DbConnection)connection).GetType());
-		}
-
-		private         Type _dataReaderType;
-
-		// DbProviderFactories supported added to netcoreapp2.1/netstandard2.1, but we don't build those targets yet
-#if NETSTANDARD1_6 || NETSTANDARD2_0
-		public override Type DataReaderType => _dataReaderType ?? (_dataReaderType = Type.GetType(DataReaderTypeName, true));
-
-		protected internal virtual Type GetConnectionType()
-		{
-			if (_connectionType == null)
-				lock (SyncRoot)
-					if (_connectionType == null)
-					{
-						var connectionType = Type.GetType(ConnectionTypeName, true);
-
-						OnConnectionTypeCreated(connectionType);
-
-						_connectionType = connectionType;
-					}
-
-			return _connectionType;
-		}
 #else
 		public virtual string DbFactoryProviderName => null;
 
@@ -328,7 +121,7 @@
 			if (_createConnection == null)
 			{
 				var l = CreateConnectionExpression(GetConnectionType());
-				_createConnection = l.Compile();
+				_createConnection = l.CompileExpression();
 			}
 
 			return _createConnection(connectionString);
@@ -381,7 +174,7 @@
 					Expression.Constant(value)),
 				p);
 
-			return l.Compile();
+			return l.CompileExpression();
 		}
 
 		protected Action<IDbDataParameter> GetSetParameter(
@@ -410,7 +203,7 @@
 					Expression.Constant(value)),
 				p);
 
-			return l.Compile();
+			return l.CompileExpression();
 		}
 
 		// SetField<IfxDataReader,Int64>("BIGINT", (r,i) => r.GetBigInt(i));
@@ -523,5 +316,4 @@
 
 		#endregion
 	}
-}
->>>>>>> cea1db19
+}