--- conflicted
+++ resolved
@@ -34,14 +34,9 @@
 		/// <param name="commandText">Command SQL.</param>
 		/// <param name="parameters">Optional list of parameters to add to initialized command.</param>
 		/// <param name="withParameters">Flag to indicate that command has parameters. Used to configure parameters support when method called without parameters and parameters added later to command.</param>
-<<<<<<< HEAD
 		/// <returns>Initialized command instance.</returns>
 		DbCommand          InitCommand           (DataConnection dataConnection, DbCommand command, CommandType commandType, string commandText, DataParameter[]? parameters, bool withParameters);
 		void               DisposeCommand        (IDbCommand command);
-=======
-		void               InitCommand           (DataConnection dataConnection, CommandType commandType, string commandText, DataParameter[]? parameters, bool withParameters);
-		void               DisposeCommand        (DataConnection dataConnection);
->>>>>>> 8664c0cf
 		object?            GetConnectionInfo     (DataConnection dataConnection, string parameterName);
 		Expression         GetReaderExpression   (IDataReader reader, int idx, Expression readerExpression, Type toType);
 		bool?              IsDBNullAllowed       (IDataReader reader, int idx);
