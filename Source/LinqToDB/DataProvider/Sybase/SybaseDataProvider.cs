--- conflicted
+++ resolved
@@ -1,4 +1,3 @@
-<<<<<<< HEAD
 ﻿using System;
 using System.Collections.Generic;
 using System.Data;
@@ -212,228 +211,4 @@
 
 		#endregion
 	}
-}
-=======
-﻿using System;
-using System.Collections.Generic;
-using System.Data;
-using System.Xml;
-using System.Xml.Linq;
-
-namespace LinqToDB.DataProvider.Sybase
-{
-	using Data;
-	using Mapping;
-	using Common;
-	using SchemaProvider;
-	using SqlProvider;
-
-	public class SybaseDataProvider : DynamicDataProviderBase
-	{
-		#region Init
-
-		public SybaseDataProvider()
-			: this(SybaseTools.DetectedProviderName)
-		{
-		}
-
-		public SybaseDataProvider(string name)
-			: base(name, null)
-		{
-			SqlProviderFlags.AcceptsTakeAsParameter     = false;
-			SqlProviderFlags.IsSkipSupported            = false;
-			SqlProviderFlags.IsSubQueryTakeSupported    = false;
-			//SqlProviderFlags.IsCountSubQuerySupported  = false;
-			SqlProviderFlags.CanCombineParameters       = false;
-			SqlProviderFlags.IsSybaseBuggyGroupBy       = true;
-			SqlProviderFlags.IsCrossJoinSupported       = false;
-			SqlProviderFlags.IsSubQueryOrderBySupported = false;
-			SqlProviderFlags.IsDistinctOrderBySupported = false;
-
-			SetCharField("char",  (r,i) => r.GetString(i).TrimEnd(' '));
-			SetCharField("nchar", (r,i) => r.GetString(i).TrimEnd(' '));
-			SetCharFieldToType<char>("char",  (r, i) => DataTools.GetChar(r, i));
-			SetCharFieldToType<char>("nchar", (r, i) => DataTools.GetChar(r, i));
-
-			SetProviderField<IDataReader,TimeSpan,DateTime>((r,i) => r.GetDateTime(i) - new DateTime(1900, 1, 1));
-			SetField<IDataReader,DateTime>("time", (r,i) => GetDateTimeAsTime(r, i));
-
-			_sqlOptimizer = new SybaseSqlOptimizer(SqlProviderFlags);
-		}
-
-		public             string AssemblyName        => Name == ProviderName.Sybase ? SybaseTools.NativeAssemblyName : "AdoNetCore.AseClient";
-		public    override string ConnectionNamespace => Name == ProviderName.Sybase ? "Sybase.Data.AseClient" : "AdoNetCore.AseClient";
-		protected override string ConnectionTypeName  => $"{ConnectionNamespace}.AseConnection, {AssemblyName}";
-		protected override string DataReaderTypeName  => $"{ConnectionNamespace}.AseDataReader, {AssemblyName}";
-
-#if !NETSTANDARD1_6 && !NETSTANDARD2_0
-		public override string DbFactoryProviderName => "Sybase.Data.AseClient";
-#endif
-
-		static DateTime GetDateTimeAsTime(IDataReader dr, int idx)
-		{
-			var value = dr.GetDateTime(idx);
-
-			if (value.Year == 1900 && value.Month == 1 && value.Day == 1)
-				return new DateTime(1, 1, 1, value.Hour, value.Minute, value.Second, value.Millisecond);
-
-			return value;
-		}
-
-		private Action<IDbDataParameter> _setUInt16;
-		private Action<IDbDataParameter> _setUInt32;
-		private Action<IDbDataParameter> _setUInt64;
-		private Action<IDbDataParameter> _setText;
-		private Action<IDbDataParameter> _setNText;
-		private Action<IDbDataParameter> _setBinary;
-		private Action<IDbDataParameter> _setVarBinary;
-		private Action<IDbDataParameter> _setImage;
-		private Action<IDbDataParameter> _setMoney;
-		private Action<IDbDataParameter> _setSmallMoney;
-		private Action<IDbDataParameter> _setDate;
-		private Action<IDbDataParameter> _setTime;
-		private Action<IDbDataParameter> _setSmallDateTime;
-		private Action<IDbDataParameter> _setTimestamp;
-
-		protected override void OnConnectionTypeCreated(Type connectionType)
-		{
-			_setUInt16        = GetSetParameter(connectionType, "AseParameter", "AseDbType", "AseDbType", "UnsignedSmallInt");
-			_setUInt32        = GetSetParameter(connectionType, "AseParameter", "AseDbType", "AseDbType", "UnsignedInt"     );
-			_setUInt64        = GetSetParameter(connectionType, "AseParameter", "AseDbType", "AseDbType", "UnsignedBigInt"  );
-			_setText          = GetSetParameter(connectionType, "AseParameter", "AseDbType", "AseDbType", "Text"            );
-			_setNText         = GetSetParameter(connectionType, "AseParameter", "AseDbType", "AseDbType", "Unitext"         );
-			_setBinary        = GetSetParameter(connectionType, "AseParameter", "AseDbType", "AseDbType", "Binary"          );
-			_setVarBinary     = GetSetParameter(connectionType, "AseParameter", "AseDbType", "AseDbType", "VarBinary"       );
-			_setImage         = GetSetParameter(connectionType, "AseParameter", "AseDbType", "AseDbType", "Image"           );
-			_setMoney         = GetSetParameter(connectionType, "AseParameter", "AseDbType", "AseDbType", "Money"           );
-			_setSmallMoney    = GetSetParameter(connectionType, "AseParameter", "AseDbType", "AseDbType", "SmallMoney"      );
-			_setDate          = GetSetParameter(connectionType, "AseParameter", "AseDbType", "AseDbType", "Date"            );
-			_setTime          = GetSetParameter(connectionType, "AseParameter", "AseDbType", "AseDbType", "Time"            );
-			_setSmallDateTime = GetSetParameter(connectionType, "AseParameter", "AseDbType", "AseDbType", "SmallDateTime"   );
-			_setTimestamp     = GetSetParameter(connectionType, "AseParameter", "AseDbType", "AseDbType", "TimeStamp"       );
-		}
-
-		#endregion
-
-		#region Overrides
-
-		public override ISqlBuilder CreateSqlBuilder(MappingSchema mappingSchema)
-		{
-			return new SybaseSqlBuilder(GetSqlOptimizer(), SqlProviderFlags, mappingSchema.ValueToSqlConverter);
-		}
-
-		static class MappingSchemaInstance
-		{
-			public static readonly SybaseMappingSchema.NativeMappingSchema  NativeMappingSchema  = new SybaseMappingSchema.NativeMappingSchema();
-			public static readonly SybaseMappingSchema.ManagedMappingSchema ManagedMappingSchema = new SybaseMappingSchema.ManagedMappingSchema();
-		}
-
-		public override MappingSchema MappingSchema => Name == ProviderName.Sybase
-			? MappingSchemaInstance.NativeMappingSchema as MappingSchema
-			: MappingSchemaInstance.ManagedMappingSchema;
-
-		readonly ISqlOptimizer _sqlOptimizer;
-
-		public override ISqlOptimizer GetSqlOptimizer()
-		{
-			return _sqlOptimizer;
-		}
-
-#if !NETSTANDARD1_6
-		public override ISchemaProvider GetSchemaProvider()
-		{
-			return new SybaseSchemaProvider(Name);
-		}
-#endif
-
-		public override void SetParameter(IDbDataParameter parameter, string name, DbDataType dataType, object value)
-		{
-			switch (dataType.DataType)
-			{
-				case DataType.SByte      :
-					dataType = dataType.WithDataType(DataType.Int16);
-					if (value is sbyte)
-						value = (short)(sbyte)value;
-					break;
-
-				case DataType.Time       :
-					if (value is TimeSpan ts) value = new DateTime(1900, 1, 1) + ts;
-					break;
-
-				case DataType.Xml        :
-					dataType = dataType.WithDataType(DataType.NVarChar);
-						 if (value is XDocument)   value = value.ToString();
-					else if (value is XmlDocument) value = ((XmlDocument)value).InnerXml;
-					break;
-
-				case DataType.Guid       :
-					if (value != null)
-						value = value.ToString();
-					dataType = dataType.WithDataType(DataType.Char);
-					parameter.Size = 36;
-					break;
-
-				case DataType.Undefined  :
-					if (value == null)
-						dataType = dataType.WithDataType(DataType.Char);
-					break;
-			}
-
-			base.SetParameter(parameter, "@" + name, dataType, value);
-		}
-
-		protected override void SetParameterType(IDbDataParameter parameter, DbDataType dataType)
-		{
-			switch (dataType.DataType)
-			{
-				case DataType.VarNumeric    : parameter.DbType = DbType.Decimal;          break;
-				case DataType.UInt16        : _setUInt16(parameter);                      break;
-				case DataType.UInt32        : _setUInt32(parameter);                      break;
-				case DataType.UInt64        : _setUInt64(parameter);                      break;
-				case DataType.Text          : _setText(parameter);                        break;
-				case DataType.NText         : _setNText(parameter);                       break;
-				case DataType.Binary        : _setBinary(parameter);                      break;
-				case DataType.Blob          :
-				case DataType.VarBinary     : _setVarBinary(parameter);                   break;
-				case DataType.Image         : _setImage(parameter);                       break;
-				case DataType.Money         : _setMoney(parameter);                       break;
-				case DataType.SmallMoney    : _setSmallMoney(parameter);                  break;
-				case DataType.Date          : _setDate(parameter);                        break;
-				case DataType.Time          : _setTime(parameter);                        break;
-				case DataType.SmallDateTime : _setSmallDateTime(parameter);               break;
-				case DataType.Timestamp     : _setTimestamp(parameter);                   break;
-				case DataType.DateTime2     :
-					base.SetParameterType(parameter, dataType.WithDataType(DataType.DateTime));
-					                                                                      break;
-
-				default                     : base.SetParameterType(parameter, dataType); break;
-			}
-		}
-
-#endregion
-
-		#region BulkCopy
-
-		public override BulkCopyRowsCopied BulkCopy<T>(
-			[JetBrains.Annotations.NotNull] ITable<T> table, BulkCopyOptions options, IEnumerable<T> source)
-		{
-			return new SybaseBulkCopy().BulkCopy(
-				options.BulkCopyType == BulkCopyType.Default ? SybaseTools.DefaultBulkCopyType : options.BulkCopyType,
-				table,
-				options,
-				source);
-		}
-
-		#endregion
-
-		#region Merge
-		protected override BasicMergeBuilder<TTarget, TSource> GetMergeBuilder<TTarget, TSource>(
-			DataConnection connection,
-			IMergeable<TTarget,TSource> merge)
-		{
-			return new SybaseMergeBuilder<TTarget, TSource>(connection, merge);
-		}
-		#endregion
-	}
-}
->>>>>>> 5e26fa16
+}