--- conflicted
+++ resolved
@@ -1,4 +1,3 @@
-<<<<<<< HEAD
 ﻿using System;
 
 namespace LinqToDB.SqlQuery
@@ -13,19 +12,4 @@
 		MergeSource,
 		Values
 	}
-}
-=======
-﻿using System;
-
-namespace LinqToDB.SqlQuery
-{
-	public enum SqlTableType
-	{
-		Table = 0,
-		Function,
-		Expression,
-		Cte,
-		RawSql
-	}
-}
->>>>>>> 5e26fa16
+}