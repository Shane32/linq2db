--- conflicted
+++ resolved
@@ -1,4 +1,3 @@
-<<<<<<< HEAD
 ﻿using System;
 using System.Collections.Generic;
 using System.Diagnostics;
@@ -370,372 +369,4 @@
 
 		#endregion
 	}
-}
-=======
-﻿using System;
-using System.Collections.Generic;
-using System.Diagnostics;
-using System.Linq;
-using System.Text;
-using System.Threading;
-
-namespace LinqToDB.SqlQuery
-{
-	using Common;
-	using Data;
-	using Mapping;
-
-	public class SqlTable : ISqlTableSource
-	{
-		#region Init
-
-		public SqlTable()
-		{
-			SourceID = Interlocked.Increment(ref SelectQuery.SourceIDCounter);
-			Fields   = new Dictionary<string,SqlField>();
-		}
-
-		internal SqlTable(
-			int id, string name, string alias, string database, string schema, string physicalName, Type objectType,
-			SequenceNameAttribute[] sequenceAttributes,
-			SqlField[]              fields,
-			SqlTableType            sqlTableType,
-			ISqlExpression[]        tableArguments)
-		{
-			SourceID           = id;
-			Name               = name;
-			Alias              = alias;
-			Database           = database;
-			Schema             = schema;
-			PhysicalName       = physicalName;
-			ObjectType         = objectType;
-			SequenceAttributes = sequenceAttributes;
-
-			Fields = new Dictionary<string, SqlField>();
-
-			AddRange(fields);
-
-			foreach (var field in fields)
-			{
-				if (field.Name == "*")
-				{
-					_all = field;
-					Fields.Remove("*");
-					_all.Table = this;
-					break;
-				}
-			}
-
-			SqlTableType   = sqlTableType;
-			TableArguments = tableArguments;
-		}
-
-		#endregion
-
-		#region Init from type
-
-		public SqlTable([JetBrains.Annotations.NotNull] MappingSchema mappingSchema, Type objectType, string physicalName = null) : this()
-		{
-			if (mappingSchema == null) throw new ArgumentNullException(nameof(mappingSchema));
-
-			var ed = mappingSchema.GetEntityDescriptor(objectType);
-
-			Database     = ed.DatabaseName;
-			Schema       = ed.SchemaName;
-			Name         = ed.TableName;
-			ObjectType   = objectType;
-			PhysicalName = physicalName ?? Name;
-
-			foreach (var column in ed.Columns)
-			{
-				var field = new SqlField(column);
-
-				Add(field);
-
-				if (field.DataType == DataType.Undefined)
-				{
-					var dataType = mappingSchema.GetDataType(field.SystemType);
-
-					if (dataType.DataType == DataType.Undefined)
-					{
-						var  canBeNull = field.CanBeNull;
-
-						dataType = mappingSchema.GetUnderlyingDataType(field.SystemType, ref canBeNull);
-
-						field.CanBeNull = canBeNull;
-					}
-
-					field.DataType = dataType.DataType;
-
-					// try to get type from converter
-					if (field.DataType == DataType.Undefined)
-					{
-						try
-						{
-							var converter = mappingSchema.GetConverter(
-								new DbDataType(field.SystemType, field.DataType, field.DbType, field.Length),
-								new DbDataType(typeof(DataParameter)), true);
-
-							var parameter = converter?.ConvertValueToParameter?.Invoke(DefaultValue.GetValue(field.SystemType, mappingSchema));
-							if (parameter != null)
-								field.DataType = parameter.DataType;
-						}
-						catch
-						{
-							// converter cannot handle default value?
-						}
-					}
-
-					if (field.Length == null)
-						field.Length = dataType.Length;
-
-					if (field.Precision == null)
-						field.Precision = dataType.Precision;
-
-					if (field.Scale == null)
-						field.Scale = dataType.Scale;
-				}
-			}
-
-			var identityField = GetIdentityField();
-
-			if (identityField != null)
-			{
-				var cd = ed[identityField.Name];
-				SequenceAttributes = cd.SequenceName == null ? null : new[] { cd.SequenceName };
-			}
-		}
-
-		public SqlTable(Type objectType)
-			: this(MappingSchema.Default, objectType)
-		{
-		}
-
-		#endregion
-
-		#region Init from Table
-
-		public SqlTable(SqlTable table)
-			: this()
-		{
-			Alias              = table.Alias;
-			Database           = table.Database;
-			Schema             = table.Schema;
-			Name               = table.Name;
-			PhysicalName       = table.PhysicalName;
-			ObjectType         = table.ObjectType;
-			SequenceAttributes = table.SequenceAttributes;
-
-			foreach (var field in table.Fields.Values)
-				Add(new SqlField(field));
-
-			SqlTableType   = table.SqlTableType;
-			TableArguments = table.TableArguments;
-		}
-
-		public SqlTable(SqlTable table, IEnumerable<SqlField> fields, ISqlExpression[] tableArguments)
-			: this()
-		{
-			Alias              = table.Alias;
-			Database           = table.Database;
-			Schema             = table.Schema;
-			Name               = table.Name;
-			PhysicalName       = table.PhysicalName;
-			ObjectType         = table.ObjectType;
-			SequenceAttributes = table.SequenceAttributes;
-
-			AddRange(fields);
-
-			SqlTableType   = table.SqlTableType;
-			TableArguments = tableArguments;
-		}
-
-		#endregion
-
-		#region Overrides
-
-		public override string ToString()
-		{
-			return ((IQueryElement)this).ToString(new StringBuilder(), new Dictionary<IQueryElement,IQueryElement>()).ToString();
-		}
-
-		#endregion
-
-		#region Public Members
-
-		public SqlField this[string fieldName]
-		{
-			get
-			{
-				Fields.TryGetValue(fieldName, out var field);
-				return field;
-			}
-		}
-
-		public virtual string           Name           { get; set; }
-		public         string           Alias          { get; set; }
-		public         string           Database       { get; set; }
-		public         string           Schema         { get; set; }
-		public         Type             ObjectType     { get; set; }
-		public virtual string           PhysicalName   { get; set; }
-		public virtual SqlTableType     SqlTableType   { get; set; }
-		public         ISqlExpression[] TableArguments { get; set; }
-
-		public Dictionary<string,SqlField> Fields { get; }
-
-		public SequenceNameAttribute[] SequenceAttributes { get; protected set; }
-
-		private SqlField _all;
-		public  SqlField  All => _all ?? (_all = new SqlField { Name = "*", PhysicalName = "*", Table = this });
-
-		public SqlField GetIdentityField()
-		{
-			foreach (var field in Fields)
-				if (field.Value.IsIdentity)
-					return field.Value;
-
-			var keys = GetKeys(true);
-
-			if (keys != null && keys.Count == 1)
-				return (SqlField)keys[0];
-
-			return null;
-		}
-
-		public void Add(SqlField field)
-		{
-			if (field.Table != null) throw new InvalidOperationException("Invalid parent table.");
-
-			field.Table = this;
-
-			Fields.Add(field.Name, field);
-		}
-
-		public void AddRange(IEnumerable<SqlField> collection)
-		{
-			foreach (var item in collection)
-				Add(item);
-		}
-
-		#endregion
-
-		#region ISqlTableSource Members
-
-		public   int  SourceID { get; protected set; }
-
-		List<ISqlExpression> _keyFields;
-
-		public IList<ISqlExpression> GetKeys(bool allIfEmpty)
-		{
-			if (_keyFields == null)
-			{
-				_keyFields = (
-					from f in Fields.Values
-					where   f.IsPrimaryKey
-					orderby f.PrimaryKeyOrder
-					select f as ISqlExpression
-				).ToList();
-			}
-
-			if (_keyFields.Count == 0 && allIfEmpty)
-				return Fields.Values.Select(f => f as ISqlExpression).ToList();
-
-			return _keyFields;
-		}
-
-		#endregion
-
-		#region ICloneableElement Members
-
-		public ICloneableElement Clone(Dictionary<ICloneableElement, ICloneableElement> objectTree, Predicate<ICloneableElement> doClone)
-		{
-			if (!doClone(this))
-				return this;
-
-			if (!objectTree.TryGetValue(this, out var clone))
-			{
-				var table = new SqlTable
-				{
-					Name               = Name,
-					Alias              = Alias,
-					Database           = Database,
-					Schema             = Schema,
-					PhysicalName       = PhysicalName,
-					ObjectType         = ObjectType,
-					SqlTableType       = SqlTableType,
-					SequenceAttributes = SequenceAttributes,
-				};
-
-				table.Fields.Clear();
-
-				foreach (var field in Fields)
-				{
-					var fc = new SqlField(field.Value);
-
-					objectTree.Add(field.Value, fc);
-					table.     Add(fc);
-				}
-
-				TableArguments = TableArguments?.Select(e => (ISqlExpression)e.Clone(objectTree, doClone)).ToArray();
-
-				objectTree.Add(this, table);
-				objectTree.Add(All,  table.All);
-
-				clone = table;
-			}
-
-			return clone;
-		}
-
-		#endregion
-
-		#region IQueryElement Members
-
-		public virtual QueryElementType ElementType { [DebuggerStepThrough] get; } = QueryElementType.SqlTable;
-
-		StringBuilder IQueryElement.ToString(StringBuilder sb, Dictionary<IQueryElement,IQueryElement> dic)
-		{
-			if (Database != null) sb.Append($"[{Database}].");
-			if (Schema   != null) sb.Append($"[{Schema}].");
-			return sb.Append($"[{Name}]");
-		}
-
-		#endregion
-
-		#region ISqlExpression Members
-
-		bool ISqlExpression.CanBeNull  => true;
-		int  ISqlExpression.Precedence => Precedence.Primary;
-		Type ISqlExpression.SystemType => ObjectType;
-
-		public bool Equals(ISqlExpression other, Func<ISqlExpression,ISqlExpression,bool> comparer)
-		{
-			return this == other;
-		}
-
-		#endregion
-
-		#region IEquatable<ISqlExpression> Members
-
-		bool IEquatable<ISqlExpression>.Equals(ISqlExpression other)
-		{
-			return this == other;
-		}
-
-		#endregion
-
-		#region ISqlExpressionWalkable Members
-
-		public virtual ISqlExpression Walk(WalkOptions options, Func<ISqlExpression,ISqlExpression> func)
-		{
-			if (TableArguments != null)
-				for (var i = 0; i < TableArguments.Length; i++)
-					TableArguments[i] = TableArguments[i].Walk(options, func);
-
-			return func(this);
-		}
-
-		#endregion
-	}
-}
->>>>>>> 5e26fa16
+}