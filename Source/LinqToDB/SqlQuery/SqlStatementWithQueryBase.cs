--- conflicted
+++ resolved
@@ -34,18 +34,12 @@
 
 		public override void WalkQueries<TContext>(TContext context, Func<TContext, SelectQuery, SelectQuery> func)
 		{
-<<<<<<< HEAD
-			var newQuery = func(SelectQuery);
-			if (!ReferenceEquals(newQuery, SelectQuery))
-				SelectQuery = newQuery;
-=======
 			if (SelectQuery != null)
 			{
 				var newQuery = func(context, SelectQuery);
 				if (!ReferenceEquals(newQuery, SelectQuery))
 					SelectQuery = newQuery;
 			}
->>>>>>> c7ea6644
 
 			With?.WalkQueries(context, func);
 		}
