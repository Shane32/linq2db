--- conflicted
+++ resolved
@@ -1,4 +1,3 @@
-<<<<<<< HEAD
 ﻿using System;
 
 namespace LinqToDB.SqlQuery
@@ -62,65 +61,4 @@
 		MergeSourceTable,
 		MergeOperationClause,
 	}
-}
-=======
-﻿using System;
-
-namespace LinqToDB.SqlQuery
-{
-	public enum QueryElementType
-	{
-		SqlField,
-		SqlFunction,
-		SqlParameter,
-		SqlExpression,
-		SqlBinaryExpression,
-		SqlValue,
-		SqlDataType,
-		SqlTable,
-
-		ExprPredicate,
-		NotExprPredicate,
-		ExprExprPredicate,
-		LikePredicate,
-		BetweenPredicate,
-		IsNullPredicate,
-		InSubQueryPredicate,
-		InListPredicate,
-		FuncLikePredicate,
-
-		SqlQuery,
-			Column,
-			SearchCondition,
-				Condition,
-			TableSource,
-				JoinedTable,
-
-			SelectClause,
-			InsertClause,
-			UpdateClause,
-				SetExpression,
-			FromClause,
-			WhereClause,
-			GroupByClause,
-			OrderByClause,
-				OrderByItem,
-			Union,
-
-		WithClause,
-		CteClause,
-		SqlCteTable,
-		SqlRawSqlTable,
-
-		SelectStatement,
-		InsertStatement,
-		InsertOrUpdateStatement,
-		UpdateStatement,
-		DeleteStatement,
-
-		CreateTableStatement,
-		DropTableStatement,
-		TruncateTableStatement,
-	}
-}
->>>>>>> 5e26fa16
+}