﻿<?xml version="1.0" encoding="utf-8"?>
<Project ToolsVersion="4.0" DefaultTargets="Build" xmlns="http://schemas.microsoft.com/developer/msbuild/2003">
  <PropertyGroup>
    <Configuration Condition=" '$(Configuration)' == '' ">Debug</Configuration>
    <Platform Condition=" '$(Platform)' == '' ">AnyCPU</Platform>
    <ProjectGuid>{7CBD2975-3D0C-4BC3-BB4E-932F910778CF}</ProjectGuid>
    <OutputType>Library</OutputType>
    <AppDesignerFolder>Properties</AppDesignerFolder>
    <RootNamespace>LinqToDB</RootNamespace>
    <AssemblyName>linq2db</AssemblyName>
    <TargetFrameworkVersion>v4.5</TargetFrameworkVersion>
    <FileAlignment>512</FileAlignment>
    <TargetFrameworkProfile />
    <UseMSBuildEngine>False</UseMSBuildEngine>
  </PropertyGroup>
  <PropertyGroup Condition=" '$(Configuration)|$(Platform)' == 'Debug|AnyCPU' ">
    <DebugSymbols>true</DebugSymbols>
    <DebugType>full</DebugType>
    <Optimize>false</Optimize>
    <OutputPath>bin\Debug.4.5\</OutputPath>
    <DefineConstants>TRACE;DEBUG;FW4;OVERRIDETOSTRING1</DefineConstants>
    <ErrorReport>prompt</ErrorReport>
    <WarningLevel>4</WarningLevel>
    <Prefer32Bit>false</Prefer32Bit>
  </PropertyGroup>
  <PropertyGroup Condition=" '$(Configuration)|$(Platform)' == 'Release|AnyCPU' ">
    <DebugType>pdbonly</DebugType>
    <Optimize>true</Optimize>
    <OutputPath>bin\Release.4.5\</OutputPath>
    <DefineConstants>TRACE;FW4</DefineConstants>
    <ErrorReport>prompt</ErrorReport>
    <WarningLevel>4</WarningLevel>
    <Prefer32Bit>false</Prefer32Bit>
  </PropertyGroup>
  <PropertyGroup>
    <SignAssembly>true</SignAssembly>
  </PropertyGroup>
  <PropertyGroup>
    <AssemblyOriginatorKeyFile>linq2db.snk</AssemblyOriginatorKeyFile>
  </PropertyGroup>
  <PropertyGroup Condition=" '$(Configuration)|$(Platform)' == 'ReleaseMono|AnyCPU' ">
    <Optimize>true</Optimize>
    <OutputPath>bin\ReleaseMono\</OutputPath>
    <DefineConstants>TRACE;FW4;MONO</DefineConstants>
    <ErrorReport>prompt</ErrorReport>
    <WarningLevel>4</WarningLevel>
    <Prefer32Bit>false</Prefer32Bit>
  </PropertyGroup>
  <PropertyGroup Condition=" '$(Configuration)|$(Platform)' == 'DebugMono|AnyCPU' ">
    <DebugSymbols>true</DebugSymbols>
    <DebugType>full</DebugType>
    <Optimize>false</Optimize>
    <OutputPath>bin\DebugMono\</OutputPath>
    <DefineConstants>TRACE;DEBUG;FW4;MONO</DefineConstants>
    <ErrorReport>prompt</ErrorReport>
    <WarningLevel>4</WarningLevel>
    <Prefer32Bit>false</Prefer32Bit>
  </PropertyGroup>
  <ItemGroup>
    <Reference Include="Microsoft.CSharp" />
    <Reference Include="System" />
    <Reference Include="System.Configuration" />
    <Reference Include="System.Core" />
    <Reference Include="System.Data.DataSetExtensions" />
    <Reference Include="System.Data.Linq" />
    <Reference Include="System.Data.Services" />
    <Reference Include="System.ServiceModel" />
    <Reference Include="System.Web.Services" />
    <Reference Include="System.Xml.Linq" />
    <Reference Include="System.Data" />
    <Reference Include="System.Xml" />
  </ItemGroup>
  <ItemGroup>
    <Compile Include="AsyncExtensions.cs" />
    <Compile Include="AsyncExtensions.generated.cs">
      <AutoGen>True</AutoGen>
      <DesignTime>True</DesignTime>
      <DependentUpon>AsyncExtensions.tt</DependentUpon>
    </Compile>
    <Compile Include="Common\LinqToDBConvertException.cs" />
    <Compile Include="Configuration\IConnectionStringSettings.cs" />
    <Compile Include="Configuration\IDataProviderSettings.cs" />
    <Compile Include="Configuration\ILinqToDBSettings.cs" />
    <Compile Include="Configuration\IProxy.cs" />
    <Compile Include="Configuration\NamedValue.cs" />
    <Compile Include="DataContext.QueryRunner.cs" />
    <Compile Include="DataProvider\PostgreSQL\SqlServerVersion.cs" />
    <Compile Include="DataProvider\SqlServer\SqlServerConfiguration.cs" />
    <Compile Include="DataProvider\SqlServer\SqlServerRetryPolicy.cs" />
    <Compile Include="DataProvider\SqlServer\SqlServerTransientErrorDetector.cs" />
    <Compile Include="Data\DataConnection.QueryRunner.cs" />
    <Compile Include="Data\RetryPolicy\DefaultRetryPolicyFactory.cs" />
    <Compile Include="Data\RetryPolicy\IRetryPolicy.cs" />
    <Compile Include="Data\RetryPolicy\RetryingDbCommand.cs">
      <SubType>Component</SubType>
    </Compile>
    <Compile Include="Data\RetryPolicy\RetryingDbConnection.cs">
      <SubType>Component</SubType>
    </Compile>
    <Compile Include="Data\RetryPolicy\RetryLimitExceededException.cs" />
    <Compile Include="Data\RetryPolicy\RetryPolicyBase.cs" />
    <Compile Include="Data\TraceInfoStep.cs" />
    <Compile Include="IDataContextEx.cs" />
    <Compile Include="KeepConnectionAliveScope.cs" />
    <Compile Include="DataProvider\Access\AccessTools.cs" />
    <Compile Include="DataProvider\Access\AccessSqlOptimizer.cs" />
    <Compile Include="DataProvider\Access\AccessBulkCopy.cs" />
    <Compile Include="DataProvider\BasicMerge.cs" />
    <Compile Include="DataProvider\BasicBulkCopy.cs" />
    <Compile Include="DataProvider\DB2\DB2BulkCopy.cs" />
    <Compile Include="DataProvider\DB2\DB2LUWSchemaProvider.cs" />
    <Compile Include="DataProvider\DB2\DB2LUWSqlBuilder.cs" />
    <Compile Include="DataProvider\DB2\DB2SqlOptimizer.cs" />
    <Compile Include="DataProvider\DB2\DB2Tools.cs" />
    <Compile Include="DataProvider\DB2\DB2DataProvider.cs" />
    <Compile Include="DataProvider\DB2\DB2Factory.cs" />
    <Compile Include="DataProvider\DB2\DB2MappingSchema.cs" />
    <Compile Include="DataProvider\DB2\DB2Types.cs" />
    <Compile Include="DataProvider\DB2\DB2zOSSchemaProvider.cs" />
    <Compile Include="DataProvider\DB2\DB2SqlBuilderBase.cs" />
    <Compile Include="DataProvider\DB2\DB2IdentifierQuoteMode.cs" />
    <Compile Include="DataProvider\DB2\DB2Version.cs" />
    <Compile Include="DataProvider\DB2\DB2zOSSqlBuilder.cs" />
    <Compile Include="DataProvider\DB2\DB2Merge.cs" />
    <Compile Include="DataProvider\Firebird\FirebirdIdentifierQuoteMode.cs" />
    <Compile Include="DataProvider\Firebird\FirebirdConfiguration.cs" />
    <Compile Include="DataProvider\Firebird\FirebirdSqlOptimizer.cs" />
    <Compile Include="DataProvider\Firebird\FirebirdTools.cs" />
    <Compile Include="DataProvider\Firebird\FirebirdSchemaProvider.cs" />
    <Compile Include="DataProvider\Firebird\FirebirdBulkCopy.cs" />
    <Compile Include="DataProvider\Firebird\FirebirdMerge.cs" />
    <Compile Include="DataProvider\IDataProvider.cs">
      <SubType>Code</SubType>
    </Compile>
    <Compile Include="DataProvider\Informix\InformixMerge.cs" />
    <Compile Include="DataProvider\Informix\InformixSqlOptimizer.cs" />
    <Compile Include="DataProvider\Informix\InformixTools.cs" />
    <Compile Include="DataProvider\Informix\InformixFactory.cs" />
    <Compile Include="DataProvider\Informix\InformixDataProvider.cs" />
    <Compile Include="DataProvider\Informix\InformixMappingSchema.cs" />
    <Compile Include="DataProvider\Informix\InformixSchemaProvider.cs" />
    <Compile Include="DataProvider\Informix\InformixSqlBuilder.cs" />
    <Compile Include="DataProvider\Informix\InformixBulkCopy.cs" />
    <Compile Include="DataProvider\MultipleRowsHelper.cs" />
    <Compile Include="DataProvider\MySql\MySqlBulkCopy.cs" />
    <Compile Include="DataProvider\MySql\MySqlSqlOptimizer.cs" />
    <Compile Include="DataProvider\MySql\MySqlTools.cs" />
    <Compile Include="DataProvider\Oracle\OracleXmlTable.cs" />
    <Compile Include="DataProvider\Oracle\OracleMerge.cs" />
    <Compile Include="DataProvider\Oracle\OracleBulkCopy.cs" />
    <Compile Include="DataProvider\Oracle\OracleSqlOptimizer.cs" />
    <Compile Include="DataProvider\Oracle\OracleTools.cs" />
    <Compile Include="DataProvider\Oracle\OracleSchemaProvider.cs" />
    <Compile Include="DataProvider\Oracle\OracleFactory.cs" />
    <Compile Include="DataProvider\Oracle\OracleDataProvider.cs" />
    <Compile Include="DataProvider\Oracle\OracleMappingSchema.cs" />
    <Compile Include="DataProvider\Oracle\OracleSqlBuilder.cs" />
    <Compile Include="DataProvider\PostgreSQL\PostgreSQLBulkCopy.cs" />
    <Compile Include="DataProvider\PostgreSQL\PostgreSQLSqlOptimizer.cs" />
    <Compile Include="DataProvider\PostgreSQL\PostgreSQLTools.cs" />
    <Compile Include="DataProvider\PostgreSQL\PostgreSQLSchemaProvider.cs" />
    <Compile Include="DataProvider\PostgreSQL\PostgreSQLFactory.cs" />
    <Compile Include="DataProvider\PostgreSQL\PostgreSQLDataProvider.cs" />
    <Compile Include="DataProvider\PostgreSQL\PostgreSQLMappingSchema.cs" />
    <Compile Include="DataProvider\PostgreSQL\PostgreSQLSqlBuilder.cs" />
    <Compile Include="DataProvider\PostgreSQL\PostgreSQLIdentifierQuoteMode.cs" />
    <Compile Include="DataProvider\SapHana\CalculationViewInputParametersExpressionAttribute.cs" />
    <Compile Include="DataProvider\SapHana\GetHanaSchemaOptions.cs" />
    <Compile Include="DataProvider\SapHana\SapHanaOdbcSchemaProvider.cs" />
    <Compile Include="DataProvider\SapHana\SapHanaOdbcSqlBuilder.cs" />
    <Compile Include="DataProvider\SapHana\SapHanaOdbcDataProvider.cs" />
    <Compile Include="DataProvider\SapHana\SapHanaBulkCopy.cs" />
    <Compile Include="DataProvider\SapHana\SapHanaDataProvider.cs" />
    <Compile Include="DataProvider\SapHana\SapHanaFactory.cs" />
    <Compile Include="DataProvider\SapHana\SapHanaMappingSchema.cs" />
    <Compile Include="DataProvider\SapHana\SapHanaSchemaProvider.cs" />
    <Compile Include="DataProvider\SapHana\SapHanaSqlBuilder.cs" />
    <Compile Include="DataProvider\SapHana\SapHanaSqlOptimizer.cs" />
    <Compile Include="DataProvider\SapHana\SapHanaTools.cs" />
    <Compile Include="DataProvider\SapHana\ViewWithParametersTableSchema.cs" />
    <Compile Include="DataProvider\SqlCe\SqlCeBulkCopy.cs" />
    <Compile Include="DataProvider\SqlCe\SqlCeSqlOptimizer.cs" />
    <Compile Include="DataProvider\SQLite\SQLiteBulkCopy.cs" />
    <Compile Include="DataProvider\SQLite\SQLiteSqlOptimizer.cs" />
    <Compile Include="DataProvider\SqlServer\SqlServer2005SqlOptimizer.cs" />
    <Compile Include="DataProvider\SqlServer\SqlServer2000SqlOptimizer.cs" />
    <Compile Include="DataProvider\SqlServer\SqlServerBulkCopy.cs" />
    <Compile Include="DataProvider\SqlServer\SqlServerMerge.cs" />
    <Compile Include="DataProvider\SqlServer\SqlServerSqlOptimizer.cs" />
    <Compile Include="DataProvider\Sybase\SybaseBulkCopy.cs" />
    <Compile Include="DataProvider\Sybase\SybaseSqlOptimizer.cs" />
    <Compile Include="DataProvider\DataTools.cs" />
    <Compile Include="Data\BulkCopyOptions.cs" />
    <Compile Include="Data\BulkCopyRowsCopied.cs" />
    <Compile Include="Data\BulkCopyType.cs" />
    <Compile Include="Data\CommandInfo.cs" />
    <Compile Include="Data\DataConnection.Async.cs" />
    <Compile Include="Data\DataConnectionTransaction.cs" />
    <Compile Include="Data\DataReaderAsync.cs" />
    <Compile Include="Data\TraceInfo.cs" />
    <Compile Include="Expressions\GetItemExpression.cs" />
    <Compile Include="Linq\Builder\ChangeTypeExpressionBuilder.cs" />
    <Compile Include="Linq\Builder\ContextParser.cs" />
    <Compile Include="Linq\Builder\DropBuilder.cs" />
    <Compile Include="Linq\Builder\LoadWithBuilder.cs" />
    <Compile Include="Linq\Builder\WithTableExpressionBuilder.cs" />
    <Compile Include="Linq\IDataReaderAsync.cs" />
    <Compile Include="Linq\IExpressionInfo.cs" />
<<<<<<< HEAD
    <Compile Include="Linq\IQueryRunner.cs" />
    <Compile Include="Linq\QueryRunner.cs" />
    <Compile Include="Linq\QueryRunnerBase.cs" />
=======
    <Compile Include="Linq\MethodHelper.cs" />
>>>>>>> 050c187a
    <Compile Include="Mapping\Relationship.cs" />
    <Compile Include="Mapping\ColumnAliasAttribute.cs" />
    <Compile Include="Expressions\IGenericInfoProvider.cs" />
    <Compile Include="Mapping\DataTypeAttribute.cs" />
    <Compile Include="Mapping\StoredProcedure.cs" />
    <Compile Include="Metadata\SystemDataSqlServerAttributeReader.cs" />
    <Compile Include="SchemaProvider\ColumnInfo.cs" />
    <Compile Include="SchemaProvider\DataTypeInfo.cs" />
    <Compile Include="SchemaProvider\ForeingKeyInfo.cs" />
    <Compile Include="SchemaProvider\PrimaryKeyInfo.cs" />
    <Compile Include="SchemaProvider\ProcedureInfo.cs" />
    <Compile Include="SchemaProvider\ProcedureParameterInfo.cs" />
    <Compile Include="SchemaProvider\TableInfo.cs" />
    <Compile Include="DataProvider\SqlCe\SqlCeTools.cs" />
    <Compile Include="DataProvider\SQLite\SQLiteTools.cs" />
    <Compile Include="DataProvider\SqlServer\SqlServerTools.cs" />
    <Compile Include="DataProvider\SqlServer\FreeTextTableExpressionAttribute.cs" />
    <Compile Include="DataProvider\Sybase\SybaseTools.cs" />
    <Compile Include="DataProvider\Sybase\SybaseSchemaProvider.cs" />
    <Compile Include="Linq\Builder\AsUpdatableBuilder.cs" />
    <Compile Include="Linq\ExpressionQuery.cs" />
    <Compile Include="ITableT.cs" />
    <Compile Include="DataProvider\Access\AccessDataProvider.cs" />
    <Compile Include="DataProvider\Access\AccessFactory.cs" />
    <Compile Include="DataProvider\Access\AccessMappingSchema.cs" />
    <Compile Include="DataProvider\Access\AccessSqlBuilder.cs" />
    <Compile Include="DataProvider\Access\AccessSchemaProvider.cs" />
    <Compile Include="DataProvider\AssemblyResolver.cs" />
    <Compile Include="DataProvider\BulkCopyReader.cs" />
    <Compile Include="DataProvider\Firebird\FirebirdDataProvider.cs" />
    <Compile Include="DataProvider\Firebird\FirebirdFactory.cs" />
    <Compile Include="DataProvider\Firebird\FirebirdMappingSchema.cs" />
    <Compile Include="DataProvider\Firebird\FirebirdSqlBuilder.cs" />
    <Compile Include="DataProvider\MySql\MySqlFactory.cs" />
    <Compile Include="DataProvider\MySql\MySqlDataProvider.cs" />
    <Compile Include="DataProvider\MySql\MySqlMappingSchema.cs" />
    <Compile Include="DataProvider\MySql\MySqlSqlBuilder.cs" />
    <Compile Include="DataProvider\MySql\MySqlSchemaProvider.cs" />
    <Compile Include="SchemaProvider\AssociationType.cs" />
    <Compile Include="SchemaProvider\ColumnSchema.cs" />
    <Compile Include="SchemaProvider\DatabaseSchema.cs" />
    <Compile Include="SchemaProvider\ForeignKeySchema.cs" />
    <Compile Include="SchemaProvider\GetSchemaOptions.cs" />
    <Compile Include="SchemaProvider\ISchemaProvider.cs" />
    <Compile Include="SchemaProvider\ParameterSchema.cs" />
    <Compile Include="SchemaProvider\ProcedureSchema.cs" />
    <Compile Include="SchemaProvider\SchemaProviderBase.cs" />
    <Compile Include="SchemaProvider\TableSchema.cs" />
    <Compile Include="DataProvider\SqlCe\SqlCeSchemaProvider.cs" />
    <Compile Include="DataProvider\SqlCe\SqlCeFactory.cs" />
    <Compile Include="DataProvider\SqlCe\SqlCeDataProvider.cs" />
    <Compile Include="DataProvider\SqlCe\SqlCeMappingSchema.cs" />
    <Compile Include="DataProvider\SqlCe\SqlCeSqlBuilder.cs" />
    <Compile Include="DataProvider\SQLite\SQLiteDataProvider.cs" />
    <Compile Include="DataProvider\SQLite\SQLiteFactory.cs" />
    <Compile Include="DataProvider\SQLite\SQLiteMappingSchema.cs" />
    <Compile Include="DataProvider\SQLite\SQLiteSqlBuilder.cs" />
    <Compile Include="DataProvider\SQLite\SQLiteSchemaProvider.cs" />
    <Compile Include="DataProvider\SqlServer\SqlServer2000SchemaProvider.cs" />
    <Compile Include="DataProvider\SqlServer\SqlServer2012SqlBuilder.cs" />
    <Compile Include="DataProvider\SqlServer\SqlServer2000SqlBuilder.cs" />
    <Compile Include="DataProvider\SqlServer\SqlServer2005SqlBuilder.cs" />
    <Compile Include="DataProvider\SqlServer\SqlServer2008SqlBuilder.cs" />
    <Compile Include="DataProvider\SqlServer\SqlServerDataProvider.cs" />
    <Compile Include="DataProvider\SqlServer\SqlServerFactory.cs" />
    <Compile Include="DataProvider\SqlServer\SqlServerMappingSchema.cs" />
    <Compile Include="DataProvider\SqlServer\SqlServerSchemaProvider.cs" />
    <Compile Include="DataProvider\SqlServer\SqlServerSqlBuilder.cs" />
    <Compile Include="DataProvider\SqlServer\SqlServerVersion.cs" />
    <Compile Include="Common\Tools.cs" />
    <Compile Include="DataProvider\Sybase\SybaseDataProvider.cs" />
    <Compile Include="DataProvider\Sybase\SybaseFactory.cs" />
    <Compile Include="DataProvider\Sybase\SybaseMappingSchema.cs" />
    <Compile Include="DataProvider\Sybase\SybaseSqlBuilder.cs" />
    <Compile Include="Mapping\ColumnAttribute.cs" />
    <Compile Include="Common\ArrayT.cs" />
    <Compile Include="Common\Configuration.cs" />
    <Compile Include="Common\Converter.cs" />
    <Compile Include="Common\ConvertBuilder.cs" />
    <Compile Include="Common\ConvertInfo.cs" />
    <Compile Include="Common\ConvertT.cs" />
    <Compile Include="Common\DefaultValue.cs" />
    <Compile Include="DataProvider\ReaderInfo.cs" />
    <Compile Include="Mapping\EntityMappingBuilder.cs" />
    <Compile Include="Mapping\FluentMappingBuilder.cs" />
    <Compile Include="Mapping\NotColumnAttribute.cs" />
    <Compile Include="Expressions\DefaultValueExpression.cs" />
    <Compile Include="Common\Option.cs" />
    <Compile Include="Configuration\LinqToDBSection.cs" />
    <Compile Include="Configuration\DataProviderElement.cs" />
    <Compile Include="Configuration\DataProviderElementCollection.cs" />
    <Compile Include="Configuration\ElementBase.cs" />
    <Compile Include="Configuration\ElementCollectionBase.cs" />
    <Compile Include="DataProvider\DataProviderBase.cs" />
    <Compile Include="DataProvider\IDataProviderFactory.cs" />
    <Compile Include="DataType.cs" />
    <Compile Include="Data\DataConnection.Linq.cs" />
    <Compile Include="Data\DataConnection.cs" />
    <Compile Include="Data\DataConnectionExtensions.cs" />
    <Compile Include="Data\DataParameter.cs" />
    <Compile Include="Data\DataReader.cs" />
    <Compile Include="Expressions\Extensions.cs" />
    <Compile Include="Expressions\MemberHelper.cs" />
    <Compile Include="Expressions\ConvertFromDataReaderExpression.cs" />
    <Compile Include="Expressions\BinaryAggregateExpression.cs" />
    <Compile Include="Extensions\MappingExtensions.cs" />
    <Compile Include="Linq\Builder\ExpressionTestGenerator.cs" />
    <Compile Include="Linq\QueryableAccessor.cs" />
    <Compile Include="Linq\ITable.cs" />
    <Compile Include="Linq\ExpressionQueryImpl.cs" />
    <Compile Include="Mapping\IdentityAttribute.cs">
      <SubType>Code</SubType>
    </Compile>
    <Compile Include="Mapping\InheritanceMapping.cs" />
    <Compile Include="Mapping\MappingSchema.cs" />
    <Compile Include="Mapping\MappingSchemaInfo.cs" />
    <Compile Include="Mapping\MapValueAttribute.cs" />
    <Compile Include="Mapping\ColumnDescriptor.cs" />
    <Compile Include="Mapping\PropertyMappingBuilder.cs" />
    <Compile Include="Mapping\ScalarTypeAttribute.cs" />
    <Compile Include="Mapping\EntityDescriptor.cs" />
    <Compile Include="Metadata\AttributeInfo.cs" />
    <Compile Include="Metadata\AttributeReader.cs" />
    <Compile Include="Metadata\FluentMetadataReader.cs" />
    <Compile Include="Metadata\IMetadataReader.cs" />
    <Compile Include="Metadata\MetaMemberInfo.cs" />
    <Compile Include="Metadata\MetadataException.cs" />
    <Compile Include="Metadata\MetadataReader.cs" />
    <Compile Include="Metadata\SystemDataLinqAttributeReader.cs" />
    <Compile Include="Metadata\MetaTypeInfo.cs" />
    <Compile Include="Metadata\XmlAttributeReader.cs" />
    <Compile Include="Mapping\PrimaryKeyAttribute.cs">
      <SubType>Code</SubType>
    </Compile>
    <Compile Include="ServiceModel\LinqServiceInfo.cs" />
    <Compile Include="ServiceModel\RemoteDataContextBase.QueryRunner.cs" />
    <Compile Include="SqlProvider\BasicSqlOptimizer.cs" />
    <Compile Include="SqlProvider\ISqlOptimizer.cs" />
    <Compile Include="SqlProvider\JoinOptimizer.cs" />
    <Compile Include="SqlProvider\SqlProviderFlags.cs" />
    <Compile Include="Mapping\TableAttribute.cs" />
    <Compile Include="SqlProvider\ConvertType.cs" />
    <Compile Include="ProviderName.cs" />
    <Compile Include="Linq\Builder\AggregationBuilder.cs" />
    <Compile Include="Linq\Builder\AllAnyBuilder.cs" />
    <Compile Include="Linq\Builder\BuildInfo.cs" />
    <Compile Include="Linq\Builder\CastBuilder.cs" />
    <Compile Include="Expressions\ChangeTypeExpression.cs" />
    <Compile Include="Linq\Builder\ConcatUnionBuilder.cs" />
    <Compile Include="Linq\Builder\ContainsBuilder.cs" />
    <Compile Include="Linq\Builder\ConvertFlags.cs" />
    <Compile Include="Linq\Builder\CountBuilder.cs" />
    <Compile Include="Linq\Builder\DefaultIfEmptyBuilder.cs" />
    <Compile Include="Linq\Builder\DeleteBuilder.cs" />
    <Compile Include="Linq\Builder\DistinctBuilder.cs" />
    <Compile Include="Linq\Builder\ExpressionBuilder.cs" />
    <Compile Include="Linq\Builder\ExpressionBuilder.QueryBuilder.cs" />
    <Compile Include="Linq\Builder\ExpressionBuilder.SqlBuilder.cs" />
    <Compile Include="Linq\Builder\ExpressionContext.cs" />
    <Compile Include="Linq\Builder\ExpressionHoder.cs" />
    <Compile Include="Linq\Builder\FirstSingleBuilder.cs" />
    <Compile Include="Linq\Builder\GroupByBuilder.cs" />
    <Compile Include="Linq\Builder\IBuildContext.cs" />
    <Compile Include="Linq\Builder\InsertBuilder.cs" />
    <Compile Include="Linq\Builder\InsertOrUpdateBuilder.cs" />
    <Compile Include="Linq\Builder\IntersectBuilder.cs" />
    <Compile Include="Linq\Builder\ISequenceBuilder.cs" />
    <Compile Include="Linq\Builder\IsExpressionResult.cs" />
    <Compile Include="Linq\Builder\JoinBuilder.cs" />
    <Compile Include="Linq\Builder\MethodCallBuilder.cs" />
    <Compile Include="Linq\Builder\OfTypeBuilder.cs" />
    <Compile Include="Linq\Builder\OrderByBuilder.cs" />
    <Compile Include="Linq\Builder\PassThroughBuilder.cs" />
    <Compile Include="Linq\Builder\PassThroughContext.cs" />
    <Compile Include="Linq\Builder\RequestFor.cs" />
    <Compile Include="Linq\Builder\ScalarSelectBuilder.cs" />
    <Compile Include="Linq\Builder\SelectBuilder.cs" />
    <Compile Include="Linq\Builder\SelectContext.cs" />
    <Compile Include="Linq\Builder\SelectManyBuilder.cs" />
    <Compile Include="Linq\Builder\SequenceContextBase.cs" />
    <Compile Include="Linq\Builder\SequenceConvertInfo.cs" />
    <Compile Include="Linq\Builder\SequenceConvertPath.cs" />
    <Compile Include="Linq\Builder\SqlInfo.cs" />
    <Compile Include="Linq\Builder\SubQueryContext.cs" />
    <Compile Include="Linq\Builder\TableAttributeBuilder.cs" />
    <Compile Include="Linq\Builder\TableBuilder.cs" />
    <Compile Include="Linq\Builder\TakeSkipBuilder.cs" />
    <Compile Include="Linq\Builder\UpdateBuilder.cs" />
    <Compile Include="Linq\Builder\WhereBuilder.cs" />
    <Compile Include="CompiledQuery.cs" />
    <Compile Include="Linq\CompiledTableT.cs" />
    <Compile Include="DataContext.cs" />
    <Compile Include="DataContextTransaction.cs" />
    <Compile Include="Linq\IExpressionQueryT.cs" />
    <Compile Include="Linq\Expressions.cs" />
    <Compile Include="DataExtensions.cs" />
    <Compile Include="IDataContext.cs" />
    <Compile Include="Linq\IExpressionQuery.cs" />
    <Compile Include="Linq\IQueryContext.cs" />
    <Compile Include="Linq\ISelectInsertable.cs" />
    <Compile Include="Linq\IUpdatable.cs" />
    <Compile Include="Linq\IValueInsertable.cs" />
    <Compile Include="Linq\LinqException.cs" />
    <Compile Include="LinqExtensions.cs" />
    <Compile Include="Linq\MemberInfoComparer.cs" />
    <Compile Include="ExpressionMethodAttribute.cs" />
    <Compile Include="Linq\Query.cs" />
    <Compile Include="Linq\QueryContext.cs" />
    <Compile Include="Linq\ReflectionHelper.cs" />
    <Compile Include="SqlProvider\ValueToSqlConverter.cs" />
    <Compile Include="SqlQuery\DefaulNullable.cs" />
    <Compile Include="SqlQuery\ObjectSqlExpression.cs" />
    <Compile Include="SqlQuery\QueryHelper.cs" />
    <Compile Include="SqlQuery\ReservedWords.cs" />
    <Compile Include="SqlQuery\SelectQueryOptimizer.cs" />
    <Compile Include="Sql\Sql.Analytic.cs" />
    <Compile Include="Sql\Sql.cs" />
    <Compile Include="Sql\Sql.EnumAttribute.cs" />
    <Compile Include="Sql\Sql.ExpressionAttribute.cs" />
    <Compile Include="Sql\Sql.ExtensionAttribute.cs" />
    <Compile Include="Sql\Sql.FunctionAttribute.cs" />
    <Compile Include="Sql\Sql.GroupBy.cs" />
    <Compile Include="Sql\Sql.PropertyAttribute.cs" />
    <Compile Include="Sql\Sql.TableExpressionAttribute.cs" />
    <Compile Include="Sql\Sql.TableFunctionAttribute.cs" />
    <Compile Include="Linq\TableT.cs" />
    <Compile Include="SqlQuery\Extensions.cs" />
    <Compile Include="SqlQuery\ICloneableElement.cs" />
    <Compile Include="SqlQuery\IQueryElement.cs" />
    <Compile Include="SqlQuery\ISqlExpression.cs" />
    <Compile Include="SqlQuery\ISqlExpressionWalkable.cs" />
    <Compile Include="SqlQuery\ISqlPredicate.cs" />
    <Compile Include="SqlQuery\ISqlTableSource.cs" />
    <Compile Include="SqlQuery\IValueContainer.cs" />
    <Compile Include="SqlQuery\Precedence.cs" />
    <Compile Include="SqlQuery\QueryElementType.cs" />
    <Compile Include="SqlQuery\QueryType.cs" />
    <Compile Include="SqlQuery\QueryVisitor.cs" />
    <Compile Include="SqlQuery\SqlBinaryExpression.cs" />
    <Compile Include="SqlQuery\SqlDataType.cs" />
    <Compile Include="SqlQuery\SqlException.cs" />
    <Compile Include="SqlQuery\SqlExpression.cs" />
    <Compile Include="SqlQuery\SqlField.cs" />
    <Compile Include="SqlQuery\SqlFunction.cs" />
    <Compile Include="SqlQuery\SqlParameter.cs" />
    <Compile Include="SqlProvider\BasicSqlBuilder.cs" />
    <Compile Include="SqlProvider\ISqlBuilder.cs" />
    <Compile Include="Mapping\SequenceNameAttribute.cs" />
    <Compile Include="SqlQuery\SelectQuery.cs" />
    <Compile Include="SqlQuery\SqlTable.cs" />
    <Compile Include="SqlQuery\SqlTableT.cs" />
    <Compile Include="SqlQuery\SqlTableType.cs" />
    <Compile Include="SqlQuery\SqlValue.cs" />
    <Compile Include="Expressions\TransformInfo.cs" />
    <Compile Include="LinqToDBException.cs" />
    <Compile Include="Expressions\InternalExtensions.cs" />
    <Compile Include="Mapping\AssociationDescriptor.cs" />
    <Compile Include="Mapping\AssociationAttribute.cs" />
    <Compile Include="Mapping\InheritanceMappingAttribute.cs" />
    <Compile Include="Mapping\MapValue.cs" />
    <Compile Include="Mapping\NotNullAttribute.cs" />
    <Compile Include="Mapping\NullableAttribute.cs" />
    <Compile Include="Properties\AssemblyInfo.cs" />
    <Compile Include="Properties\LinqToDBConstants.cs" />
    <Compile Include="Properties\JetBrains.Annotations.cs" />
    <Compile Include="Properties\Resources.Designer.cs">
      <DependentUpon>Resources.resx</DependentUpon>
    </Compile>
    <Compile Include="Reflection\TypeAccessorT.cs" />
    <Compile Include="Reflection\IObjectFactory.cs" />
    <Compile Include="Reflection\MemberAccessor.cs" />
    <Compile Include="Reflection\ObjectFactoryAttribute.cs" />
    <Compile Include="Reflection\TypeAccessor.cs" />
    <Compile Include="Extensions\ReflectionExtensions.cs" />
    <Compile Include="ServiceModel\DataService.cs" />
    <Compile Include="ServiceModel\ILinqService.cs" />
    <Compile Include="ServiceModel\ILinqSoapService.cs" />
    <Compile Include="ServiceModel\LinqService.cs" />
    <Compile Include="ServiceModel\LinqServiceClient.cs" />
    <Compile Include="ServiceModel\LinqServiceQuery.cs" />
    <Compile Include="ServiceModel\LinqServiceResult.cs" />
    <Compile Include="ServiceModel\LinqServiceSerializer.cs" />
    <Compile Include="ServiceModel\LinqSoapServiceClient.cs" />
    <Compile Include="ServiceModel\RemoteDataContextBase.cs" />
    <Compile Include="ServiceModel\ServiceModelDataContext.cs" />
    <Compile Include="ServiceModel\ServiceModelDataReader.cs" />
    <Compile Include="ServiceModel\SoapDataContext.cs" />
    <Compile Include="DataProvider\DynamicDataProviderBase.cs" />
    <Compile Include="TakeHints.cs" />
  </ItemGroup>
  <ItemGroup>
    <EmbeddedResource Include="Properties\Resources.resx">
      <SubType>Designer</SubType>
      <Generator>PublicResXFileCodeGenerator</Generator>
      <LastGenOutput>Resources.Designer.cs</LastGenOutput>
    </EmbeddedResource>
  </ItemGroup>
  <ItemGroup>
    <EmbeddedResource Include="SqlQuery\ReservedWords.txt" />
  </ItemGroup>
  <ItemGroup>
    <EmbeddedResource Include="SqlQuery\ReservedWordsPostgres.txt" />
  </ItemGroup>
  <ItemGroup>
    <EmbeddedResource Include="SqlQuery\ReservedWordsOracle.txt" />
  </ItemGroup>
  <ItemGroup>
    <None Include="Compile.bat" />
    <None Include="linq2db.snk" />
    <None Include="LinqToDB.project.json" />
  </ItemGroup>
  <ItemGroup>
    <Content Include="AsyncExtensions.tt">
      <Generator>TextTemplatingFileGenerator</Generator>
      <LastGenOutput>AsyncExtensions.generated.cs</LastGenOutput>
    </Content>
  </ItemGroup>
  <ItemGroup>
    <Service Include="{508349B6-6B84-4DF5-91F0-309BEEBAD82D}" />
  </ItemGroup>
  <Import Project="$(MSBuildToolsPath)\Microsoft.CSharp.targets" />
  <!-- To modify your build process, add your task inside one of the targets below and uncomment it. 
       Other similar extension points exist, see Microsoft.Common.targets.
  <Target Name="BeforeBuild">
  </Target>
  <Target Name="AfterBuild">
  </Target>
  -->
</Project><|MERGE_RESOLUTION|>--- conflicted
+++ resolved
@@ -1,544 +1,541 @@
-﻿<?xml version="1.0" encoding="utf-8"?>
-<Project ToolsVersion="4.0" DefaultTargets="Build" xmlns="http://schemas.microsoft.com/developer/msbuild/2003">
-  <PropertyGroup>
-    <Configuration Condition=" '$(Configuration)' == '' ">Debug</Configuration>
-    <Platform Condition=" '$(Platform)' == '' ">AnyCPU</Platform>
-    <ProjectGuid>{7CBD2975-3D0C-4BC3-BB4E-932F910778CF}</ProjectGuid>
-    <OutputType>Library</OutputType>
-    <AppDesignerFolder>Properties</AppDesignerFolder>
-    <RootNamespace>LinqToDB</RootNamespace>
-    <AssemblyName>linq2db</AssemblyName>
-    <TargetFrameworkVersion>v4.5</TargetFrameworkVersion>
-    <FileAlignment>512</FileAlignment>
-    <TargetFrameworkProfile />
-    <UseMSBuildEngine>False</UseMSBuildEngine>
-  </PropertyGroup>
-  <PropertyGroup Condition=" '$(Configuration)|$(Platform)' == 'Debug|AnyCPU' ">
-    <DebugSymbols>true</DebugSymbols>
-    <DebugType>full</DebugType>
-    <Optimize>false</Optimize>
-    <OutputPath>bin\Debug.4.5\</OutputPath>
-    <DefineConstants>TRACE;DEBUG;FW4;OVERRIDETOSTRING1</DefineConstants>
-    <ErrorReport>prompt</ErrorReport>
-    <WarningLevel>4</WarningLevel>
-    <Prefer32Bit>false</Prefer32Bit>
-  </PropertyGroup>
-  <PropertyGroup Condition=" '$(Configuration)|$(Platform)' == 'Release|AnyCPU' ">
-    <DebugType>pdbonly</DebugType>
-    <Optimize>true</Optimize>
-    <OutputPath>bin\Release.4.5\</OutputPath>
-    <DefineConstants>TRACE;FW4</DefineConstants>
-    <ErrorReport>prompt</ErrorReport>
-    <WarningLevel>4</WarningLevel>
-    <Prefer32Bit>false</Prefer32Bit>
-  </PropertyGroup>
-  <PropertyGroup>
-    <SignAssembly>true</SignAssembly>
-  </PropertyGroup>
-  <PropertyGroup>
-    <AssemblyOriginatorKeyFile>linq2db.snk</AssemblyOriginatorKeyFile>
-  </PropertyGroup>
-  <PropertyGroup Condition=" '$(Configuration)|$(Platform)' == 'ReleaseMono|AnyCPU' ">
-    <Optimize>true</Optimize>
-    <OutputPath>bin\ReleaseMono\</OutputPath>
-    <DefineConstants>TRACE;FW4;MONO</DefineConstants>
-    <ErrorReport>prompt</ErrorReport>
-    <WarningLevel>4</WarningLevel>
-    <Prefer32Bit>false</Prefer32Bit>
-  </PropertyGroup>
-  <PropertyGroup Condition=" '$(Configuration)|$(Platform)' == 'DebugMono|AnyCPU' ">
-    <DebugSymbols>true</DebugSymbols>
-    <DebugType>full</DebugType>
-    <Optimize>false</Optimize>
-    <OutputPath>bin\DebugMono\</OutputPath>
-    <DefineConstants>TRACE;DEBUG;FW4;MONO</DefineConstants>
-    <ErrorReport>prompt</ErrorReport>
-    <WarningLevel>4</WarningLevel>
-    <Prefer32Bit>false</Prefer32Bit>
-  </PropertyGroup>
-  <ItemGroup>
-    <Reference Include="Microsoft.CSharp" />
-    <Reference Include="System" />
-    <Reference Include="System.Configuration" />
-    <Reference Include="System.Core" />
-    <Reference Include="System.Data.DataSetExtensions" />
-    <Reference Include="System.Data.Linq" />
-    <Reference Include="System.Data.Services" />
-    <Reference Include="System.ServiceModel" />
-    <Reference Include="System.Web.Services" />
-    <Reference Include="System.Xml.Linq" />
-    <Reference Include="System.Data" />
-    <Reference Include="System.Xml" />
-  </ItemGroup>
-  <ItemGroup>
-    <Compile Include="AsyncExtensions.cs" />
-    <Compile Include="AsyncExtensions.generated.cs">
-      <AutoGen>True</AutoGen>
-      <DesignTime>True</DesignTime>
-      <DependentUpon>AsyncExtensions.tt</DependentUpon>
-    </Compile>
-    <Compile Include="Common\LinqToDBConvertException.cs" />
-    <Compile Include="Configuration\IConnectionStringSettings.cs" />
-    <Compile Include="Configuration\IDataProviderSettings.cs" />
-    <Compile Include="Configuration\ILinqToDBSettings.cs" />
-    <Compile Include="Configuration\IProxy.cs" />
-    <Compile Include="Configuration\NamedValue.cs" />
-    <Compile Include="DataContext.QueryRunner.cs" />
-    <Compile Include="DataProvider\PostgreSQL\SqlServerVersion.cs" />
-    <Compile Include="DataProvider\SqlServer\SqlServerConfiguration.cs" />
-    <Compile Include="DataProvider\SqlServer\SqlServerRetryPolicy.cs" />
-    <Compile Include="DataProvider\SqlServer\SqlServerTransientErrorDetector.cs" />
-    <Compile Include="Data\DataConnection.QueryRunner.cs" />
-    <Compile Include="Data\RetryPolicy\DefaultRetryPolicyFactory.cs" />
-    <Compile Include="Data\RetryPolicy\IRetryPolicy.cs" />
-    <Compile Include="Data\RetryPolicy\RetryingDbCommand.cs">
-      <SubType>Component</SubType>
-    </Compile>
-    <Compile Include="Data\RetryPolicy\RetryingDbConnection.cs">
-      <SubType>Component</SubType>
-    </Compile>
-    <Compile Include="Data\RetryPolicy\RetryLimitExceededException.cs" />
-    <Compile Include="Data\RetryPolicy\RetryPolicyBase.cs" />
-    <Compile Include="Data\TraceInfoStep.cs" />
-    <Compile Include="IDataContextEx.cs" />
-    <Compile Include="KeepConnectionAliveScope.cs" />
-    <Compile Include="DataProvider\Access\AccessTools.cs" />
-    <Compile Include="DataProvider\Access\AccessSqlOptimizer.cs" />
-    <Compile Include="DataProvider\Access\AccessBulkCopy.cs" />
-    <Compile Include="DataProvider\BasicMerge.cs" />
-    <Compile Include="DataProvider\BasicBulkCopy.cs" />
-    <Compile Include="DataProvider\DB2\DB2BulkCopy.cs" />
-    <Compile Include="DataProvider\DB2\DB2LUWSchemaProvider.cs" />
-    <Compile Include="DataProvider\DB2\DB2LUWSqlBuilder.cs" />
-    <Compile Include="DataProvider\DB2\DB2SqlOptimizer.cs" />
-    <Compile Include="DataProvider\DB2\DB2Tools.cs" />
-    <Compile Include="DataProvider\DB2\DB2DataProvider.cs" />
-    <Compile Include="DataProvider\DB2\DB2Factory.cs" />
-    <Compile Include="DataProvider\DB2\DB2MappingSchema.cs" />
-    <Compile Include="DataProvider\DB2\DB2Types.cs" />
-    <Compile Include="DataProvider\DB2\DB2zOSSchemaProvider.cs" />
-    <Compile Include="DataProvider\DB2\DB2SqlBuilderBase.cs" />
-    <Compile Include="DataProvider\DB2\DB2IdentifierQuoteMode.cs" />
-    <Compile Include="DataProvider\DB2\DB2Version.cs" />
-    <Compile Include="DataProvider\DB2\DB2zOSSqlBuilder.cs" />
-    <Compile Include="DataProvider\DB2\DB2Merge.cs" />
-    <Compile Include="DataProvider\Firebird\FirebirdIdentifierQuoteMode.cs" />
-    <Compile Include="DataProvider\Firebird\FirebirdConfiguration.cs" />
-    <Compile Include="DataProvider\Firebird\FirebirdSqlOptimizer.cs" />
-    <Compile Include="DataProvider\Firebird\FirebirdTools.cs" />
-    <Compile Include="DataProvider\Firebird\FirebirdSchemaProvider.cs" />
-    <Compile Include="DataProvider\Firebird\FirebirdBulkCopy.cs" />
-    <Compile Include="DataProvider\Firebird\FirebirdMerge.cs" />
-    <Compile Include="DataProvider\IDataProvider.cs">
-      <SubType>Code</SubType>
-    </Compile>
-    <Compile Include="DataProvider\Informix\InformixMerge.cs" />
-    <Compile Include="DataProvider\Informix\InformixSqlOptimizer.cs" />
-    <Compile Include="DataProvider\Informix\InformixTools.cs" />
-    <Compile Include="DataProvider\Informix\InformixFactory.cs" />
-    <Compile Include="DataProvider\Informix\InformixDataProvider.cs" />
-    <Compile Include="DataProvider\Informix\InformixMappingSchema.cs" />
-    <Compile Include="DataProvider\Informix\InformixSchemaProvider.cs" />
-    <Compile Include="DataProvider\Informix\InformixSqlBuilder.cs" />
-    <Compile Include="DataProvider\Informix\InformixBulkCopy.cs" />
-    <Compile Include="DataProvider\MultipleRowsHelper.cs" />
-    <Compile Include="DataProvider\MySql\MySqlBulkCopy.cs" />
-    <Compile Include="DataProvider\MySql\MySqlSqlOptimizer.cs" />
-    <Compile Include="DataProvider\MySql\MySqlTools.cs" />
-    <Compile Include="DataProvider\Oracle\OracleXmlTable.cs" />
-    <Compile Include="DataProvider\Oracle\OracleMerge.cs" />
-    <Compile Include="DataProvider\Oracle\OracleBulkCopy.cs" />
-    <Compile Include="DataProvider\Oracle\OracleSqlOptimizer.cs" />
-    <Compile Include="DataProvider\Oracle\OracleTools.cs" />
-    <Compile Include="DataProvider\Oracle\OracleSchemaProvider.cs" />
-    <Compile Include="DataProvider\Oracle\OracleFactory.cs" />
-    <Compile Include="DataProvider\Oracle\OracleDataProvider.cs" />
-    <Compile Include="DataProvider\Oracle\OracleMappingSchema.cs" />
-    <Compile Include="DataProvider\Oracle\OracleSqlBuilder.cs" />
-    <Compile Include="DataProvider\PostgreSQL\PostgreSQLBulkCopy.cs" />
-    <Compile Include="DataProvider\PostgreSQL\PostgreSQLSqlOptimizer.cs" />
-    <Compile Include="DataProvider\PostgreSQL\PostgreSQLTools.cs" />
-    <Compile Include="DataProvider\PostgreSQL\PostgreSQLSchemaProvider.cs" />
-    <Compile Include="DataProvider\PostgreSQL\PostgreSQLFactory.cs" />
-    <Compile Include="DataProvider\PostgreSQL\PostgreSQLDataProvider.cs" />
-    <Compile Include="DataProvider\PostgreSQL\PostgreSQLMappingSchema.cs" />
-    <Compile Include="DataProvider\PostgreSQL\PostgreSQLSqlBuilder.cs" />
-    <Compile Include="DataProvider\PostgreSQL\PostgreSQLIdentifierQuoteMode.cs" />
-    <Compile Include="DataProvider\SapHana\CalculationViewInputParametersExpressionAttribute.cs" />
-    <Compile Include="DataProvider\SapHana\GetHanaSchemaOptions.cs" />
-    <Compile Include="DataProvider\SapHana\SapHanaOdbcSchemaProvider.cs" />
-    <Compile Include="DataProvider\SapHana\SapHanaOdbcSqlBuilder.cs" />
-    <Compile Include="DataProvider\SapHana\SapHanaOdbcDataProvider.cs" />
-    <Compile Include="DataProvider\SapHana\SapHanaBulkCopy.cs" />
-    <Compile Include="DataProvider\SapHana\SapHanaDataProvider.cs" />
-    <Compile Include="DataProvider\SapHana\SapHanaFactory.cs" />
-    <Compile Include="DataProvider\SapHana\SapHanaMappingSchema.cs" />
-    <Compile Include="DataProvider\SapHana\SapHanaSchemaProvider.cs" />
-    <Compile Include="DataProvider\SapHana\SapHanaSqlBuilder.cs" />
-    <Compile Include="DataProvider\SapHana\SapHanaSqlOptimizer.cs" />
-    <Compile Include="DataProvider\SapHana\SapHanaTools.cs" />
-    <Compile Include="DataProvider\SapHana\ViewWithParametersTableSchema.cs" />
-    <Compile Include="DataProvider\SqlCe\SqlCeBulkCopy.cs" />
-    <Compile Include="DataProvider\SqlCe\SqlCeSqlOptimizer.cs" />
-    <Compile Include="DataProvider\SQLite\SQLiteBulkCopy.cs" />
-    <Compile Include="DataProvider\SQLite\SQLiteSqlOptimizer.cs" />
-    <Compile Include="DataProvider\SqlServer\SqlServer2005SqlOptimizer.cs" />
-    <Compile Include="DataProvider\SqlServer\SqlServer2000SqlOptimizer.cs" />
-    <Compile Include="DataProvider\SqlServer\SqlServerBulkCopy.cs" />
-    <Compile Include="DataProvider\SqlServer\SqlServerMerge.cs" />
-    <Compile Include="DataProvider\SqlServer\SqlServerSqlOptimizer.cs" />
-    <Compile Include="DataProvider\Sybase\SybaseBulkCopy.cs" />
-    <Compile Include="DataProvider\Sybase\SybaseSqlOptimizer.cs" />
-    <Compile Include="DataProvider\DataTools.cs" />
-    <Compile Include="Data\BulkCopyOptions.cs" />
-    <Compile Include="Data\BulkCopyRowsCopied.cs" />
-    <Compile Include="Data\BulkCopyType.cs" />
-    <Compile Include="Data\CommandInfo.cs" />
-    <Compile Include="Data\DataConnection.Async.cs" />
-    <Compile Include="Data\DataConnectionTransaction.cs" />
-    <Compile Include="Data\DataReaderAsync.cs" />
-    <Compile Include="Data\TraceInfo.cs" />
-    <Compile Include="Expressions\GetItemExpression.cs" />
-    <Compile Include="Linq\Builder\ChangeTypeExpressionBuilder.cs" />
-    <Compile Include="Linq\Builder\ContextParser.cs" />
-    <Compile Include="Linq\Builder\DropBuilder.cs" />
-    <Compile Include="Linq\Builder\LoadWithBuilder.cs" />
-    <Compile Include="Linq\Builder\WithTableExpressionBuilder.cs" />
-    <Compile Include="Linq\IDataReaderAsync.cs" />
-    <Compile Include="Linq\IExpressionInfo.cs" />
-<<<<<<< HEAD
-    <Compile Include="Linq\IQueryRunner.cs" />
-    <Compile Include="Linq\QueryRunner.cs" />
-    <Compile Include="Linq\QueryRunnerBase.cs" />
-=======
-    <Compile Include="Linq\MethodHelper.cs" />
->>>>>>> 050c187a
-    <Compile Include="Mapping\Relationship.cs" />
-    <Compile Include="Mapping\ColumnAliasAttribute.cs" />
-    <Compile Include="Expressions\IGenericInfoProvider.cs" />
-    <Compile Include="Mapping\DataTypeAttribute.cs" />
-    <Compile Include="Mapping\StoredProcedure.cs" />
-    <Compile Include="Metadata\SystemDataSqlServerAttributeReader.cs" />
-    <Compile Include="SchemaProvider\ColumnInfo.cs" />
-    <Compile Include="SchemaProvider\DataTypeInfo.cs" />
-    <Compile Include="SchemaProvider\ForeingKeyInfo.cs" />
-    <Compile Include="SchemaProvider\PrimaryKeyInfo.cs" />
-    <Compile Include="SchemaProvider\ProcedureInfo.cs" />
-    <Compile Include="SchemaProvider\ProcedureParameterInfo.cs" />
-    <Compile Include="SchemaProvider\TableInfo.cs" />
-    <Compile Include="DataProvider\SqlCe\SqlCeTools.cs" />
-    <Compile Include="DataProvider\SQLite\SQLiteTools.cs" />
-    <Compile Include="DataProvider\SqlServer\SqlServerTools.cs" />
-    <Compile Include="DataProvider\SqlServer\FreeTextTableExpressionAttribute.cs" />
-    <Compile Include="DataProvider\Sybase\SybaseTools.cs" />
-    <Compile Include="DataProvider\Sybase\SybaseSchemaProvider.cs" />
-    <Compile Include="Linq\Builder\AsUpdatableBuilder.cs" />
-    <Compile Include="Linq\ExpressionQuery.cs" />
-    <Compile Include="ITableT.cs" />
-    <Compile Include="DataProvider\Access\AccessDataProvider.cs" />
-    <Compile Include="DataProvider\Access\AccessFactory.cs" />
-    <Compile Include="DataProvider\Access\AccessMappingSchema.cs" />
-    <Compile Include="DataProvider\Access\AccessSqlBuilder.cs" />
-    <Compile Include="DataProvider\Access\AccessSchemaProvider.cs" />
-    <Compile Include="DataProvider\AssemblyResolver.cs" />
-    <Compile Include="DataProvider\BulkCopyReader.cs" />
-    <Compile Include="DataProvider\Firebird\FirebirdDataProvider.cs" />
-    <Compile Include="DataProvider\Firebird\FirebirdFactory.cs" />
-    <Compile Include="DataProvider\Firebird\FirebirdMappingSchema.cs" />
-    <Compile Include="DataProvider\Firebird\FirebirdSqlBuilder.cs" />
-    <Compile Include="DataProvider\MySql\MySqlFactory.cs" />
-    <Compile Include="DataProvider\MySql\MySqlDataProvider.cs" />
-    <Compile Include="DataProvider\MySql\MySqlMappingSchema.cs" />
-    <Compile Include="DataProvider\MySql\MySqlSqlBuilder.cs" />
-    <Compile Include="DataProvider\MySql\MySqlSchemaProvider.cs" />
-    <Compile Include="SchemaProvider\AssociationType.cs" />
-    <Compile Include="SchemaProvider\ColumnSchema.cs" />
-    <Compile Include="SchemaProvider\DatabaseSchema.cs" />
-    <Compile Include="SchemaProvider\ForeignKeySchema.cs" />
-    <Compile Include="SchemaProvider\GetSchemaOptions.cs" />
-    <Compile Include="SchemaProvider\ISchemaProvider.cs" />
-    <Compile Include="SchemaProvider\ParameterSchema.cs" />
-    <Compile Include="SchemaProvider\ProcedureSchema.cs" />
-    <Compile Include="SchemaProvider\SchemaProviderBase.cs" />
-    <Compile Include="SchemaProvider\TableSchema.cs" />
-    <Compile Include="DataProvider\SqlCe\SqlCeSchemaProvider.cs" />
-    <Compile Include="DataProvider\SqlCe\SqlCeFactory.cs" />
-    <Compile Include="DataProvider\SqlCe\SqlCeDataProvider.cs" />
-    <Compile Include="DataProvider\SqlCe\SqlCeMappingSchema.cs" />
-    <Compile Include="DataProvider\SqlCe\SqlCeSqlBuilder.cs" />
-    <Compile Include="DataProvider\SQLite\SQLiteDataProvider.cs" />
-    <Compile Include="DataProvider\SQLite\SQLiteFactory.cs" />
-    <Compile Include="DataProvider\SQLite\SQLiteMappingSchema.cs" />
-    <Compile Include="DataProvider\SQLite\SQLiteSqlBuilder.cs" />
-    <Compile Include="DataProvider\SQLite\SQLiteSchemaProvider.cs" />
-    <Compile Include="DataProvider\SqlServer\SqlServer2000SchemaProvider.cs" />
-    <Compile Include="DataProvider\SqlServer\SqlServer2012SqlBuilder.cs" />
-    <Compile Include="DataProvider\SqlServer\SqlServer2000SqlBuilder.cs" />
-    <Compile Include="DataProvider\SqlServer\SqlServer2005SqlBuilder.cs" />
-    <Compile Include="DataProvider\SqlServer\SqlServer2008SqlBuilder.cs" />
-    <Compile Include="DataProvider\SqlServer\SqlServerDataProvider.cs" />
-    <Compile Include="DataProvider\SqlServer\SqlServerFactory.cs" />
-    <Compile Include="DataProvider\SqlServer\SqlServerMappingSchema.cs" />
-    <Compile Include="DataProvider\SqlServer\SqlServerSchemaProvider.cs" />
-    <Compile Include="DataProvider\SqlServer\SqlServerSqlBuilder.cs" />
-    <Compile Include="DataProvider\SqlServer\SqlServerVersion.cs" />
-    <Compile Include="Common\Tools.cs" />
-    <Compile Include="DataProvider\Sybase\SybaseDataProvider.cs" />
-    <Compile Include="DataProvider\Sybase\SybaseFactory.cs" />
-    <Compile Include="DataProvider\Sybase\SybaseMappingSchema.cs" />
-    <Compile Include="DataProvider\Sybase\SybaseSqlBuilder.cs" />
-    <Compile Include="Mapping\ColumnAttribute.cs" />
-    <Compile Include="Common\ArrayT.cs" />
-    <Compile Include="Common\Configuration.cs" />
-    <Compile Include="Common\Converter.cs" />
-    <Compile Include="Common\ConvertBuilder.cs" />
-    <Compile Include="Common\ConvertInfo.cs" />
-    <Compile Include="Common\ConvertT.cs" />
-    <Compile Include="Common\DefaultValue.cs" />
-    <Compile Include="DataProvider\ReaderInfo.cs" />
-    <Compile Include="Mapping\EntityMappingBuilder.cs" />
-    <Compile Include="Mapping\FluentMappingBuilder.cs" />
-    <Compile Include="Mapping\NotColumnAttribute.cs" />
-    <Compile Include="Expressions\DefaultValueExpression.cs" />
-    <Compile Include="Common\Option.cs" />
-    <Compile Include="Configuration\LinqToDBSection.cs" />
-    <Compile Include="Configuration\DataProviderElement.cs" />
-    <Compile Include="Configuration\DataProviderElementCollection.cs" />
-    <Compile Include="Configuration\ElementBase.cs" />
-    <Compile Include="Configuration\ElementCollectionBase.cs" />
-    <Compile Include="DataProvider\DataProviderBase.cs" />
-    <Compile Include="DataProvider\IDataProviderFactory.cs" />
-    <Compile Include="DataType.cs" />
-    <Compile Include="Data\DataConnection.Linq.cs" />
-    <Compile Include="Data\DataConnection.cs" />
-    <Compile Include="Data\DataConnectionExtensions.cs" />
-    <Compile Include="Data\DataParameter.cs" />
-    <Compile Include="Data\DataReader.cs" />
-    <Compile Include="Expressions\Extensions.cs" />
-    <Compile Include="Expressions\MemberHelper.cs" />
-    <Compile Include="Expressions\ConvertFromDataReaderExpression.cs" />
-    <Compile Include="Expressions\BinaryAggregateExpression.cs" />
-    <Compile Include="Extensions\MappingExtensions.cs" />
-    <Compile Include="Linq\Builder\ExpressionTestGenerator.cs" />
-    <Compile Include="Linq\QueryableAccessor.cs" />
-    <Compile Include="Linq\ITable.cs" />
-    <Compile Include="Linq\ExpressionQueryImpl.cs" />
-    <Compile Include="Mapping\IdentityAttribute.cs">
-      <SubType>Code</SubType>
-    </Compile>
-    <Compile Include="Mapping\InheritanceMapping.cs" />
-    <Compile Include="Mapping\MappingSchema.cs" />
-    <Compile Include="Mapping\MappingSchemaInfo.cs" />
-    <Compile Include="Mapping\MapValueAttribute.cs" />
-    <Compile Include="Mapping\ColumnDescriptor.cs" />
-    <Compile Include="Mapping\PropertyMappingBuilder.cs" />
-    <Compile Include="Mapping\ScalarTypeAttribute.cs" />
-    <Compile Include="Mapping\EntityDescriptor.cs" />
-    <Compile Include="Metadata\AttributeInfo.cs" />
-    <Compile Include="Metadata\AttributeReader.cs" />
-    <Compile Include="Metadata\FluentMetadataReader.cs" />
-    <Compile Include="Metadata\IMetadataReader.cs" />
-    <Compile Include="Metadata\MetaMemberInfo.cs" />
-    <Compile Include="Metadata\MetadataException.cs" />
-    <Compile Include="Metadata\MetadataReader.cs" />
-    <Compile Include="Metadata\SystemDataLinqAttributeReader.cs" />
-    <Compile Include="Metadata\MetaTypeInfo.cs" />
-    <Compile Include="Metadata\XmlAttributeReader.cs" />
-    <Compile Include="Mapping\PrimaryKeyAttribute.cs">
-      <SubType>Code</SubType>
-    </Compile>
-    <Compile Include="ServiceModel\LinqServiceInfo.cs" />
-    <Compile Include="ServiceModel\RemoteDataContextBase.QueryRunner.cs" />
-    <Compile Include="SqlProvider\BasicSqlOptimizer.cs" />
-    <Compile Include="SqlProvider\ISqlOptimizer.cs" />
-    <Compile Include="SqlProvider\JoinOptimizer.cs" />
-    <Compile Include="SqlProvider\SqlProviderFlags.cs" />
-    <Compile Include="Mapping\TableAttribute.cs" />
-    <Compile Include="SqlProvider\ConvertType.cs" />
-    <Compile Include="ProviderName.cs" />
-    <Compile Include="Linq\Builder\AggregationBuilder.cs" />
-    <Compile Include="Linq\Builder\AllAnyBuilder.cs" />
-    <Compile Include="Linq\Builder\BuildInfo.cs" />
-    <Compile Include="Linq\Builder\CastBuilder.cs" />
-    <Compile Include="Expressions\ChangeTypeExpression.cs" />
-    <Compile Include="Linq\Builder\ConcatUnionBuilder.cs" />
-    <Compile Include="Linq\Builder\ContainsBuilder.cs" />
-    <Compile Include="Linq\Builder\ConvertFlags.cs" />
-    <Compile Include="Linq\Builder\CountBuilder.cs" />
-    <Compile Include="Linq\Builder\DefaultIfEmptyBuilder.cs" />
-    <Compile Include="Linq\Builder\DeleteBuilder.cs" />
-    <Compile Include="Linq\Builder\DistinctBuilder.cs" />
-    <Compile Include="Linq\Builder\ExpressionBuilder.cs" />
-    <Compile Include="Linq\Builder\ExpressionBuilder.QueryBuilder.cs" />
-    <Compile Include="Linq\Builder\ExpressionBuilder.SqlBuilder.cs" />
-    <Compile Include="Linq\Builder\ExpressionContext.cs" />
-    <Compile Include="Linq\Builder\ExpressionHoder.cs" />
-    <Compile Include="Linq\Builder\FirstSingleBuilder.cs" />
-    <Compile Include="Linq\Builder\GroupByBuilder.cs" />
-    <Compile Include="Linq\Builder\IBuildContext.cs" />
-    <Compile Include="Linq\Builder\InsertBuilder.cs" />
-    <Compile Include="Linq\Builder\InsertOrUpdateBuilder.cs" />
-    <Compile Include="Linq\Builder\IntersectBuilder.cs" />
-    <Compile Include="Linq\Builder\ISequenceBuilder.cs" />
-    <Compile Include="Linq\Builder\IsExpressionResult.cs" />
-    <Compile Include="Linq\Builder\JoinBuilder.cs" />
-    <Compile Include="Linq\Builder\MethodCallBuilder.cs" />
-    <Compile Include="Linq\Builder\OfTypeBuilder.cs" />
-    <Compile Include="Linq\Builder\OrderByBuilder.cs" />
-    <Compile Include="Linq\Builder\PassThroughBuilder.cs" />
-    <Compile Include="Linq\Builder\PassThroughContext.cs" />
-    <Compile Include="Linq\Builder\RequestFor.cs" />
-    <Compile Include="Linq\Builder\ScalarSelectBuilder.cs" />
-    <Compile Include="Linq\Builder\SelectBuilder.cs" />
-    <Compile Include="Linq\Builder\SelectContext.cs" />
-    <Compile Include="Linq\Builder\SelectManyBuilder.cs" />
-    <Compile Include="Linq\Builder\SequenceContextBase.cs" />
-    <Compile Include="Linq\Builder\SequenceConvertInfo.cs" />
-    <Compile Include="Linq\Builder\SequenceConvertPath.cs" />
-    <Compile Include="Linq\Builder\SqlInfo.cs" />
-    <Compile Include="Linq\Builder\SubQueryContext.cs" />
-    <Compile Include="Linq\Builder\TableAttributeBuilder.cs" />
-    <Compile Include="Linq\Builder\TableBuilder.cs" />
-    <Compile Include="Linq\Builder\TakeSkipBuilder.cs" />
-    <Compile Include="Linq\Builder\UpdateBuilder.cs" />
-    <Compile Include="Linq\Builder\WhereBuilder.cs" />
-    <Compile Include="CompiledQuery.cs" />
-    <Compile Include="Linq\CompiledTableT.cs" />
-    <Compile Include="DataContext.cs" />
-    <Compile Include="DataContextTransaction.cs" />
-    <Compile Include="Linq\IExpressionQueryT.cs" />
-    <Compile Include="Linq\Expressions.cs" />
-    <Compile Include="DataExtensions.cs" />
-    <Compile Include="IDataContext.cs" />
-    <Compile Include="Linq\IExpressionQuery.cs" />
-    <Compile Include="Linq\IQueryContext.cs" />
-    <Compile Include="Linq\ISelectInsertable.cs" />
-    <Compile Include="Linq\IUpdatable.cs" />
-    <Compile Include="Linq\IValueInsertable.cs" />
-    <Compile Include="Linq\LinqException.cs" />
-    <Compile Include="LinqExtensions.cs" />
-    <Compile Include="Linq\MemberInfoComparer.cs" />
-    <Compile Include="ExpressionMethodAttribute.cs" />
-    <Compile Include="Linq\Query.cs" />
-    <Compile Include="Linq\QueryContext.cs" />
-    <Compile Include="Linq\ReflectionHelper.cs" />
-    <Compile Include="SqlProvider\ValueToSqlConverter.cs" />
-    <Compile Include="SqlQuery\DefaulNullable.cs" />
-    <Compile Include="SqlQuery\ObjectSqlExpression.cs" />
-    <Compile Include="SqlQuery\QueryHelper.cs" />
-    <Compile Include="SqlQuery\ReservedWords.cs" />
-    <Compile Include="SqlQuery\SelectQueryOptimizer.cs" />
-    <Compile Include="Sql\Sql.Analytic.cs" />
-    <Compile Include="Sql\Sql.cs" />
-    <Compile Include="Sql\Sql.EnumAttribute.cs" />
-    <Compile Include="Sql\Sql.ExpressionAttribute.cs" />
-    <Compile Include="Sql\Sql.ExtensionAttribute.cs" />
-    <Compile Include="Sql\Sql.FunctionAttribute.cs" />
-    <Compile Include="Sql\Sql.GroupBy.cs" />
-    <Compile Include="Sql\Sql.PropertyAttribute.cs" />
-    <Compile Include="Sql\Sql.TableExpressionAttribute.cs" />
-    <Compile Include="Sql\Sql.TableFunctionAttribute.cs" />
-    <Compile Include="Linq\TableT.cs" />
-    <Compile Include="SqlQuery\Extensions.cs" />
-    <Compile Include="SqlQuery\ICloneableElement.cs" />
-    <Compile Include="SqlQuery\IQueryElement.cs" />
-    <Compile Include="SqlQuery\ISqlExpression.cs" />
-    <Compile Include="SqlQuery\ISqlExpressionWalkable.cs" />
-    <Compile Include="SqlQuery\ISqlPredicate.cs" />
-    <Compile Include="SqlQuery\ISqlTableSource.cs" />
-    <Compile Include="SqlQuery\IValueContainer.cs" />
-    <Compile Include="SqlQuery\Precedence.cs" />
-    <Compile Include="SqlQuery\QueryElementType.cs" />
-    <Compile Include="SqlQuery\QueryType.cs" />
-    <Compile Include="SqlQuery\QueryVisitor.cs" />
-    <Compile Include="SqlQuery\SqlBinaryExpression.cs" />
-    <Compile Include="SqlQuery\SqlDataType.cs" />
-    <Compile Include="SqlQuery\SqlException.cs" />
-    <Compile Include="SqlQuery\SqlExpression.cs" />
-    <Compile Include="SqlQuery\SqlField.cs" />
-    <Compile Include="SqlQuery\SqlFunction.cs" />
-    <Compile Include="SqlQuery\SqlParameter.cs" />
-    <Compile Include="SqlProvider\BasicSqlBuilder.cs" />
-    <Compile Include="SqlProvider\ISqlBuilder.cs" />
-    <Compile Include="Mapping\SequenceNameAttribute.cs" />
-    <Compile Include="SqlQuery\SelectQuery.cs" />
-    <Compile Include="SqlQuery\SqlTable.cs" />
-    <Compile Include="SqlQuery\SqlTableT.cs" />
-    <Compile Include="SqlQuery\SqlTableType.cs" />
-    <Compile Include="SqlQuery\SqlValue.cs" />
-    <Compile Include="Expressions\TransformInfo.cs" />
-    <Compile Include="LinqToDBException.cs" />
-    <Compile Include="Expressions\InternalExtensions.cs" />
-    <Compile Include="Mapping\AssociationDescriptor.cs" />
-    <Compile Include="Mapping\AssociationAttribute.cs" />
-    <Compile Include="Mapping\InheritanceMappingAttribute.cs" />
-    <Compile Include="Mapping\MapValue.cs" />
-    <Compile Include="Mapping\NotNullAttribute.cs" />
-    <Compile Include="Mapping\NullableAttribute.cs" />
-    <Compile Include="Properties\AssemblyInfo.cs" />
-    <Compile Include="Properties\LinqToDBConstants.cs" />
-    <Compile Include="Properties\JetBrains.Annotations.cs" />
-    <Compile Include="Properties\Resources.Designer.cs">
-      <DependentUpon>Resources.resx</DependentUpon>
-    </Compile>
-    <Compile Include="Reflection\TypeAccessorT.cs" />
-    <Compile Include="Reflection\IObjectFactory.cs" />
-    <Compile Include="Reflection\MemberAccessor.cs" />
-    <Compile Include="Reflection\ObjectFactoryAttribute.cs" />
-    <Compile Include="Reflection\TypeAccessor.cs" />
-    <Compile Include="Extensions\ReflectionExtensions.cs" />
-    <Compile Include="ServiceModel\DataService.cs" />
-    <Compile Include="ServiceModel\ILinqService.cs" />
-    <Compile Include="ServiceModel\ILinqSoapService.cs" />
-    <Compile Include="ServiceModel\LinqService.cs" />
-    <Compile Include="ServiceModel\LinqServiceClient.cs" />
-    <Compile Include="ServiceModel\LinqServiceQuery.cs" />
-    <Compile Include="ServiceModel\LinqServiceResult.cs" />
-    <Compile Include="ServiceModel\LinqServiceSerializer.cs" />
-    <Compile Include="ServiceModel\LinqSoapServiceClient.cs" />
-    <Compile Include="ServiceModel\RemoteDataContextBase.cs" />
-    <Compile Include="ServiceModel\ServiceModelDataContext.cs" />
-    <Compile Include="ServiceModel\ServiceModelDataReader.cs" />
-    <Compile Include="ServiceModel\SoapDataContext.cs" />
-    <Compile Include="DataProvider\DynamicDataProviderBase.cs" />
-    <Compile Include="TakeHints.cs" />
-  </ItemGroup>
-  <ItemGroup>
-    <EmbeddedResource Include="Properties\Resources.resx">
-      <SubType>Designer</SubType>
-      <Generator>PublicResXFileCodeGenerator</Generator>
-      <LastGenOutput>Resources.Designer.cs</LastGenOutput>
-    </EmbeddedResource>
-  </ItemGroup>
-  <ItemGroup>
-    <EmbeddedResource Include="SqlQuery\ReservedWords.txt" />
-  </ItemGroup>
-  <ItemGroup>
-    <EmbeddedResource Include="SqlQuery\ReservedWordsPostgres.txt" />
-  </ItemGroup>
-  <ItemGroup>
-    <EmbeddedResource Include="SqlQuery\ReservedWordsOracle.txt" />
-  </ItemGroup>
-  <ItemGroup>
-    <None Include="Compile.bat" />
-    <None Include="linq2db.snk" />
-    <None Include="LinqToDB.project.json" />
-  </ItemGroup>
-  <ItemGroup>
-    <Content Include="AsyncExtensions.tt">
-      <Generator>TextTemplatingFileGenerator</Generator>
-      <LastGenOutput>AsyncExtensions.generated.cs</LastGenOutput>
-    </Content>
-  </ItemGroup>
-  <ItemGroup>
-    <Service Include="{508349B6-6B84-4DF5-91F0-309BEEBAD82D}" />
-  </ItemGroup>
-  <Import Project="$(MSBuildToolsPath)\Microsoft.CSharp.targets" />
-  <!-- To modify your build process, add your task inside one of the targets below and uncomment it. 
-       Other similar extension points exist, see Microsoft.Common.targets.
-  <Target Name="BeforeBuild">
-  </Target>
-  <Target Name="AfterBuild">
-  </Target>
-  -->
+﻿<?xml version="1.0" encoding="utf-8"?>
+<Project ToolsVersion="4.0" DefaultTargets="Build" xmlns="http://schemas.microsoft.com/developer/msbuild/2003">
+  <PropertyGroup>
+    <Configuration Condition=" '$(Configuration)' == '' ">Debug</Configuration>
+    <Platform Condition=" '$(Platform)' == '' ">AnyCPU</Platform>
+    <ProjectGuid>{7CBD2975-3D0C-4BC3-BB4E-932F910778CF}</ProjectGuid>
+    <OutputType>Library</OutputType>
+    <AppDesignerFolder>Properties</AppDesignerFolder>
+    <RootNamespace>LinqToDB</RootNamespace>
+    <AssemblyName>linq2db</AssemblyName>
+    <TargetFrameworkVersion>v4.5</TargetFrameworkVersion>
+    <FileAlignment>512</FileAlignment>
+    <TargetFrameworkProfile />
+    <UseMSBuildEngine>False</UseMSBuildEngine>
+  </PropertyGroup>
+  <PropertyGroup Condition=" '$(Configuration)|$(Platform)' == 'Debug|AnyCPU' ">
+    <DebugSymbols>true</DebugSymbols>
+    <DebugType>full</DebugType>
+    <Optimize>false</Optimize>
+    <OutputPath>bin\Debug.4.5\</OutputPath>
+    <DefineConstants>TRACE;DEBUG;FW4;OVERRIDETOSTRING1</DefineConstants>
+    <ErrorReport>prompt</ErrorReport>
+    <WarningLevel>4</WarningLevel>
+    <Prefer32Bit>false</Prefer32Bit>
+  </PropertyGroup>
+  <PropertyGroup Condition=" '$(Configuration)|$(Platform)' == 'Release|AnyCPU' ">
+    <DebugType>pdbonly</DebugType>
+    <Optimize>true</Optimize>
+    <OutputPath>bin\Release.4.5\</OutputPath>
+    <DefineConstants>TRACE;FW4</DefineConstants>
+    <ErrorReport>prompt</ErrorReport>
+    <WarningLevel>4</WarningLevel>
+    <Prefer32Bit>false</Prefer32Bit>
+  </PropertyGroup>
+  <PropertyGroup>
+    <SignAssembly>true</SignAssembly>
+  </PropertyGroup>
+  <PropertyGroup>
+    <AssemblyOriginatorKeyFile>linq2db.snk</AssemblyOriginatorKeyFile>
+  </PropertyGroup>
+  <PropertyGroup Condition=" '$(Configuration)|$(Platform)' == 'ReleaseMono|AnyCPU' ">
+    <Optimize>true</Optimize>
+    <OutputPath>bin\ReleaseMono\</OutputPath>
+    <DefineConstants>TRACE;FW4;MONO</DefineConstants>
+    <ErrorReport>prompt</ErrorReport>
+    <WarningLevel>4</WarningLevel>
+    <Prefer32Bit>false</Prefer32Bit>
+  </PropertyGroup>
+  <PropertyGroup Condition=" '$(Configuration)|$(Platform)' == 'DebugMono|AnyCPU' ">
+    <DebugSymbols>true</DebugSymbols>
+    <DebugType>full</DebugType>
+    <Optimize>false</Optimize>
+    <OutputPath>bin\DebugMono\</OutputPath>
+    <DefineConstants>TRACE;DEBUG;FW4;MONO</DefineConstants>
+    <ErrorReport>prompt</ErrorReport>
+    <WarningLevel>4</WarningLevel>
+    <Prefer32Bit>false</Prefer32Bit>
+  </PropertyGroup>
+  <ItemGroup>
+    <Reference Include="Microsoft.CSharp" />
+    <Reference Include="System" />
+    <Reference Include="System.Configuration" />
+    <Reference Include="System.Core" />
+    <Reference Include="System.Data.DataSetExtensions" />
+    <Reference Include="System.Data.Linq" />
+    <Reference Include="System.Data.Services" />
+    <Reference Include="System.ServiceModel" />
+    <Reference Include="System.Web.Services" />
+    <Reference Include="System.Xml.Linq" />
+    <Reference Include="System.Data" />
+    <Reference Include="System.Xml" />
+  </ItemGroup>
+  <ItemGroup>
+    <Compile Include="AsyncExtensions.cs" />
+    <Compile Include="AsyncExtensions.generated.cs">
+      <AutoGen>True</AutoGen>
+      <DesignTime>True</DesignTime>
+      <DependentUpon>AsyncExtensions.tt</DependentUpon>
+    </Compile>
+    <Compile Include="Common\LinqToDBConvertException.cs" />
+    <Compile Include="Configuration\IConnectionStringSettings.cs" />
+    <Compile Include="Configuration\IDataProviderSettings.cs" />
+    <Compile Include="Configuration\ILinqToDBSettings.cs" />
+    <Compile Include="Configuration\IProxy.cs" />
+    <Compile Include="Configuration\NamedValue.cs" />
+    <Compile Include="DataContext.QueryRunner.cs" />
+    <Compile Include="DataProvider\PostgreSQL\SqlServerVersion.cs" />
+    <Compile Include="DataProvider\SqlServer\SqlServerConfiguration.cs" />
+    <Compile Include="DataProvider\SqlServer\SqlServerRetryPolicy.cs" />
+    <Compile Include="DataProvider\SqlServer\SqlServerTransientErrorDetector.cs" />
+    <Compile Include="Data\DataConnection.QueryRunner.cs" />
+    <Compile Include="Data\RetryPolicy\DefaultRetryPolicyFactory.cs" />
+    <Compile Include="Data\RetryPolicy\IRetryPolicy.cs" />
+    <Compile Include="Data\RetryPolicy\RetryingDbCommand.cs">
+      <SubType>Component</SubType>
+    </Compile>
+    <Compile Include="Data\RetryPolicy\RetryingDbConnection.cs">
+      <SubType>Component</SubType>
+    </Compile>
+    <Compile Include="Data\RetryPolicy\RetryLimitExceededException.cs" />
+    <Compile Include="Data\RetryPolicy\RetryPolicyBase.cs" />
+    <Compile Include="Data\TraceInfoStep.cs" />
+    <Compile Include="IDataContextEx.cs" />
+    <Compile Include="KeepConnectionAliveScope.cs" />
+    <Compile Include="DataProvider\Access\AccessTools.cs" />
+    <Compile Include="DataProvider\Access\AccessSqlOptimizer.cs" />
+    <Compile Include="DataProvider\Access\AccessBulkCopy.cs" />
+    <Compile Include="DataProvider\BasicMerge.cs" />
+    <Compile Include="DataProvider\BasicBulkCopy.cs" />
+    <Compile Include="DataProvider\DB2\DB2BulkCopy.cs" />
+    <Compile Include="DataProvider\DB2\DB2LUWSchemaProvider.cs" />
+    <Compile Include="DataProvider\DB2\DB2LUWSqlBuilder.cs" />
+    <Compile Include="DataProvider\DB2\DB2SqlOptimizer.cs" />
+    <Compile Include="DataProvider\DB2\DB2Tools.cs" />
+    <Compile Include="DataProvider\DB2\DB2DataProvider.cs" />
+    <Compile Include="DataProvider\DB2\DB2Factory.cs" />
+    <Compile Include="DataProvider\DB2\DB2MappingSchema.cs" />
+    <Compile Include="DataProvider\DB2\DB2Types.cs" />
+    <Compile Include="DataProvider\DB2\DB2zOSSchemaProvider.cs" />
+    <Compile Include="DataProvider\DB2\DB2SqlBuilderBase.cs" />
+    <Compile Include="DataProvider\DB2\DB2IdentifierQuoteMode.cs" />
+    <Compile Include="DataProvider\DB2\DB2Version.cs" />
+    <Compile Include="DataProvider\DB2\DB2zOSSqlBuilder.cs" />
+    <Compile Include="DataProvider\DB2\DB2Merge.cs" />
+    <Compile Include="DataProvider\Firebird\FirebirdIdentifierQuoteMode.cs" />
+    <Compile Include="DataProvider\Firebird\FirebirdConfiguration.cs" />
+    <Compile Include="DataProvider\Firebird\FirebirdSqlOptimizer.cs" />
+    <Compile Include="DataProvider\Firebird\FirebirdTools.cs" />
+    <Compile Include="DataProvider\Firebird\FirebirdSchemaProvider.cs" />
+    <Compile Include="DataProvider\Firebird\FirebirdBulkCopy.cs" />
+    <Compile Include="DataProvider\Firebird\FirebirdMerge.cs" />
+    <Compile Include="DataProvider\IDataProvider.cs">
+      <SubType>Code</SubType>
+    </Compile>
+    <Compile Include="DataProvider\Informix\InformixMerge.cs" />
+    <Compile Include="DataProvider\Informix\InformixSqlOptimizer.cs" />
+    <Compile Include="DataProvider\Informix\InformixTools.cs" />
+    <Compile Include="DataProvider\Informix\InformixFactory.cs" />
+    <Compile Include="DataProvider\Informix\InformixDataProvider.cs" />
+    <Compile Include="DataProvider\Informix\InformixMappingSchema.cs" />
+    <Compile Include="DataProvider\Informix\InformixSchemaProvider.cs" />
+    <Compile Include="DataProvider\Informix\InformixSqlBuilder.cs" />
+    <Compile Include="DataProvider\Informix\InformixBulkCopy.cs" />
+    <Compile Include="DataProvider\MultipleRowsHelper.cs" />
+    <Compile Include="DataProvider\MySql\MySqlBulkCopy.cs" />
+    <Compile Include="DataProvider\MySql\MySqlSqlOptimizer.cs" />
+    <Compile Include="DataProvider\MySql\MySqlTools.cs" />
+    <Compile Include="DataProvider\Oracle\OracleXmlTable.cs" />
+    <Compile Include="DataProvider\Oracle\OracleMerge.cs" />
+    <Compile Include="DataProvider\Oracle\OracleBulkCopy.cs" />
+    <Compile Include="DataProvider\Oracle\OracleSqlOptimizer.cs" />
+    <Compile Include="DataProvider\Oracle\OracleTools.cs" />
+    <Compile Include="DataProvider\Oracle\OracleSchemaProvider.cs" />
+    <Compile Include="DataProvider\Oracle\OracleFactory.cs" />
+    <Compile Include="DataProvider\Oracle\OracleDataProvider.cs" />
+    <Compile Include="DataProvider\Oracle\OracleMappingSchema.cs" />
+    <Compile Include="DataProvider\Oracle\OracleSqlBuilder.cs" />
+    <Compile Include="DataProvider\PostgreSQL\PostgreSQLBulkCopy.cs" />
+    <Compile Include="DataProvider\PostgreSQL\PostgreSQLSqlOptimizer.cs" />
+    <Compile Include="DataProvider\PostgreSQL\PostgreSQLTools.cs" />
+    <Compile Include="DataProvider\PostgreSQL\PostgreSQLSchemaProvider.cs" />
+    <Compile Include="DataProvider\PostgreSQL\PostgreSQLFactory.cs" />
+    <Compile Include="DataProvider\PostgreSQL\PostgreSQLDataProvider.cs" />
+    <Compile Include="DataProvider\PostgreSQL\PostgreSQLMappingSchema.cs" />
+    <Compile Include="DataProvider\PostgreSQL\PostgreSQLSqlBuilder.cs" />
+    <Compile Include="DataProvider\PostgreSQL\PostgreSQLIdentifierQuoteMode.cs" />
+    <Compile Include="DataProvider\SapHana\CalculationViewInputParametersExpressionAttribute.cs" />
+    <Compile Include="DataProvider\SapHana\GetHanaSchemaOptions.cs" />
+    <Compile Include="DataProvider\SapHana\SapHanaOdbcSchemaProvider.cs" />
+    <Compile Include="DataProvider\SapHana\SapHanaOdbcSqlBuilder.cs" />
+    <Compile Include="DataProvider\SapHana\SapHanaOdbcDataProvider.cs" />
+    <Compile Include="DataProvider\SapHana\SapHanaBulkCopy.cs" />
+    <Compile Include="DataProvider\SapHana\SapHanaDataProvider.cs" />
+    <Compile Include="DataProvider\SapHana\SapHanaFactory.cs" />
+    <Compile Include="DataProvider\SapHana\SapHanaMappingSchema.cs" />
+    <Compile Include="DataProvider\SapHana\SapHanaSchemaProvider.cs" />
+    <Compile Include="DataProvider\SapHana\SapHanaSqlBuilder.cs" />
+    <Compile Include="DataProvider\SapHana\SapHanaSqlOptimizer.cs" />
+    <Compile Include="DataProvider\SapHana\SapHanaTools.cs" />
+    <Compile Include="DataProvider\SapHana\ViewWithParametersTableSchema.cs" />
+    <Compile Include="DataProvider\SqlCe\SqlCeBulkCopy.cs" />
+    <Compile Include="DataProvider\SqlCe\SqlCeSqlOptimizer.cs" />
+    <Compile Include="DataProvider\SQLite\SQLiteBulkCopy.cs" />
+    <Compile Include="DataProvider\SQLite\SQLiteSqlOptimizer.cs" />
+    <Compile Include="DataProvider\SqlServer\SqlServer2005SqlOptimizer.cs" />
+    <Compile Include="DataProvider\SqlServer\SqlServer2000SqlOptimizer.cs" />
+    <Compile Include="DataProvider\SqlServer\SqlServerBulkCopy.cs" />
+    <Compile Include="DataProvider\SqlServer\SqlServerMerge.cs" />
+    <Compile Include="DataProvider\SqlServer\SqlServerSqlOptimizer.cs" />
+    <Compile Include="DataProvider\Sybase\SybaseBulkCopy.cs" />
+    <Compile Include="DataProvider\Sybase\SybaseSqlOptimizer.cs" />
+    <Compile Include="DataProvider\DataTools.cs" />
+    <Compile Include="Data\BulkCopyOptions.cs" />
+    <Compile Include="Data\BulkCopyRowsCopied.cs" />
+    <Compile Include="Data\BulkCopyType.cs" />
+    <Compile Include="Data\CommandInfo.cs" />
+    <Compile Include="Data\DataConnection.Async.cs" />
+    <Compile Include="Data\DataConnectionTransaction.cs" />
+    <Compile Include="Data\DataReaderAsync.cs" />
+    <Compile Include="Data\TraceInfo.cs" />
+    <Compile Include="Expressions\GetItemExpression.cs" />
+    <Compile Include="Linq\Builder\ChangeTypeExpressionBuilder.cs" />
+    <Compile Include="Linq\Builder\ContextParser.cs" />
+    <Compile Include="Linq\Builder\DropBuilder.cs" />
+    <Compile Include="Linq\Builder\LoadWithBuilder.cs" />
+    <Compile Include="Linq\Builder\WithTableExpressionBuilder.cs" />
+    <Compile Include="Linq\IDataReaderAsync.cs" />
+    <Compile Include="Linq\IExpressionInfo.cs" />
+    <Compile Include="Linq\IQueryRunner.cs" />
+    <Compile Include="Linq\QueryRunner.cs" />
+    <Compile Include="Linq\QueryRunnerBase.cs" />
+    <Compile Include="Linq\MethodHelper.cs" />
+    <Compile Include="Mapping\Relationship.cs" />
+    <Compile Include="Mapping\ColumnAliasAttribute.cs" />
+    <Compile Include="Expressions\IGenericInfoProvider.cs" />
+    <Compile Include="Mapping\DataTypeAttribute.cs" />
+    <Compile Include="Mapping\StoredProcedure.cs" />
+    <Compile Include="Metadata\SystemDataSqlServerAttributeReader.cs" />
+    <Compile Include="SchemaProvider\ColumnInfo.cs" />
+    <Compile Include="SchemaProvider\DataTypeInfo.cs" />
+    <Compile Include="SchemaProvider\ForeingKeyInfo.cs" />
+    <Compile Include="SchemaProvider\PrimaryKeyInfo.cs" />
+    <Compile Include="SchemaProvider\ProcedureInfo.cs" />
+    <Compile Include="SchemaProvider\ProcedureParameterInfo.cs" />
+    <Compile Include="SchemaProvider\TableInfo.cs" />
+    <Compile Include="DataProvider\SqlCe\SqlCeTools.cs" />
+    <Compile Include="DataProvider\SQLite\SQLiteTools.cs" />
+    <Compile Include="DataProvider\SqlServer\SqlServerTools.cs" />
+    <Compile Include="DataProvider\SqlServer\FreeTextTableExpressionAttribute.cs" />
+    <Compile Include="DataProvider\Sybase\SybaseTools.cs" />
+    <Compile Include="DataProvider\Sybase\SybaseSchemaProvider.cs" />
+    <Compile Include="Linq\Builder\AsUpdatableBuilder.cs" />
+    <Compile Include="Linq\ExpressionQuery.cs" />
+    <Compile Include="ITableT.cs" />
+    <Compile Include="DataProvider\Access\AccessDataProvider.cs" />
+    <Compile Include="DataProvider\Access\AccessFactory.cs" />
+    <Compile Include="DataProvider\Access\AccessMappingSchema.cs" />
+    <Compile Include="DataProvider\Access\AccessSqlBuilder.cs" />
+    <Compile Include="DataProvider\Access\AccessSchemaProvider.cs" />
+    <Compile Include="DataProvider\AssemblyResolver.cs" />
+    <Compile Include="DataProvider\BulkCopyReader.cs" />
+    <Compile Include="DataProvider\Firebird\FirebirdDataProvider.cs" />
+    <Compile Include="DataProvider\Firebird\FirebirdFactory.cs" />
+    <Compile Include="DataProvider\Firebird\FirebirdMappingSchema.cs" />
+    <Compile Include="DataProvider\Firebird\FirebirdSqlBuilder.cs" />
+    <Compile Include="DataProvider\MySql\MySqlFactory.cs" />
+    <Compile Include="DataProvider\MySql\MySqlDataProvider.cs" />
+    <Compile Include="DataProvider\MySql\MySqlMappingSchema.cs" />
+    <Compile Include="DataProvider\MySql\MySqlSqlBuilder.cs" />
+    <Compile Include="DataProvider\MySql\MySqlSchemaProvider.cs" />
+    <Compile Include="SchemaProvider\AssociationType.cs" />
+    <Compile Include="SchemaProvider\ColumnSchema.cs" />
+    <Compile Include="SchemaProvider\DatabaseSchema.cs" />
+    <Compile Include="SchemaProvider\ForeignKeySchema.cs" />
+    <Compile Include="SchemaProvider\GetSchemaOptions.cs" />
+    <Compile Include="SchemaProvider\ISchemaProvider.cs" />
+    <Compile Include="SchemaProvider\ParameterSchema.cs" />
+    <Compile Include="SchemaProvider\ProcedureSchema.cs" />
+    <Compile Include="SchemaProvider\SchemaProviderBase.cs" />
+    <Compile Include="SchemaProvider\TableSchema.cs" />
+    <Compile Include="DataProvider\SqlCe\SqlCeSchemaProvider.cs" />
+    <Compile Include="DataProvider\SqlCe\SqlCeFactory.cs" />
+    <Compile Include="DataProvider\SqlCe\SqlCeDataProvider.cs" />
+    <Compile Include="DataProvider\SqlCe\SqlCeMappingSchema.cs" />
+    <Compile Include="DataProvider\SqlCe\SqlCeSqlBuilder.cs" />
+    <Compile Include="DataProvider\SQLite\SQLiteDataProvider.cs" />
+    <Compile Include="DataProvider\SQLite\SQLiteFactory.cs" />
+    <Compile Include="DataProvider\SQLite\SQLiteMappingSchema.cs" />
+    <Compile Include="DataProvider\SQLite\SQLiteSqlBuilder.cs" />
+    <Compile Include="DataProvider\SQLite\SQLiteSchemaProvider.cs" />
+    <Compile Include="DataProvider\SqlServer\SqlServer2000SchemaProvider.cs" />
+    <Compile Include="DataProvider\SqlServer\SqlServer2012SqlBuilder.cs" />
+    <Compile Include="DataProvider\SqlServer\SqlServer2000SqlBuilder.cs" />
+    <Compile Include="DataProvider\SqlServer\SqlServer2005SqlBuilder.cs" />
+    <Compile Include="DataProvider\SqlServer\SqlServer2008SqlBuilder.cs" />
+    <Compile Include="DataProvider\SqlServer\SqlServerDataProvider.cs" />
+    <Compile Include="DataProvider\SqlServer\SqlServerFactory.cs" />
+    <Compile Include="DataProvider\SqlServer\SqlServerMappingSchema.cs" />
+    <Compile Include="DataProvider\SqlServer\SqlServerSchemaProvider.cs" />
+    <Compile Include="DataProvider\SqlServer\SqlServerSqlBuilder.cs" />
+    <Compile Include="DataProvider\SqlServer\SqlServerVersion.cs" />
+    <Compile Include="Common\Tools.cs" />
+    <Compile Include="DataProvider\Sybase\SybaseDataProvider.cs" />
+    <Compile Include="DataProvider\Sybase\SybaseFactory.cs" />
+    <Compile Include="DataProvider\Sybase\SybaseMappingSchema.cs" />
+    <Compile Include="DataProvider\Sybase\SybaseSqlBuilder.cs" />
+    <Compile Include="Mapping\ColumnAttribute.cs" />
+    <Compile Include="Common\ArrayT.cs" />
+    <Compile Include="Common\Configuration.cs" />
+    <Compile Include="Common\Converter.cs" />
+    <Compile Include="Common\ConvertBuilder.cs" />
+    <Compile Include="Common\ConvertInfo.cs" />
+    <Compile Include="Common\ConvertT.cs" />
+    <Compile Include="Common\DefaultValue.cs" />
+    <Compile Include="DataProvider\ReaderInfo.cs" />
+    <Compile Include="Mapping\EntityMappingBuilder.cs" />
+    <Compile Include="Mapping\FluentMappingBuilder.cs" />
+    <Compile Include="Mapping\NotColumnAttribute.cs" />
+    <Compile Include="Expressions\DefaultValueExpression.cs" />
+    <Compile Include="Common\Option.cs" />
+    <Compile Include="Configuration\LinqToDBSection.cs" />
+    <Compile Include="Configuration\DataProviderElement.cs" />
+    <Compile Include="Configuration\DataProviderElementCollection.cs" />
+    <Compile Include="Configuration\ElementBase.cs" />
+    <Compile Include="Configuration\ElementCollectionBase.cs" />
+    <Compile Include="DataProvider\DataProviderBase.cs" />
+    <Compile Include="DataProvider\IDataProviderFactory.cs" />
+    <Compile Include="DataType.cs" />
+    <Compile Include="Data\DataConnection.Linq.cs" />
+    <Compile Include="Data\DataConnection.cs" />
+    <Compile Include="Data\DataConnectionExtensions.cs" />
+    <Compile Include="Data\DataParameter.cs" />
+    <Compile Include="Data\DataReader.cs" />
+    <Compile Include="Expressions\Extensions.cs" />
+    <Compile Include="Expressions\MemberHelper.cs" />
+    <Compile Include="Expressions\ConvertFromDataReaderExpression.cs" />
+    <Compile Include="Expressions\BinaryAggregateExpression.cs" />
+    <Compile Include="Extensions\MappingExtensions.cs" />
+    <Compile Include="Linq\Builder\ExpressionTestGenerator.cs" />
+    <Compile Include="Linq\QueryableAccessor.cs" />
+    <Compile Include="Linq\ITable.cs" />
+    <Compile Include="Linq\ExpressionQueryImpl.cs" />
+    <Compile Include="Mapping\IdentityAttribute.cs">
+      <SubType>Code</SubType>
+    </Compile>
+    <Compile Include="Mapping\InheritanceMapping.cs" />
+    <Compile Include="Mapping\MappingSchema.cs" />
+    <Compile Include="Mapping\MappingSchemaInfo.cs" />
+    <Compile Include="Mapping\MapValueAttribute.cs" />
+    <Compile Include="Mapping\ColumnDescriptor.cs" />
+    <Compile Include="Mapping\PropertyMappingBuilder.cs" />
+    <Compile Include="Mapping\ScalarTypeAttribute.cs" />
+    <Compile Include="Mapping\EntityDescriptor.cs" />
+    <Compile Include="Metadata\AttributeInfo.cs" />
+    <Compile Include="Metadata\AttributeReader.cs" />
+    <Compile Include="Metadata\FluentMetadataReader.cs" />
+    <Compile Include="Metadata\IMetadataReader.cs" />
+    <Compile Include="Metadata\MetaMemberInfo.cs" />
+    <Compile Include="Metadata\MetadataException.cs" />
+    <Compile Include="Metadata\MetadataReader.cs" />
+    <Compile Include="Metadata\SystemDataLinqAttributeReader.cs" />
+    <Compile Include="Metadata\MetaTypeInfo.cs" />
+    <Compile Include="Metadata\XmlAttributeReader.cs" />
+    <Compile Include="Mapping\PrimaryKeyAttribute.cs">
+      <SubType>Code</SubType>
+    </Compile>
+    <Compile Include="ServiceModel\LinqServiceInfo.cs" />
+    <Compile Include="ServiceModel\RemoteDataContextBase.QueryRunner.cs" />
+    <Compile Include="SqlProvider\BasicSqlOptimizer.cs" />
+    <Compile Include="SqlProvider\ISqlOptimizer.cs" />
+    <Compile Include="SqlProvider\JoinOptimizer.cs" />
+    <Compile Include="SqlProvider\SqlProviderFlags.cs" />
+    <Compile Include="Mapping\TableAttribute.cs" />
+    <Compile Include="SqlProvider\ConvertType.cs" />
+    <Compile Include="ProviderName.cs" />
+    <Compile Include="Linq\Builder\AggregationBuilder.cs" />
+    <Compile Include="Linq\Builder\AllAnyBuilder.cs" />
+    <Compile Include="Linq\Builder\BuildInfo.cs" />
+    <Compile Include="Linq\Builder\CastBuilder.cs" />
+    <Compile Include="Expressions\ChangeTypeExpression.cs" />
+    <Compile Include="Linq\Builder\ConcatUnionBuilder.cs" />
+    <Compile Include="Linq\Builder\ContainsBuilder.cs" />
+    <Compile Include="Linq\Builder\ConvertFlags.cs" />
+    <Compile Include="Linq\Builder\CountBuilder.cs" />
+    <Compile Include="Linq\Builder\DefaultIfEmptyBuilder.cs" />
+    <Compile Include="Linq\Builder\DeleteBuilder.cs" />
+    <Compile Include="Linq\Builder\DistinctBuilder.cs" />
+    <Compile Include="Linq\Builder\ExpressionBuilder.cs" />
+    <Compile Include="Linq\Builder\ExpressionBuilder.QueryBuilder.cs" />
+    <Compile Include="Linq\Builder\ExpressionBuilder.SqlBuilder.cs" />
+    <Compile Include="Linq\Builder\ExpressionContext.cs" />
+    <Compile Include="Linq\Builder\ExpressionHoder.cs" />
+    <Compile Include="Linq\Builder\FirstSingleBuilder.cs" />
+    <Compile Include="Linq\Builder\GroupByBuilder.cs" />
+    <Compile Include="Linq\Builder\IBuildContext.cs" />
+    <Compile Include="Linq\Builder\InsertBuilder.cs" />
+    <Compile Include="Linq\Builder\InsertOrUpdateBuilder.cs" />
+    <Compile Include="Linq\Builder\IntersectBuilder.cs" />
+    <Compile Include="Linq\Builder\ISequenceBuilder.cs" />
+    <Compile Include="Linq\Builder\IsExpressionResult.cs" />
+    <Compile Include="Linq\Builder\JoinBuilder.cs" />
+    <Compile Include="Linq\Builder\MethodCallBuilder.cs" />
+    <Compile Include="Linq\Builder\OfTypeBuilder.cs" />
+    <Compile Include="Linq\Builder\OrderByBuilder.cs" />
+    <Compile Include="Linq\Builder\PassThroughBuilder.cs" />
+    <Compile Include="Linq\Builder\PassThroughContext.cs" />
+    <Compile Include="Linq\Builder\RequestFor.cs" />
+    <Compile Include="Linq\Builder\ScalarSelectBuilder.cs" />
+    <Compile Include="Linq\Builder\SelectBuilder.cs" />
+    <Compile Include="Linq\Builder\SelectContext.cs" />
+    <Compile Include="Linq\Builder\SelectManyBuilder.cs" />
+    <Compile Include="Linq\Builder\SequenceContextBase.cs" />
+    <Compile Include="Linq\Builder\SequenceConvertInfo.cs" />
+    <Compile Include="Linq\Builder\SequenceConvertPath.cs" />
+    <Compile Include="Linq\Builder\SqlInfo.cs" />
+    <Compile Include="Linq\Builder\SubQueryContext.cs" />
+    <Compile Include="Linq\Builder\TableAttributeBuilder.cs" />
+    <Compile Include="Linq\Builder\TableBuilder.cs" />
+    <Compile Include="Linq\Builder\TakeSkipBuilder.cs" />
+    <Compile Include="Linq\Builder\UpdateBuilder.cs" />
+    <Compile Include="Linq\Builder\WhereBuilder.cs" />
+    <Compile Include="CompiledQuery.cs" />
+    <Compile Include="Linq\CompiledTableT.cs" />
+    <Compile Include="DataContext.cs" />
+    <Compile Include="DataContextTransaction.cs" />
+    <Compile Include="Linq\IExpressionQueryT.cs" />
+    <Compile Include="Linq\Expressions.cs" />
+    <Compile Include="DataExtensions.cs" />
+    <Compile Include="IDataContext.cs" />
+    <Compile Include="Linq\IExpressionQuery.cs" />
+    <Compile Include="Linq\IQueryContext.cs" />
+    <Compile Include="Linq\ISelectInsertable.cs" />
+    <Compile Include="Linq\IUpdatable.cs" />
+    <Compile Include="Linq\IValueInsertable.cs" />
+    <Compile Include="Linq\LinqException.cs" />
+    <Compile Include="LinqExtensions.cs" />
+    <Compile Include="Linq\MemberInfoComparer.cs" />
+    <Compile Include="ExpressionMethodAttribute.cs" />
+    <Compile Include="Linq\Query.cs" />
+    <Compile Include="Linq\QueryContext.cs" />
+    <Compile Include="Linq\ReflectionHelper.cs" />
+    <Compile Include="SqlProvider\ValueToSqlConverter.cs" />
+    <Compile Include="SqlQuery\DefaulNullable.cs" />
+    <Compile Include="SqlQuery\ObjectSqlExpression.cs" />
+    <Compile Include="SqlQuery\QueryHelper.cs" />
+    <Compile Include="SqlQuery\ReservedWords.cs" />
+    <Compile Include="SqlQuery\SelectQueryOptimizer.cs" />
+    <Compile Include="Sql\Sql.Analytic.cs" />
+    <Compile Include="Sql\Sql.cs" />
+    <Compile Include="Sql\Sql.EnumAttribute.cs" />
+    <Compile Include="Sql\Sql.ExpressionAttribute.cs" />
+    <Compile Include="Sql\Sql.ExtensionAttribute.cs" />
+    <Compile Include="Sql\Sql.FunctionAttribute.cs" />
+    <Compile Include="Sql\Sql.GroupBy.cs" />
+    <Compile Include="Sql\Sql.PropertyAttribute.cs" />
+    <Compile Include="Sql\Sql.TableExpressionAttribute.cs" />
+    <Compile Include="Sql\Sql.TableFunctionAttribute.cs" />
+    <Compile Include="Linq\TableT.cs" />
+    <Compile Include="SqlQuery\Extensions.cs" />
+    <Compile Include="SqlQuery\ICloneableElement.cs" />
+    <Compile Include="SqlQuery\IQueryElement.cs" />
+    <Compile Include="SqlQuery\ISqlExpression.cs" />
+    <Compile Include="SqlQuery\ISqlExpressionWalkable.cs" />
+    <Compile Include="SqlQuery\ISqlPredicate.cs" />
+    <Compile Include="SqlQuery\ISqlTableSource.cs" />
+    <Compile Include="SqlQuery\IValueContainer.cs" />
+    <Compile Include="SqlQuery\Precedence.cs" />
+    <Compile Include="SqlQuery\QueryElementType.cs" />
+    <Compile Include="SqlQuery\QueryType.cs" />
+    <Compile Include="SqlQuery\QueryVisitor.cs" />
+    <Compile Include="SqlQuery\SqlBinaryExpression.cs" />
+    <Compile Include="SqlQuery\SqlDataType.cs" />
+    <Compile Include="SqlQuery\SqlException.cs" />
+    <Compile Include="SqlQuery\SqlExpression.cs" />
+    <Compile Include="SqlQuery\SqlField.cs" />
+    <Compile Include="SqlQuery\SqlFunction.cs" />
+    <Compile Include="SqlQuery\SqlParameter.cs" />
+    <Compile Include="SqlProvider\BasicSqlBuilder.cs" />
+    <Compile Include="SqlProvider\ISqlBuilder.cs" />
+    <Compile Include="Mapping\SequenceNameAttribute.cs" />
+    <Compile Include="SqlQuery\SelectQuery.cs" />
+    <Compile Include="SqlQuery\SqlTable.cs" />
+    <Compile Include="SqlQuery\SqlTableT.cs" />
+    <Compile Include="SqlQuery\SqlTableType.cs" />
+    <Compile Include="SqlQuery\SqlValue.cs" />
+    <Compile Include="Expressions\TransformInfo.cs" />
+    <Compile Include="LinqToDBException.cs" />
+    <Compile Include="Expressions\InternalExtensions.cs" />
+    <Compile Include="Mapping\AssociationDescriptor.cs" />
+    <Compile Include="Mapping\AssociationAttribute.cs" />
+    <Compile Include="Mapping\InheritanceMappingAttribute.cs" />
+    <Compile Include="Mapping\MapValue.cs" />
+    <Compile Include="Mapping\NotNullAttribute.cs" />
+    <Compile Include="Mapping\NullableAttribute.cs" />
+    <Compile Include="Properties\AssemblyInfo.cs" />
+    <Compile Include="Properties\LinqToDBConstants.cs" />
+    <Compile Include="Properties\JetBrains.Annotations.cs" />
+    <Compile Include="Properties\Resources.Designer.cs">
+      <DependentUpon>Resources.resx</DependentUpon>
+    </Compile>
+    <Compile Include="Reflection\TypeAccessorT.cs" />
+    <Compile Include="Reflection\IObjectFactory.cs" />
+    <Compile Include="Reflection\MemberAccessor.cs" />
+    <Compile Include="Reflection\ObjectFactoryAttribute.cs" />
+    <Compile Include="Reflection\TypeAccessor.cs" />
+    <Compile Include="Extensions\ReflectionExtensions.cs" />
+    <Compile Include="ServiceModel\DataService.cs" />
+    <Compile Include="ServiceModel\ILinqService.cs" />
+    <Compile Include="ServiceModel\ILinqSoapService.cs" />
+    <Compile Include="ServiceModel\LinqService.cs" />
+    <Compile Include="ServiceModel\LinqServiceClient.cs" />
+    <Compile Include="ServiceModel\LinqServiceQuery.cs" />
+    <Compile Include="ServiceModel\LinqServiceResult.cs" />
+    <Compile Include="ServiceModel\LinqServiceSerializer.cs" />
+    <Compile Include="ServiceModel\LinqSoapServiceClient.cs" />
+    <Compile Include="ServiceModel\RemoteDataContextBase.cs" />
+    <Compile Include="ServiceModel\ServiceModelDataContext.cs" />
+    <Compile Include="ServiceModel\ServiceModelDataReader.cs" />
+    <Compile Include="ServiceModel\SoapDataContext.cs" />
+    <Compile Include="DataProvider\DynamicDataProviderBase.cs" />
+    <Compile Include="TakeHints.cs" />
+  </ItemGroup>
+  <ItemGroup>
+    <EmbeddedResource Include="Properties\Resources.resx">
+      <SubType>Designer</SubType>
+      <Generator>PublicResXFileCodeGenerator</Generator>
+      <LastGenOutput>Resources.Designer.cs</LastGenOutput>
+    </EmbeddedResource>
+  </ItemGroup>
+  <ItemGroup>
+    <EmbeddedResource Include="SqlQuery\ReservedWords.txt" />
+  </ItemGroup>
+  <ItemGroup>
+    <EmbeddedResource Include="SqlQuery\ReservedWordsPostgres.txt" />
+  </ItemGroup>
+  <ItemGroup>
+    <EmbeddedResource Include="SqlQuery\ReservedWordsOracle.txt" />
+  </ItemGroup>
+  <ItemGroup>
+    <None Include="Compile.bat" />
+    <None Include="linq2db.snk" />
+    <None Include="LinqToDB.project.json" />
+  </ItemGroup>
+  <ItemGroup>
+    <Content Include="AsyncExtensions.tt">
+      <Generator>TextTemplatingFileGenerator</Generator>
+      <LastGenOutput>AsyncExtensions.generated.cs</LastGenOutput>
+    </Content>
+  </ItemGroup>
+  <ItemGroup>
+    <Service Include="{508349B6-6B84-4DF5-91F0-309BEEBAD82D}" />
+  </ItemGroup>
+  <Import Project="$(MSBuildToolsPath)\Microsoft.CSharp.targets" />
+  <!-- To modify your build process, add your task inside one of the targets below and uncomment it. 
+       Other similar extension points exist, see Microsoft.Common.targets.
+  <Target Name="BeforeBuild">
+  </Target>
+  <Target Name="AfterBuild">
+  </Target>
+  -->
 </Project>