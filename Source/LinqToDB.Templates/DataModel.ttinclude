--- conflicted
+++ resolved
@@ -1,4 +1,3 @@
-<<<<<<< HEAD
 <#@ assembly name="System.Data"                #>
 <#@ import namespace="System.Data"             #>
 <#@ import namespace="LinqToDB.SchemaProvider" #>
@@ -899,906 +898,4 @@
 	return ToPlural(ToSingular(key.Name));
 }
 
-#>
-=======
-<#@ assembly name="System.Data"                #>
-<#@ import namespace="System.Data"             #>
-<#@ import namespace="LinqToDB.SchemaProvider" #>
-<#@ import namespace="LinqToDB.Data"           #>
-<#@ include file="T4Model.ttinclude"           #>
-<#
-	{
-		var beforeGenerateModel = BeforeGenerateModel;
-		BeforeGenerateModel = () =>
-		{
-			GenerateTypesFromMetadata();
-			beforeGenerateModel();
-		};
-	}
-#><#+
-
-string   NamespaceName
-{
-	get { return Model.Namespace.Name;  }
-	set { Model.Namespace.Name = value; }
-}
-
-string   DatabaseName                  = null;
-string   DataContextName               = null;
-string   BaseDataContextClass          = null;
-string   BaseEntityClass               = null;
-string   OneToManyAssociationType      = "IEnumerable<{0}>";
-
-bool     GenerateDatabaseInfo          = true;
-bool     GenerateDatabaseName          = false;
-bool     GenerateConstructors          = true;
-string   DefaultConfiguration          = null;
-bool     GenerateAssociations          = true;
-bool     GenerateBackReferences        = true;
-bool     GenerateAssociationExtensions = false;
-bool     ReplaceSimilarTables          = true;
-bool     IncludeDefaultSchema          = true;
-
-Class    DataContextObject;
-
-bool PluralizeClassNames                 = false;
-bool SingularizeClassNames               = true;
-bool PluralizeDataContextPropertyNames   = true;
-bool SingularizeDataContextPropertyNames = false;
-
-bool NormalizeNames                      = true;
-static bool EnforceModelNullability      = true;
-
-private Func<string, bool, string> _toValidName;
-Func<string, bool, string> ToValidName
-{
-	get { return _toValidName ?? ToValidNameDefault; }
-	set { _toValidName = value; }
-}
-
-private Func<string, bool, string> _convertToCompilabl;
-Func<string, bool, string> ConvertToCompilable
-{
-	get { return _convertToCompilabl ?? ConvertToCompilableDefault; }
-	set { _convertToCompilabl = value; }
-}
-
-private Func<ForeignKey, string> _getAssociationExtensionPluralName;
-Func<ForeignKey, string> GetAssociationExtensionPluralName
-{
-	get { return _getAssociationExtensionPluralName ?? GetAssociationExtensionPluralNameDefault; }
-	set { _getAssociationExtensionPluralName = value; }
-}
-
-private Func<ForeignKey, string> _getAssociationExtensionSingularName;
-Func<ForeignKey, string> GetAssociationExtensionSinglularName
-{
-	get { return _getAssociationExtensionSingularName ?? GetAssociationExtensionSinglularNameDefault; }
-	set { _getAssociationExtensionSingularName = value; }
-}
-
-LinqToDB.SchemaProvider.GetSchemaOptions GetSchemaOptions =
-	new LinqToDB.SchemaProvider.GetSchemaOptions();
-
-LinqToDB.SqlProvider.ISqlBuilder SqlBuilder;
-
-Func<TableSchema,Table> LoadProviderSpecificTable = tableSchema => null;
-
-static Func<ColumnSchema,string>                 ConvertColumnMemberType          = (c) => c.MemberType;
-static Func<TableSchema,ColumnSchema,string>     ConvertTableColumnMemberType     = (t,c) => ConvertColumnMemberType(c);
-static Func<ProcedureSchema,ColumnSchema,string> ConvertProcedureColumnMemberType = (t,c) => ConvertColumnMemberType(c);
-
-HashSet<string> KeyWords = new HashSet<string>
-{
-	"abstract", "as",       "base",     "bool",    "break",     "byte",      "case",       "catch",     "char",    "checked",
-	"class",    "const",    "continue", "decimal", "default",   "delegate",  "do",         "double",    "else",    "enum",
-	"event",    "explicit", "extern",   "false",   "finally",   "fixed",     "float",      "for",       "foreach", "goto",
-	"if",       "implicit", "in",       "int",     "interface", "internal",  "is",         "lock",      "long",    "new",
-	"null",     "object",   "operator", "out",     "override",  "params",    "private",    "protected", "public",  "readonly",
-	"ref",      "return",   "sbyte",    "sealed",  "short",     "sizeof",    "stackalloc", "static",    "struct",  "switch",
-	"this",     "throw",    "true",     "try",     "typeof",    "uint",      "ulong",      "unchecked", "unsafe",  "ushort",
-	"using",    "virtual",  "volatile", "void",    "while",     "namespace", "string"
-};
-
-void LoadServerMetadata(DataConnection dataConnection)
-{
-	SqlBuilder = dataConnection.DataProvider.CreateSqlBuilder(dataConnection.MappingSchema);
-
-	var sp = dataConnection.DataProvider.GetSchemaProvider();
-	var db = sp.GetSchema(dataConnection, GetSchemaOptions);
-
-	if (DatabaseName == null && GenerateDatabaseName)
-		DatabaseName = db.Database;
-
-	if (DataContextName == null)
-		DataContextObject.Name = DataContextName = ToValidName(db.Database, true) + "DB";
-
-	if (GenerateDatabaseInfo)
-	{
-		DataContextObject.Comment.Add("/ <summary>");
-		DataContextObject.Comment.Add("/ Database       : " + db.Database);
-		DataContextObject.Comment.Add("/ Data Source    : " + db.DataSource);
-		DataContextObject.Comment.Add("/ Server Version : " + db.ServerVersion);
-		DataContextObject.Comment.Add("/ </summary>");
-	}
-
-	var tables = db.Tables
-		.Where(t => !t.IsProviderSpecific)
-		.Select(t => new
-		{
-			t,
-			key = t.IsDefaultSchema ? t.TableName : t.SchemaName + "." + t.TableName,
-			table = new Table
-			{
-				TableSchema             = t,
-				IsDefaultSchema         = t.IsDefaultSchema,
-				Schema                  = t.IsDefaultSchema && !IncludeDefaultSchema || string.IsNullOrEmpty(t.SchemaName) ? null : t.SchemaName,
-				BaseClass               = BaseEntityClass,
-				TableName               = t.TableName,
-				TypeName                = t.TypeName,
-				DataContextPropertyName = t.TypeName,
-				IsView                  = t.IsView,
-				IsProviderSpecific      = false,
-				Description             = t.Description,
-				Columns                 = t.Columns.ToDictionary(
-					c => c.ColumnName,
-					c => new Column(new ModelType(ConvertTableColumnMemberType(t, c), !IsValueType(ConvertTableColumnMemberType(t, c)), c.IsNullable))
-					{
-						ColumnName      = c.ColumnName,
-						ColumnType      = c.ColumnType,
-						DataType        = "DataType." + c.DataType,
-						Length          = c.Length,
-						Precision       = c.Precision,
-						Scale           = c.Scale,
-						IsNullable      = c.IsNullable,
-						IsIdentity      = c.IsIdentity,
-						IsPrimaryKey    = c.IsPrimaryKey,
-						PrimaryKeyOrder = c.PrimaryKeyOrder,
-						MemberName      = CheckType(c.SystemType, c.MemberName),
-						SkipOnInsert    = c.SkipOnInsert,
-						SkipOnUpdate    = c.SkipOnUpdate,
-						Description     = c.Description,
-					})
-			}
-		})
-		.ToList();
-
-	if (PluralizeClassNames || SingularizeClassNames)
-	{
-		var foundNames = new HashSet<string>(tables.Select(t => t.table.Schema + '.' + t.table.TypeName));
-
-		foreach (var t in tables)
-		{
-			var newName = t.table.TypeName;
-				newName =
-					PluralizeClassNames   ? ToPlural  (newName) :
-					SingularizeClassNames ? ToSingular(newName) : newName;
-
-			if (newName != t.table.TypeName)
-			{
-				if (!foundNames.Contains(t.table.Schema + '.' + newName))
-				{
-					t.table.TypeName = newName;
-					foundNames.Add(t.table.Schema + '.' + newName);
-				}
-			}
-		}
-	}
-
-	if (PluralizeDataContextPropertyNames || SingularizeDataContextPropertyNames)
-	{
-		var foundNames = new HashSet<string>(tables.Select(t => t.table.Schema + '.' + t.table.DataContextPropertyName));
-
-		foreach (var t in tables)
-		{
-			var newName = t.table.DataContextPropertyName;
-				newName =
-					PluralizeDataContextPropertyNames   ? ToPlural  (newName) :
-					SingularizeDataContextPropertyNames ? ToSingular(newName) : newName;
-
-			if (newName != t.table.TypeName)
-			{
-				if (!foundNames.Contains(t.table.Schema + '.' + newName))
-				{
-					t.table.DataContextPropertyName = newName;
-					foundNames.Add(t.table.Schema + '.' + newName);
-				}
-			}
-		}
-	}
-
-	tables.AddRange(db.Tables
-		.Where(t => t.IsProviderSpecific)
-		.Select(t => new
-		{
-			t,
-			key = t.IsDefaultSchema ? t.TableName : t.SchemaName + "." + t.TableName,
-			table = LoadProviderSpecificTable(t)
-		})
-		.Where(t => t.table != null));
-
-	foreach (var t in tables)
-		Tables.Add(t.key, t.table);
-
-	var keys =
-	(
-		from t in tables
-		from k in t.t.ForeignKeys
-		let otherTable = tables.Where(tbl => tbl.t == k.OtherTable).Select(tbl => tbl.table).Single()
-		select new
-		{
-			k,
-			k.KeyName,
-			t,
-			key = new ForeignKey
-			{
-				KeyName         = k.KeyName,
-				OtherTable      = otherTable,
-				OtherColumns    = k.OtherColumns.Select(c => otherTable.Columns[c.ColumnName]).ToList(),
-				ThisColumns     = k.ThisColumns. Select(c => t.table.   Columns[c.ColumnName]).ToList(),
-				CanBeNull       = k.CanBeNull,
-				MemberName      = k.MemberName,
-				AssociationType = (AssociationType)(int)k.AssociationType,
-			}
-		}
-	).ToList();
-
-	foreach (var key in keys)
-	{
-		key.t.table.ForeignKeys.Add(
-			key.k.OtherTable.IsDefaultSchema ? key.KeyName : key.k.OtherTable.SchemaName + "." + key.KeyName,
-			key.key);
-
-		if (key.k.BackReference != null)
-			key.key.BackReference = keys.First(k => k.k == key.k.BackReference).key;
-
-		key.key.MemberName = key.key.MemberName.Replace(".", string.Empty);
-
-		key.key.MemberName = key.key.AssociationType == AssociationType.OneToMany ?
-			ToPlural(key.key.MemberName) : ToSingular(key.key.MemberName);
-	}
-
-	var procedures = db.Procedures
-		.Select(p => new
-		{
-			p,
-			key = p.IsDefaultSchema ? p.ProcedureName : p.SchemaName + "." + p.ProcedureName,
-			proc = new Procedure
-			{
-				Schema              = (p.IsDefaultSchema && !IncludeDefaultSchema) || string.IsNullOrEmpty(p.SchemaName)? null : p.SchemaName,
-				ProcedureName       = p.ProcedureName,
-				Name                = ToValidName(p.MemberName, true),
-				IsFunction          = p.IsFunction,
-				IsTableFunction     = p.IsTableFunction,
-				IsAggregateFunction = p.IsAggregateFunction,
-				IsDefaultSchema     = p.IsDefaultSchema,
-				IsLoaded            = p.IsLoaded,
-				ResultTable         = p.ResultTable == null ? null :
-					new Table
-					{
-						TypeName = ToValidName(
-							PluralizeClassNames   ? ToPlural  (p.ResultTable.TypeName) :
-							SingularizeClassNames ? ToSingular(p.ResultTable.TypeName) : p.ResultTable.TypeName, true),
-						Columns  = ToDictionary(
-							p.ResultTable.Columns,
-							c => c.ColumnName,
-							c => new Column(new ModelType(ConvertProcedureColumnMemberType(p, c), !IsValueType(ConvertProcedureColumnMemberType(p, c)), c.IsNullable))
-							{
-								ColumnName      = c.ColumnName,
-								ColumnType      = c.ColumnType,
-								IsNullable      = c.IsNullable,
-								IsIdentity      = c.IsIdentity,
-								IsPrimaryKey    = c.IsPrimaryKey,
-								PrimaryKeyOrder = c.PrimaryKeyOrder,
-								MemberName      = CheckColumnName(CheckType(c.SystemType, c.MemberName)),
-								SkipOnInsert    = c.SkipOnInsert,
-								SkipOnUpdate    = c.SkipOnUpdate,
-								Description     = c.Description,
-							},
-							(c,n) =>
-							{
-								c.IsDuplicateOrEmpty = true;
-								return "$" + (c.MemberName = "Column" + n);
-							})
-					},
-				ResultException = p.ResultException,
-				SimilarTables   = p.SimilarTables == null ? new List<Table>() :
-					p.SimilarTables
-						.Select(t => tables.Single(tbl => tbl.t == t).table)
-						.ToList(),
-				ProcParameters  = p.Parameters
-					.Select(pr => new Parameter
-					{
-						SchemaName    = pr.SchemaName,
-						SchemaType    = pr.SchemaType,
-						IsIn          = pr.IsIn,
-						IsOut         = pr.IsOut,
-						IsResult      = pr.IsResult,
-						Size          = pr.Size,
-						ParameterName = CheckParameterName(CheckType(pr.SystemType, pr.ParameterName)),
-						ParameterType = pr.ParameterType,
-						SystemType    = pr.SystemType,
-						DataType      = pr.DataType.ToString(),
-						IsNullable    = pr.IsNullable
-					})
-					.ToList(),
-			}
-		})
-		.ToList();
-
-	foreach (var p in procedures)
-	{
-		if (ReplaceSimilarTables)
-			if (p.proc.SimilarTables.Count() == 1 || p.proc.SimilarTables.Count(t => !t.IsView) == 1)
-				p.proc.ResultTable = p.proc.SimilarTables.Count() == 1 ?
-					p.proc.SimilarTables[0] :
-					p.proc.SimilarTables.First(t => !t.IsView);
-
-		Procedures[p.key] = p.proc;
-	}
-}
-
-Dictionary<string,TR> ToDictionary<T,TR>(IEnumerable<T> source, Func<T,string> keyGetter, Func<T,TR> objGetter, Func<TR,int,string> getKeyName)
-{
-	var dic     = new Dictionary<string,TR>();
-	var current = 1;
-
-	foreach (var item in source)
-	{
-		var key = keyGetter(item);
-		var obj = objGetter(item);
-
-		if (string.IsNullOrEmpty(key) || dic.ContainsKey(key))
-			key = getKeyName(obj, current);
-
-		dic.Add(key, obj);
-
-		current++;
-	}
-
-	return dic;
-}
-
-string CheckType(Type type, string typeName)
-{
-	if (!Model.Usings.Contains(type.Namespace))
-		Model.Usings.Add(type.Namespace);
-	return typeName;
-}
-
-string CheckColumnName(string memberName)
-{
-	if (string.IsNullOrEmpty(memberName))
-		memberName = "Empty";
-	else
-	{
-		memberName = memberName
-			.Replace("%", "Percent")
-			.Replace(">", "Greater")
-			.Replace("<", "Lower")
-			.Replace("+", "Plus")
-			.Replace('(', '_')
-			.Replace(')', '_')
-			.Replace('-', '_')
-			.Replace('|', '_')
-			.Replace(',', '_')
-			.Replace('"', '_')
-			.Replace("'", "_")
-			.Replace(".", "_")
-			.Replace("\u00A3", "Pound");
-
-		if (KeyWords.Contains(memberName))
-			memberName = "@" + memberName;
-	}
-	return memberName;
-}
-
-string CheckParameterName(string parameterName)
-{
-	var invalidParameterNames = new List<string>
-	{
-		"@DataType"
-	};
-
-	var result = parameterName;
-	while (invalidParameterNames.Contains(result))
-	{
-		result = result + "_";
-	}
-	return result;
-}
-
-Action AfterLoadMetadata = () => {};
-
-void LoadMetadata(DataConnection dataConnection)
-{
-	if (DataContextObject == null)
-	{
-		DataContextObject = new Class(DataContextName) { BaseClass = BaseDataContextClass, };
-
-		Model.Types.Add(DataContextObject);
-	}
-
-	LoadServerMetadata(dataConnection);
-
-	if (Tables.Values.SelectMany(_ => _.ForeignKeys.Values).Any(_ => _.AssociationType == AssociationType.OneToMany))
-		Model.Usings.Add("System.Collections.Generic");
-
-	foreach (var t in Tables.Values)
-	{
-		if (KeyWords.Contains(t.TypeName))
-			t.TypeName = "@" + t.TypeName;
-
-		if (KeyWords.Contains(t.DataContextPropertyName))
-			t.DataContextPropertyName = "@" + t.DataContextPropertyName;
-
-		t.TypeName                = ConvertToCompilable(t.TypeName,                true);
-		t.DataContextPropertyName = ConvertToCompilable(t.DataContextPropertyName, true);
-
-		foreach (var col in t.Columns.Values)
-		{
-			if (KeyWords.Contains(col.MemberName))
-				col.MemberName = "@" + col.MemberName;
-
-			col.MemberName = ConvertToCompilable(col.MemberName, true);
-
-			if (col.MemberName == t.TypeName)
-				col.MemberName += "_Column";
-		}
-
-		foreach (var fk in t.ForeignKeys.Values)
-		{
-			if (KeyWords.Contains(fk.MemberName))
-				fk.MemberName = "@" + fk.MemberName;
-
-			fk.MemberName = ConvertToCompilable(fk.MemberName, true);
-
-			if (fk.MemberName == t.TypeName)
-				fk.MemberName += "_FK";
-		}
-	}
-
-	foreach (var t in Tables.Values)
-	{
-		var hasDuplicates = t.Columns.Values
-				.Select(c => c.MemberName)
-				.Concat(t.ForeignKeys.Values.Select(f => f.MemberName))
-				.ToLookup(n => n)
-				.Any(g => g.Count() > 1);
-
-		if (hasDuplicates)
-		{
-			foreach (var fk in t.ForeignKeys.Values)
-			{
-				var mayDuplicate = t.Columns.Values
-					.Select(c => c.MemberName)
-					.Concat(t.ForeignKeys.Values.Where(f => f != fk).Select(f => f.MemberName));
-
-				fk.MemberName = SuggestNoDuplicate(mayDuplicate, fk.MemberName, "FK");
-			}
-
-			foreach (var col in t.Columns.Values)
-			{
-				var mayDuplicate = t.Columns.Values
-					.Where(c => c != col)
-					.Select(c => c.MemberName)
-					.Concat(t.ForeignKeys.Values.Select(fk => fk.MemberName));
-
-				col.MemberName = SuggestNoDuplicate(mayDuplicate, col.MemberName, null);
-			}
-		}
-	}
-
-	foreach (var proc in Procedures.Values)
-	{
-		proc.Name = ConvertToCompilable(proc.Name, false);
-
-		if (KeyWords.Contains(proc.Name))
-			proc.Name = "@" + proc.Name;
-
-		foreach (var param in proc.ProcParameters)
-		{
-			if (KeyWords.Contains(param.ParameterName))
-				param.ParameterName = ConvertToCompilable("@" + param.ParameterName, true);
-		}
-	}
-
-	AfterLoadMetadata();
-}
-
-string SuggestNoDuplicate(IEnumerable<string> currentNames, string newName, string prefix)
-{
-	var names = new HashSet<string>(currentNames);
-	var result = newName;
-	if (names.Contains(result))
-	{
-		if (!string.IsNullOrEmpty(prefix))
-			result = prefix + result;
-		if (names.Contains(result))
-		{
-			var counter = 0;
-
-			// get last 6 digits
-			var idx = result.Length;
-			while (idx > 0 && idx > result.Length - 6 && char.IsDigit(result[idx - 1]))
-				idx--;
-			var number = result.Substring(idx);
-
-			if (!string.IsNullOrEmpty(number))
-			{
-				if (int.TryParse(number, out counter))
-				{
-					result = result.Remove(result.Length - number.Length);
-				}
-			}
-
-			do
-			{
-				++counter;
-				if (!names.Contains(result + counter))
-				{
-					result = result + counter;
-					break;
-				}
-			}
-			while(true);
-		}
-	}
-
-	return result;
-}
-
-string ConvertToCompilableDefault(string name, bool mayRemoveUnderscore)
-{
-	var query =
-		from c in name
-		select char.IsLetterOrDigit(c) || c == '@' ? c : '_';
-
-	return ToValidName(new string(query.ToArray()), mayRemoveUnderscore);
-}
-
-Table GetTable(string name)
-{
-	Table tbl;
-
-	if (Tables.TryGetValue(name, out tbl))
-		return tbl;
-
-	WriteLine("#error Table '" + name +  "' not found.");
-	WriteLine("/*");
-	WriteLine("\tExisting tables:");
-	WriteLine("");
-
-	foreach (var key in Tables.Keys)
-		WriteLine("\t" + key);
-
-	WriteLine(" */");
-
-	throw new ArgumentException("Table '" + name +  "' not found.");
-}
-
-Procedure GetProcedure(string name)
-{
-	Procedure proc;
-
-	if (Procedures.TryGetValue(name, out proc))
-		return proc;
-
-	WriteLine("#error Procedure '" + name +  "' not found.");
-	WriteLine("");
-	WriteLine("/*");
-	WriteLine("\tExisting procedures:");
-	WriteLine("");
-
-	foreach (var key in Procedures.Keys)
-		WriteLine("\t" + key);
-
-	WriteLine(" */");
-
-	throw new ArgumentException("Procedure '" + name +  "' not found.");
-}
-
-Column GetColumn(string tableName, string columnName)
-{
-	var tbl = GetTable(tableName);
-
-	Column col;
-
-	if (tbl.Columns.TryGetValue(columnName, out col))
-		return col;
-
-	WriteLine("#error Column '" + tableName + "'.'" + columnName +  "' not found.");
-	WriteLine("");
-	WriteLine("/*");
-	WriteLine("\tExisting '" + tableName + "'columns:");
-	WriteLine("");
-
-	foreach (var key in tbl.Columns.Keys)
-		WriteLine("\t" + key);
-
-	WriteLine(" */");
-
-	throw new ArgumentException("Column '" + tableName + "'.'" + columnName +  "' not found.");
-}
-
-ForeignKey GetFK(string tableName, string fkName)
-{
-	return GetForeignKey(tableName, fkName);
-}
-
-ForeignKey GetForeignKey(string tableName, string fkName)
-{
-	var tbl = GetTable(tableName);
-
-	ForeignKey col;
-
-	if (tbl.ForeignKeys.TryGetValue(fkName, out col))
-		return col;
-
-	WriteLine("#error FK '" + tableName + "'.'" + fkName +  "' not found.");
-	WriteLine("");
-	WriteLine("/*");
-	WriteLine("\tExisting '" + tableName + "'FKs:");
-	WriteLine("");
-
-	foreach (var key in tbl.ForeignKeys.Keys)
-		WriteLine("\t" + key);
-
-	WriteLine(" */");
-
-	throw new ArgumentException("FK '" + tableName + "'.'" + fkName +  "' not found.");
-}
-
-
-public TableContext SetTable(string tableName,
-	string TypeName                = null,
-	string DataContextPropertyName = null)
-{
-	var ctx = new TableContext { Transformation = this, TableName = tableName };
-
-	if (TypeName != null || DataContextPropertyName != null)
-	{
-		var t = GetTable(tableName);
-
-		if (TypeName                != null) t.TypeName                = TypeName;
-		if (DataContextPropertyName != null) t.DataContextPropertyName = DataContextPropertyName;
-	}
-
-	return ctx;
-}
-
-public class TableContext
-{
-	public GeneratedTextTransformation Transformation;
-	public string                      TableName;
-
-	public TableContext Column(string columnName,
-		string MemberName  = null,
-		string Type        = null,
-		bool?  IsNullable  = null,
-		string Conditional = null)
-	{
-		var c = Transformation.GetColumn(TableName, columnName);
-
-		if (MemberName  != null) c.MemberName  = MemberName;
-		if (Type        != null) c.TypeBuilder = () => Type;
-		if (IsNullable  != null) c.IsNullable  = IsNullable.Value;
-		if (Conditional != null) c.Conditional = Conditional;
-
-		return this;
-	}
-
-	public TableContext FK(string fkName,
-		string           MemberName      = null,
-		AssociationType? AssociationType = null,
-		bool?            CanBeNull       = null)
-	{
-		var c = Transformation.GetFK(TableName, fkName);
-
-		if (MemberName      != null) c.MemberName      = MemberName;
-		if (AssociationType != null) c.AssociationType = AssociationType.Value;
-		if (CanBeNull       != null) c.CanBeNull       = CanBeNull.Value;
-
-		return this;
-	}
-}
-
-
-Dictionary<string,Table>     Tables     = new Dictionary<string,Table>    ();
-Dictionary<string,Procedure> Procedures = new Dictionary<string,Procedure>();
-
-public partial class Table : Class
-{
-	public TableSchema TableSchema             { get; set; }
-	public string      Schema                  { get; set; }
-	public string      TableName               { get; set; }
-	public string      DataContextPropertyName { get; set; }
-	public MemberBase  DataContextProperty     { get; set; }
-	public bool        IsView                  { get; set; }
-	public bool        IsProviderSpecific      { get; set; }
-	public bool        IsDefaultSchema         { get; set; }
-	public string      Description             { get; set; }
-	public string      AliasPropertyName       { get; set; }
-	public string      AliasTypeName           { get; set; }
-	public string      TypePrefix              { get; set; }
-
-	public string TypeName
-	{
-		get { return Name;  }
-		set { Name = value; }
-	}
-
-	public Dictionary<string,Column>     Columns;
-	public Dictionary<string,ForeignKey> ForeignKeys = new Dictionary<string,ForeignKey>();
-}
-
-public partial class Column : Property
-{
-	public Column()
-	{
-	}
-
-	public Column(ModelType type)
-	{
-		ModelType = type;
-		TypeBuilder = () => ModelType.ToTypeName();
-	}
-
-	public string    ColumnName; // Column name in database
-	public bool      IsNullable;
-	public bool      IsIdentity;
-	public string    ColumnType; // Type of the column in database
-	public string    DataType;
-	public long?     Length;
-	public int?      Precision;
-	public int?      Scale;
-	public DbType    DbType;
-	public string    Description;
-	public bool      IsPrimaryKey;
-	public int       PrimaryKeyOrder;
-	public bool      SkipOnUpdate;
-	public bool      SkipOnInsert;
-	public bool      IsDuplicateOrEmpty;
-	public bool      IsDiscriminator;
-	public string    AliasName;
-
-	public string MemberName
-	{
-		get { return Name;  }
-		set { Name = value; }
-	}
-
-	public ModelType ModelType { get; }
-
-	protected override bool DisableNullable => EnableNullableReferenceTypes && EnforceModelNullability && ModelType != null && ModelType.IsReference && !ModelType.IsNullable;
-}
-
-public enum AssociationType
-{
-	Auto,
-	OneToOne,
-	OneToMany,
-	ManyToOne,
-}
-
-public partial class ForeignKey : Property
-{
-	public string       KeyName;
-	public Table        OtherTable;
-	public List<Column> ThisColumns;
-	public List<Column> OtherColumns;
-	public bool         CanBeNull;
-	public ForeignKey   BackReference;
-
-	public string MemberName
-	{
-		get { return Name;  }
-		set { Name = value; }
-	}
-
-	private AssociationType _associationType = AssociationType.Auto;
-	public  AssociationType  AssociationType
-	{
-		get { return _associationType; }
-		set
-		{
-			_associationType = value;
-
-			if (BackReference != null)
-			{
-				switch (value)
-				{
-					case AssociationType.Auto      : BackReference.AssociationType = AssociationType.Auto;      break;
-					case AssociationType.OneToOne  : BackReference.AssociationType = AssociationType.OneToOne;  break;
-					case AssociationType.OneToMany : BackReference.AssociationType = AssociationType.ManyToOne; break;
-					case AssociationType.ManyToOne : BackReference.AssociationType = AssociationType.OneToMany; break;
-				}
-			}
-		}
-	}
-
-	protected override bool DisableNullable => EnableNullableReferenceTypes && EnforceModelNullability && (!CanBeNull || AssociationType == AssociationType.OneToMany);
-}
-
-public partial class Procedure : Method
-{
-	public string Schema              { get; set; }
-	public string ProcedureName       { get; set; }
-	public bool   IsFunction          { get; set; }
-	public bool   IsTableFunction     { get; set; }
-	public bool   IsAggregateFunction { get; set; }
-	public bool   IsDefaultSchema     { get; set; }
-	public bool   IsLoaded            { get; set; }
-
-	public Table           ResultTable     { get; set; }
-	public Exception       ResultException { get; set; }
-	public List<Table>     SimilarTables   { get; set; }
-	public List<Parameter> ProcParameters  { get; set; }
-}
-
-public class Parameter
-{
-	public string   SchemaName    { get; set; }
-	public string   SchemaType    { get; set; }
-	public bool     IsIn          { get; set; }
-	public bool     IsOut         { get; set; }
-	public bool     IsResult      { get; set; }
-	public long?    Size          { get; set; }
-
-	public string   ParameterName { get; set; }
-	public string   ParameterType { get; set; }
-	public bool     IsNullable    { get; set; }
-	public Type     SystemType    { get; set; }
-	public string   DataType      { get; set; }
-
-	public ModelType Type => new ModelType(ParameterType, !IsValueType(ParameterType), IsNullable);
-}
-
-private int _counter = 0;
-
-string ToValidNameDefault(string name, bool mayRemoveUnderscore)
-{
-	if (NormalizeNames && mayRemoveUnderscore && name.Contains("_"))
-	{
-		name = SplitAndJoin(name, "", '_');
-	}
-
-	if (name.Contains("."))
-	{
-		name = SplitAndJoin(name, "", '.');
-	}
-
-	if (name.Length > 0 && char.IsDigit(name[0]))
-		name = "_" + name;
-
-	if (string.IsNullOrEmpty(name))
-		name = "_" + _counter++;
-
-	if (NormalizeNames)
-	{
-		name = char.ToUpper(name[0]) + name.Substring(1);
-	}
-
-	return name;
-}
-
-static string SplitAndJoin(string value, string join, params char[] split)
-{
-	var ss = value.Split(split, StringSplitOptions.RemoveEmptyEntries)
-		.Select(s => char.ToUpper(s[0]) + (s.Substring(1).All(char.IsUpper) ? s.Substring(1).ToLower() : s.Substring(1)));
-
-	return string.Join(join, ss.ToArray());
-}
-
-private string GetAssociationExtensionSinglularNameDefault(ForeignKey key)
-{
-	return ToSingular(key.Name);
-}
-
-private string GetAssociationExtensionPluralNameDefault(ForeignKey key)
-{
-	return ToPlural(ToSingular(key.Name));
-}
-
-#>
->>>>>>> 5e26fa16
+#>