--- conflicted
+++ resolved
@@ -39,7 +39,6 @@
       msbuildArguments: '/t:Restore;Rebuild -m /p:ContinuousIntegrationBuild=true'
     displayName: Build Solution
 
-<<<<<<< HEAD
   - task: CmdLine@2
     inputs:
       script: |
@@ -105,7 +104,7 @@
         if %errorlevel% neq 0 exit
         copy "Data\Create Scripts\Northwind.sql" testing\scripts\northwind.sql
         if %errorlevel% neq 0 exit
-    condition: ${{ parameters.for_tests }}
+    condition: and(succeeded(), ${{ parameters.for_tests }})
     displayName: Build Test Artifacts
 
   - task: PublishPipelineArtifact@1
@@ -113,210 +112,7 @@
       path: '$(Build.SourcesDirectory)/testing'
       artifact: test_artifacts
     condition: ${{ parameters.for_tests }}
-    displayName: Publish test artifacts
-=======
-  - task: DotNetCoreCLI@2
-    inputs:
-      command: 'publish'
-      projects: '**/Tests/Linq/Tests.csproj'
-      publishWebProjects: false
-      zipAfterPublish: false
-      arguments: -f netcoreapp2.1 -c $(build_configuration)
-      nobuild: true
-    displayName: Publish Test Project for netcore 2.1
     condition: and(succeeded(), ${{ parameters.for_tests }})
-
-  - task: DotNetCoreCLI@2
-    inputs:
-      command: 'publish'
-      projects: '**/Tests/Linq/Tests.csproj'
-      publishWebProjects: false
-      zipAfterPublish: false
-      arguments: -f netcoreapp3.1 -c $(build_configuration)
-      nobuild: true
-    displayName: Publish Test Project for netcore 3.1
-    condition: and(succeeded(), ${{ parameters.for_tests }})
-
-  - task: DotNetCoreCLI@2
-    inputs:
-      command: 'publish'
-      projects: '**/Tests/Linq/Tests.csproj'
-      publishWebProjects: false
-      zipAfterPublish: false
-      arguments: -f net5.0 -c $(build_configuration)
-      nobuild: true
-    displayName: Publish Test Project for net 5.0
-    condition: and(succeeded(), ${{ parameters.for_tests }})
-
-  - task: DotNetCoreCLI@2
-    inputs:
-      command: 'publish'
-      projects: '**/Tests/Linq/Tests.csproj'
-      publishWebProjects: false
-      zipAfterPublish: false
-      arguments: -f net6.0 -c $(build_configuration)
-      nobuild: true
-    displayName: Publish Test Project for net 6.0
-    condition: and(succeeded(), ${{ parameters.for_tests }})
-
-  - task: CopyFiles@2
-    inputs:
-      targetFolder: '$(Build.SourcesDirectory)/Tests/Linq/bin/$(build_configuration)/net472'
-      sourceFolder: '$(Build.SourcesDirectory)/Tests'
-      contents: 'DataProviders.json'
-    displayName: Copy test settings for NETFX472
-    condition: and(succeeded(), ${{ parameters.for_tests }})
-
-  - task: CopyFiles@2
-    inputs:
-      targetFolder: '$(Build.SourcesDirectory)/Tests/Linq/bin/$(build_configuration)/netcoreapp2.1/publish'
-      sourceFolder: '$(Build.SourcesDirectory)/Tests'
-      contents: 'DataProviders.json'
-    displayName: Copy test settings for NETCOREAPP2.1
-    condition: and(succeeded(), ${{ parameters.for_tests }})
-
-  - task: CopyFiles@2
-    inputs:
-      targetFolder: '$(Build.SourcesDirectory)/Tests/Linq/bin/$(build_configuration)/netcoreapp3.1/publish'
-      sourceFolder: '$(Build.SourcesDirectory)/Tests'
-      contents: 'DataProviders.json'
-    displayName: Copy test settings for NETCOREAPP3.1
-    condition: and(succeeded(), ${{ parameters.for_tests }})
-
-  - task: CopyFiles@2
-    inputs:
-      targetFolder: '$(Build.SourcesDirectory)/Tests/Linq/bin/$(build_configuration)/net5.0/publish'
-      sourceFolder: '$(Build.SourcesDirectory)/Tests'
-      contents: 'DataProviders.json'
-    displayName: Copy test settings for NET 5.0
-    condition: and(succeeded(), ${{ parameters.for_tests }})
-
-  - task: CopyFiles@2
-    inputs:
-      targetFolder: '$(Build.SourcesDirectory)/Tests/Linq/bin/$(build_configuration)/net6.0/publish'
-      sourceFolder: '$(Build.SourcesDirectory)/Tests'
-      contents: 'DataProviders.json'
-    displayName: Copy test settings for NET 6.0
-    condition: and(succeeded(), ${{ parameters.for_tests }})
-
-  - task: CopyFiles@2
-    inputs:
-      targetFolder: '$(Build.SourcesDirectory)/Tests/Linq/bin/$(build_configuration)/net472/configs'
-      sourceFolder: '$(Build.SourcesDirectory)/Build/Azure/net472'
-    displayName: Copy test configs for NETFX472
-    condition: and(succeeded(), ${{ parameters.for_tests }})
-
-  - task: CopyFiles@2
-    inputs:
-      targetFolder: '$(Build.SourcesDirectory)/Tests/Linq/bin/$(build_configuration)/netcoreapp2.1/publish/configs'
-      sourceFolder: '$(Build.SourcesDirectory)/Build/Azure/netcoreapp21'
-    displayName: Copy test configs for NETCOREAPP2.1
-    condition: and(succeeded(), ${{ parameters.for_tests }})
-
-  - task: CopyFiles@2
-    inputs:
-      targetFolder: '$(Build.SourcesDirectory)/Tests/Linq/bin/$(build_configuration)/netcoreapp3.1/publish/configs'
-      sourceFolder: '$(Build.SourcesDirectory)/Build/Azure/netcoreapp31'
-    displayName: Copy test configs for NETCOREAPP3.1
-    condition: and(succeeded(), ${{ parameters.for_tests }})
-
-  - task: CopyFiles@2
-    inputs:
-      targetFolder: '$(Build.SourcesDirectory)/Tests/Linq/bin/$(build_configuration)/net5.0/publish/configs'
-      sourceFolder: '$(Build.SourcesDirectory)/Build/Azure/net50'
-    displayName: Copy test configs for NET 5.0
-    condition: and(succeeded(), ${{ parameters.for_tests }})
-
-  - task: CopyFiles@2
-    inputs:
-      targetFolder: '$(Build.SourcesDirectory)/Tests/Linq/bin/$(build_configuration)/net6.0/publish/configs'
-      sourceFolder: '$(Build.SourcesDirectory)/Build/Azure/net60'
-    displayName: Copy test configs for NET 6.0
-    condition: and(succeeded(), ${{ parameters.for_tests }})
-
-  - task: CmdLine@2
-    inputs:
-      script: 'copy "$(System.DefaultWorkingDirectory)\Data\Create Scripts\Northwind.sql" $(Build.SourcesDirectory)\Build\Azure\scripts\northwind.sql'
-    displayName: Copy northwind.sql to scripts
-    condition: and(succeeded(), ${{ parameters.for_tests }})
-
-  - task: CopyFiles@2
-    inputs:
-      targetFolder: '$(Build.SourcesDirectory)/Tests/Linq/bin/$(build_configuration)/netcoreapp2.1/publish/scripts'
-      sourceFolder: '$(Build.SourcesDirectory)/Build/Azure/scripts'
-    displayName: Copy test scripts for NETCOREAPP2.1
-    condition: and(succeeded(), ${{ parameters.for_tests }})
-
-  - task: CopyFiles@2
-    inputs:
-      targetFolder: '$(Build.SourcesDirectory)/Tests/Linq/bin/$(build_configuration)/netcoreapp3.1/publish/scripts'
-      sourceFolder: '$(Build.SourcesDirectory)/Build/Azure/scripts'
-    displayName: Copy test scripts for NETCOREAPP3.1
-    condition: and(succeeded(), ${{ parameters.for_tests }})
-
-  - task: CopyFiles@2
-    inputs:
-      targetFolder: '$(Build.SourcesDirectory)/Tests/Linq/bin/$(build_configuration)/net5.0/publish/scripts'
-      sourceFolder: '$(Build.SourcesDirectory)/Build/Azure/scripts'
-    displayName: Copy test scripts for NET5.0
-    condition: and(succeeded(), ${{ parameters.for_tests }})
-
-  - task: CopyFiles@2
-    inputs:
-      targetFolder: '$(Build.SourcesDirectory)/Tests/Linq/bin/$(build_configuration)/net6.0/publish/scripts'
-      sourceFolder: '$(Build.SourcesDirectory)/Build/Azure/scripts'
-    displayName: Copy test scripts for NET6.0
-    condition: and(succeeded(), ${{ parameters.for_tests }})
-
-  - task: CopyFiles@2
-    inputs:
-      targetFolder: '$(Build.SourcesDirectory)/Tests/Linq/bin/$(build_configuration)/net472/scripts'
-      sourceFolder: '$(Build.SourcesDirectory)/Build/Azure/scripts'
-    displayName: Copy test scripts for NETFX472
-    condition: and(succeeded(), ${{ parameters.for_tests }})
-
-  - task: PublishPipelineArtifact@1
-    inputs:
-      path: '$(Build.SourcesDirectory)/Tests/Linq/bin/$(build_configuration)/net472'
-      artifact: '$(netfx472_tests)'
-    displayName: Publish test artifacts for NETFX472
-    condition: succeeded()
-
-  - task: PublishPipelineArtifact@1
-    inputs:
-      path: '$(Build.SourcesDirectory)/Tests/Tests.T4/bin/$(build_configuration)/net472'
-      artifact: '$(netfx472_tests_t4)'
-    displayName: Publish T4 test artifacts for NETFX472
-    condition: succeeded()
-
-  - task: PublishPipelineArtifact@1
-    inputs:
-      path: '$(Build.SourcesDirectory)/Tests/Linq/bin/$(build_configuration)/netcoreapp2.1/publish'
-      artifact: '$(netcore21_tests)'
-    displayName: Publish test artifacts for NETCOREAPP2.1
-    condition: and(succeeded(), ${{ parameters.for_tests }})
-
-  - task: PublishPipelineArtifact@1
-    inputs:
-      path: '$(Build.SourcesDirectory)/Tests/Linq/bin/$(build_configuration)/netcoreapp3.1/publish'
-      artifact: '$(netcore31_tests)'
-    displayName: Publish test artifacts for NETCOREAPP3.1
-    condition: and(succeeded(), ${{ parameters.for_tests }})
-
-  - task: PublishPipelineArtifact@1
-    inputs:
-      path: '$(Build.SourcesDirectory)/Tests/Linq/bin/$(build_configuration)/net5.0/publish'
-      artifact: '$(net50_tests)'
-    displayName: Publish test artifacts for NET 5.0
-    condition: and(succeeded(), ${{ parameters.for_tests }})
-
-  - task: PublishPipelineArtifact@1
-    inputs:
-      path: '$(Build.SourcesDirectory)/Tests/Linq/bin/$(build_configuration)/net6.0/publish'
-      artifact: '$(net60_tests)'
-    displayName: Publish test artifacts for NET 6.0
-    condition: and(succeeded(), ${{ parameters.for_tests }})
->>>>>>> f4350ed7
 
   - task: PublishPipelineArtifact@1
     inputs:
